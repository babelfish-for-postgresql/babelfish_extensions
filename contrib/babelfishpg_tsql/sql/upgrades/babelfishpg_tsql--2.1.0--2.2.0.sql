-- complain if script is sourced in psql, rather than via ALTER EXTENSION
\echo Use "ALTER EXTENSION ""babelfishpg_tsql"" UPDATE TO '2.2.0'" to load this file. \quit

-- add 'sys' to search path for the convenience
SELECT set_config('search_path', 'sys, '||current_setting('search_path'), false);

-- SERVER_PRINCIPALS
CREATE OR REPLACE VIEW sys.server_principals
AS SELECT
  CAST(Base.rolname AS sys.SYSNAME) AS name,
  CAST(Base.oid As INT) AS principal_id,
  CAST(CAST(Base.oid as INT) as sys.varbinary(85)) AS sid,
  CAST(Ext.type AS CHAR(1)) as type,
  CAST(CASE WHEN Ext.type = 'S' THEN 'SQL_LOGIN'
  WHEN Ext.type = 'R' THEN 'SERVER_ROLE'
  ELSE NULL END AS NVARCHAR(60)) AS type_desc,
  CAST(Ext.is_disabled AS INT) AS is_disabled,
  CAST(Ext.create_date AS SYS.DATETIME) AS create_date,
  CAST(Ext.modify_date AS SYS.DATETIME) AS modify_date,
  CAST(CASE WHEN Ext.type = 'R' THEN NULL ELSE Ext.default_database_name END AS SYS.SYSNAME) AS default_database_name,
  CAST(Ext.default_language_name AS SYS.SYSNAME) AS default_language_name,
  CAST(CASE WHEN Ext.type = 'R' THEN NULL ELSE Ext.credential_id END AS INT) AS credential_id,
  CAST(CASE WHEN Ext.type = 'R' THEN 1 ELSE Ext.owning_principal_id END AS INT) AS owning_principal_id,
  CAST(CASE WHEN Ext.type = 'R' THEN 1 ELSE Ext.is_fixed_role END AS sys.BIT) AS is_fixed_role
FROM pg_catalog.pg_authid AS Base INNER JOIN sys.babelfish_authid_login_ext AS Ext ON Base.rolname = Ext.rolname;

-- Drops a view if it does not have any dependent objects.
-- Is a temporary procedure for use by the upgrade script. Will be dropped at the end of the upgrade.
-- Please have this be one of the first statements executed in this upgrade script. 
CREATE OR REPLACE PROCEDURE babelfish_drop_deprecated_view(schema_name varchar, view_name varchar) AS
$$
DECLARE
    error_msg text;
    query1 text;
    query2 text;
BEGIN
    query1 := format('alter extension babelfishpg_tsql drop view %s.%s', schema_name, view_name);
    query2 := format('drop view %s.%s', schema_name, view_name);
    execute query1;
    execute query2;
EXCEPTION
    when object_not_in_prerequisite_state then --if 'alter extension' statement fails
        GET STACKED DIAGNOSTICS error_msg = MESSAGE_TEXT;
        raise warning '%', error_msg;
    when dependent_objects_still_exist then --if 'drop view' statement fails
        GET STACKED DIAGNOSTICS error_msg = MESSAGE_TEXT;
        raise warning '%', error_msg;
end
$$
LANGUAGE plpgsql;

-- Drops a function if it does not have any dependent objects.
-- Is a temporary procedure for use by the upgrade script. Will be dropped at the end of the upgrade.
-- Please have this be one of the first statements executed in this upgrade script. 
CREATE OR REPLACE PROCEDURE babelfish_drop_deprecated_function(schema_name varchar, func_name varchar) AS
$$
DECLARE
    error_msg text;
    query1 text;
    query2 text;
BEGIN
    query1 := format('alter extension babelfishpg_tsql drop function %s.%s', schema_name, func_name);
    query2 := format('drop function %s.%s', schema_name, func_name);
    execute query1;
    execute query2;
EXCEPTION
    when object_not_in_prerequisite_state then --if 'alter extension' statement fails
        GET STACKED DIAGNOSTICS error_msg = MESSAGE_TEXT;
        raise warning '%', error_msg;
    when dependent_objects_still_exist then --if 'drop function' statement fails
        GET STACKED DIAGNOSTICS error_msg = MESSAGE_TEXT;
        raise warning '%', error_msg;
end
$$
LANGUAGE plpgsql;

-- Drops a table if it does not have any dependent objects.
-- Is a temporary procedure for use by the upgrade script. Will be dropped at the end of the upgrade.
-- Please have this be one of the first statements executed in this upgrade script. 
CREATE OR REPLACE PROCEDURE babelfish_drop_deprecated_table(schema_name varchar, func_name varchar) AS
$$
DECLARE
    error_msg text;
    query1 text;
    query2 text;
BEGIN
    query1 := format('alter extension babelfishpg_tsql drop table %s.%s', schema_name, func_name);
    query2 := format('drop table %s.%s', schema_name, func_name);
    execute query1;
    execute query2;
EXCEPTION
    when object_not_in_prerequisite_state then --if 'alter extension' statement fails
        GET STACKED DIAGNOSTICS error_msg = MESSAGE_TEXT;
        raise warning '%', error_msg;
    when dependent_objects_still_exist then --if 'drop function' statement fails
        GET STACKED DIAGNOSTICS error_msg = MESSAGE_TEXT;
        raise warning '%', error_msg;
end
$$
LANGUAGE plpgsql;

-- Removes a member object from the extension. The object is not dropped, only disassociated from the extension.
-- It is a temporary procedure for use by the upgrade script. Will be dropped at the end of the upgrade.
CREATE OR REPLACE PROCEDURE babelfish_remove_object_from_extension(obj_type varchar, qualified_obj_name varchar) AS
$$
DECLARE
    error_msg text;
    query text;
BEGIN
    query := format('alter extension babelfishpg_tsql drop %s %s', obj_type, qualified_obj_name);
    execute query;
EXCEPTION
    when object_not_in_prerequisite_state then --if 'alter extension' statement fails
        GET STACKED DIAGNOSTICS error_msg = MESSAGE_TEXT;
        raise warning '%', error_msg;
END
$$
LANGUAGE plpgsql;

-- please add your SQL here
CREATE OR REPLACE FUNCTION sys.tsql_get_constraintdef(IN constraint_id OID DEFAULT NULL)
RETURNS text
AS 'babelfishpg_tsql', 'tsql_get_constraintdef'
LANGUAGE C IMMUTABLE PARALLEL SAFE;

CREATE OR REPLACE VIEW information_schema_tsql.check_constraints AS
    SELECT CAST(nc.dbname AS sys.nvarchar(128)) AS "CONSTRAINT_CATALOG",
	    CAST(extc.orig_name AS sys.nvarchar(128)) AS "CONSTRAINT_SCHEMA",
           CAST(c.conname AS sys.sysname) AS "CONSTRAINT_NAME",
	    CAST(sys.tsql_get_constraintdef(c.oid) AS sys.nvarchar(4000)) AS "CHECK_CLAUSE"

    FROM sys.pg_namespace_ext nc LEFT OUTER JOIN sys.babelfish_namespace_ext extc ON nc.nspname = extc.nspname,
         pg_constraint c,
         pg_class r

    WHERE nc.oid = c.connamespace AND nc.oid = r.relnamespace
          AND c.conrelid = r.oid
          AND c.contype = 'c'
          AND r.relkind IN ('r', 'p')
          AND (NOT pg_is_other_temp_schema(nc.oid))
          AND (pg_has_role(r.relowner, 'USAGE')
               OR has_table_privilege(r.oid, 'SELECT, INSERT, UPDATE, DELETE, TRUNCATE, REFERENCES, TRIGGER')
               OR has_any_column_privilege(r.oid, 'SELECT, INSERT, UPDATE, REFERENCES'))
		  AND  extc.dbid = cast(sys.db_id() as oid);

GRANT SELECT ON information_schema_tsql.check_constraints TO PUBLIC;

ALTER VIEW sys.foreign_keys RENAME TO foreign_keys_deprecated_in_2_2_0;

CREATE OR REPLACE VIEW information_schema_tsql.COLUMN_DOMAIN_USAGE AS
    SELECT isc_col."DOMAIN_CATALOG",
           isc_col."DOMAIN_SCHEMA" ,
           CAST(isc_col."DOMAIN_NAME" AS sys.sysname),
           isc_col."TABLE_CATALOG",
           isc_col."TABLE_SCHEMA",
           CAST(isc_col."TABLE_NAME" AS sys.sysname),
           CAST(isc_col."COLUMN_NAME" AS sys.sysname)

    FROM information_schema_tsql.columns AS isc_col
    WHERE isc_col."DOMAIN_NAME" IS NOT NULL;

GRANT SELECT ON information_schema_tsql.COLUMN_DOMAIN_USAGE TO PUBLIC;

CREATE OR replace view sys.foreign_keys AS
SELECT
  CAST(c.conname AS sys.SYSNAME) AS name
, CAST(c.oid AS INT) AS object_id
, CAST(NULL AS INT) AS principal_id
, CAST(sch.schema_id AS INT) AS schema_id
, CAST(c.conrelid AS INT) AS parent_object_id
, CAST('F' AS CHAR(2)) AS type
, CAST('FOREIGN_KEY_CONSTRAINT' AS NVARCHAR(60)) AS type_desc
, CAST(NULL AS sys.DATETIME) AS create_date
, CAST(NULL AS sys.DATETIME) AS modify_date
, CAST(0 AS sys.BIT) AS is_ms_shipped
, CAST(0 AS sys.BIT) AS is_published
, CAST(0 AS sys.BIT) as is_schema_published
, CAST(c.confrelid AS INT) AS referenced_object_id
, CAST(c.conindid AS INT) AS key_index_id
, CAST(0 AS sys.BIT) AS is_disabled
, CAST(0 AS sys.BIT) AS is_not_for_replication
, CAST(0 AS sys.BIT) AS is_not_trusted
, CAST(
    (CASE c.confdeltype
    WHEN 'a' THEN 0
    WHEN 'r' THEN 0
    WHEN 'c' THEN 1
    WHEN 'n' THEN 2
    WHEN 'd' THEN 3
    END) 
    AS sys.TINYINT) AS delete_referential_action
, CAST(
    (CASE c.confdeltype
    WHEN 'a' THEN 'NO_ACTION'
    WHEN 'r' THEN 'NO_ACTION'
    WHEN 'c' THEN 'CASCADE'
    WHEN 'n' THEN 'SET_NULL'
    WHEN 'd' THEN 'SET_DEFAULT'
    END) 
    AS sys.NVARCHAR(60)) AS delete_referential_action_desc
, CAST(
    (CASE c.confupdtype
    WHEN 'a' THEN 0
    WHEN 'r' THEN 0
    WHEN 'c' THEN 1
    WHEN 'n' THEN 2
    WHEN 'd' THEN 3
    END)
    AS sys.TINYINT) AS update_referential_action
, CAST(
    (CASE c.confupdtype
    WHEN 'a' THEN 'NO_ACTION'
    WHEN 'r' THEN 'NO_ACTION'
    WHEN 'c' THEN 'CASCADE'
    WHEN 'n' THEN 'SET_NULL'
    WHEN 'd' THEN 'SET_DEFAULT'
    END)
    AS sys.NVARCHAR(60)) update_referential_action_desc
, CAST(1 AS sys.BIT) AS is_system_named
FROM pg_constraint c
INNER JOIN sys.schemas sch ON sch.schema_id = c.connamespace
WHERE has_schema_privilege(sch.schema_id, 'USAGE')
AND c.contype = 'f';
GRANT SELECT ON sys.foreign_keys TO PUBLIC;

CREATE OR REPLACE VIEW sys.triggers
AS
SELECT
  CAST(p.proname as sys.sysname) as name,
  CAST(p.oid as int) as object_id,
  CAST(1 as sys.tinyint) as parent_class,
  CAST('OBJECT_OR_COLUMN' as sys.nvarchar(60)) AS parent_class_desc,
  CAST(tr.tgrelid as int) AS parent_id,
  CAST('TR' as sys.bpchar(2)) AS type,
  CAST('SQL_TRIGGER' as sys.nvarchar(60)) AS type_desc,
  CAST(NULL as sys.datetime) AS create_date,
  CAST(NULL as sys.datetime) AS modify_date,
  CAST(0 as sys.bit) AS is_ms_shipped,
  CAST(
      CASE WHEN tr.tgenabled = 'D'
      THEN 1
      ELSE 0
      END
      AS sys.bit
  )	AS is_disabled,
  CAST(0 as sys.bit) AS is_not_for_replication,
  CAST(get_bit(CAST(CAST(tr.tgtype as int) as bit(7)),0) as sys.bit) AS is_instead_of_trigger
FROM pg_proc p
inner join sys.schemas sch on sch.schema_id = p.pronamespace
left join pg_trigger tr on tr.tgfoid = p.oid
where has_schema_privilege(sch.schema_id, 'USAGE')
and has_function_privilege(p.oid, 'EXECUTE')
and p.prokind = 'f'
and format_type(p.prorettype, null) = 'trigger';
GRANT SELECT ON sys.triggers TO PUBLIC;

ALTER VIEW sys.key_constraints RENAME TO key_constraints_deprecated_in_2_2_0;

CREATE OR replace view sys.key_constraints AS
SELECT
    CAST(c.conname AS SYSNAME) AS name
  , CAST(c.oid AS INT) AS object_id
  , CAST(0 AS INT) AS principal_id
  , CAST(sch.schema_id AS INT) AS schema_id
  , CAST(c.conrelid AS INT) AS parent_object_id
  , CAST(
    (CASE contype
      WHEN 'p' THEN 'PK'
      WHEN 'u' THEN 'UQ'
    END) 
    AS CHAR(2)) AS type
  , CAST(
    (CASE contype
      WHEN 'p' THEN 'PRIMARY_KEY_CONSTRAINT'
      WHEN 'u' THEN 'UNIQUE_CONSTRAINT'
    END)
    AS NVARCHAR(60)) AS type_desc
  , CAST(NULL AS DATETIME) AS create_date
  , CAST(NULL AS DATETIME) AS modify_date
  , CAST(c.conindid AS INT) AS unique_index_id
  , CAST(0 AS sys.BIT) AS is_ms_shipped
  , CAST(0 AS sys.BIT) AS is_published
  , CAST(0 AS sys.BIT) AS is_schema_published
  , CAST(1 as sys.BIT) as is_system_named
FROM pg_constraint c
INNER JOIN sys.schemas sch ON sch.schema_id = c.connamespace
WHERE has_schema_privilege(sch.schema_id, 'USAGE')
AND c.contype IN ('p', 'u');
GRANT SELECT ON sys.key_constraints TO PUBLIC;

ALTER VIEW sys.procedures RENAME TO procedures_deprecated_in_2_2_0;

create or replace view sys.procedures as
select
  cast(p.proname as sys.sysname) as name
  , cast(p.oid as int) as object_id
  , cast(null as int) as principal_id
  , cast(sch.schema_id as int) as schema_id
  , cast (case when tr.tgrelid is not null 
      then tr.tgrelid 
      else 0 end as int) 
    as parent_object_id
  , cast(case p.prokind
      when 'p' then 'P'
      when 'a' then 'AF'
      else
        case format_type(p.prorettype, null) when 'trigger'
          then 'TR'
          else 'FN'
        end
    end as sys.bpchar(2)) as type
  , cast(case p.prokind
      when 'p' then 'SQL_STORED_PROCEDURE'
      when 'a' then 'AGGREGATE_FUNCTION'
      else
        case format_type(p.prorettype, null) when 'trigger'
          then 'SQL_TRIGGER'
          else 'SQL_SCALAR_FUNCTION'
        end
    end as sys.nvarchar(60)) as type_desc
  , cast(null as sys.datetime) as create_date
  , cast(null as sys.datetime) as modify_date
  , cast(0 as sys.bit) as is_ms_shipped
  , cast(0 as sys.bit) as is_published
  , cast(0 as sys.bit) as is_schema_published
  , cast(0 as sys.bit) as is_auto_executed
  , cast(0 as sys.bit) as is_execution_replicated
  , cast(0 as sys.bit) as is_repl_serializable_only
  , cast(0 as sys.bit) as skips_repl_constraints
from pg_proc p
inner join sys.schemas sch on sch.schema_id = p.pronamespace
left join pg_trigger tr on tr.tgfoid = p.oid
where has_schema_privilege(sch.schema_id, 'USAGE')
and has_function_privilege(p.oid, 'EXECUTE');
GRANT SELECT ON sys.procedures TO PUBLIC;

create or replace view sys.objects as
select
      CAST(t.name as sys.sysname) as name 
    , CAST(t.object_id as int) as object_id
    , CAST(t.principal_id as int) as principal_id
    , CAST(t.schema_id as int) as schema_id
    , CAST(t.parent_object_id as int) as parent_object_id
    , CAST('U' as char(2)) as type
    , CAST('USER_TABLE' as sys.nvarchar(60)) as type_desc
    , CAST(t.create_date as sys.datetime) as create_date
    , CAST(t.modify_date as sys.datetime) as modify_date
    , CAST(t.is_ms_shipped as sys.bit) as is_ms_shipped
    , CAST(t.is_published as sys.bit) as is_published
    , CAST(t.is_schema_published as sys.bit) as is_schema_published
from  sys.tables t
union all
select
      CAST(v.name as sys.sysname) as name
    , CAST(v.object_id as int) as object_id
    , CAST(v.principal_id as int) as principal_id
    , CAST(v.schema_id as int) as schema_id
    , CAST(v.parent_object_id as int) as parent_object_id
    , CAST('V' as char(2)) as type
    , CAST('VIEW' as sys.nvarchar(60)) as type_desc
    , CAST(v.create_date as sys.datetime) as create_date
    , CAST(v.modify_date as sys.datetime) as modify_date
    , CAST(v.is_ms_shipped as sys.bit) as is_ms_shipped
    , CAST(v.is_published as sys.bit) as is_published
    , CAST(v.is_schema_published as sys.bit) as is_schema_published
from  sys.views v
union all
select
      CAST(f.name as sys.sysname) as name
    , CAST(f.object_id as int) as object_id
    , CAST(f.principal_id as int) as principal_id
    , CAST(f.schema_id as int) as schema_id
    , CAST(f.parent_object_id as int) as parent_object_id
    , CAST('F' as char(2)) as type
    , CAST('FOREIGN_KEY_CONSTRAINT' as sys.nvarchar(60)) as type_desc
    , CAST(f.create_date as sys.datetime) as create_date
    , CAST(f.modify_date as sys.datetime) as modify_date
    , CAST(f.is_ms_shipped as sys.bit) as is_ms_shipped
    , CAST(f.is_published as sys.bit) as is_published
    , CAST(f.is_schema_published as sys.bit) as is_schema_published
 from sys.foreign_keys f
union all
select
      CAST(p.name as sys.sysname) as name
    , CAST(p.object_id as int) as object_id
    , CAST(p.principal_id as int) as principal_id
    , CAST(p.schema_id as int) as schema_id
    , CAST(p.parent_object_id as int) as parent_object_id
    , CAST('PK' as char(2)) as type
    , CAST('PRIMARY_KEY_CONSTRAINT' as sys.nvarchar(60)) as type_desc
    , CAST(p.create_date as sys.datetime) as create_date
    , CAST(p.modify_date as sys.datetime) as modify_date
    , CAST(p.is_ms_shipped as sys.bit) as is_ms_shipped
    , CAST(p.is_published as sys.bit) as is_published
    , CAST(p.is_schema_published as sys.bit) as is_schema_published
from sys.key_constraints p
where p.type = 'PK'
union all
select
      CAST(pr.name as sys.sysname) as name
    , CAST(pr.object_id as int) as object_id
    , CAST(pr.principal_id as int) as principal_id
    , CAST(pr.schema_id as int) as schema_id
    , CAST(pr.parent_object_id as int) as parent_object_id
    , CAST(pr.type as char(2)) as type
    , CAST(pr.type_desc as sys.nvarchar(60)) as type_desc
    , CAST(pr.create_date as sys.datetime) as create_date
    , CAST(pr.modify_date as sys.datetime) as modify_date
    , CAST(pr.is_ms_shipped as sys.bit) as is_ms_shipped
    , CAST(pr.is_published as sys.bit) as is_published
    , CAST(pr.is_schema_published as sys.bit) as is_schema_published
 from sys.procedures pr
union all
select
      CAST(tr.name as sys.sysname) as name
    , CAST(tr.object_id as int) as object_id
    , CAST(NULL as int) as principal_id
    , CAST(p.pronamespace as int) as schema_id
    , CAST(tr.parent_id as int) as parent_object_id
    , CAST(tr.type as char(2)) as type
    , CAST(tr.type_desc as sys.nvarchar(60)) as type_desc
    , CAST(tr.create_date as sys.datetime) as create_date
    , CAST(tr.modify_date as sys.datetime) as modify_date
    , CAST(tr.is_ms_shipped as sys.bit) as is_ms_shipped
    , CAST(0 as sys.bit) as is_published
    , CAST(0 as sys.bit) as is_schema_published
  from sys.triggers tr
  inner join pg_proc p on p.oid = tr.object_id
union all 
select
    CAST(def.name as sys.sysname) as name
  , CAST(def.object_id as int) as object_id
  , CAST(def.principal_id as int) as principal_id
  , CAST(def.schema_id as int) as schema_id
  , CAST(def.parent_object_id as int) as parent_object_id
  , CAST(def.type as char(2)) as type
  , CAST(def.type_desc as sys.nvarchar(60)) as type_desc
  , CAST(def.create_date as sys.datetime) as create_date
  , CAST(def.modified_date as sys.datetime) as modify_date
  , CAST(def.is_ms_shipped as sys.bit) as is_ms_shipped
  , CAST(def.is_published as sys.bit) as is_published
  , CAST(def.is_schema_published as sys.bit) as is_schema_published
  from sys.default_constraints def
union all
select
    CAST(chk.name as sys.sysname) as name
  , CAST(chk.object_id as int) as object_id
  , CAST(chk.principal_id as int) as principal_id
  , CAST(chk.schema_id as int) as schema_id
  , CAST(chk.parent_object_id as int) as parent_object_id
  , CAST(chk.type as char(2)) as type
  , CAST(chk.type_desc as sys.nvarchar(60)) as type_desc
  , CAST(chk.create_date as sys.datetime) as create_date
  , CAST(chk.modify_date as sys.datetime) as modify_date
  , CAST(chk.is_ms_shipped as sys.bit) as is_ms_shipped
  , CAST(chk.is_published as sys.bit) as is_published
  , CAST(chk.is_schema_published as sys.bit) as is_schema_published
  from sys.check_constraints chk
union all
select
    CAST(p.relname as sys.sysname) as name
  , CAST(p.oid as int) as object_id
  , CAST(null as int) as principal_id
  , CAST(s.schema_id as int) as schema_id
  , CAST(0 as int) as parent_object_id
  , CAST('SO' as char(2)) as type
  , CAST('SEQUENCE_OBJECT' as sys.nvarchar(60)) as type_desc
  , CAST(null as sys.datetime) as create_date
  , CAST(null as sys.datetime) as modify_date
  , CAST(0 as sys.bit) as is_ms_shipped
  , CAST(0 as sys.bit) as is_published
  , CAST(0 as sys.bit) as is_schema_published
from pg_class p
inner join sys.schemas s on s.schema_id = p.relnamespace
and p.relkind = 'S'
and has_schema_privilege(s.schema_id, 'USAGE')
union all
select
    CAST(('TT_' || tt.name || '_' || tt.type_table_object_id) as sys.sysname) as name
  , CAST(tt.type_table_object_id as int) as object_id
  , CAST(tt.principal_id as int) as principal_id
  , CAST(tt.schema_id as int) as schema_id
  , CAST(0 as int) as parent_object_id
  , CAST('TT' as char(2)) as type
  , CAST('TABLE_TYPE' as sys.nvarchar(60)) as type_desc
  , CAST(null as sys.datetime) as create_date
  , CAST(null as sys.datetime) as modify_date
  , CAST(1 as sys.bit) as is_ms_shipped
  , CAST(0 as sys.bit) as is_published
  , CAST(0 as sys.bit) as is_schema_published
from sys.table_types tt;
GRANT SELECT ON sys.objects TO PUBLIC;

CALL sys.babelfish_drop_deprecated_view('sys', 'key_constraints_deprecated_in_2_2_0');
CALL sys.babelfish_drop_deprecated_view('sys', 'foreign_keys_deprecated_in_2_2_0');
CALL sys.babelfish_drop_deprecated_view('sys', 'procedures_deprecated_in_2_2_0');

ALTER FUNCTION OBJECTPROPERTY(INT, SYS.VARCHAR) RENAME TO objectproperty_deprecated_in_2_2_0;

CREATE OR REPLACE FUNCTION objectproperty(
    id INT,
    property SYS.VARCHAR
    )
RETURNS INT
AS $$
BEGIN

    IF NOT EXISTS(SELECT ao.object_id FROM sys.all_objects ao WHERE object_id = id)
    THEN
        RETURN NULL;
    END IF;

    property := RTRIM(LOWER(COALESCE(property, '')));

    IF property = 'ownerid' -- OwnerId
    THEN
        RETURN (
                SELECT CAST(COALESCE(t1.principal_id, pn.nspowner) AS INT)
                FROM sys.all_objects t1
                INNER JOIN pg_catalog.pg_namespace pn ON pn.oid = t1.schema_id
                WHERE t1.object_id = id);

    ELSEIF property = 'isdefaultcnst' -- IsDefaultCnst
    THEN
        RETURN (SELECT count(distinct dc.object_id) FROM sys.default_constraints dc WHERE dc.object_id = id);

    ELSEIF property = 'execisquotedidenton' -- ExecIsQuotedIdentOn
    THEN
        RETURN (SELECT CAST(sm.uses_quoted_identifier as int) FROM sys.all_sql_modules sm WHERE sm.object_id = id);

    ELSEIF property = 'tablefulltextpopulatestatus' -- TableFullTextPopulateStatus
    THEN
        IF NOT EXISTS (SELECT object_id FROM sys.tables t WHERE t.object_id = id) THEN
            RETURN NULL;
        END IF;
        RETURN 0;

    ELSEIF property = 'tablehasvardecimalstorageformat' -- TableHasVarDecimalStorageFormat
    THEN
        IF NOT EXISTS (SELECT object_id FROM sys.tables t WHERE t.object_id = id) THEN
            RETURN NULL;
        END IF;
        RETURN 0;

    ELSEIF property = 'ismsshipped' -- IsMSShipped
    THEN
        RETURN (SELECT CAST(ao.is_ms_shipped AS int) FROM sys.all_objects ao WHERE ao.object_id = id);

    ELSEIF property = 'isschemabound' -- IsSchemaBound
    THEN
        RETURN (SELECT CAST(sm.is_schema_bound AS int) FROM sys.all_sql_modules sm WHERE sm.object_id = id);

    ELSEIF property = 'execisansinullson' -- ExecIsAnsiNullsOn
    THEN
        RETURN (SELECT CAST(sm.uses_ansi_nulls AS int) FROM sys.all_sql_modules sm WHERE sm.object_id = id);

    ELSEIF property = 'isdeterministic' -- IsDeterministic
    THEN
        RETURN 0;
    
    ELSEIF property = 'isprocedure' -- IsProcedure
    THEN
        RETURN (SELECT count(distinct object_id) from sys.all_objects WHERE object_id = id and type = 'P');

    ELSEIF property = 'istable' -- IsTable
    THEN
        RETURN (SELECT count(distinct object_id) from sys.all_objects WHERE object_id = id and type in ('IT', 'TT', 'U', 'S'));

    ELSEIF property = 'isview' -- IsView
    THEN
        RETURN (SELECT count(distinct object_id) from sys.all_objects WHERE object_id = id and type = 'V');
    
    ELSEIF property = 'isusertable' -- IsUserTable
    THEN
        RETURN (SELECT count(distinct object_id) from sys.all_objects WHERE object_id = id and type = 'U' and is_ms_shipped = 0);
    
    ELSEIF property = 'istablefunction' -- IsTableFunction
    THEN
        RETURN (SELECT count(distinct object_id) from sys.all_objects WHERE object_id = id and type in ('IF', 'TF', 'FT'));
    
    ELSEIF property = 'isinlinefunction' -- IsInlineFunction
    THEN
        RETURN 0;
    
    ELSEIF property = 'isscalarfunction' -- IsScalarFunction
    THEN
        RETURN (SELECT count(distinct object_id) from sys.all_objects WHERE object_id = id and type in ('FN', 'FS'));

    ELSEIF property = 'isprimarykey' -- IsPrimaryKey
    THEN
        RETURN (SELECT count(distinct object_id) from sys.all_objects WHERE object_id = id and type = 'PK');
    
    ELSEIF property = 'isindexed' -- IsIndexed
    THEN
        RETURN (SELECT count(distinct object_id) from sys.indexes WHERE object_id = id and index_id > 0);

    ELSEIF property = 'isdefault' -- IsDefault
    THEN
        RETURN 0;

    ELSEIF property = 'isrule' -- IsRule
    THEN
        RETURN 0;
    
    ELSEIF property = 'istrigger' -- IsTrigger
    THEN
        RETURN (SELECT count(distinct object_id) from sys.all_objects WHERE object_id = id and type in ('TA', 'TR'));
    END IF;

    RETURN NULL;
END;
$$
LANGUAGE plpgsql;

CALL sys.babelfish_drop_deprecated_function('sys', 'objectproperty_deprecated_in_2_2_0');

CREATE OR REPLACE FUNCTION sys.DBTS()
RETURNS sys.ROWVERSION AS
$$
DECLARE
    eh_setting text;
BEGIN
    eh_setting = (select s.setting FROM pg_catalog.pg_settings s where name = 'babelfishpg_tsql.escape_hatch_rowversion');
    IF eh_setting = 'strict' THEN
        RAISE EXCEPTION 'DBTS is not currently supported in Babelfish. please use babelfishpg_tsql.escape_hatch_rowversion to ignore';
    ELSE
        RETURN sys.get_current_full_xact_id()::sys.ROWVERSION;
    END IF;
END;
$$
STRICT
LANGUAGE plpgsql;

CREATE TABLE sys.babelfish_view_def (
	dbid SMALLINT NOT NULL,
	schema_name sys.SYSNAME NOT NULL,
	object_name sys.SYSNAME NOT NULL,
	definition sys.NTEXT,
	flag_validity BIGINT,
	flag_values BIGINT,
	PRIMARY KEY(dbid, schema_name, object_name)
);
GRANT SELECT ON sys.babelfish_view_def TO PUBLIC;

SELECT pg_catalog.pg_extension_config_dump('sys.babelfish_view_def', '');

/*
 * VIEWS view
 */

CREATE OR REPLACE VIEW information_schema_tsql.views AS
	SELECT CAST(nc.dbname AS sys.nvarchar(128)) AS "TABLE_CATALOG",
			CAST(ext.orig_name AS sys.nvarchar(128)) AS  "TABLE_SCHEMA",
			CAST(c.relname AS sys.nvarchar(128)) AS "TABLE_NAME",
			CAST(vd.definition AS sys.nvarchar(4000)) AS "VIEW_DEFINITION",

			CAST(
				CASE WHEN 'check_option=cascaded' = ANY (c.reloptions)
					THEN 'CASCADE'
					ELSE 'NONE' END
				AS sys.varchar(7)) AS "CHECK_OPTION",

			CAST('NO' AS sys.varchar(2)) AS "IS_UPDATABLE"

	FROM sys.pg_namespace_ext nc JOIN pg_class c ON (nc.oid = c.relnamespace)
		LEFT OUTER JOIN sys.babelfish_namespace_ext ext
			ON (nc.nspname = ext.nspname COLLATE sys.database_default)
		LEFT OUTER JOIN sys.babelfish_view_def vd
			ON ext.dbid = vd.dbid
				AND (ext.orig_name = vd.schema_name COLLATE sys.database_default)
				AND (CAST(c.relname AS sys.nvarchar(128)) = vd.object_name COLLATE sys.database_default)

	WHERE c.relkind = 'v'
		AND (NOT pg_is_other_temp_schema(nc.oid))
		AND (pg_has_role(c.relowner, 'USAGE')
			OR has_table_privilege(c.oid, 'SELECT, INSERT, UPDATE, DELETE, TRUNCATE, REFERENCES, TRIGGER')
			OR has_any_column_privilege(c.oid, 'SELECT, INSERT, UPDATE, REFERENCES') )
		AND ext.dbid = cast(sys.db_id() as oid);

GRANT SELECT ON information_schema_tsql.views TO PUBLIC;

ALTER TABLE sys.assembly_types RENAME TO assembly_types_deprecated_in_2_2_0;

CREATE OR REPLACE VIEW sys.assembly_types
AS
SELECT
   CAST(t.name as sys.sysname) AS name,
   -- 'system_type_id' is specified as type INT here, and not TINYINT per SQL Server documentation.
   -- This is because the IDs of generated SQL Server system type values generated by B
   -- Babelfish installation will exceed the size of TINYINT.
   CAST(t.system_type_id as int) AS system_type_id,
   CAST(t.user_type_id as int) AS user_type_id,
   CAST(t.schema_id as int) AS schema_id,
   CAST(t.principal_id as int) AS principal_id,
   CAST(t.max_length as smallint) AS max_length,
   CAST(t.precision as sys.tinyint) AS precision,
   CAST(t.scale as sys.tinyint) AS scale,
   CAST(t.collation_name as sys.sysname) AS collation_name,
   CAST(t.is_nullable as sys.bit) AS is_nullable,
   CAST(t.is_user_defined as sys.bit) AS is_user_defined,
   CAST(t.is_assembly_type as sys.bit) AS is_assembly_type,
   CAST(t.default_object_id as int) AS default_object_id,
   CAST(t.rule_object_id as int) AS rule_object_id,
   CAST(NULL as int) AS assembly_id,
   CAST(NULL as sys.sysname) AS assembly_class,
   CAST(NULL as sys.bit) AS is_binary_ordered,
   CAST(NULL as sys.bit) AS is_fixed_length,
   CAST(NULL as sys.nvarchar(40)) AS prog_id,
   CAST(NULL as sys.nvarchar(4000)) AS assembly_qualified_name,
   CAST(t.is_table_type as sys.bit) AS is_table_type
FROM sys.types t
WHERE t.is_assembly_type = 1;
GRANT SELECT ON sys.assembly_types TO PUBLIC;

CALL sys.babelfish_drop_deprecated_table('sys', 'assembly_types_deprecated_in_2_2_0');

CREATE OR REPLACE VIEW sys.hash_indexes
AS
SELECT 
  si.object_id,
  si.name,
  si.index_id,
  si.type,
  si.type_desc,
  si.is_unique,
  si.data_space_id,
  si.ignore_dup_key,
  si.is_primary_key,
  si.is_unique_constraint,
  si.fill_factor,
  si.is_padded,
  si.is_disabled,
  si.is_hypothetical,
  si.allow_row_locks,
  si.allow_page_locks,
  si.has_filter,
  si.filter_definition,
  CAST(0 as INT) AS bucket_count,
  si.auto_created
FROM sys.indexes si
WHERE FALSE;
GRANT SELECT ON sys.hash_indexes TO PUBLIC;

CREATE OR REPLACE VIEW sys.xml_indexes
AS
SELECT
    CAST(idx.object_id AS INT) AS object_id
  , CAST(idx.name AS sys.sysname) AS name
  , CAST(idx.index_id AS INT)  AS index_id
  , CAST(idx.type AS sys.tinyint) AS type
  , CAST(idx.type_desc AS sys.nvarchar(60)) AS type_desc
  , CAST(idx.is_unique AS sys.bit) AS is_unique
  , CAST(idx.data_space_id AS int) AS data_space_id
  , CAST(idx.ignore_dup_key AS sys.bit) AS ignore_dup_key
  , CAST(idx.is_primary_key AS sys.bit) AS is_primary_key
  , CAST(idx.is_unique_constraint AS sys.bit) AS is_unique_constraint
  , CAST(idx.fill_factor AS sys.tinyint) AS fill_factor
  , CAST(idx.is_padded AS sys.bit) AS is_padded
  , CAST(idx.is_disabled AS sys.bit) AS is_disabled
  , CAST(idx.is_hypothetical AS sys.bit) AS is_hypothetical
  , CAST(idx.allow_row_locks AS sys.bit) AS allow_row_locks
  , CAST(idx.allow_page_locks AS sys.bit) AS allow_page_locks
  , CAST(idx.has_filter AS sys.bit) AS has_filter
  , CAST(idx.filter_definition AS sys.nvarchar(4000)) AS filter_definition
  , CAST(idx.auto_created AS sys.bit) AS auto_created
  , CAST(NULL AS INT) AS using_xml_index_id
  , CAST(NULL AS char(1)) AS secondary_type
  , CAST(NULL AS sys.nvarchar(60)) AS secondary_type_desc
  , CAST(0 AS sys.tinyint) AS xml_index_type
  , CAST(NULL AS sys.nvarchar(60)) AS xml_index_type_description
  , CAST(NULL AS INT) AS path_id
FROM  sys.indexes idx
WHERE idx.type = 3; -- 3 is of type XML
GRANT SELECT ON sys.xml_indexes TO PUBLIC;

CREATE OR REPLACE VIEW sys.dm_hadr_cluster
AS
SELECT
   CAST('' as sys.nvarchar(128)) as cluster_name
  ,CAST(0 as sys.tinyint) as quorum_type
  ,CAST('NODE_MAJORITY' as sys.nvarchar(50)) as quorum_type_desc
  ,CAST(0 as sys.tinyint) as quorum_state
  ,CAST('NORMAL_QUORUM' as sys.nvarchar(50)) as quorum_state_desc;
GRANT SELECT ON sys.dm_hadr_cluster TO PUBLIC;

CREATE OR REPLACE VIEW sys.filetable_system_defined_objects
AS
SELECT 
  CAST(0 as INT) AS object_id,
  CAST(0 as INT) AS parent_object_id
  WHERE FALSE;
GRANT SELECT ON sys.filetable_system_defined_objects TO PUBLIC;

CREATE OR REPLACE VIEW sys.database_filestream_options
AS
SELECT
  CAST(0 as INT) AS database_id,
  CAST('' as NVARCHAR(255)) AS directory_name,
  CAST(0 as TINYINT) AS non_transacted_access,
  CAST('' as NVARCHAR(60)) AS non_transacted_access_desc
WHERE FALSE;
GRANT SELECT ON sys.database_filestream_options TO PUBLIC;

CREATE OR REPLACE FUNCTION sys.sid_binary(IN login sys.nvarchar)
RETURNS SYS.VARBINARY
AS $$
    SELECT CAST(NULL AS SYS.VARBINARY);
$$ 
LANGUAGE SQL IMMUTABLE PARALLEL RESTRICTED;

CREATE OR REPLACE FUNCTION sys.tsql_get_functiondef(IN function_id OID DEFAULT NULL)
RETURNS text
AS 'babelfishpg_tsql', 'tsql_get_functiondef'
LANGUAGE C IMMUTABLE PARALLEL SAFE;

CREATE OR REPLACE FUNCTION sys.tsql_get_returnTypmodValue(IN function_id OID DEFAULT NULL)
RETURNS INTEGER
AS 'babelfishpg_tsql', 'tsql_get_returnTypmodValue'
LANGUAGE C IMMUTABLE PARALLEL SAFE;

CREATE OR REPLACE FUNCTION information_schema_tsql._pgtsql_char_max_length_for_routines(type text, typmod int4) RETURNS integer
        LANGUAGE sql
        IMMUTABLE
        PARALLEL SAFE
        RETURNS NULL ON NULL INPUT
        AS
$$SELECT
        CASE WHEN type IN ('char', 'nchar', 'varchar', 'nvarchar', 'binary', 'varbinary')
                THEN CASE WHEN typmod = -1
                        THEN 1
                        ELSE typmod - 4
                        END
                WHEN type IN ('text', 'image')
                THEN 2147483647
                WHEN type = 'ntext'
                THEN 1073741823
                WHEN type = 'sysname'
                THEN 128
                WHEN type = 'xml'
                THEN -1
                WHEN type = 'sql_variant'
                THEN 0
                ELSE null
        END$$;

CREATE OR REPLACE FUNCTION information_schema_tsql._pgtsql_char_octet_length_for_routines(type text, typmod int4) RETURNS integer
        LANGUAGE sql
        IMMUTABLE
        PARALLEL SAFE
        RETURNS NULL ON NULL INPUT
        AS
$$SELECT
        CASE WHEN type IN ('char', 'varchar', 'binary', 'varbinary')
                THEN CASE WHEN typmod = -1 /* default typmod */
                        THEN 1
                        ELSE typmod - 4
                        END
                WHEN type IN ('nchar', 'nvarchar')
                THEN CASE WHEN typmod = -1 /* default typmod */
                        THEN 2
                        ELSE (typmod - 4) * 2
                        END
                WHEN type IN ('text', 'image')
                THEN 2147483647 /* 2^30 + 1 */
                WHEN type = 'ntext'
                THEN 2147483646 /* 2^30 */
                WHEN type = 'sysname'
                THEN 256
                WHEN type = 'sql_variant'
                THEN 0
                WHEN type = 'xml'
                THEN -1
           ELSE null
  END$$;	

CREATE OR REPLACE VIEW information_schema_tsql.routines AS
    SELECT CAST(nc.dbname AS sys.nvarchar(128)) AS "SPECIFIC_CATALOG",
           CAST(ext.orig_name AS sys.nvarchar(128)) AS "SPECIFIC_SCHEMA",
           CAST(p.proname AS sys.nvarchar(128)) AS "SPECIFIC_NAME",
           CAST(nc.dbname AS sys.nvarchar(128)) AS "ROUTINE_CATALOG",
           CAST(ext.orig_name AS sys.nvarchar(128)) AS "ROUTINE_SCHEMA",
           CAST(p.proname AS sys.nvarchar(128)) AS "ROUTINE_NAME",
           CAST(CASE p.prokind WHEN 'f' THEN 'FUNCTION' WHEN 'p' THEN 'PROCEDURE' END
           	 AS sys.nvarchar(20)) AS "ROUTINE_TYPE",
           CAST(NULL AS sys.nvarchar(128)) AS "MODULE_CATALOG",
           CAST(NULL AS sys.nvarchar(128)) AS "MODULE_SCHEMA",
           CAST(NULL AS sys.nvarchar(128)) AS "MODULE_NAME",
           CAST(NULL AS sys.nvarchar(128)) AS "UDT_CATALOG",
           CAST(NULL AS sys.nvarchar(128)) AS "UDT_SCHEMA",
           CAST(NULL AS sys.nvarchar(128)) AS "UDT_NAME",
           CAST(case when is_tbl_type THEN 'table' when p.prokind = 'p' THEN NULL ELSE tsql_type_name END AS sys.nvarchar(128)) AS "DATA_TYPE",
           CAST(information_schema_tsql._pgtsql_char_max_length_for_routines(tsql_type_name, true_typmod)
                 AS int)
           AS "CHARACTER_MAXIMUM_LENGTH",
           CAST(information_schema_tsql._pgtsql_char_octet_length_for_routines(tsql_type_name, true_typmod)
                 AS int)
           AS "CHARACTER_OCTET_LENGTH",
           CAST(NULL AS sys.nvarchar(128)) AS "COLLATION_CATALOG",
           CAST(NULL AS sys.nvarchar(128)) AS "COLLATION_SCHEMA",
           CAST(
                 CASE co.collname
                       WHEN 'default' THEN current_setting('babelfishpg_tsql.server_collation_name')
                       ELSE co.collname
                 END
            AS sys.nvarchar(128)) AS "COLLATION_NAME",
            CAST(NULL AS sys.nvarchar(128)) AS "CHARACTER_SET_CATALOG",
            CAST(NULL AS sys.nvarchar(128)) AS "CHARACTER_SET_SCHEMA",
	    /*
                 * TODO: We need to first create mapping of collation name to char-set name;
                 * Until then return null.
            */
	    CAST(case when tsql_type_name IN ('nchar','nvarchar') THEN 'UNICODE' when tsql_type_name IN ('char','varchar') THEN 'iso_1' ELSE NULL END AS sys.nvarchar(128)) AS "CHARACTER_SET_NAME",
            CAST(information_schema_tsql._pgtsql_numeric_precision(tsql_type_name, t.oid, true_typmod)
                        AS smallint)
            AS "NUMERIC_PRECISION",
            CAST(information_schema_tsql._pgtsql_numeric_precision_radix(tsql_type_name, case when t.typtype = 'd' THEN t.typbasetype ELSE t.oid END, true_typmod)
                        AS smallint)
            AS "NUMERIC_PRECISION_RADIX",
            CAST(information_schema_tsql._pgtsql_numeric_scale(tsql_type_name, t.oid, true_typmod)
                        AS smallint)
            AS "NUMERIC_SCALE",
            CAST(information_schema_tsql._pgtsql_datetime_precision(tsql_type_name, true_typmod)
                        AS smallint)
            AS "DATETIME_PRECISION",
            CAST(NULL AS sys.nvarchar(30)) AS "INTERVAL_TYPE",
            CAST(NULL AS smallint) AS "INTERVAL_PRECISION",
            CAST(NULL AS sys.nvarchar(128)) AS "TYPE_UDT_CATALOG",
            CAST(NULL AS sys.nvarchar(128)) AS "TYPE_UDT_SCHEMA",
            CAST(NULL AS sys.nvarchar(128)) AS "TYPE_UDT_NAME",
            CAST(NULL AS sys.nvarchar(128)) AS "SCOPE_CATALOG",
            CAST(NULL AS sys.nvarchar(128)) AS "SCOPE_SCHEMA",
            CAST(NULL AS sys.nvarchar(128)) AS "SCOPE_NAME",
            CAST(NULL AS bigint) AS "MAXIMUM_CARDINALITY",
            CAST(NULL AS sys.nvarchar(128)) AS "DTD_IDENTIFIER",
            CAST(CASE WHEN l.lanname = 'sql' THEN 'SQL' WHEN l.lanname = 'pltsql' THEN 'SQL' ELSE 'EXTERNAL' END AS sys.nvarchar(30)) AS "ROUTINE_BODY",
            CAST(sys.tsql_get_functiondef(p.oid) AS sys.nvarchar(4000)) AS "ROUTINE_DEFINITION",
            CAST(NULL AS sys.nvarchar(128)) AS "EXTERNAL_NAME",
            CAST(NULL AS sys.nvarchar(30)) AS "EXTERNAL_LANGUAGE",
            CAST(NULL AS sys.nvarchar(30)) AS "PARAMETER_STYLE",
            CAST(CASE WHEN p.provolatile = 'i' THEN 'YES' ELSE 'NO' END AS sys.nvarchar(10)) AS "IS_DETERMINISTIC",
	    CAST(CASE p.prokind WHEN 'p' THEN 'MODIFIES' ELSE 'READS' END AS sys.nvarchar(30)) AS "SQL_DATA_ACCESS",
            CAST(CASE WHEN p.prokind <> 'p' THEN
              CASE WHEN p.proisstrict THEN 'YES' ELSE 'NO' END END AS sys.nvarchar(10)) AS "IS_NULL_CALL",
            CAST(NULL AS sys.nvarchar(128)) AS "SQL_PATH",
            CAST('YES' AS sys.nvarchar(10)) AS "SCHEMA_LEVEL_ROUTINE",
            CAST(CASE p.prokind WHEN 'f' THEN 0 WHEN 'p' THEN -1 END AS smallint) AS "MAX_DYNAMIC_RESULT_SETS",
            CAST('NO' AS sys.nvarchar(10)) AS "IS_USER_DEFINED_CAST",
            CAST('NO' AS sys.nvarchar(10)) AS "IS_IMPLICITLY_INVOCABLE",
            CAST(NULL AS sys.datetime) AS "CREATED",
            CAST(NULL AS sys.datetime) AS "LAST_ALTERED"

       FROM sys.pg_namespace_ext nc LEFT JOIN sys.babelfish_namespace_ext ext ON nc.nspname = ext.nspname,
            pg_proc p inner join sys.schemas sch on sch.schema_id = p.pronamespace
	    inner join sys.all_objects ao on ao.object_id = CAST(p.oid AS INT),
            pg_language l,
            pg_type t LEFT JOIN pg_collation co ON t.typcollation = co.oid,
            sys.translate_pg_type_to_tsql(t.oid) AS tsql_type_name,
	    tsql_get_returnTypmodValue(p.oid) AS true_typmod,
            sys.is_table_type(t.typrelid) as is_tbl_type

       WHERE 
            (case p.prokind
              when 'p' then true
              when 'a' then false
               else
                  (case format_type(p.prorettype, null)
                     when 'trigger' then false
                     else true
                   end)
            end)
            AND (NOT pg_is_other_temp_schema(nc.oid))
            AND has_function_privilege(p.oid, 'EXECUTE')
            AND (pg_has_role(t.typowner, 'USAGE')
            OR has_type_privilege(t.oid, 'USAGE'))
            AND ext.dbid = cast(sys.db_id() as oid)
            AND p.prolang = l.oid
            AND p.prorettype = t.oid
            AND p.pronamespace = nc.oid
	    AND CAST(ao.is_ms_shipped as INT) = 0;      

GRANT SELECT ON information_schema_tsql.routines TO PUBLIC;
	
CREATE OR REPLACE FUNCTION sys.system_user()
RETURNS sys.nvarchar(128) AS
$BODY$
	SELECT sys.suser_name();
$BODY$
LANGUAGE SQL;

CREATE OR REPLACE FUNCTION sys.session_user()
RETURNS sys.nvarchar(128) AS
$BODY$
	SELECT sys.user_name();
$BODY$
LANGUAGE SQL;

CREATE OR REPLACE VIEW msdb_dbo.syspolicy_system_health_state
AS
SELECT 
    CAST(0 as BIGINT) AS health_state_id,
    CAST(0 as INT) AS policy_id,
    CAST(NULL AS sys.DATETIME) AS last_run_date,
    CAST('' AS sys.NVARCHAR(400)) AS target_query_expression_with_id,
    CAST('' AS sys.NVARCHAR) AS target_query_expression,
    CAST(1 as sys.BIT) AS result
WHERE FALSE;
GRANT SELECT ON msdb_dbo.syspolicy_system_health_state TO PUBLIC;
ALTER VIEW msdb_dbo.syspolicy_system_health_state OWNER TO sysadmin;

CREATE OR REPLACE FUNCTION msdb_dbo.fn_syspolicy_is_automation_enabled()
RETURNS INTEGER
AS 
$fn_body$    
    SELECT 0;
$fn_body$
LANGUAGE SQL IMMUTABLE PARALLEL SAFE;
ALTER FUNCTION msdb_dbo.fn_syspolicy_is_automation_enabled() OWNER TO sysadmin;

CREATE OR REPLACE VIEW msdb_dbo.syspolicy_configuration
AS
  SELECT CAST(t.name AS sys.sysname), CAST(t.current_value AS sys.sql_variant) FROM
  (
    VALUES
    ('Enabled', CAST(0 AS int)),
    ('HistoryRetentionInDays', CAST(0 AS int)),
    ('LogOnSuccess', CAST(0 AS int))
  )t (name, current_value);
GRANT SELECT ON msdb_dbo.syspolicy_configuration TO PUBLIC;
ALTER VIEW msdb_dbo.syspolicy_configuration OWNER TO sysadmin;

create or replace view sys.shipped_objects_not_in_sys AS
-- This portion of view retrieves information on objects that reside in a schema in one specfic database.
-- For example, 'master_dbo' schema can only exist in the 'master' database.
-- Internally stored schema name (nspname) must be provided.
select t.name,t.type, ns.oid as schemaid from
(
  values 
    ('xp_qv','master_dbo','P'),
    ('xp_instance_regread','master_dbo','P'),
    ('fn_syspolicy_is_automation_enabled', 'msdb_dbo', 'FN'),
    ('syspolicy_configuration', 'msdb_dbo', 'V'),
    ('syspolicy_system_health_state', 'msdb_dbo', 'V')
) t(name,schema_name, type)
inner join pg_catalog.pg_namespace ns on t.schema_name = ns.nspname

union all 

-- This portion of view retrieves information on objects that reside in a schema in any number of databases.
-- For example, 'dbo' schema can exist in the 'master', 'tempdb', 'msdb', and any user created database.
select t.name,t.type, ns.oid  as schemaid from
(
  values 
    ('sysdatabases','dbo','V')
) t (name, schema_name, type)
inner join sys.babelfish_namespace_ext b on t.schema_name=b.orig_name
inner join pg_catalog.pg_namespace ns on b.nspname = ns.nspname;
GRANT SELECT ON sys.shipped_objects_not_in_sys TO PUBLIC;

-- Disassociate msdb objects from the extension
CALL sys.babelfish_remove_object_from_extension('view', 'msdb_dbo.sysdatabases');
CALL sys.babelfish_remove_object_from_extension('schema', 'msdb_dbo');
CALL sys.babelfish_remove_object_from_extension('view', 'msdb_dbo.syspolicy_system_health_state');
CALL sys.babelfish_remove_object_from_extension('view', 'msdb_dbo.syspolicy_configuration');
CALL sys.babelfish_remove_object_from_extension('function', 'msdb_dbo.fn_syspolicy_is_automation_enabled');
-- Disassociate procedures under master_dbo schema from the extension
CALL sys.babelfish_remove_object_from_extension('procedure', 'master_dbo.xp_qv(sys.nvarchar, sys.nvarchar)');
CALL sys.babelfish_remove_object_from_extension('procedure', 'master_dbo.xp_instance_regread(sys.nvarchar, sys.sysname, sys.nvarchar, int)');
CALL sys.babelfish_remove_object_from_extension('procedure', 'master_dbo.xp_instance_regread(sys.nvarchar, sys.sysname, sys.nvarchar, sys.nvarchar)');

CREATE OR REPLACE FUNCTION information_schema_tsql._pgtsql_numeric_precision(type text, typid oid, typmod int4) RETURNS integer
	LANGUAGE sql
	IMMUTABLE
	PARALLEL SAFE
	RETURNS NULL ON NULL INPUT
	AS
$$
	SELECT
	CASE typid
		WHEN 21 /*int2*/ THEN 5
		WHEN 23 /*int4*/ THEN 10
		WHEN 20 /*int8*/ THEN 19
		WHEN 1700 /*numeric*/ THEN
			CASE WHEN typmod = -1 THEN null
				ELSE ((typmod - 4) >> 16) & 65535
			END
		WHEN 700 /*float4*/ THEN 24
		WHEN 701 /*float8*/ THEN 53
		ELSE
			CASE WHEN type = 'tinyint' THEN 3
				WHEN type = 'money' THEN 19
				WHEN type = 'smallmoney' THEN 10
				WHEN type = 'decimal'	THEN
					CASE WHEN typmod = -1 THEN null
						ELSE ((typmod - 4) >> 16) & 65535
					END
				ELSE null
			END
	END
$$;

CREATE OR REPLACE FUNCTION information_schema_tsql._pgtsql_numeric_scale(type text, typid oid, typmod int4) RETURNS integer
	LANGUAGE sql
	IMMUTABLE
	PARALLEL SAFE
	RETURNS NULL ON NULL INPUT
	AS
$$
	SELECT
	CASE WHEN typid IN (21, 23, 20) THEN 0
		WHEN typid IN (1700) THEN
			CASE WHEN typmod = -1 THEN null
				ELSE (typmod - 4) & 65535
			END
		WHEN type = 'tinyint' THEN 0
		WHEN type IN ('money', 'smallmoney') THEN 4
		WHEN type = 'decimal' THEN
			CASE WHEN typmod = -1 THEN NULL
				ELSE (typmod - 4) & 65535
			END
		ELSE null
	END
$$;

ALTER VIEW sys.all_views RENAME TO all_views_deprecated_in_2_2_0;

create or replace view sys.all_views as
select
    CAST(t.name as sys.SYSNAME) AS name
  , CAST(t.object_id as int) AS object_id
  , CAST(t.principal_id as int) AS principal_id
  , CAST(t.schema_id as int) AS schema_id
  , CAST(t.parent_object_id as int) AS parent_object_id
  , CAST(t.type as sys.bpchar(2)) AS type
  , CAST(t.type_desc as sys.nvarchar(60)) AS type_desc
  , CAST(t.create_date as sys.datetime) AS create_date
  , CAST(t.modify_date as sys.datetime) AS modify_date
  , CAST(t.is_ms_shipped as sys.BIT) AS is_ms_shipped
  , CAST(t.is_published as sys.BIT) AS is_published
  , CAST(t.is_schema_published as sys.BIT) AS is_schema_published 
  , CAST(0 as sys.BIT) AS is_replicated
  , CAST(0 as sys.BIT) AS has_replication_filter
  , CAST(0 as sys.BIT) AS has_opaque_metadata
  , CAST(0 as sys.BIT) AS has_unchecked_assembly_data
  , CAST(
      CASE 
        WHEN (v.check_option = 'NONE') 
          THEN 0
        ELSE 1
      END
    AS sys.BIT) AS with_check_option
  , CAST(0 as sys.BIT) AS is_date_correlation_view
from sys.all_objects t
INNER JOIN pg_namespace ns ON t.schema_id = ns.oid
INNER JOIN information_schema.views v ON t.name = v.table_name AND ns.nspname = v.table_schema
where t.type = 'V';
GRANT SELECT ON sys.all_views TO PUBLIC;

CALL sys.babelfish_drop_deprecated_view('sys', 'all_views_deprecated_in_2_2_0');

CREATE OR REPLACE VIEW sys.assembly_modules
AS
SELECT 
   CAST(0 as INT) AS object_id,
   CAST(0 as INT) AS assembly_id,
   CAST('' AS SYSNAME) AS assembly_class,
   CAST('' AS SYSNAME) AS assembly_method,
   CAST(0 AS sys.BIT) AS null_on_null_input,
   CAST(0 as INT) AS execute_as_principal_id
   WHERE FALSE;
GRANT SELECT ON sys.assembly_modules TO PUBLIC;

CREATE OR REPLACE VIEW sys.change_tracking_databases
AS
SELECT
   CAST(0 as INT) AS database_id,
   CAST(0 as sys.BIT) AS is_auto_cleanup_on,
   CAST(0 as INT) AS retention_period,
   CAST('' as NVARCHAR(60)) AS retention_period_units_desc,
   CAST(0 as TINYINT) AS retention_period_units
WHERE FALSE;
GRANT SELECT ON sys.change_tracking_databases TO PUBLIC;

CREATE OR REPLACE VIEW sys.database_recovery_status
AS
SELECT
   CAST(0 as INT) AS database_id,
   CAST(NULL as UNIQUEIDENTIFIER) AS database_guid,
   CAST(NULL as UNIQUEIDENTIFIER) AS family_guid,
   CAST(0 as NUMERIC(25,0)) AS last_log_backup_lsn,
   CAST(NULL as UNIQUEIDENTIFIER) AS recovery_fork_guid,
   CAST(NULL as UNIQUEIDENTIFIER) AS first_recovery_fork_guid,
   CAST(0 as NUMERIC(25,0)) AS fork_point_lsn
WHERE FALSE;
GRANT SELECT ON sys.database_recovery_status TO PUBLIC;

CREATE OR REPLACE VIEW sys.fulltext_languages
AS
SELECT 
   CAST(0 as INT) AS lcid,
   CAST('' as SYSNAME) AS name
WHERE FALSE;
GRANT SELECT ON sys.fulltext_languages TO PUBLIC;

CREATE OR REPLACE VIEW sys.fulltext_index_columns
AS
SELECT 
   CAST(0 as INT) AS object_id,
   CAST(0 as INT) AS column_id,
   CAST(0 as INT) AS type_column_id,
   CAST(0 as INT) AS language_id,
   CAST(0 as INT) AS statistical_semantics
WHERE FALSE;
GRANT SELECT ON sys.fulltext_index_columns TO PUBLIC;

CREATE OR REPLACE VIEW sys.selective_xml_index_paths
AS
SELECT 
   CAST(0 as INT) AS object_id,
   CAST(0 as INT) AS index_id,
   CAST(0 as INT) AS path_id,
   CAST('' as NVARCHAR(4000)) AS path,
   CAST('' as SYSNAME) AS name,
   CAST(0 as TINYINT) AS path_type,
   CAST(0 as SYSNAME) AS path_type_desc,
   CAST(0 as INT) AS xml_component_id,
   CAST('' as NVARCHAR(4000)) AS xquery_type_description,
   CAST(0 as sys.BIT) AS is_xquery_type_inferred,
   CAST(0 as SMALLINT) AS xquery_max_length,
   CAST(0 as sys.BIT) AS is_xquery_max_length_inferred,
   CAST(0 as sys.BIT) AS is_node,
   CAST(0 as TINYINT) AS system_type_id,
   CAST(0 as TINYINT) AS user_type_id,
   CAST(0 as SMALLINT) AS max_length,
   CAST(0 as TINYINT) AS precision,
   CAST(0 as TINYINT) AS scale,
   CAST('' as SYSNAME) AS collation_name,
   CAST(0 as sys.BIT) AS is_singleton
WHERE FALSE;
GRANT SELECT ON sys.selective_xml_index_paths TO PUBLIC;

CREATE OR REPLACE VIEW sys.spatial_indexes
AS
SELECT 
   object_id,
   name,
   index_id,
   type,
   type_desc,
   is_unique,
   data_space_id,
   ignore_dup_key,
   is_primary_key,
   is_unique_constraint,
   fill_factor,
   is_padded,
   is_disabled,
   is_hypothetical,
   allow_row_locks,
   allow_page_locks,
   CAST(1 as TINYINT) AS spatial_index_type,
   CAST('' as NVARCHAR(60)) AS spatial_index_type_desc,
   CAST('' as SYSNAME) AS tessellation_scheme,
   has_filter,
   filter_definition,
   auto_created
FROM sys.indexes WHERE FALSE;
GRANT SELECT ON sys.spatial_indexes TO PUBLIC;

CREATE OR REPLACE VIEW information_schema_tsql.CONSTRAINT_COLUMN_USAGE AS
SELECT    CAST(tblcat AS sys.nvarchar(128)) AS "TABLE_CATALOG",
          CAST(tblschema AS sys.nvarchar(128)) AS "TABLE_SCHEMA",
          CAST(tblname AS sys.nvarchar(128)) AS "TABLE_NAME" ,
          CAST(colname AS sys.nvarchar(128)) AS "COLUMN_NAME",
          CAST(cstrcat AS sys.nvarchar(128)) AS "CONSTRAINT_CATALOG",
          CAST(cstrschema AS sys.nvarchar(128)) AS "CONSTRAINT_SCHEMA",
          CAST(cstrname AS sys.nvarchar(128)) AS "CONSTRAINT_NAME"

FROM (
        /* check constraints */
   SELECT DISTINCT extr.orig_name, r.relname, r.relowner, a.attname, extc.orig_name, c.conname, nr.dbname, nc.dbname
     FROM sys.pg_namespace_ext nc LEFT OUTER JOIN sys.babelfish_namespace_ext extc ON nc.nspname = extc.nspname,
          sys.pg_namespace_ext nr LEFT OUTER JOIN sys.babelfish_namespace_ext extr ON nr.nspname = extr.nspname,
          pg_attribute a,
          pg_constraint c,
          pg_class r, pg_depend d

     WHERE nr.oid = r.relnamespace
          AND r.oid = a.attrelid
          AND d.refclassid = 'pg_catalog.pg_class'::regclass
          AND d.refobjid = r.oid
          AND d.refobjsubid = a.attnum
          AND d.classid = 'pg_catalog.pg_constraint'::regclass
          AND d.objid = c.oid
          AND c.connamespace = nc.oid
          AND c.contype = 'c'
          AND r.relkind IN ('r', 'p')
          AND NOT a.attisdropped
	  AND (pg_has_role(r.relowner, 'USAGE')
		OR has_table_privilege(r.oid, 'SELECT, INSERT, UPDATE, DELETE, TRUNCATE, REFERENCES, TRIGGER')
		OR has_any_column_privilege(r.oid, 'SELECT, INSERT, UPDATE, REFERENCES'))

       UNION ALL

        /* unique/primary key/foreign key constraints */
   SELECT extr.orig_name, r.relname, r.relowner, a.attname, extc.orig_name, c.conname, nr.dbname, nc.dbname
     FROM sys.pg_namespace_ext nc LEFT OUTER JOIN sys.babelfish_namespace_ext extc ON nc.nspname = extc.nspname,
          sys.pg_namespace_ext nr LEFT OUTER JOIN sys.babelfish_namespace_ext extr ON nr.nspname = extr.nspname,
          pg_attribute a,
          pg_constraint c,
          pg_class r
     WHERE nr.oid = r.relnamespace
          AND r.oid = a.attrelid
          AND nc.oid = c.connamespace
          AND r.oid = c.conrelid
          AND a.attnum = ANY (c.conkey)
          AND NOT a.attisdropped
          AND c.contype IN ('p', 'u', 'f')
          AND r.relkind IN ('r', 'p')
	  AND (pg_has_role(r.relowner, 'USAGE')
		OR has_table_privilege(r.oid, 'SELECT, INSERT, UPDATE, DELETE, TRUNCATE, REFERENCES, TRIGGER')
		OR has_any_column_privilege(r.oid, 'SELECT, INSERT, UPDATE, REFERENCES'))

      ) AS x (tblschema, tblname, tblowner, colname, cstrschema, cstrname, tblcat, cstrcat);

GRANT SELECT ON information_schema_tsql.CONSTRAINT_COLUMN_USAGE TO PUBLIC;

CREATE OR REPLACE VIEW sys.filetables
AS
SELECT 
   CAST(0 AS INT) AS object_id,
   CAST(0 AS sys.BIT) AS is_enabled,
   CAST('' AS sys.VARCHAR(255)) AS directory_name,
   CAST(0 AS INT) AS filename_collation_id,
   CAST('' AS sys.VARCHAR) AS filename_collation_name
   WHERE FALSE;
GRANT SELECT ON sys.filetables TO PUBLIC;

CREATE OR REPLACE VIEW sys.registered_search_property_lists
AS
SELECT 
   CAST(0 AS INT) AS property_list_id,
   CAST('' AS SYSNAME) AS name,
   CAST(NULL AS DATETIME) AS create_date,
   CAST(NULL AS DATETIME) AS modify_date,
   CAST(0 AS INT) AS principal_id
WHERE FALSE;
GRANT SELECT ON sys.registered_search_property_lists TO PUBLIC;

ALTER VIEW sys.identity_columns RENAME TO identity_columns_deprecated_in_2_2_0;

CREATE OR replace view sys.identity_columns AS
SELECT 
  CAST(out_object_id AS INT) AS object_id
  , CAST(out_name AS SYSNAME) AS name
  , CAST(out_column_id AS INT) AS column_id
  , CAST(out_system_type_id AS TINYINT) AS system_type_id
  , CAST(out_user_type_id AS INT) AS user_type_id
  , CAST(out_max_length AS SMALLINT) AS max_length
  , CAST(out_precision AS TINYINT) AS precision
  , CAST(out_scale AS TINYINT) AS scale
  , CAST(out_collation_name AS SYSNAME) AS collation_name
  , CAST(out_is_nullable AS sys.BIT) AS is_nullable
  , CAST(out_is_ansi_padded AS sys.BIT) AS is_ansi_padded
  , CAST(out_is_rowguidcol AS sys.BIT) AS is_rowguidcol
  , CAST(out_is_identity AS sys.BIT) AS is_identity
  , CAST(out_is_computed AS sys.BIT) AS is_computed
  , CAST(out_is_filestream AS sys.BIT) AS is_filestream
  , CAST(out_is_replicated AS sys.BIT) AS is_replicated
  , CAST(out_is_non_sql_subscribed AS sys.BIT) AS is_non_sql_subscribed
  , CAST(out_is_merge_published AS sys.BIT) AS is_merge_published
  , CAST(out_is_dts_replicated AS sys.BIT) AS is_dts_replicated
  , CAST(out_is_xml_document AS sys.BIT) AS is_xml_document
  , CAST(out_xml_collection_id AS INT) AS xml_collection_id
  , CAST(out_default_object_id AS INT) AS default_object_id
  , CAST(out_rule_object_id AS INT) AS rule_object_id
  , CAST(out_is_sparse AS sys.BIT) AS is_sparse
  , CAST(out_is_column_set AS sys.BIT) AS is_column_set
  , CAST(out_generated_always_type AS TINYINT) AS generated_always_type
  , CAST(out_generated_always_type_desc AS NVARCHAR(60)) AS generated_always_type_desc
  , CAST(out_encryption_type AS INT) AS encryption_type
  , CAST(out_encryption_type_desc AS NVARCHAR(60)) AS encryption_type_desc
  , CAST(out_encryption_algorithm_name AS SYSNAME) AS encryption_algorithm_name
  , CAST(out_column_encryption_key_id AS INT) column_encryption_key_id
  , CAST(out_column_encryption_key_database_name AS SYSNAME) AS column_encryption_key_database_name
  , CAST(out_is_hidden AS sys.BIT) AS is_hidden
  , CAST(out_is_masked AS sys.BIT) AS is_masked
  , CAST(sys.ident_seed(OBJECT_NAME(sc.out_object_id)) AS SQL_VARIANT) AS seed_value
  , CAST(sys.ident_incr(OBJECT_NAME(sc.out_object_id)) AS SQL_VARIANT) AS increment_value
  , CAST(sys.babelfish_get_sequence_value(pg_get_serial_sequence(quote_ident(ext.nspname)||'.'||quote_ident(c.relname), a.attname)) AS SQL_VARIANT) AS last_value
  , CAST(0 as sys.BIT) as is_not_for_replication
FROM sys.columns_internal() sc
INNER JOIN pg_attribute a ON sc.out_name = a.attname AND sc.out_column_id = a.attnum
INNER JOIN pg_class c ON c.oid = a.attrelid
INNER JOIN sys.pg_namespace_ext ext ON ext.oid = c.relnamespace
WHERE NOT a.attisdropped
AND sc.out_is_identity::INTEGER = 1
AND pg_get_serial_sequence(quote_ident(ext.nspname)||'.'||quote_ident(c.relname), a.attname) IS NOT NULL
AND has_sequence_privilege(pg_get_serial_sequence(quote_ident(ext.nspname)||'.'||quote_ident(c.relname), a.attname), 'USAGE,SELECT,UPDATE');
GRANT SELECT ON sys.identity_columns TO PUBLIC;

CALL sys.babelfish_drop_deprecated_view('sys', 'identity_columns_deprecated_in_2_2_0');

CREATE OR REPLACE VIEW sys.filegroups
AS
SELECT 
   CAST(ds.name AS sys.SYSNAME),
   CAST(ds.data_space_id AS INT),
   CAST(ds.type AS sys.BPCHAR(2)),
   CAST(ds.type_desc AS sys.NVARCHAR(60)),
   CAST(ds.is_default AS sys.BIT),
   CAST(ds.is_system AS sys.BIT),
   CAST(NULL as sys.UNIQUEIDENTIFIER) AS filegroup_guid,
   CAST(0 as INT) AS log_filegroup_id,
   CAST(0 as sys.BIT) AS is_read_only,
   CAST(0 as sys.BIT) AS is_autogrow_all_files
FROM sys.data_spaces ds WHERE type = 'FG';
GRANT SELECT ON sys.filegroups TO PUBLIC;

CREATE OR REPLACE VIEW sys.master_files
AS
SELECT
    CAST(0 as INT) AS database_id,
    CAST(0 as INT) AS file_id,
    CAST(NULL as UNIQUEIDENTIFIER) AS file_guid,
    CAST(0 as sys.TINYINT) AS type,
    CAST('' as NVARCHAR(60)) AS type_desc,
    CAST(0 as INT) AS data_space_id,
    CAST('' as SYSNAME) AS name,
    CAST('' as NVARCHAR(260)) AS physical_name,
    CAST(0 as sys.TINYINT) AS state,
    CAST('' as NVARCHAR(60)) AS state_desc,
    CAST(0 as INT) AS size,
    CAST(0 as INT) AS max_size,
    CAST(0 as INT) AS growth,
    CAST(0 as sys.BIT) AS is_media_read_only,
    CAST(0 as sys.BIT) AS is_read_only,
    CAST(0 as sys.BIT) AS is_sparse,
    CAST(0 as sys.BIT) AS is_percent_growth,
    CAST(0 as sys.BIT) AS is_name_reserved,
    CAST(0 as NUMERIC(25,0)) AS create_lsn,
    CAST(0 as NUMERIC(25,0)) AS drop_lsn,
    CAST(0 as NUMERIC(25,0)) AS read_only_lsn,
    CAST(0 as NUMERIC(25,0)) AS read_write_lsn,
    CAST(0 as NUMERIC(25,0)) AS differential_base_lsn,
    CAST(NULL as UNIQUEIDENTIFIER) AS differential_base_guid,
    CAST(NULL as DATETIME) AS differential_base_time,
    CAST(0 as NUMERIC(25,0)) AS redo_start_lsn,
    CAST(NULL as UNIQUEIDENTIFIER) AS redo_start_fork_guid,
    CAST(0 as NUMERIC(25,0)) AS redo_target_lsn,
    CAST(NULL as UNIQUEIDENTIFIER) AS redo_target_fork_guid,
    CAST(0 as NUMERIC(25,0)) AS backup_lsn,
    CAST(0 as INT) AS credential_id
WHERE FALSE;
GRANT SELECT ON sys.master_files TO PUBLIC;

CREATE OR REPLACE VIEW sys.stats
AS
SELECT 
   CAST(0 as INT) AS object_id,
   CAST('' as SYSNAME) AS name,
   CAST(0 as INT) AS stats_id,
   CAST(0 as sys.BIT) AS auto_created,
   CAST(0 as sys.BIT) AS user_created,
   CAST(0 as sys.BIT) AS no_recompute,
   CAST(0 as sys.BIT) AS has_filter,
   CAST('' as sys.NVARCHAR(4000)) AS filter_definition,
   CAST(0 as sys.BIT) AS is_temporary,
   CAST(0 as sys.BIT) AS is_incremental,
   CAST(0 as sys.BIT) AS has_persisted_sample,
   CAST(0 as INT) AS stats_generation_method,
   CAST('' as VARCHAR(255)) AS stats_generation_method_desc
WHERE FALSE;
GRANT SELECT ON sys.stats TO PUBLIC;

CREATE OR REPLACE VIEW sys.change_tracking_tables
AS
SELECT 
   CAST(0 as INT) AS object_id,
   CAST(0 as sys.BIT) AS is_track_columns_updated_on,
   CAST(0 AS sys.BIGINT) AS begin_version,
   CAST(0 AS sys.BIGINT) AS cleanup_version,
   CAST(0 AS sys.BIGINT) AS min_valid_version
   WHERE FALSE;
GRANT SELECT ON sys.change_tracking_tables TO PUBLIC;

CREATE OR REPLACE VIEW sys.fulltext_catalogs
AS
SELECT 
   CAST(0 as INT) AS fulltext_catalog_id,
   CAST('' as SYSNAME) AS name,
   CAST('' as NVARCHAR(260)) AS path,
   CAST(0 as sys.BIT) AS is_default,
   CAST(0 as sys.BIT) AS is_accent_sensitivity_on,
   CAST(0 as INT) AS data_space_id,
   CAST(0 as INT) AS file_id,
   CAST(0 as INT) AS principal_id,
   CAST(2 as sys.BIT) AS is_importing
WHERE FALSE;
GRANT SELECT ON sys.fulltext_catalogs TO PUBLIC;

CREATE OR REPLACE VIEW sys.fulltext_stoplists
AS
SELECT 
   CAST(0 as INT) AS stoplist_id,
   CAST('' as SYSNAME) AS name,
   CAST(NULL as DATETIME) AS create_date,
   CAST(NULL as DATETIME) AS modify_date,
   CAST(0 as INT) AS Principal_id
WHERE FALSE;
GRANT SELECT ON sys.fulltext_stoplists TO PUBLIC;

alter view sys.databases rename to databases_deprecated_in_2_2_0;

create or replace view sys.databases as
select
  CAST(d.name as SYS.SYSNAME) as name
  , CAST(sys.db_id(d.name) as INT) as database_id
  , CAST(NULL as INT) as source_database_id
  , cast(cast(r.oid as INT) as SYS.VARBINARY(85)) as owner_sid
  , CAST(d.crdate AS SYS.DATETIME) as create_date
  , CAST(120 AS SYS.TINYINT) as compatibility_level
  , CAST(c.collname as SYS.SYSNAME) as collation_name
  , CAST(0 AS SYS.TINYINT)  as user_access
  , CAST('MULTI_USER' AS SYS.NVARCHAR(60)) as user_access_desc
  , CAST(0 AS SYS.BIT) as is_read_only
  , CAST(0 AS SYS.BIT) as is_auto_close_on
  , CAST(0 AS SYS.BIT) as is_auto_shrink_on
  , CAST(0 AS SYS.TINYINT) as state
  , CAST('ONLINE' AS SYS.NVARCHAR(60)) as state_desc
  , CAST(
	  	CASE 
			WHEN pg_is_in_recovery() is false THEN 0 
			WHEN pg_is_in_recovery() is true THEN 1 
		END 
	AS SYS.BIT) as is_in_standby
  , CAST(0 AS SYS.BIT) as is_cleanly_shutdown
  , CAST(0 AS SYS.BIT) as is_supplemental_logging_enabled
  , CAST(1 AS SYS.TINYINT) as snapshot_isolation_state
  , CAST('ON' AS SYS.NVARCHAR(60)) as snapshot_isolation_state_desc
  , CAST(1 AS SYS.BIT) as is_read_committed_snapshot_on
  , CAST(1 AS SYS.TINYINT) as recovery_model
  , CAST('FULL' AS SYS.NVARCHAR(60)) as recovery_model_desc
  , CAST(0 AS SYS.TINYINT) as page_verify_option
  , CAST(NULL AS SYS.NVARCHAR(60)) as page_verify_option_desc
  , CAST(1 AS SYS.BIT) as is_auto_create_stats_on
  , CAST(0 AS SYS.BIT) as is_auto_create_stats_incremental_on
  , CAST(0 AS SYS.BIT) as is_auto_update_stats_on
  , CAST(0 AS SYS.BIT) as is_auto_update_stats_async_on
  , CAST(0 AS SYS.BIT) as is_ansi_null_default_on
  , CAST(0 AS SYS.BIT) as is_ansi_nulls_on
  , CAST(0 AS SYS.BIT) as is_ansi_padding_on
  , CAST(0 AS SYS.BIT) as is_ansi_warnings_on
  , CAST(0 AS SYS.BIT) as is_arithabort_on
  , CAST(0 AS SYS.BIT) as is_concat_null_yields_null_on
  , CAST(0 AS SYS.BIT) as is_numeric_roundabort_on
  , CAST(0 AS SYS.BIT) as is_quoted_identifier_on
  , CAST(0 AS SYS.BIT) as is_recursive_triggers_on
  , CAST(0 AS SYS.BIT) as is_cursor_close_on_commit_on
  , CAST(0 AS SYS.BIT) as is_local_cursor_default
  , CAST(0 AS SYS.BIT) as is_fulltext_enabled
  , CAST(0 AS SYS.BIT) as is_trustworthy_on
  , CAST(0 AS SYS.BIT) as is_db_chaining_on
  , CAST(0 AS SYS.BIT) as is_parameterization_forced
  , CAST(0 AS SYS.BIT) as is_master_key_encrypted_by_server
  , CAST(0 AS SYS.BIT) as is_query_store_on
  , CAST(0 AS SYS.BIT) as is_published
  , CAST(0 AS SYS.BIT) as is_subscribed
  , CAST(0 AS SYS.BIT) as is_merge_published
  , CAST(0 AS SYS.BIT) as is_distributor
  , CAST(0 AS SYS.BIT) as is_sync_with_backup
  , CAST(NULL AS SYS.UNIQUEIDENTIFIER) as service_broker_guid
  , CAST(0 AS SYS.BIT) as is_broker_enabled
  , CAST(0 AS SYS.TINYINT) as log_reuse_wait
  , CAST('NOTHING' AS SYS.NVARCHAR(60)) as log_reuse_wait_desc
  , CAST(0 AS SYS.BIT) as is_date_correlation_on
  , CAST(0 AS SYS.BIT) as is_cdc_enabled
  , CAST(0 AS SYS.BIT) as is_encrypted
  , CAST(0 AS SYS.BIT) as is_honor_broker_priority_on
  , CAST(NULL AS SYS.UNIQUEIDENTIFIER) as replica_id
  , CAST(NULL AS SYS.UNIQUEIDENTIFIER) as group_database_id
  , CAST(NULL AS INT) as resource_pool_id
  , CAST(NULL AS SMALLINT) as default_language_lcid
  , CAST(NULL AS SYS.NVARCHAR(128)) as default_language_name
  , CAST(NULL AS INT) as default_fulltext_language_lcid
  , CAST(NULL AS SYS.NVARCHAR(128)) as default_fulltext_language_name
  , CAST(NULL AS SYS.BIT) as is_nested_triggers_on
  , CAST(NULL AS SYS.BIT) as is_transform_noise_words_on
  , CAST(NULL AS SMALLINT) as two_digit_year_cutoff
  , CAST(0 AS SYS.TINYINT) as containment
  , CAST('NONE' AS SYS.NVARCHAR(60)) as containment_desc
  , CAST(0 AS INT) as target_recovery_time_in_seconds
  , CAST(0 AS INT) as delayed_durability
  , CAST(NULL AS SYS.NVARCHAR(60)) as delayed_durability_desc
  , CAST(0 AS SYS.BIT) as is_memory_optimized_elevate_to_snapshot_on
  , CAST(0 AS SYS.BIT) as is_federation_member
  , CAST(0 AS SYS.BIT) as is_remote_data_archive_enabled
  , CAST(0 AS SYS.BIT) as is_mixed_page_allocation_on
  , CAST(0 AS SYS.BIT) as is_temporal_history_retention_enabled
  , CAST(0 AS INT) as catalog_collation_type
  , CAST('Not Applicable' AS SYS.NVARCHAR(60)) as catalog_collation_type_desc
  , CAST(NULL AS SYS.NVARCHAR(128)) as physical_database_name
  , CAST(0 AS SYS.BIT) as is_result_set_caching_on
  , CAST(0 AS SYS.BIT) as is_accelerated_database_recovery_on
  , CAST(0 AS SYS.BIT) as is_tempdb_spill_to_remote_store
  , CAST(0 AS SYS.BIT) as is_stale_page_detection_on
  , CAST(0 AS SYS.BIT) as is_memory_optimized_enabled
  , CAST(0 AS SYS.BIT) as is_ledger_on
 from sys.babelfish_sysdatabases d LEFT OUTER JOIN pg_catalog.pg_collation c ON d.default_collation = c.collname
 LEFT OUTER JOIN pg_catalog.pg_roles r on r.rolname = d.owner;

GRANT SELECT ON sys.databases TO PUBLIC;

CREATE OR REPLACE VIEW sys.sp_stored_procedures_view AS
SELECT 
CAST(d.name AS sys.sysname) AS PROCEDURE_QUALIFIER,
CAST(s1.name AS sys.sysname) AS PROCEDURE_OWNER, 

CASE 
	WHEN p.prokind = 'p' THEN CAST(concat(p.proname, ';1') AS sys.nvarchar(134))
	ELSE CAST(concat(p.proname, ';0') AS sys.nvarchar(134))
END AS PROCEDURE_NAME,

-1 AS NUM_INPUT_PARAMS,
-1 AS NUM_OUTPUT_PARAMS,
-1 AS NUM_RESULT_SETS,
CAST(NULL AS varchar(254)) AS REMARKS,
cast(2 AS smallint) AS PROCEDURE_TYPE

FROM pg_catalog.pg_proc p 

INNER JOIN sys.schemas s1 ON p.pronamespace = s1.schema_id 
INNER JOIN sys.databases d ON d.database_id = sys.db_id()
WHERE has_schema_privilege(s1.schema_id, 'USAGE')

UNION 

SELECT CAST((SELECT sys.db_name()) AS sys.sysname) AS PROCEDURE_QUALIFIER,
CAST(nspname AS sys.sysname) AS PROCEDURE_OWNER,

CASE 
	WHEN prokind = 'p' THEN cast(concat(proname, ';1') AS sys.nvarchar(134))
	ELSE cast(concat(proname, ';0') AS sys.nvarchar(134))
END AS PROCEDURE_NAME,

-1 AS NUM_INPUT_PARAMS,
-1 AS NUM_OUTPUT_PARAMS,
-1 AS NUM_RESULT_SETS,
CAST(NULL AS varchar(254)) AS REMARKS,
cast(2 AS smallint) AS PROCEDURE_TYPE

FROM    pg_catalog.pg_namespace n 
JOIN    pg_catalog.pg_proc p 
ON      pronamespace = n.oid   
WHERE nspname = 'sys' AND (proname LIKE 'sp\_%' OR proname LIKE 'xp\_%' OR proname LIKE 'dm\_%' OR proname LIKE 'fn\_%');

GRANT SELECT ON sys.sp_stored_procedures_view TO PUBLIC;

CREATE OR REPLACE VIEW sys.sp_sproc_columns_view AS
-- Get parameters (if any) for a user-defined stored procedure/function
(SELECT 
	CAST(d.name AS sys.sysname) AS PROCEDURE_QUALIFIER,
	CAST(ext.orig_name AS sys.sysname) AS PROCEDURE_OWNER,
	CASE 
		WHEN proc.routine_type='PROCEDURE' THEN CAST(CONCAT(proc.routine_name, ';1') AS sys.nvarchar(134)) 
		ELSE CAST(CONCAT(proc.routine_name, ';0') AS sys.nvarchar(134)) 
	END AS PROCEDURE_NAME,
	
	CAST(coalesce(args.parameter_name, '') AS sys.sysname) AS COLUMN_NAME,
	CAST(1 AS smallint) AS COLUMN_TYPE,
	CAST(t5.data_type AS smallint) AS DATA_TYPE,
	CAST(coalesce(t6.name, '') AS sys.sysname) AS TYPE_NAME,
	CAST(t6.precision AS int) AS PRECISION,
	CAST(t6.max_length AS int) AS LENGTH,
	CAST(t6.scale AS smallint) AS SCALE,
	CAST(t5.num_prec_radix AS smallint) AS RADIX,
	CAST(t6.is_nullable AS smallint) AS NULLABLE,
	CAST(NULL AS varchar(254)) AS REMARKS,
	CAST(NULL AS sys.nvarchar(4000)) AS COLUMN_DEF,
	CAST(t5.sql_data_type AS smallint) AS SQL_DATA_TYPE,
	CAST(t5.sql_datetime_sub AS smallint) AS SQL_DATETIME_SUB,
	CAST(NULL AS int) AS CHAR_OCTET_LENGTH,
	CAST(args.ordinal_position AS int) AS ORDINAL_POSITION,
	CAST('YES' AS varchar(254)) AS IS_NULLABLE,
	CAST(t5.ss_data_type AS sys.tinyint) AS SS_DATA_TYPE,
	CAST(proc.routine_name AS sys.nvarchar(134)) AS original_procedure_name
	
	FROM information_schema.routines proc
	JOIN information_schema.parameters args
		ON proc.specific_schema = args.specific_schema AND proc.specific_name = args.specific_name
	INNER JOIN sys.babelfish_namespace_ext ext ON proc.specific_schema = ext.nspname
	INNER JOIN sys.databases d ON d.database_id =ext.dbid
	INNER JOIN sys.spt_datatype_info_table AS t5 
		JOIN sys.types t6
		JOIN sys.types t7 ON t6.system_type_id = t7.user_type_id
			ON t7.name = t5.type_name
		ON (args.data_type != 'USER-DEFINED' AND args.udt_name = t5.pg_type_name AND t6.name = t7.name)
		OR (args.data_type='USER-DEFINED' AND args.udt_name = t6.name)
	WHERE coalesce(args.parameter_name, '') LIKE '@%'
		AND ext.dbid = sys.db_id()
		AND has_schema_privilege(proc.specific_schema, 'USAGE')

UNION ALL

-- Create row describing return type for a user-defined stored procedure/function
SELECT 
	CAST(d.name AS sys.sysname) AS PROCEDURE_QUALIFIER,
	CAST(ext.orig_name AS sys.sysname) AS PROCEDURE_OWNER,
	CASE 
		WHEN proc.routine_type='PROCEDURE' THEN CAST(CONCAT(proc.routine_name, ';1') AS sys.nvarchar(134)) 
		ELSE CAST(CONCAT(proc.routine_name, ';0') AS sys.nvarchar(134)) 
	END AS PROCEDURE_NAME,
	
	CASE 
		WHEN pg_function_result_type LIKE '%TABLE%' THEN cast('@TABLE_RETURN_VALUE' AS sys.sysname)
		ELSE cast('@RETURN_VALUE' AS sys.sysname)
 	END AS COLUMN_NAME,
	 
	CASE 
		WHEN pg_function_result_type LIKE '%TABLE%' THEN CAST(3 AS smallint)
		ELSE CAST(5 as smallint) 
	END AS COLUMN_TYPE,
	
	CASE 
		WHEN proc.routine_type='PROCEDURE' THEN cast((SELECT data_type FROM sys.spt_datatype_info_table WHERE type_name = 'int') AS smallint)
		WHEN pg_function_result_type LIKE '%TABLE%' THEN cast(null AS smallint)
		ELSE CAST(t5.data_type AS smallint)
	END AS DATA_TYPE,
	
	CASE 
		WHEN proc.routine_type='PROCEDURE' THEN CAST('int' AS sys.sysname) 
		WHEN pg_function_result_type like '%TABLE%' then CAST('table' AS sys.sysname)
		ELSE CAST(coalesce(t6.name, '') AS sys.sysname) 
	END AS TYPE_NAME,
	
	CASE 
		WHEN proc.routine_type='PROCEDURE' THEN CAST(10 AS int) 
		WHEN pg_function_result_type LIKE '%TABLE%' THEN CAST(0 AS int) 
		ELSE CAST(t6.precision AS int) 
	END AS PRECISION,
	
	CASE 
		WHEN proc.routine_type='PROCEDURE' THEN CAST(4 AS int) 
		WHEN pg_function_result_type LIKE '%TABLE%' THEN CAST(0 AS int) 
		ELSE CAST(t6.max_length AS int) 
	END AS LENGTH,
	CASE 
		WHEN proc.routine_type='PROCEDURE' THEN CAST(0 AS smallint) 
		WHEN pg_function_result_type LIKE '%TABLE%' THEN CAST(0 AS smallint) 
		ELSE CAST(t6.scale AS smallint) 
	END AS SCALE,
	CASE 
		WHEN proc.routine_type='PROCEDURE' THEN CAST(10 AS smallint) 
		WHEN pg_function_result_type LIKE '%TABLE%' THEN CAST(0 AS smallint) 
		ELSE CAST(t5.num_prec_radix AS smallint) 
	END AS RADIX,
	CASE 
		WHEN proc.routine_type='PROCEDURE' THEN CAST(0 AS smallint)
		WHEN pg_function_result_type LIKE '%TABLE%' THEN CAST(0 AS smallint)
		ELSE CAST(t6.is_nullable AS smallint)
	END AS NULLABLE,
	CASE 
		WHEN pg_function_result_type LIKE '%TABLE%' THEN CAST('Result table returned by table valued function' AS varchar(254)) 
		ELSE CAST(NULL AS varchar(254)) 
	END AS REMARKS,
	
	CAST(NULL AS sys.nvarchar(4000)) AS COLUMN_DEF,
	CASE 
		WHEN proc.routine_type='PROCEDURE' THEN CAST((SELECT sql_data_type FROM sys.spt_datatype_info_table WHERE type_name = 'int') AS smallint) 
		WHEN pg_function_result_type LIKE '%TABLE%' THEN CAST(null AS smallint) 
		ELSE CAST(t5.sql_data_type AS smallint) 
	END AS SQL_DATA_TYPE,
	
	CAST(null AS smallint) AS SQL_DATETIME_SUB,
	CAST(null AS int) AS CHAR_OCTET_LENGTH,
	CAST(0 AS int) AS ORDINAL_POSITION,
	CASE 
		WHEN proc.routine_type='PROCEDURE' THEN CAST('NO' AS varchar(254)) 
		WHEN pg_function_result_type LIKE '%TABLE%' THEN CAST('NO' AS varchar(254))
		ELSE CAST('YES' AS varchar(254)) 
	END AS IS_NULLABLE,
	
	CASE 
		WHEN proc.routine_type='PROCEDURE' THEN CAST(56 AS sys.tinyint) 
		WHEN pg_function_result_type LIKE '%TABLE%' THEN CAST(0 AS sys.tinyint) 
		ELSE CAST(t5.ss_data_type AS sys.tinyint) 
	END AS SS_DATA_TYPE,
	CAST(proc.routine_name AS sys.nvarchar(134)) AS original_procedure_name

	FROM information_schema.routines proc
	INNER JOIN sys.babelfish_namespace_ext ext ON proc.specific_schema = ext.nspname
	INNER JOIN sys.databases d ON d.database_id = ext.dbid
	INNER JOIN pg_catalog.pg_proc p ON proc.specific_name = p.proname || '_' || p.oid
	LEFT JOIN sys.spt_datatype_info_table AS t5 
		JOIN sys.types t6
		JOIN sys.types t7 ON t6.system_type_id = t7.user_type_id
		ON t7.name = t5.type_name
	ON (proc.data_type != 'USER-DEFINED' 
			AND proc.type_udt_name = t5.pg_type_name 
			AND t6.name = t7.name)
		OR (proc.data_type = 'USER-DEFINED' 
			AND proc.type_udt_name = t6.name),
	pg_get_function_result(p.oid) AS pg_function_result_type
	WHERE ext.dbid = sys.db_id() AND has_schema_privilege(proc.specific_schema, 'USAGE'))

UNION ALL 

-- Get parameters (if any) for a system stored procedure/function
(SELECT 
	CAST((SELECT sys.db_name()) AS sys.sysname) AS PROCEDURE_QUALIFIER,
	CAST(args.specific_schema AS sys.sysname) AS PROCEDURE_OWNER,
	CASE 
		WHEN proc.routine_type='PROCEDURE' then CAST(CONCAT(proc.routine_name, ';1') AS sys.nvarchar(134)) 
		ELSE CAST(CONCAT(proc.routine_name, ';0') AS sys.nvarchar(134)) 
	END AS PROCEDURE_NAME,
	
	CAST(coalesce(args.parameter_name, '') AS sys.sysname) AS COLUMN_NAME,
	CAST(1 as smallint) AS COLUMN_TYPE,
	CAST(t5.data_type AS smallint) AS DATA_TYPE,
	CAST(coalesce(t6.name, '') as sys.sysname) as TYPE_NAME,
	CAST(t6.precision as int) as PRECISION,
	CAST(t6.max_length as int) as LENGTH,
	CAST(t6.scale AS smallint) AS SCALE,
	CAST(t5.num_prec_radix AS smallint) AS RADIX,
	CAST(t6.is_nullable as smallint) AS NULLABLE,
	CAST(NULL AS varchar(254)) AS REMARKS,
	CAST(NULL AS sys.nvarchar(4000)) AS COLUMN_DEF,
	CAST(t5.sql_data_type AS smallint) AS SQL_DATA_TYPE,
	CAST(t5.sql_datetime_sub AS smallint) AS SQL_DATETIME_SUB,
	CAST(NULL AS int) AS CHAR_OCTET_LENGTH,
	CAST(args.ordinal_position AS int) AS ORDINAL_POSITION,
	CAST('YES' AS varchar(254)) AS IS_NULLABLE,
	CAST(t5.ss_data_type AS sys.tinyint) AS SS_DATA_TYPE,
	CAST(proc.routine_name AS sys.nvarchar(134)) AS original_procedure_name
	
	FROM information_schema.routines proc
	JOIN information_schema.parameters args
		on proc.specific_schema = args.specific_schema
		and proc.specific_name = args.specific_name 
	LEFT JOIN sys.spt_datatype_info_table AS t5 
		LEFT JOIN sys.types t6 ON t6.name = t5.type_name
		ON args.udt_name = t5.pg_type_name OR args.udt_name = t5.type_name
	WHERE args.specific_schema ='sys' 
		AND coalesce(args.parameter_name, '') LIKE '@%' 
		AND (args.specific_name LIKE 'sp\_%' 
			OR args.specific_name LIKE 'xp\_%'
			OR args.specific_name LIKE 'dm\_%'
			OR  args.specific_name LIKE 'fn\_%')
		AND has_schema_privilege(proc.specific_schema, 'USAGE')
		
UNION ALL

-- Create row describing return type for a system stored procedure/function
SELECT 
	CAST((SELECT sys.db_name()) AS sys.sysname) AS PROCEDURE_QUALIFIER,
	CAST(proc.specific_schema AS sys.sysname) AS PROCEDURE_OWNER,
	CASE 
		WHEN proc.routine_type='PROCEDURE' then CAST(CONCAT(proc.routine_name, ';1') AS sys.nvarchar(134)) 
		ELSE CAST(CONCAT(proc.routine_name, ';0') AS sys.nvarchar(134)) 
	END AS PROCEDURE_NAME,
	
	CASE 
		WHEN pg_function_result_type LIKE '%TABLE%' THEN cast('@TABLE_RETURN_VALUE' AS sys.sysname)
		ELSE cast('@RETURN_VALUE' AS sys.sysname)
 	END AS COLUMN_NAME,
	 
	CASE 
		WHEN pg_function_result_type LIKE '%TABLE%' THEN CAST(3 AS smallint)
		ELSE CAST(5 AS smallint) 
	END AS COLUMN_TYPE,
	
	CASE 
		WHEN proc.routine_type='PROCEDURE' THEN cast((SELECT sql_data_type FROM sys.spt_datatype_info_table WHERE type_name = 'int') AS smallint)
		WHEN pg_function_result_type LIKE '%TABLE%' THEN cast(null AS smallint)
		ELSE CAST(t5.data_type AS smallint)
	END AS DATA_TYPE,
	
	CASE 
		WHEN proc.routine_type='PROCEDURE' THEN CAST('int' AS sys.sysname) 
		WHEN pg_function_result_type LIKE '%TABLE%' THEN CAST('table' AS sys.sysname)
		ELSE CAST(coalesce(t6.name, '') AS sys.sysname) 
	END AS TYPE_NAME,
	
	CASE 
		WHEN proc.routine_type='PROCEDURE' THEN CAST(10 AS int) 
		WHEN pg_function_result_type LIKE '%TABLE%' THEN CAST(0 AS int) 
		ELSE CAST(t6.precision AS int) 
	END AS PRECISION,
	
	CASE 
		WHEN proc.routine_type='PROCEDURE' THEN CAST(4 AS int) 
		WHEN pg_function_result_type LIKE '%TABLE%' THEN CAST(0 AS int) 
		ELSE CAST(t6.max_length AS int) 
	END AS LENGTH,
	CASE 
		WHEN proc.routine_type='PROCEDURE' THEN CAST(0 AS smallint) 
		WHEN pg_function_result_type LIKE '%TABLE%' THEN CAST(0 AS smallint) 
		ELSE CAST(t6.scale AS smallint) 
	END AS SCALE,
	CASE 
		WHEN proc.routine_type='PROCEDURE' THEN CAST(10 AS smallint) 
		WHEN pg_function_result_type LIKE '%TABLE%' THEN CAST(0 AS smallint) 
		ELSE CAST(t5.num_prec_radix AS smallint) 
	END AS RADIX,
	CASE 
		WHEN proc.routine_type='PROCEDURE' THEN CAST(0 AS smallint)
		WHEN pg_function_result_type LIKE '%TABLE%' THEN CAST(0 AS smallint)
		ELSE CAST(t6.is_nullable AS smallint)
	END AS NULLABLE,
	
	CASE 
		WHEN pg_function_result_type LIKE '%TABLE%' THEN CAST('Result table returned by table valued function' AS varchar(254)) 
		ELSE CAST(NULL AS varchar(254)) 
	END AS REMARKS,
	
	CAST(NULL AS sys.nvarchar(4000)) AS COLUMN_DEF,
	CASE 
		WHEN proc.routine_type='PROCEDURE' THEN CAST((SELECT sql_data_type FROM sys.spt_datatype_info_table WHERE type_name = 'int') AS smallint) 
		WHEN pg_function_result_type LIKE '%TABLE%' THEN CAST(null AS smallint) 
		ELSE CAST(t5.sql_data_type AS smallint) 
	END AS SQL_DATA_TYPE,
	
	CAST(null AS smallint) AS SQL_DATETIME_SUB,
	CAST(null AS int) AS CHAR_OCTET_LENGTH,
	CAST(0 AS int) AS ORDINAL_POSITION,
	CASE 
		WHEN proc.routine_type='PROCEDURE' THEN CAST('NO' AS varchar(254)) 
		WHEN pg_function_result_type LIKE '%TABLE%' THEN CAST('NO' AS varchar(254))
		ELSE CAST('YES' AS varchar(254)) 
	END AS IS_NULLABLE,
	
	CASE 
		WHEN proc.routine_type='PROCEDURE' THEN CAST(56 AS sys.tinyint) 
		WHEN pg_function_result_type LIKE '%TABLE%' THEN CAST(0 AS sys.tinyint) 
		ELSE CAST(t5.ss_data_type AS sys.tinyint) 
	END AS SS_DATA_TYPE,
	CAST(proc.routine_name AS sys.nvarchar(134)) AS original_procedure_name
	
	FROM information_schema.routines proc
	INNER JOIN pg_catalog.pg_proc p ON proc.specific_name = p.proname || '_' || p.oid
	LEFT JOIN sys.spt_datatype_info_table AS t5
		LEFT JOIN sys.types t6 ON t6.name = t5.type_name
	ON proc.type_udt_name = t5.pg_type_name OR proc.type_udt_name = t5.type_name, 
	pg_get_function_result(p.oid) AS pg_function_result_type
	WHERE proc.specific_schema = 'sys' 
		AND (proc.specific_name LIKE 'sp\_%' 
			OR proc.specific_name LIKE 'xp\_%' 
			OR proc.specific_name LIKE 'dm\_%'
			OR  proc.specific_name LIKE 'fn\_%')
		AND has_schema_privilege(proc.specific_schema, 'USAGE')
	);	
GRANT SELECT ON sys.sp_sproc_columns_view TO PUBLIC;

alter view sys.database_mirroring rename to database_mirroring_deprecated_in_2_2_0;

CREATE OR REPLACE VIEW sys.database_mirroring
AS
SELECT 
      CAST(database_id AS int) AS database_id,
      CAST(NULL AS sys.uniqueidentifier) AS mirroring_guid,
      CAST(NULL AS sys.tinyint) AS mirroring_state,
      CAST(NULL AS sys.nvarchar(60)) AS mirroring_state_desc,
      CAST(NULL AS sys.tinyint) AS mirroring_role,
      CAST(NULL AS sys.nvarchar(60)) AS mirroring_role_desc,
      CAST(NULL AS int) AS mirroring_role_sequence,
      CAST(NULL AS sys.tinyint) as mirroring_safety_level,
      CAST(NULL AS sys.nvarchar(60)) AS mirroring_safety_level_desc,
      CAST(NULL AS int) as mirroring_safety_sequence,
      CAST(NULL AS sys.nvarchar(128)) AS mirroring_partner_name,
      CAST(NULL AS sys.nvarchar(128)) AS mirroring_partner_instance,
      CAST(NULL AS sys.nvarchar(128)) AS mirroring_witness_name,
      CAST(NULL AS sys.tinyint) AS mirroring_witness_state,
      CAST(NULL AS sys.nvarchar(60)) AS mirroring_witness_state_desc,
      CAST(NULL AS numeric(25,0)) AS mirroring_failover_lsn,
      CAST(NULL AS int) AS mirroring_connection_timeout,
      CAST(NULL AS int) AS mirroring_redo_queue,
      CAST(NULL AS sys.nvarchar(60)) AS mirroring_redo_queue_type,
      CAST(NULL AS numeric(25,0)) AS mirroring_end_of_log_lsn,
      CAST(NULL AS numeric(25,0)) AS mirroring_replication_lsn
FROM sys.databases;
GRANT SELECT ON sys.database_mirroring TO PUBLIC;

call babelfish_drop_deprecated_view('sys', 'databases_deprecated_in_2_2_0');
call babelfish_drop_deprecated_view('sys', 'database_mirroring_deprecated_in_2_2_0');

CREATE OR REPLACE VIEW sys.fulltext_indexes
AS
SELECT 
   CAST(0 as INT) AS object_id,
   CAST(0 as INT) AS unique_index_id,
   CAST(0 as INT) AS fulltext_catalog_id,
   CAST(0 as sys.BIT) AS is_enabled,
   CAST('O' as sys.BPCHAR(1)) AS change_tracking_state,
   CAST('' as sys.NVARCHAR(60)) AS change_tracking_state_desc,
   CAST(0 as sys.BIT) AS has_crawl_completed,
   CAST('' as sys.BPCHAR(1)) AS crawl_type,
   CAST('' as sys.NVARCHAR(60)) AS crawl_type_desc,
   CAST(NULL as sys.DATETIME) AS crawl_start_date,
   CAST(NULL as sys.DATETIME) AS crawl_end_date,
   CAST(NULL as BINARY(8)) AS incremental_timestamp,
   CAST(0 as INT) AS stoplist_id,
   CAST(0 as INT) AS data_space_id,
   CAST(0 as INT) AS property_list_id
WHERE FALSE;
GRANT SELECT ON sys.fulltext_indexes TO PUBLIC;

CREATE OR REPLACE VIEW sys.synonyms
AS
SELECT 
    CAST(obj.name as sys.sysname) AS name
    , CAST(obj.object_id as int) AS object_id
    , CAST(obj.principal_id as int) AS principal_id
    , CAST(obj.schema_id as int) AS schema_id
    , CAST(obj.parent_object_id as int) AS parent_object_id
    , CAST(obj.type as sys.bpchar(2)) AS type
    , CAST(obj.type_desc as sys.nvarchar(60)) AS type_desc
    , CAST(obj.create_date as sys.datetime) as create_date
    , CAST(obj.modify_date as sys.datetime) as modify_date
    , CAST(obj.is_ms_shipped as sys.bit) as is_ms_shipped
    , CAST(obj.is_published as sys.bit) as is_published
    , CAST(obj.is_schema_published as sys.bit) as is_schema_published
    , CAST('' as sys.nvarchar(1035)) AS base_object_name
FROM sys.objects obj
WHERE type='SN';
GRANT SELECT ON sys.synonyms TO PUBLIC;

CREATE OR REPLACE VIEW sys.plan_guides
AS
SELECT 
    CAST(0 as int) AS plan_guide_id
    , CAST('' as sys.sysname) AS name
    , CAST(NULL as sys.datetime) as create_date
    , CAST(NULL as sys.datetime) as modify_date
    , CAST(0 as sys.bit) as is_disabled
    , CAST('' as sys.nvarchar(4000)) AS query_text
    , CAST(0 as sys.tinyint) AS scope_type
    , CAST('' as sys.nvarchar(60)) AS scope_type_desc
    , CAST(0 as int) AS scope_type_id
    , CAST('' as sys.nvarchar(4000)) AS scope_batch
    , CAST('' as sys.nvarchar(4000)) AS parameters
    , CAST('' as sys.nvarchar(4000)) AS hints
WHERE FALSE;
GRANT SELECT ON sys.plan_guides TO PUBLIC;

ALTER FUNCTION OBJECTPROPERTYEX(INT, SYS.VARCHAR) RENAME TO objectpropertyex_deprecated_in_2_2_0;

CREATE OR REPLACE FUNCTION OBJECTPROPERTYEX(
    id INT,
    property SYS.VARCHAR
)
RETURNS SYS.SQL_VARIANT
AS $$
BEGIN
	property := RTRIM(LOWER(COALESCE(property, '')));
	
	IF NOT EXISTS(SELECT ao.object_id FROM sys.all_objects ao WHERE object_id = id)
	THEN
		RETURN NULL;
	END IF;

	IF property = 'basetype' -- BaseType
	THEN
		RETURN (SELECT CAST(ao.type AS SYS.SQL_VARIANT) 
                FROM sys.all_objects ao
                WHERE ao.object_id = id
                LIMIT 1
                );
    END IF;

    RETURN CAST(OBJECTPROPERTY(id, property) AS SYS.SQL_VARIANT);
END
$$
LANGUAGE plpgsql;

CALL sys.babelfish_drop_deprecated_function('sys', 'objectpropertyex_deprecated_in_2_2_0');

ALTER FUNCTION sys.suser_name RENAME TO suser_name_deprecated_in_2_2_0;
ALTER FUNCTION sys.suser_sname RENAME TO suser_sname_deprecated_in_2_2_0;
ALTER FUNCTION sys.suser_id RENAME TO suser_id_deprecated_in_2_2_0;
ALTER FUNCTION sys.suser_sid RENAME TO suser_sid_deprecated_in_2_2_0;

CREATE OR REPLACE FUNCTION sys.suser_name_internal(IN server_user_id OID)
RETURNS sys.NVARCHAR(128)
AS 'babelfishpg_tsql', 'suser_name'
LANGUAGE C IMMUTABLE PARALLEL RESTRICTED;

CREATE OR REPLACE FUNCTION sys.suser_name(IN server_user_id OID)
RETURNS sys.NVARCHAR(128) AS $$
    SELECT CASE 
        WHEN server_user_id IS NULL THEN NULL
        ELSE sys.suser_name_internal(server_user_id)
    END;
$$
LANGUAGE SQL IMMUTABLE PARALLEL RESTRICTED;

CREATE OR REPLACE FUNCTION sys.suser_name()
RETURNS sys.NVARCHAR(128)
AS $$
    SELECT sys.suser_name_internal(NULL);
$$
LANGUAGE SQL IMMUTABLE PARALLEL RESTRICTED;

-- Since SIDs are currently not supported in Babelfish, this essentially behaves the same as suser_name but 
-- with a different input data type
CREATE OR REPLACE FUNCTION sys.suser_sname(IN server_user_sid SYS.VARBINARY(85))
RETURNS SYS.NVARCHAR(128)
AS $$
    SELECT sys.suser_name(CAST(server_user_sid AS INT)); 
$$
LANGUAGE SQL IMMUTABLE PARALLEL RESTRICTED;

CREATE OR REPLACE FUNCTION sys.suser_sname()
RETURNS SYS.NVARCHAR(128)
AS $$
    SELECT sys.suser_name();
$$
LANGUAGE SQL IMMUTABLE PARALLEL RESTRICTED;

CREATE OR REPLACE FUNCTION sys.suser_id_internal(IN login TEXT)
RETURNS OID
AS 'babelfishpg_tsql', 'suser_id'
LANGUAGE C IMMUTABLE PARALLEL RESTRICTED;

CREATE OR REPLACE FUNCTION sys.suser_id(IN login TEXT)
RETURNS OID AS $$
    SELECT CASE
        WHEN login IS NULL THEN NULL
        ELSE sys.suser_id_internal(login)
    END;
$$
LANGUAGE SQL IMMUTABLE PARALLEL RESTRICTED;

CREATE OR REPLACE FUNCTION sys.suser_id()
RETURNS OID
AS $$
    SELECT sys.suser_id_internal(NULL);
$$
LANGUAGE SQL IMMUTABLE PARALLEL RESTRICTED;

-- Since SIDs are currently not supported in Babelfish, this essentially behaves the same as suser_id but 
-- with different input/output data types. The second argument will be ignored as its functionality is not supported
CREATE OR REPLACE FUNCTION sys.suser_sid(IN login SYS.SYSNAME, IN Param2 INT DEFAULT NULL)
RETURNS SYS.VARBINARY(85) AS $$
    SELECT CASE
    WHEN login = '' 
        THEN CAST(CAST(sys.suser_id() AS INT) AS SYS.VARBINARY(85))
    ELSE 
        CAST(CAST(sys.suser_id(login) AS INT) AS SYS.VARBINARY(85))
    END;
$$
LANGUAGE SQL IMMUTABLE PARALLEL RESTRICTED;

CREATE OR REPLACE FUNCTION sys.suser_sid()
RETURNS SYS.VARBINARY(85)
AS $$
    SELECT CAST(CAST(sys.suser_id() AS INT) AS SYS.VARBINARY(85));
$$
LANGUAGE SQL IMMUTABLE PARALLEL RESTRICTED;

CALL sys.babelfish_drop_deprecated_function('sys', 'suser_name_deprecated_in_2_2_0');
CALL sys.babelfish_drop_deprecated_function('sys', 'suser_sname_deprecated_in_2_2_0');
CALL sys.babelfish_drop_deprecated_function('sys', 'suser_id_deprecated_in_2_2_0');
CALL sys.babelfish_drop_deprecated_function('sys', 'suser_sid_deprecated_in_2_2_0');
	  
INSERT INTO sys.babelfish_configurations
VALUES
  (
    1534,
    'user options',
    0,
    0,
    32767,
    0,
    'user options',
    sys.bitin('1'),
    sys.bitin('0'),
    'user options',
    'user options'
  ),
  (
    115,
    'nested triggers',
    1,
    0,
    1,
    1,
    'Allow triggers to be invoked within triggers',
    sys.bitin('1'),
    sys.bitin('0'),
    'Allow triggers to be invoked within triggers',
    'Allow triggers to be invoked within triggers'
  ),
  (
    124,
    'default language',
    0,
    0,
    9999,
    0,
    'default language',
    sys.bitin('1'),
    sys.bitin('0'),
    'default language',
    'default language'
  ),
  (
    1126,               
    'default full-text language',
    1033,
    0,
    2147483647,
    1033,
    'default full-text language',
    sys.bitin('1'),
    sys.bitin('1'),
    'default full-text language',
    'default full-text language'
  ),
  (
    1127,
    'two digit year cutoff',
    2049,
    1753,
    9999,
    2049,
    'two digit year cutoff',
    sys.bitin('1'),
    sys.bitin('1'),
    'two digit year cutoff',
    'two digit year cutoff'
  ),
  (
    1555,
    'transform noise words',
    0,
    0,
    1,
    0,
    'Transform noise words for full-text query',
    sys.bitin('1'),
    sys.bitin('1'),
    'Transform noise words for full-text query',
    'Transform noise words for full-text query'
  );

CREATE OR REPLACE VIEW sys.spatial_index_tessellations 
AS
SELECT 
    CAST(0 as int) AS object_id
    , CAST(0 as int) AS index_id
    , CAST('' as sys.sysname) AS tessellation_scheme
    , CAST(0 as float(53)) AS bounding_box_xmin
    , CAST(0 as float(53)) AS bounding_box_ymin
    , CAST(0 as float(53)) AS bounding_box_xmax
    , CAST(0 as float(53)) AS bounding_box_ymax
    , CAST(0 as smallint) as level_1_grid
    , CAST('' as sys.nvarchar(60)) AS level_1_grid_desc
    , CAST(0 as smallint) as level_2_grid
    , CAST('' as sys.nvarchar(60)) AS level_2_grid_desc
    , CAST(0 as smallint) as level_3_grid
    , CAST('' as sys.nvarchar(60)) AS level_3_grid_desc
    , CAST(0 as smallint) as level_4_grid
    , CAST('' as sys.nvarchar(60)) AS level_4_grid_desc
    , CAST(0 as int) as cells_per_object
WHERE FALSE;
GRANT SELECT ON sys.spatial_index_tessellations TO PUBLIC;

create or replace view sys.all_objects as
select 
    cast (name as sys.sysname) 
  , cast (object_id as integer) 
  , cast ( principal_id as integer)
  , cast (schema_id as integer)
  , cast (parent_object_id as integer)
  , cast (type as char(2))
  , cast (type_desc as sys.nvarchar(60))
  , cast (create_date as sys.datetime)
  , cast (modify_date as sys.datetime)
  , cast (case when (schema_id::regnamespace::text = 'sys') then 1
          when name in (select name from sys.shipped_objects_not_in_sys nis 
                        where nis.name = name and nis.schemaid = schema_id and nis.type = type) then 1 
          else 0 end as sys.bit) as is_ms_shipped
  , cast (is_published as sys.bit)
  , cast (is_schema_published as sys.bit)
from
(
-- details of user defined and system tables
select
    t.relname as name
  , t.oid as object_id
  , null::integer as principal_id
  , s.oid as schema_id
  , 0 as parent_object_id
  , 'U' as type
  , 'USER_TABLE' as type_desc
  , null::timestamp as create_date
  , null::timestamp as modify_date
  , 0 as is_ms_shipped
  , 0 as is_published
  , 0 as is_schema_published
from pg_class t inner join pg_namespace s on s.oid = t.relnamespace
where t.relpersistence in ('p', 'u', 't')
and t.relkind = 'r'
and (s.oid in (select schema_id from sys.schemas) or s.nspname = 'sys')
and has_schema_privilege(s.oid, 'USAGE')
and has_table_privilege(t.oid, 'SELECT,INSERT,UPDATE,DELETE,TRUNCATE,TRIGGER')
union all
-- details of user defined and system views
select
    t.relname as name
  , t.oid as object_id
  , null::integer as principal_id
  , s.oid as schema_id
  , 0 as parent_object_id
  , 'V'::varchar(2) as type
  , 'VIEW'::varchar(60) as type_desc
  , null::timestamp as create_date
  , null::timestamp as modify_date
  , 0 as is_ms_shipped
  , 0 as is_published
  , 0 as is_schema_published
from pg_class t inner join pg_namespace s on s.oid = t.relnamespace
where t.relkind = 'v'
and (s.oid in (select schema_id from sys.schemas) or s.nspname = 'sys')
and has_schema_privilege(s.oid, 'USAGE')
and has_table_privilege(quote_ident(s.nspname) ||'.'||quote_ident(t.relname), 'SELECT,INSERT,UPDATE,DELETE,TRUNCATE,TRIGGER')
union all
-- details of user defined and system foreign key constraints
select
    c.conname as name
  , c.oid as object_id
  , null::integer as principal_id
  , s.oid as schema_id
  , c.conrelid as parent_object_id
  , 'F' as type
  , 'FOREIGN_KEY_CONSTRAINT'
  , null::timestamp as create_date
  , null::timestamp as modify_date
  , 0 as is_ms_shipped
  , 0 as is_published
  , 0 as is_schema_published
from pg_constraint c
inner join pg_namespace s on s.oid = c.connamespace
where (s.oid in (select schema_id from sys.schemas) or s.nspname = 'sys')
and has_schema_privilege(s.oid, 'USAGE')
and c.contype = 'f'
union all
-- details of user defined and system primary key constraints
select
    c.conname as name
  , c.oid as object_id
  , null::integer as principal_id
  , s.oid as schema_id
  , c.conrelid as parent_object_id
  , 'PK' as type
  , 'PRIMARY_KEY_CONSTRAINT' as type_desc
  , null::timestamp as create_date
  , null::timestamp as modify_date
  , 0 as is_ms_shipped
  , 0 as is_published
  , 0 as is_schema_published
from pg_constraint c
inner join pg_namespace s on s.oid = c.connamespace
where (s.oid in (select schema_id from sys.schemas) or s.nspname = 'sys')
and has_schema_privilege(s.oid, 'USAGE')
and c.contype = 'p'
union all
-- details of user defined and system defined procedures
select
    p.proname as name
  , p.oid as object_id
  , null::integer as principal_id
  , s.oid as schema_id
  , cast (case when tr.tgrelid is not null 
  		       then tr.tgrelid 
  		       else 0 end as int) 
    as parent_object_id
  , case p.prokind
      when 'p' then 'P'::varchar(2)
      when 'a' then 'AF'::varchar(2)
      else
        case 
          when format_rettype = 'trigger'
            then 'TR'::varchar(2)
          when func_results LIKE 'TABLE(%' then
            case 
              when format_rettype = 'record'
                then 'IF'::varchar(2)
              else 'TF'::varchar(2)
            end
          else 'FN'::varchar(2)
        end
    end as type
  , case p.prokind
      when 'p' then 'SQL_STORED_PROCEDURE'::varchar(60)
      when 'a' then 'AGGREGATE_FUNCTION'::varchar(60)
      else
        case 
          when format_rettype = 'trigger'
            then 'SQL_TRIGGER'::varchar(60)
          when func_results LIKE 'TABLE(%' then
            case 
              when format_rettype = 'record'
                then 'SQL_INLINE_TABLE_VALUED_FUNCTION'::varchar(60)
              else 'SQL_TABLE_VALUED_FUNCTION'::varchar(60)
            end
          else 'SQL_SCALAR_FUNCTION'::varchar(60)
        end
    end as type_desc
  , null::timestamp as create_date
  , null::timestamp as modify_date
  , 0 as is_ms_shipped
  , 0 as is_published
  , 0 as is_schema_published
from pg_proc p
inner join pg_namespace s on s.oid = p.pronamespace
left join pg_trigger tr on tr.tgfoid = p.oid,
format_type(p.prorettype, null) format_rettype,
pg_get_function_result(p.oid) func_results
where (s.oid in (select schema_id from sys.schemas) or s.nspname = 'sys')
and has_schema_privilege(s.oid, 'USAGE')
and has_function_privilege(p.oid, 'EXECUTE')
union all
-- details of all default constraints
select
    ('DF_' || o.relname || '_' || d.oid)::name as name
  , d.oid as object_id
  , null::int as principal_id
  , o.relnamespace as schema_id
  , d.adrelid as parent_object_id
  , 'D'::char(2) as type
  , 'DEFAULT_CONSTRAINT'::sys.nvarchar(60) AS type_desc
  , null::timestamp as create_date
  , null::timestamp as modify_date
  , 0 as is_ms_shipped
  , 0 as is_published
  , 0 as is_schema_published
from pg_catalog.pg_attrdef d
inner join pg_attribute a on a.attrelid = d.adrelid and d.adnum = a.attnum
inner join pg_class o on d.adrelid = o.oid
inner join pg_namespace s on s.oid = o.relnamespace
where a.atthasdef = 't' and a.attgenerated = ''
and (s.oid in (select schema_id from sys.schemas) or s.nspname = 'sys')
and has_schema_privilege(s.oid, 'USAGE')
and has_column_privilege(a.attrelid, a.attname, 'SELECT,INSERT,UPDATE,REFERENCES')
union all
-- details of all check constraints
select
    c.conname::name
  , c.oid::integer as object_id
  , NULL::integer as principal_id 
  , c.connamespace::integer as schema_id
  , c.conrelid::integer as parent_object_id
  , 'C'::char(2) as type
  , 'CHECK_CONSTRAINT'::sys.nvarchar(60) as type_desc
  , null::sys.datetime as create_date
  , null::sys.datetime as modify_date
  , 0 as is_ms_shipped
  , 0 as is_published
  , 0 as is_schema_published
from pg_catalog.pg_constraint as c
inner join pg_namespace s on s.oid = c.connamespace
where (s.oid in (select schema_id from sys.schemas) or s.nspname = 'sys')
and has_schema_privilege(s.oid, 'USAGE')
and c.contype = 'c' and c.conrelid != 0
union all
-- details of user defined and system defined sequence objects
select
  p.relname as name
  , p.oid as object_id
  , null::integer as principal_id
  , s.oid as schema_id
  , 0 as parent_object_id
  , 'SO'::varchar(2) as type
  , 'SEQUENCE_OBJECT'::varchar(60) as type_desc
  , null::timestamp as create_date
  , null::timestamp as modify_date
  , 0 as is_ms_shipped
  , 0 as is_published
  , 0 as is_schema_published
from pg_class p
inner join pg_namespace s on s.oid = p.relnamespace
where p.relkind = 'S'
and (s.oid in (select schema_id from sys.schemas) or s.nspname = 'sys')
and has_schema_privilege(s.oid, 'USAGE')
union all
-- details of user defined table types
select
    ('TT_' || tt.name || '_' || tt.type_table_object_id)::name as name
  , tt.type_table_object_id as object_id
  , tt.principal_id as principal_id
  , tt.schema_id as schema_id
  , 0 as parent_object_id
  , 'TT'::varchar(2) as type
  , 'TABLE_TYPE'::varchar(60) as type_desc
  , null::timestamp as create_date
  , null::timestamp as modify_date
  , 1 as is_ms_shipped
  , 0 as is_published
  , 0 as is_schema_published
from sys.table_types tt
) ot;
GRANT SELECT ON sys.all_objects TO PUBLIC;

CREATE OR REPLACE PROCEDURE sys.sp_helpsrvrolemember("@srvrolename" sys.SYSNAME = NULL) AS
$$
BEGIN
	-- If server role is not specified, return info for all server roles
	IF @srvrolename IS NULL
	BEGIN
		SELECT CAST(Ext1.rolname AS sys.SYSNAME) AS 'ServerRole',
			   CAST(Ext2.rolname AS sys.SYSNAME) AS 'MemberName',
			   CAST(CAST(Base2.oid AS INT) AS sys.VARBINARY(85)) AS 'MemberSID'
		FROM pg_catalog.pg_auth_members AS Authmbr
		INNER JOIN pg_catalog.pg_roles AS Base1 ON Base1.oid = Authmbr.roleid
		INNER JOIN pg_catalog.pg_roles AS Base2 ON Base2.oid = Authmbr.member
		INNER JOIN sys.babelfish_authid_login_ext AS Ext1 ON Base1.rolname = Ext1.rolname
		INNER JOIN sys.babelfish_authid_login_ext AS Ext2 ON Base2.rolname = Ext2.rolname
		WHERE Ext1.type = 'R'
		ORDER BY ServerRole, MemberName;
	END
	-- If a valid server role is specified, return its member info
	ELSE IF EXISTS (SELECT 1
					FROM sys.babelfish_authid_login_ext
					WHERE (rolname = @srvrolename
					OR lower(rolname) = lower(@srvrolename))
					AND type = 'R')
	BEGIN
		SELECT CAST(Ext1.rolname AS sys.SYSNAME) AS 'ServerRole',
			   CAST(Ext2.rolname AS sys.SYSNAME) AS 'MemberName',
			   CAST(CAST(Base2.oid AS INT) AS sys.VARBINARY(85)) AS 'MemberSID'
		FROM pg_catalog.pg_auth_members AS Authmbr
		INNER JOIN pg_catalog.pg_roles AS Base1 ON Base1.oid = Authmbr.roleid
		INNER JOIN pg_catalog.pg_roles AS Base2 ON Base2.oid = Authmbr.member
		INNER JOIN sys.babelfish_authid_login_ext AS Ext1 ON Base1.rolname = Ext1.rolname
		INNER JOIN sys.babelfish_authid_login_ext AS Ext2 ON Base2.rolname = Ext2.rolname
		WHERE Ext1.type = 'R'
		AND (Ext1.rolname = @srvrolename OR lower(Ext1.rolname) = lower(@srvrolename))
		ORDER BY ServerRole, MemberName;
	END
	-- If the specified server role is not valid
	ELSE
		RAISERROR('%s is not a known fixed role.', 16, 1, @srvrolename);
END;
$$
LANGUAGE 'pltsql';
GRANT EXECUTE ON PROCEDURE sys.sp_helpsrvrolemember TO PUBLIC;

INSERT INTO sys.babelfish_helpcollation VALUES (N'estonian_ci_ai', N'Estonian, case-insensitive, accent-insensitive, kanatype-insensitive, width-insensitive');
INSERT INTO sys.babelfish_helpcollation VALUES (N'estonian_ci_as', N'Estonian, case-insensitive, accent-sensitive, kanatype-insensitive, width-insensitive');
INSERT INTO sys.babelfish_helpcollation VALUES (N'estonian_cs_as', N'Estonian, case-sensitive, accent-sensitive, kanatype-insensitive, width-insensitive');

INSERT INTO sys.babelfish_helpcollation VALUES (N'greek_ci_ai', N'Greek, case-insensitive, accent-insensitive, kanatype-insensitive, width-insensitive');
INSERT INTO sys.babelfish_helpcollation VALUES (N'greek_ci_as', N'Greek, case-insensitive, accent-sensitive, kanatype-insensitive, width-insensitive');
INSERT INTO sys.babelfish_helpcollation VALUES (N'greek_cs_as', N'Greek, case-sensitive, accent-sensitive, kanatype-insensitive, width-insensitive');

INSERT INTO sys.babelfish_helpcollation VALUES (N'hebrew_ci_ai', N'Hebrew, case-insensitive, accent-insensitive, kanatype-insensitive, width-insensitive');
INSERT INTO sys.babelfish_helpcollation VALUES (N'hebrew_ci_as', N'Hebrew, case-insensitive, accent-sensitive, kanatype-insensitive, width-insensitives');
INSERT INTO sys.babelfish_helpcollation VALUES (N'hebrew_cs_as', N'Hebrew, case-sensitive, accent-sensitive, kanatype-insensitive, width-insensitive');

INSERT INTO sys.babelfish_helpcollation VALUES (N'japanese_ci_ai', N'Japanese, case-insensitive, accent-insensitive, kanatype-insensitive, width-insensitive');
INSERT INTO sys.babelfish_helpcollation VALUES (N'japanese_ci_as', N'Japanese, case-insensitive, accent-sensitive, kanatype-insensitive, width-insensitive');
INSERT INTO sys.babelfish_helpcollation VALUES (N'japanese_cs_as', N'Japanese, case-sensitive, accent-sensitive, kanatype-insensitive, width-insensitive');

INSERT INTO sys.babelfish_helpcollation VALUES (N'mongolian_ci_ai', N'Mongolian, case-insensitive, accent-insensitive, kanatype-insensitive, width-insensitive');
INSERT INTO sys.babelfish_helpcollation VALUES (N'mongolian_ci_as', N'Mongolian, case-insensitive, accent-sensitive, kanatype-insensitive, width-insensitive');
INSERT INTO sys.babelfish_helpcollation VALUES (N'mongolian_cs_as', N'Mongolian, case-sensitive, accent-sensitive, kanatype-insensitive, width-insensitive');

INSERT INTO sys.babelfish_helpcollation VALUES (N'sql_latin1_general_cp874_ci_as', N'Virtual, default locale, code page 874, case-insensitive, accent-sensitive, kanatype-insensitive, width-insensitive');
INSERT INTO sys.babelfish_helpcollation VALUES (N'sql_latin1_general_cp874_cs_as', N'Virtual, default locale, code page 874, case-sensitive, accent-sensitive, kanatype-insensitive, width-insensitive');

-- Deprecate the function sp_describe_first_result_set_internal and process sp_describe_first_result_set
ALTER FUNCTION sys.sp_describe_first_result_set_internal RENAME TO sp_describe_first_result_set_internal_deprecated_2_2;
ALTER PROCEDURE sys.sp_describe_first_result_set RENAME TO sp_describe_first_result_set_deprecated_2_2;

-- Recreate the newer sp_describe_first_result_set_internal function
create or replace function sys.sp_describe_first_result_set_internal(
	tsqlquery sys.nvarchar(8000),
  params sys.nvarchar(8000) = NULL, 
  browseMode sys.tinyint = 0
)
returns table (
	is_hidden sys.bit,
	column_ordinal int,
	name sys.sysname,
	is_nullable sys.bit,
	system_type_id int,
	system_type_name sys.nvarchar(256),
	max_length smallint,
	"precision" sys.tinyint,
	scale sys.tinyint,
	collation_name sys.sysname,
	user_type_id int,
	user_type_database sys.sysname,
	user_type_schema sys.sysname,
	user_type_name sys.sysname,
	assembly_qualified_type_name sys.nvarchar(4000),
	xml_collection_id int,
	xml_collection_database sys.sysname,
	xml_collection_schema sys.sysname,
	xml_collection_name sys.sysname,
	is_xml_document sys.bit,
	is_case_sensitive sys.bit,
	is_fixed_length_clr_type sys.bit,
	source_server sys.sysname,
	source_database sys.sysname,
	source_schema sys.sysname,
	source_table sys.sysname,
	source_column sys.sysname,
	is_identity_column sys.bit,
	is_part_of_unique_key sys.bit,
	is_updateable sys.bit,
	is_computed_column sys.bit,
	is_sparse_column_set sys.bit,
	ordinal_in_order_by_list smallint,
	order_by_list_length smallint,
	order_by_is_descending smallint,
	tds_type_id int,
	tds_length int,
	tds_collation_id int,
	ss_data_type sys.tinyint
)
AS 'babelfishpg_tsql', 'sp_describe_first_result_set_internal'
LANGUAGE C;
GRANT ALL on FUNCTION sys.sp_describe_first_result_set_internal TO PUBLIC;

CREATE OR REPLACE PROCEDURE sys.sp_describe_first_result_set (
	"@tsql" sys.nvarchar(8000),
  "@params" sys.nvarchar(8000) = NULL, 
  "@browse_information_mode" sys.tinyint = 0)
AS $$
BEGIN
	select * from sys.sp_describe_first_result_set_internal(@tsql, @params,  @browse_information_mode);
END;
$$
LANGUAGE 'pltsql';
GRANT ALL on PROCEDURE sys.sp_describe_first_result_set TO PUBLIC;

-- Drop the deprecated function and procedure
CALL sys.babelfish_drop_deprecated_function('sys', 'sp_describe_first_result_set_internal_deprecated_2_2');
CALL sys.babelfish_remove_object_from_extension('procedure','sys.sp_describe_first_result_set_deprecated_2_2(varchar,varchar,sys.tinyint)');


CREATE OR REPLACE FUNCTION sys.language()
RETURNS sys.NVARCHAR(128)  AS 'babelfishpg_tsql' LANGUAGE C;

CREATE OR REPLACE FUNCTION sys.host_name()
RETURNS sys.NVARCHAR(128)  AS 'babelfishpg_tsql' LANGUAGE C IMMUTABLE PARALLEL SAFE;

ALTER FUNCTION sys.tsql_stat_get_activity(text) RENAME TO tsql_stat_get_activity_deprecated_in_2_2_0;
ALTER VIEW sys.sysprocesses RENAME TO sysprocesses_deprecated_in_2_2_0;

-- recreate deprecated objects to use deprecated (C) functions
CREATE OR REPLACE FUNCTION sys.tsql_stat_get_activity_deprecated_in_2_2_0(
  IN view_name text,
  OUT procid int,
  OUT client_version int,
  OUT library_name VARCHAR(32),
  OUT language VARCHAR(128),
  OUT quoted_identifier bool,
  OUT arithabort bool,
  OUT ansi_null_dflt_on bool,
  OUT ansi_defaults bool,
  OUT ansi_warnings bool,
  OUT ansi_padding bool,
  OUT ansi_nulls bool,
  OUT concat_null_yields_null bool,
  OUT textsize int,
  OUT datefirst int,
  OUT lock_timeout int,
  OUT transaction_isolation int2,
  OUT client_pid int,
  OUT row_count bigint,
  OUT error int,
  OUT trancount int,
  OUT protocol_version int,
  OUT packet_size int,
  OUT encrypyt_option VARCHAR(40),
  OUT database_id int2)
RETURNS SETOF RECORD
AS 'babelfishpg_tsql', 'tsql_stat_get_activity_deprecated_in_2_2_0'
LANGUAGE C VOLATILE STRICT;

create or replace view sys.sysprocesses_deprecated_in_2_2_0 as
select
  a.pid as spid
  , null::integer as kpid
  , coalesce(blocking_activity.pid, 0) as blocked
  , null::bytea as waittype
  , 0 as waittime
  , a.wait_event_type as lastwaittype
  , null::text as waitresource
  , coalesce(t.database_id, 0)::oid as dbid
  , a.usesysid as uid
  , 0 as cpu
  , 0 as physical_io
  , 0 as memusage
  , a.backend_start as login_time
  , a.query_start as last_batch
  , 0 as ecid
  , 0 as open_tran
  , a.state as status
  , null::bytea as sid
  , a.client_hostname as hostname
  , a.application_name as program_name
  , null::varchar(10) as hostprocess
  , a.query as cmd
  , null::varchar(128) as nt_domain
  , null::varchar(128) as nt_username
  , null::varchar(12) as net_address
  , null::varchar(12) as net_library
  , a.usename as loginname
  , null::bytea as context_info
  , null::bytea as sql_handle
  , 0 as stmt_start
  , 0 as stmt_end
  , 0 as request_id
from pg_stat_activity a
left join sys.tsql_stat_get_activity_deprecated_in_2_2_0('sessions') as t on a.pid = t.procid
left join pg_catalog.pg_locks as blocked_locks on a.pid = blocked_locks.pid
left join pg_catalog.pg_locks         blocking_locks
        ON blocking_locks.locktype = blocked_locks.locktype
        AND blocking_locks.DATABASE IS NOT DISTINCT FROM blocked_locks.DATABASE
        AND blocking_locks.relation IS NOT DISTINCT FROM blocked_locks.relation
        AND blocking_locks.page IS NOT DISTINCT FROM blocked_locks.page
        AND blocking_locks.tuple IS NOT DISTINCT FROM blocked_locks.tuple
        AND blocking_locks.virtualxid IS NOT DISTINCT FROM blocked_locks.virtualxid
        AND blocking_locks.transactionid IS NOT DISTINCT FROM blocked_locks.transactionid
        AND blocking_locks.classid IS NOT DISTINCT FROM blocked_locks.classid
        AND blocking_locks.objid IS NOT DISTINCT FROM blocked_locks.objid
        AND blocking_locks.objsubid IS NOT DISTINCT FROM blocked_locks.objsubid
        AND blocking_locks.pid != blocked_locks.pid
 left join pg_catalog.pg_stat_activity blocking_activity ON blocking_activity.pid = blocking_locks.pid
 where a.datname = current_database(); /* current physical database will always be babelfish database */
GRANT SELECT ON sys.sysprocesses_deprecated_in_2_2_0 TO PUBLIC;

CREATE OR REPLACE FUNCTION sys.tsql_stat_get_activity(
  IN view_name text,
  OUT procid int,
  OUT client_version int,
  OUT library_name VARCHAR(32),
  OUT language VARCHAR(128),
  OUT quoted_identifier bool,
  OUT arithabort bool,
  OUT ansi_null_dflt_on bool,
  OUT ansi_defaults bool,
  OUT ansi_warnings bool,
  OUT ansi_padding bool,
  OUT ansi_nulls bool,
  OUT concat_null_yields_null bool,
  OUT textsize int,
  OUT datefirst int,
  OUT lock_timeout int,
  OUT transaction_isolation int2,
  OUT client_pid int,
  OUT row_count bigint,
  OUT error int,
  OUT trancount int,
  OUT protocol_version int,
  OUT packet_size int,
  OUT encrypyt_option VARCHAR(40),
  OUT database_id int2,
  OUT host_name varchar(128))
RETURNS SETOF RECORD
AS 'babelfishpg_tsql', 'tsql_stat_get_activity'
LANGUAGE C VOLATILE STRICT;

create or replace view sys.sysprocesses as
select
  a.pid as spid
  , null::integer as kpid
  , coalesce(blocking_activity.pid, 0) as blocked
  , null::bytea as waittype
  , 0 as waittime
  , a.wait_event_type as lastwaittype
  , null::text as waitresource
  , coalesce(t.database_id, 0)::oid as dbid
  , a.usesysid as uid
  , 0 as cpu
  , 0 as physical_io
  , 0 as memusage
  , a.backend_start as login_time
  , a.query_start as last_batch
  , 0 as ecid
  , 0 as open_tran
  , a.state as status
  , null::bytea as sid
  , CAST(t.host_name AS sys.nchar(128)) as hostname
  , a.application_name as program_name
  , null::varchar(10) as hostprocess
  , a.query as cmd
  , null::varchar(128) as nt_domain
  , null::varchar(128) as nt_username
  , null::varchar(12) as net_address
  , null::varchar(12) as net_library
  , a.usename as loginname
  , null::bytea as context_info
  , null::bytea as sql_handle
  , 0 as stmt_start
  , 0 as stmt_end
  , 0 as request_id
from pg_stat_activity a
left join sys.tsql_stat_get_activity('sessions') as t on a.pid = t.procid
left join pg_catalog.pg_locks as blocked_locks on a.pid = blocked_locks.pid
left join pg_catalog.pg_locks         blocking_locks
        ON blocking_locks.locktype = blocked_locks.locktype
        AND blocking_locks.DATABASE IS NOT DISTINCT FROM blocked_locks.DATABASE
        AND blocking_locks.relation IS NOT DISTINCT FROM blocked_locks.relation
        AND blocking_locks.page IS NOT DISTINCT FROM blocked_locks.page
        AND blocking_locks.tuple IS NOT DISTINCT FROM blocked_locks.tuple
        AND blocking_locks.virtualxid IS NOT DISTINCT FROM blocked_locks.virtualxid
        AND blocking_locks.transactionid IS NOT DISTINCT FROM blocked_locks.transactionid
        AND blocking_locks.classid IS NOT DISTINCT FROM blocked_locks.classid
        AND blocking_locks.objid IS NOT DISTINCT FROM blocked_locks.objid
        AND blocking_locks.objsubid IS NOT DISTINCT FROM blocked_locks.objsubid
        AND blocking_locks.pid != blocked_locks.pid
 left join pg_catalog.pg_stat_activity blocking_activity ON blocking_activity.pid = blocking_locks.pid
 where a.datname = current_database(); /* current physical database will always be babelfish database */
GRANT SELECT ON sys.sysprocesses TO PUBLIC;

-- recreate views dependent on tsql_stat_get_activity
create or replace view sys.dm_exec_sessions
  as
  select a.pid as session_id
    , a.backend_start::sys.datetime as login_time
    , d.host_name::sys.nvarchar(128) as host_name
    , a.application_name::sys.nvarchar(128) as program_name
    , d.client_pid as host_process_id
    , d.client_version as client_version
    , d.library_name::sys.nvarchar(32) as client_interface_name
    , null::sys.varbinary(85) as security_id
    , a.usename::sys.nvarchar(128) as login_name
    , (select sys.default_domain())::sys.nvarchar(128) as nt_domain
    , null::sys.nvarchar(128) as nt_user_name
    , a.state::sys.nvarchar(30) as status
    , null::sys.nvarchar(128) as context_info
    , null::integer as cpu_time
    , null::integer as memory_usage
    , null::integer as total_scheduled_time
    , null::integer as total_elapsed_time
    , a.client_port as endpoint_id
    , a.query_start::sys.datetime as last_request_start_time
    , a.state_change::sys.datetime as last_request_end_time
    , null::bigint as "reads"
    , null::bigint as "writes"
    , null::bigint as logical_reads
    , case when a.client_port > 0 then 1::sys.bit else 0::sys.bit end as is_user_process
    , d.textsize as text_size
    , d.language::sys.nvarchar(128) as language
    , 'ymd'::sys.nvarchar(3) as date_format-- Bld 173 lacks support for SET DATEFORMAT and always expects ymd
    , d.datefirst::smallint as date_first -- Bld 173 lacks support for SET DATEFIRST and always returns 7
    , CAST(CAST(d.quoted_identifier as integer) as sys.bit) as quoted_identifier
    , CAST(CAST(d.arithabort as integer) as sys.bit) as arithabort
    , CAST(CAST(d.ansi_null_dflt_on as integer) as sys.bit) as ansi_null_dflt_on
    , CAST(CAST(d.ansi_defaults as integer) as sys.bit) as ansi_defaults
    , CAST(CAST(d.ansi_warnings as integer) as sys.bit) as ansi_warnings
    , CAST(CAST(d.ansi_padding as integer) as sys.bit) as ansi_padding
    , CAST(CAST(d.ansi_nulls as integer) as sys.bit) as ansi_nulls
    , CAST(CAST(d.concat_null_yields_null as integer) as sys.bit) as concat_null_yields_null
    , d.transaction_isolation::smallint as transaction_isolation_level
    , d.lock_timeout as lock_timeout
    , 0 as deadlock_priority
    , d.row_count as row_count
    , d.error as prev_error
    , null::sys.varbinary(85) as original_security_id
    , a.usename::sys.nvarchar(128) as original_login_name
    , null::sys.datetime as last_successful_logon
    , null::sys.datetime as last_unsuccessful_logon
    , null::bigint as unsuccessful_logons
    , null::int as group_id
    , d.database_id::smallint as database_id
    , 0 as authenticating_database_id
    , d.trancount as open_transaction_count
  from pg_catalog.pg_stat_activity AS a
  RIGHT JOIN sys.tsql_stat_get_activity('sessions') AS d ON (a.pid = d.procid);
GRANT SELECT ON sys.dm_exec_sessions TO PUBLIC;

create or replace view sys.dm_exec_connections
 as
 select a.pid as session_id
   , a.pid as most_recent_session_id
   , a.backend_start::sys.datetime as connect_time
   , 'TCP'::sys.nvarchar(40) as net_transport
   , 'TSQL'::sys.nvarchar(40) as protocol_type
   , d.protocol_version as protocol_version
   , 4 as endpoint_id
   , d.encrypyt_option::sys.nvarchar(40) as encrypt_option
   , null::sys.nvarchar(40) as auth_scheme
   , null::smallint as node_affinity
   , null::int as num_reads
   , null::int as num_writes
   , null::sys.datetime as last_read
   , null::sys.datetime as last_write
   , d.packet_size as net_packet_size
   , a.client_addr::varchar(48) as client_net_address
   , a.client_port as client_tcp_port
   , null::varchar(48) as local_net_address
   , null::int as local_tcp_port
   , null::sys.uniqueidentifier as connection_id
   , null::sys.uniqueidentifier as parent_connection_id
   , a.pid::sys.varbinary(64) as most_recent_sql_handle
 from pg_catalog.pg_stat_activity AS a
 RIGHT JOIN sys.tsql_stat_get_activity('connections') AS d ON (a.pid = d.procid);
GRANT SELECT ON sys.dm_exec_connections TO PUBLIC;

CALL sys.babelfish_drop_deprecated_function('sys', 'tsql_stat_get_activity_deprecated_in_2_2_0');
CALL sys.babelfish_drop_deprecated_view('sys', 'sysprocesses_deprecated_in_2_2_0');

CREATE OR REPLACE FUNCTION sys.datepart(IN datepart TEXT, IN arg TEXT) RETURNS INTEGER
AS
$body$
BEGIN
    IF pg_typeof(arg) = 'sys.DATETIMEOFFSET'::regtype THEN
        return sys.datepart_internal(datepart, arg::timestamp,
                     sys.babelfish_get_datetimeoffset_tzoffset(arg)::integer);
    ELSIF pg_typeof(arg) = 'pg_catalog.text'::regtype THEN
        return sys.datepart_internal(datepart, arg::sys.datetimeoffset::timestamp, sys.babelfish_get_datetimeoffset_tzoffset(arg::sys.datetimeoffset)::integer);
    ELSE
        return sys.datepart_internal(datepart, arg);
    END IF;
END;
$body$
LANGUAGE plpgsql IMMUTABLE;

CREATE OR REPLACE FUNCTION sys.INDEXPROPERTY(IN object_id INT, IN index_or_statistics_name sys.nvarchar(128), IN property sys.varchar(128))
RETURNS INT AS
$BODY$
DECLARE
ret_val INT;
BEGIN
	index_or_statistics_name = LOWER(TRIM(index_or_statistics_name));
	property = LOWER(TRIM(property));
    SELECT INTO ret_val
    CASE
       
      WHEN (SELECT CAST(type AS int) FROM sys.indexes i WHERE i.object_id = $1 AND i.name = $2 COLLATE sys.database_default) = 3 -- is XML index
      THEN CAST(NULL AS int)
    
      WHEN property = 'indexdepth'
      THEN CAST(0 AS int)

      WHEN property = 'indexfillfactor'
      THEN (SELECT CAST(fill_factor AS int) FROM sys.indexes i WHERE i.object_id = $1 AND i.name = $2 COLLATE sys.database_default)

      WHEN property = 'indexid'
      THEN (SELECT CAST(index_id AS int) FROM sys.indexes i WHERE i.object_id = $1 AND i.name = $2 COLLATE sys.database_default)

      WHEN property = 'isautostatistics'
      THEN CAST(0 AS int)

      WHEN property = 'isclustered'
      THEN (SELECT CAST(CASE WHEN type = 1 THEN 1 ELSE 0 END AS int) FROM sys.indexes i WHERE i.object_id = $1 AND i.name = $2 COLLATE sys.database_default)
      
      WHEN property = 'isdisabled'
      THEN (SELECT CAST(is_disabled AS int) FROM sys.indexes i WHERE i.object_id = $1 AND i.name = $2 COLLATE sys.database_default)
      
      WHEN property = 'isfulltextkey'
      THEN CAST(0 AS int)
      
      WHEN property = 'ishypothetical'
      THEN (SELECT CAST(is_hypothetical AS int) FROM sys.indexes i WHERE i.object_id = $1 AND i.name = $2 COLLATE sys.database_default)
      
      WHEN property = 'ispadindex'
      THEN (SELECT CAST(is_padded AS int) FROM sys.indexes i WHERE i.object_id = $1 AND i.name = $2 COLLATE sys.database_default)
      
      WHEN property = 'ispagelockdisallowed'
      THEN (SELECT CAST(CASE WHEN allow_page_locks = 1 THEN 0 ELSE 1 END AS int) FROM sys.indexes i WHERE i.object_id = $1 AND i.name = $2 COLLATE sys.database_default)
      
      WHEN property = 'isrowlockdisallowed'
      THEN (SELECT CAST(CASE WHEN allow_row_locks = 1 THEN 0 ELSE 1 END AS int) FROM sys.indexes i WHERE i.object_id=$1 AND i.name = $2 COLLATE sys.database_default)
      
      WHEN property = 'isstatistics'
      THEN CAST(0 AS int)
      
      WHEN property = 'isunique'
      THEN (SELECT CAST(is_unique AS int) FROM sys.indexes i WHERE i.object_id = $1 AND i.name = $2 COLLATE sys.database_default)
      
      WHEN property = 'iscolumnstore'
      THEN CAST(0 AS int)
      
      WHEN property = 'isoptimizedforsequentialkey'
      THEN CAST(0 AS int)
    ELSE
      CAST(NULL AS int)
    END;
RETURN ret_val;
END;
$BODY$
LANGUAGE plpgsql;
GRANT EXECUTE ON FUNCTION sys.INDEXPROPERTY(IN object_id INT, IN index_or_statistics_name sys.nvarchar(128),  IN property sys.varchar(128)) TO PUBLIC;

ALTER VIEW sys.sysobjects RENAME TO sysobjects_deprecated_in_2_2_0;

create or replace view sys.sysobjects as
select
  CAST(s.name as sys._ci_sysname)
  , CAST(s.object_id as int) as id
  , CAST(s.type as sys.bpchar(2)) as xtype

  -- 'uid' is specified as type INT here, and not SMALLINT per SQL Server documentation.
  -- This is because if you routinely drop and recreate databases, it is possible for the
  -- dbo schema which relies on pg_catalog oid values to exceed the size of a smallint. 
  , CAST(s.schema_id as int) as uid
  , CAST(0 as smallint) as info
  , CAST(0 as int) as status
  , CAST(0 as int) as base_schema_ver
  , CAST(0 as int) as replinfo
  , CAST(s.parent_object_id as int) as parent_obj
  , CAST(s.create_date as sys.datetime) as crdate
  , CAST(0 as smallint) as ftcatid
  , CAST(0 as int) as schema_ver
  , CAST(0 as int) as stats_schema_ver
  , CAST(s.type as sys.bpchar(2)) as type
  , CAST(0 as smallint) as userstat
  , CAST(0 as smallint) as sysstat
  , CAST(0 as smallint) as indexdel
  , CAST(s.modify_date as sys.datetime) as refdate
  , CAST(0 as int) as version
  , CAST(0 as int) as deltrig
  , CAST(0 as int) as instrig
  , CAST(0 as int) as updtrig
  , CAST(0 as int) as seltrig
  , CAST(0 as int) as category
  , CAST(0 as smallint) as cache
from sys.objects s;
GRANT SELECT ON sys.sysobjects TO PUBLIC;

CALL sys.babelfish_drop_deprecated_view('sys', 'sysobjects_deprecated_in_2_2_0');

CREATE OR REPLACE PROCEDURE sys.sp_helpuser("@name_in_db" sys.SYSNAME = NULL) AS
$$
BEGIN
	-- If security account is not specified, return info about all users
	IF @name_in_db IS NULL
	BEGIN
		SELECT CAST(Ext1.orig_username AS SYS.SYSNAME) AS 'UserName',
			   CAST(CASE WHEN Ext1.orig_username = 'dbo' THEN 'db_owner' 
					WHEN Ext2.orig_username IS NULL THEN 'public'
					ELSE Ext2.orig_username END 
					AS SYS.SYSNAME) AS 'RoleName',
			   CAST(CASE WHEN Ext1.orig_username = 'dbo' THEN Base4.rolname
					ELSE Base3.rolname END
					AS SYS.SYSNAME) AS 'LoginName',
			   CAST(LogExt.default_database_name AS SYS.SYSNAME) AS 'DefDBName',
			   CAST(Ext1.default_schema_name AS SYS.SYSNAME) AS 'DefSchemaName',
			   CAST(Base1.oid AS INT) AS 'UserID',
			   CAST(CASE WHEN Ext1.orig_username = 'dbo' THEN CAST(Base4.oid AS INT)
					ELSE CAST(Base3.oid AS INT) END
					AS SYS.VARBINARY(85)) AS 'SID'
		FROM sys.babelfish_authid_user_ext AS Ext1
		INNER JOIN pg_catalog.pg_roles AS Base1 ON Base1.rolname = Ext1.rolname
		LEFT OUTER JOIN pg_catalog.pg_auth_members AS Authmbr ON Base1.oid = Authmbr.member
		LEFT OUTER JOIN pg_catalog.pg_roles AS Base2 ON Base2.oid = Authmbr.roleid
		LEFT OUTER JOIN sys.babelfish_authid_user_ext AS Ext2 ON Base2.rolname = Ext2.rolname
		LEFT OUTER JOIN sys.babelfish_authid_login_ext As LogExt ON LogExt.rolname = Ext1.login_name
		LEFT OUTER JOIN pg_catalog.pg_roles AS Base3 ON Base3.rolname = LogExt.rolname
		LEFT OUTER JOIN sys.babelfish_sysdatabases AS Bsdb ON Bsdb.name = DB_NAME()
		LEFT OUTER JOIN pg_catalog.pg_roles AS Base4 ON Base4.rolname = Bsdb.owner
		WHERE Ext1.database_name = DB_NAME()
		AND Ext1.type = 'S'
		AND Ext1.orig_username != 'db_owner'
		ORDER BY UserName, RoleName;
	END
	-- If the security account is the db fixed role - db_owner
    ELSE IF @name_in_db = 'db_owner'
	BEGIN
		-- TODO: Need to change after we can add/drop members to/from db_owner
		SELECT CAST('db_owner' AS SYS.SYSNAME) AS 'Role_name',
			   ROLE_ID('db_owner') AS 'Role_id',
			   CAST('dbo' AS SYS.SYSNAME) AS 'Users_in_role',
			   USER_ID('dbo') AS 'Userid';
	END
	-- If the security account is a db role
	ELSE IF EXISTS (SELECT 1
					FROM sys.babelfish_authid_user_ext
					WHERE (orig_username = @name_in_db
					OR lower(orig_username) = lower(@name_in_db))
					AND database_name = DB_NAME()
					AND type = 'R')
	BEGIN
		SELECT CAST(Ext1.orig_username AS SYS.SYSNAME) AS 'Role_name',
			   CAST(Base1.oid AS INT) AS 'Role_id',
			   CAST(Ext2.orig_username AS SYS.SYSNAME) AS 'Users_in_role',
			   CAST(Base2.oid AS INT) AS 'Userid'
		FROM sys.babelfish_authid_user_ext AS Ext2
		INNER JOIN pg_catalog.pg_roles AS Base2 ON Base2.rolname = Ext2.rolname
		INNER JOIN pg_catalog.pg_auth_members AS Authmbr ON Base2.oid = Authmbr.member
		LEFT OUTER JOIN pg_catalog.pg_roles AS Base1 ON Base1.oid = Authmbr.roleid
		LEFT OUTER JOIN sys.babelfish_authid_user_ext AS Ext1 ON Base1.rolname = Ext1.rolname
		WHERE Ext1.database_name = DB_NAME()
		AND Ext2.database_name = DB_NAME()
		AND Ext1.type = 'R'
		AND Ext2.orig_username != 'db_owner'
		AND (Ext1.orig_username = @name_in_db OR lower(Ext1.orig_username) = lower(@name_in_db))
		ORDER BY Role_name, Users_in_role;
	END
	-- If the security account is a user
	ELSE IF EXISTS (SELECT 1
					FROM sys.babelfish_authid_user_ext
					WHERE (orig_username = @name_in_db
					OR lower(orig_username) = lower(@name_in_db))
					AND database_name = DB_NAME()
					AND type = 'S')
	BEGIN
		SELECT CAST(Ext1.orig_username AS SYS.SYSNAME) AS 'UserName',
			   CAST(CASE WHEN Ext1.orig_username = 'dbo' THEN 'db_owner' 
					WHEN Ext2.orig_username IS NULL THEN 'public' 
					ELSE Ext2.orig_username END 
					AS SYS.SYSNAME) AS 'RoleName',
			   CAST(CASE WHEN Ext1.orig_username = 'dbo' THEN Base4.rolname
					ELSE Base3.rolname END
					AS SYS.SYSNAME) AS 'LoginName',
			   CAST(LogExt.default_database_name AS SYS.SYSNAME) AS 'DefDBName',
			   CAST(Ext1.default_schema_name AS SYS.SYSNAME) AS 'DefSchemaName',
			   CAST(Base1.oid AS INT) AS 'UserID',
			   CAST(CASE WHEN Ext1.orig_username = 'dbo' THEN CAST(Base4.oid AS INT)
					ELSE CAST(Base3.oid AS INT) END
					AS SYS.VARBINARY(85)) AS 'SID'
		FROM sys.babelfish_authid_user_ext AS Ext1
		INNER JOIN pg_catalog.pg_roles AS Base1 ON Base1.rolname = Ext1.rolname
		LEFT OUTER JOIN pg_catalog.pg_auth_members AS Authmbr ON Base1.oid = Authmbr.member
		LEFT OUTER JOIN pg_catalog.pg_roles AS Base2 ON Base2.oid = Authmbr.roleid
		LEFT OUTER JOIN sys.babelfish_authid_user_ext AS Ext2 ON Base2.rolname = Ext2.rolname
		LEFT OUTER JOIN sys.babelfish_authid_login_ext As LogExt ON LogExt.rolname = Ext1.login_name
		LEFT OUTER JOIN pg_catalog.pg_roles AS Base3 ON Base3.rolname = LogExt.rolname
		LEFT OUTER JOIN sys.babelfish_sysdatabases AS Bsdb ON Bsdb.name = DB_NAME()
		LEFT OUTER JOIN pg_catalog.pg_roles AS Base4 ON Base4.rolname = Bsdb.owner
		WHERE Ext1.database_name = DB_NAME()
		AND Ext1.type = 'S'
		AND Ext1.orig_username != 'db_owner'
		AND (Ext1.orig_username = @name_in_db OR lower(Ext1.orig_username) = lower(@name_in_db))
		ORDER BY UserName, RoleName;
	END
	-- If the security account is not valid
	ELSE 
		RAISERROR ( 'The name supplied (%s) is not a user, role, or aliased login.', 16, 1, @name_in_db);
END;
$$
LANGUAGE 'pltsql';
GRANT EXECUTE on PROCEDURE sys.sp_helpuser TO PUBLIC;

CREATE OR REPLACE FUNCTION sys.babelfish_get_last_identity()
RETURNS INT8
AS 'babelfishpg_tsql', 'get_last_identity'
LANGUAGE C STABLE;

CREATE OR REPLACE FUNCTION sys.babelfish_get_last_identity_numeric()
RETURNS numeric(38,0) AS
$BODY$
	SELECT sys.babelfish_get_last_identity()::numeric(38,0);
$BODY$
LANGUAGE SQL STABLE;

CREATE OR REPLACE FUNCTION sys.scope_identity()
RETURNS numeric(38,0) AS
$BODY$
	SELECT sys.babelfish_get_last_identity_numeric()::numeric(38,0);
$BODY$
LANGUAGE SQL STABLE;

CREATE OR REPLACE VIEW sys.numbered_procedures
AS
SELECT 
    CAST(0 as int) AS object_id
  , CAST(0 as smallint) AS procedure_number
  , CAST('' as sys.nvarchar(4000)) AS definition
WHERE FALSE; -- This condition will ensure that the view is empty
GRANT SELECT ON sys.numbered_procedures TO PUBLIC;

<<<<<<< HEAD
CREATE OR REPLACE FUNCTION objectproperty(
    id INT,
    property SYS.VARCHAR
    )
RETURNS INT
AS $$
BEGIN

    IF NOT EXISTS(SELECT ao.object_id FROM sys.all_objects ao WHERE object_id = id)
    THEN
        RETURN NULL;
    END IF;

    property := RTRIM(LOWER(COALESCE(property, '')));

    IF property = 'ownerid' -- OwnerId
    THEN
        RETURN (
                SELECT CAST(COALESCE(t1.principal_id, pn.nspowner) AS INT)
                FROM sys.all_objects t1
                INNER JOIN pg_catalog.pg_namespace pn ON pn.oid = t1.schema_id
                WHERE t1.object_id = id);

    ELSEIF property = 'isdefaultcnst' -- IsDefaultCnst
    THEN
        RETURN (SELECT count(distinct dc.object_id) FROM sys.default_constraints dc WHERE dc.object_id = id);

    ELSEIF property = 'execisquotedidenton' -- ExecIsQuotedIdentOn
    THEN
        RETURN (SELECT CAST(sm.uses_quoted_identifier as int) FROM sys.all_sql_modules sm WHERE sm.object_id = id);

    ELSEIF property = 'tablefulltextpopulatestatus' -- TableFullTextPopulateStatus
    THEN
        IF NOT EXISTS (SELECT object_id FROM sys.tables t WHERE t.object_id = id) THEN
            RETURN NULL;
        END IF;
        RETURN 0;

    ELSEIF property = 'tablehasvardecimalstorageformat' -- TableHasVarDecimalStorageFormat
    THEN
        IF NOT EXISTS (SELECT object_id FROM sys.tables t WHERE t.object_id = id) THEN
            RETURN NULL;
        END IF;
        RETURN 0;

    ELSEIF property = 'ismsshipped' -- IsMSShipped
    THEN
        RETURN (SELECT CAST(ao.is_ms_shipped AS int) FROM sys.all_objects ao WHERE ao.object_id = id);

    ELSEIF property = 'isschemabound' -- IsSchemaBound
    THEN
        RETURN (SELECT CAST(sm.is_schema_bound AS int) FROM sys.all_sql_modules sm WHERE sm.object_id = id);

    ELSEIF property = 'execisansinullson' -- ExecIsAnsiNullsOn
    THEN
        RETURN (SELECT CAST(sm.uses_ansi_nulls AS int) FROM sys.all_sql_modules sm WHERE sm.object_id = id);

    ELSEIF property = 'isdeterministic' -- IsDeterministic
    THEN
        RETURN 0;
    
    ELSEIF property = 'isprocedure' -- IsProcedure
    THEN
        RETURN (SELECT count(distinct object_id) from sys.all_objects WHERE object_id = id and type = 'P');

    ELSEIF property = 'istable' -- IsTable
    THEN
        RETURN (SELECT count(distinct object_id) from sys.all_objects WHERE object_id = id and type in ('IT', 'TT', 'U', 'S'));

    ELSEIF property = 'isview' -- IsView
    THEN
        RETURN (SELECT count(distinct object_id) from sys.all_objects WHERE object_id = id and type = 'V');
    
    ELSEIF property = 'isusertable' -- IsUserTable
    THEN
        RETURN (SELECT count(distinct object_id) from sys.all_objects WHERE object_id = id and type = 'U' and is_ms_shipped = 0);
    
    ELSEIF property = 'istablefunction' -- IsTableFunction
    THEN
        RETURN (SELECT count(distinct object_id) from sys.all_objects WHERE object_id = id and type in ('IF', 'TF', 'FT'));
    
    ELSEIF property = 'isinlinefunction' -- IsInlineFunction
    THEN
        RETURN (SELECT count(distinct object_id) from sys.all_objects WHERE object_id = id and type in ('IF'));
    
    ELSEIF property = 'isscalarfunction' -- IsScalarFunction
    THEN
        RETURN (SELECT count(distinct object_id) from sys.all_objects WHERE object_id = id and type in ('FN', 'FS'));

    ELSEIF property = 'isprimarykey' -- IsPrimaryKey
    THEN
        RETURN (SELECT count(distinct object_id) from sys.all_objects WHERE object_id = id and type = 'PK');
    
    ELSEIF property = 'isindexed' -- IsIndexed
    THEN
        RETURN (SELECT count(distinct object_id) from sys.indexes WHERE object_id = id and index_id > 0);

    ELSEIF property = 'isdefault' -- IsDefault
    THEN
        RETURN 0;

    ELSEIF property = 'isrule' -- IsRule
    THEN
        RETURN 0;
    
    ELSEIF property = 'istrigger' -- IsTrigger
    THEN
        RETURN (SELECT count(distinct object_id) from sys.all_objects WHERE object_id = id and type in ('TA', 'TR'));
    END IF;

    RETURN NULL;
END;
$$
LANGUAGE plpgsql;
=======
CREATE OR REPLACE FUNCTION sys.fn_listextendedproperty (
property_name varchar(128),
level0_object_type varchar(128),
level0_object_name varchar(128),
level1_object_type varchar(128),
level1_object_name varchar(128),
level2_object_type varchar(128),
level2_object_name varchar(128)
)
returns table (
objtype	sys.sysname,
objname	sys.sysname,
name	sys.sysname,
value	sys.sql_variant
) 
as $$
begin
-- currently only support COLUMN property
IF (((coalesce(property_name COLLATE "C", '')) = '') or
    ((UPPER(coalesce(property_name COLLATE "C", ''))) = 'COLUMN' COLLATE "C")) THEN
    IF (((LOWER(coalesce(level0_object_type COLLATE "C", ''))) = 'schema' COLLATE "C") and
	 	    ((LOWER(coalesce(level1_object_type COLLATE "C", ''))) = 'table' COLLATE "C") and
	 	    ((LOWER(coalesce(level2_object_type COLLATE "C", ''))) = 'column' COLLATE "C")) THEN
		RETURN query 
		select CAST('COLUMN' AS sys.sysname) as objtype,
		       CAST(t3.column_name AS sys.sysname) as objname,
		       t1.name as name,
		       t1.value as value
		from sys.extended_properties t1, pg_catalog.pg_class t2, information_schema.columns t3
		where t1.major_id = t2.oid and 
			  t2.relname = t3.table_name and 
              t2.relname = (coalesce(level1_object_name COLLATE "C", '')) and 
              t3.column_name = (coalesce(level2_object_name COLLATE "C", ''));
	END IF;
END IF;
RETURN;
end;
$$
LANGUAGE plpgsql;
GRANT EXECUTE ON FUNCTION sys.fn_listextendedproperty(
	varchar(128), varchar(128), varchar(128), varchar(128), varchar(128), varchar(128), varchar(128)
) TO PUBLIC;

-- BABEL-3325: Revisit once DDL and/or CREATE EVENT NOTIFICATION is supported
CREATE OR REPLACE VIEW sys.events 
AS
SELECT 
  CAST(pt.tgfoid as int) AS object_id
  , CAST(
      CASE 
        WHEN tr.event_manipulation='INSERT' THEN 1
        WHEN tr.event_manipulation='UPDATE' THEN 2
        WHEN tr.event_manipulation='DELETE' THEN 3
        ELSE 1
      END as int
  ) AS type
  , CAST(tr.event_manipulation as sys.nvarchar(60)) AS type_desc
  , CAST(1 as sys.bit) AS  is_trigger_event
  , CAST(null as int) AS event_group_type
  , CAST(null as sys.nvarchar(60)) AS event_group_type_desc
FROM information_schema.triggers tr
JOIN pg_catalog.pg_namespace np ON tr.event_object_schema = np.nspname COLLATE sys.database_default
JOIN pg_class pc ON pc.relname = tr.event_object_table COLLATE sys.database_default AND pc.relnamespace = np.oid
JOIN pg_trigger pt ON pt.tgrelid = pc.oid AND tr.trigger_name = pt.tgname COLLATE sys.database_default
AND has_schema_privilege(pc.relnamespace, 'USAGE')
AND has_table_privilege(pc.oid, 'SELECT,INSERT,UPDATE,DELETE,TRUNCATE,TRIGGER');
GRANT SELECT ON sys.events TO PUBLIC;

CREATE OR REPLACE VIEW sys.trigger_events
AS
SELECT
  CAST(e.object_id as int) AS object_id,
  CAST(e.type as int) AS type,
  CAST(e.type_desc as sys.nvarchar(60)) AS type_desc,
  CAST(0 as sys.bit) AS is_first,
  CAST(0 as sys.bit) AS is_last,
  CAST(null as int) AS event_group_type,
  CAST(null as sys.nvarchar(60)) AS event_group_type_desc,
  CAST(e.is_trigger_event as sys.bit) AS is_trigger_event
FROM sys.events e
WHERE e.is_trigger_event = 1;
GRANT SELECT ON sys.trigger_events TO PUBLIC;

CREATE OR REPLACE VIEW sys.sysdatabases AS
SELECT
t.name,
sys.db_id(t.name) AS dbid,
CAST(CAST(r.oid AS int) AS SYS.VARBINARY(85)) AS sid,
CAST(0 AS SMALLINT) AS mode,
t.status,
t.status2,
CAST(t.crdate AS SYS.DATETIME) AS crdate,
CAST('1900-01-01 00:00:00.000' AS SYS.DATETIME) AS reserved,
CAST(0 AS INT) AS category,
CAST(120 AS SYS.TINYINT) AS cmptlevel,
CAST(NULL AS SYS.NVARCHAR(260)) AS filename,
CAST(NULL AS SMALLINT) AS version
FROM sys.babelfish_sysdatabases AS t
LEFT OUTER JOIN pg_catalog.pg_roles r on r.rolname = t.owner;

GRANT SELECT ON sys.sysdatabases TO PUBLIC;
>>>>>>> 7c2f9575

ALTER FUNCTION sys.fn_mapped_system_error_list() RENAME TO fn_mapped_system_error_list_deprecated_in_2_2_0;

CREATE OR REPLACE FUNCTION sys.fn_mapped_system_error_list_deprecated_in_2_2_0()
returns table (sql_error_code int)
AS 'babelfishpg_tsql', 'babel_list_mapped_error_deprecated_in_2_2_0'
LANGUAGE C IMMUTABLE STRICT;

CREATE OR REPLACE FUNCTION sys.fn_mapped_system_error_list ()
returns table (pg_sql_state sys.nvarchar(5), error_message sys.nvarchar(4000), error_msg_parameters sys.nvarchar(4000), sql_error_code int)
AS 'babelfishpg_tsql', 'babel_list_mapped_error'
LANGUAGE C IMMUTABLE STRICT;

CALL sys.babelfish_drop_deprecated_function('sys', 'fn_mapped_system_error_list_deprecated_in_2_2_0');

CREATE OR REPLACE FUNCTION sys.columns_internal()
RETURNS TABLE (
    out_object_id int,
    out_name sys.sysname,
    out_column_id int,
    out_system_type_id int,
    out_user_type_id int,
    out_max_length smallint,
    out_precision sys.tinyint,
    out_scale sys.tinyint,
    out_collation_name sys.sysname,
    out_collation_id int,
    out_offset smallint,
    out_is_nullable sys.bit,
    out_is_ansi_padded sys.bit,
    out_is_rowguidcol sys.bit,
    out_is_identity sys.bit,
    out_is_computed sys.bit,
    out_is_filestream sys.bit,
    out_is_replicated sys.bit,
    out_is_non_sql_subscribed sys.bit,
    out_is_merge_published sys.bit,
    out_is_dts_replicated sys.bit,
    out_is_xml_document sys.bit,
    out_xml_collection_id int,
    out_default_object_id int,
    out_rule_object_id int,
    out_is_sparse sys.bit,
    out_is_column_set sys.bit,
    out_generated_always_type sys.tinyint,
    out_generated_always_type_desc sys.nvarchar(60),
    out_encryption_type int,
    out_encryption_type_desc sys.nvarchar(64),
    out_encryption_algorithm_name sys.sysname,
    out_column_encryption_key_id int,
    out_column_encryption_key_database_name sys.sysname,
    out_is_hidden sys.bit,
    out_is_masked sys.bit,
    out_graph_type int,
    out_graph_type_desc sys.nvarchar(60)
)
AS
$$
BEGIN
	RETURN QUERY
		SELECT CAST(c.oid AS int),
			CAST(a.attname AS sys.sysname),
			CAST(a.attnum AS int),
			CASE 
			WHEN tsql_type_name IS NOT NULL OR t.typbasetype = 0 THEN
				-- either tsql or PG base type 
				CAST(a.atttypid AS int)
			ELSE 
				CAST(t.typbasetype AS int)
			END,
			CAST(a.atttypid AS int),
			CASE
			WHEN a.atttypmod != -1 THEN 
				sys.tsql_type_max_length_helper(coalesce(tsql_type_name, tsql_base_type_name), a.attlen, a.atttypmod)
			ELSE 
				sys.tsql_type_max_length_helper(coalesce(tsql_type_name, tsql_base_type_name), a.attlen, t.typtypmod)
			END,
			CASE
			WHEN a.atttypmod != -1 THEN 
				sys.tsql_type_precision_helper(coalesce(tsql_type_name, tsql_base_type_name), a.atttypmod)
			ELSE 
				sys.tsql_type_precision_helper(coalesce(tsql_type_name, tsql_base_type_name), t.typtypmod)
			END,
			CASE
			WHEN a.atttypmod != -1 THEN 
				sys.tsql_type_scale_helper(coalesce(tsql_type_name, tsql_base_type_name), a.atttypmod, false)
			ELSE 
				sys.tsql_type_scale_helper(coalesce(tsql_type_name, tsql_base_type_name), t.typtypmod, false)
			END,
			CAST(coll.collname AS sys.sysname),
			CAST(a.attcollation AS int),
			CAST(a.attnum AS smallint),
			CAST(case when a.attnotnull then 0 else 1 end AS sys.bit),
			CAST(case when t.typname in ('bpchar', 'nchar', 'binary') then 1 else 0 end AS sys.bit),
			CAST(0 AS sys.bit),
			CAST(case when a.attidentity <> ''::"char" then 1 else 0 end AS sys.bit),
			CAST(case when a.attgenerated <> ''::"char" then 1 else 0 end AS sys.bit),
			CAST(0 AS sys.bit),
			CAST(0 AS sys.bit),
			CAST(0 AS sys.bit),
			CAST(0 AS sys.bit),
			CAST(0 AS sys.bit),
			CAST(0 AS sys.bit),
			CAST(0 AS int),
			CAST(coalesce(d.oid, 0) AS int),
			CAST(coalesce((select oid from pg_constraint where conrelid = t.oid
						and contype = 'c' and a.attnum = any(conkey) limit 1), 0) AS int),
			CAST(0 AS sys.bit),
			CAST(0 AS sys.bit),
			CAST(0 AS sys.tinyint),
			CAST('NOT_APPLICABLE' AS sys.nvarchar(60)),
			CAST(null AS int),
			CAST(null AS sys.nvarchar(64)),
			CAST(null AS sys.sysname),
			CAST(null AS int),
			CAST(null AS sys.sysname),
			CAST(0 AS sys.bit),
			CAST(0 AS sys.bit),
			CAST(null AS int),
			CAST(null AS sys.nvarchar(60))
		FROM pg_attribute a
		INNER JOIN pg_class c ON c.oid = a.attrelid
		INNER JOIN pg_type t ON t.oid = a.atttypid
		INNER JOIN sys.schemas sch on c.relnamespace = sch.schema_id 
		INNER JOIN sys.pg_namespace_ext ext on sch.schema_id = ext.oid 
		LEFT JOIN pg_attrdef d ON c.oid = d.adrelid AND a.attnum = d.adnum
		LEFT JOIN pg_collation coll ON coll.oid = a.attcollation
		, sys.translate_pg_type_to_tsql(a.atttypid) AS tsql_type_name
		, sys.translate_pg_type_to_tsql(t.typbasetype) AS tsql_base_type_name
		WHERE NOT a.attisdropped
		AND a.attnum > 0
		-- r = ordinary table, i = index, S = sequence, t = TOAST table, v = view, m = materialized view, c = composite type, f = foreign table, p = partitioned table
		AND c.relkind IN ('r', 'v', 'm', 'f', 'p')
		AND has_schema_privilege(sch.schema_id, 'USAGE')
		AND has_column_privilege(a.attrelid, a.attname, 'SELECT,INSERT,UPDATE,REFERENCES')
		union all
		-- system tables information
		SELECT CAST(c.oid AS int),
			CAST(a.attname AS sys.sysname),
			CAST(a.attnum AS int),
			CASE 
			WHEN tsql_type_name IS NOT NULL OR t.typbasetype = 0 THEN
				-- either tsql or PG base type 
				CAST(a.atttypid AS int)
			ELSE 
				CAST(t.typbasetype AS int)
			END,
			CAST(a.atttypid AS int),
			CASE
			WHEN a.atttypmod != -1 THEN 
				sys.tsql_type_max_length_helper(coalesce(tsql_type_name, tsql_base_type_name), a.attlen, a.atttypmod)
			ELSE 
				sys.tsql_type_max_length_helper(coalesce(tsql_type_name, tsql_base_type_name), a.attlen, t.typtypmod)
			END,
			CASE
			WHEN a.atttypmod != -1 THEN 
				sys.tsql_type_precision_helper(coalesce(tsql_type_name, tsql_base_type_name), a.atttypmod)
			ELSE 
				sys.tsql_type_precision_helper(coalesce(tsql_type_name, tsql_base_type_name), t.typtypmod)
			END,
			CASE
			WHEN a.atttypmod != -1 THEN 
				sys.tsql_type_scale_helper(coalesce(tsql_type_name, tsql_base_type_name), a.atttypmod, false)
			ELSE 
				sys.tsql_type_scale_helper(coalesce(tsql_type_name, tsql_base_type_name), t.typtypmod, false)
			END,
			CAST(coll.collname AS sys.sysname),
			CAST(a.attcollation AS int),
			CAST(a.attnum AS smallint),
			CAST(case when a.attnotnull then 0 else 1 end AS sys.bit),
			CAST(case when t.typname in ('bpchar', 'nchar', 'binary') then 1 else 0 end AS sys.bit),
			CAST(0 AS sys.bit),
			CAST(case when a.attidentity <> ''::"char" then 1 else 0 end AS sys.bit),
			CAST(case when a.attgenerated <> ''::"char" then 1 else 0 end AS sys.bit),
			CAST(0 AS sys.bit),
			CAST(0 AS sys.bit),
			CAST(0 AS sys.bit),
			CAST(0 AS sys.bit),
			CAST(0 AS sys.bit),
			CAST(0 AS sys.bit),
			CAST(0 AS int),
			CAST(coalesce(d.oid, 0) AS int),
			CAST(coalesce((select oid from pg_constraint where conrelid = t.oid
						and contype = 'c' and a.attnum = any(conkey) limit 1), 0) AS int),
			CAST(0 AS sys.bit),
			CAST(0 AS sys.bit),
			CAST(0 AS sys.tinyint),
			CAST('NOT_APPLICABLE' AS sys.nvarchar(60)),
			CAST(null AS int),
			CAST(null AS sys.nvarchar(64)),
			CAST(null AS sys.sysname),
			CAST(null AS int),
			CAST(null AS sys.sysname),
			CAST(0 AS sys.bit),
			CAST(0 AS sys.bit),
			CAST(null AS int),
			CAST(null AS sys.nvarchar(60))
		FROM pg_attribute a
		INNER JOIN pg_class c ON c.oid = a.attrelid
		INNER JOIN pg_type t ON t.oid = a.atttypid
		INNER JOIN pg_namespace nsp ON (nsp.oid = c.relnamespace and nsp.nspname = 'sys')
		LEFT JOIN pg_attrdef d ON c.oid = d.adrelid AND a.attnum = d.adnum
		LEFT JOIN pg_collation coll ON coll.oid = a.attcollation
		, sys.translate_pg_type_to_tsql(a.atttypid) AS tsql_type_name
		, sys.translate_pg_type_to_tsql(t.typbasetype) AS tsql_base_type_name
		WHERE NOT a.attisdropped
		AND a.attnum > 0
		AND c.relkind = 'r'
		AND has_schema_privilege(nsp.oid, 'USAGE')
		AND has_column_privilege(a.attrelid, a.attname, 'SELECT,INSERT,UPDATE,REFERENCES');
END;
$$
language plpgsql;

ALTER TABLE sys.assemblies RENAME TO assemblies_deprecated_2_1;
CREATE TABLE sys.assemblies(
        name sys.sysname,
        principal_id int,
        assembly_id int,
        clr_name nvarchar(4000),
        permission_set  tinyint,
        permission_set_desc     nvarchar(60),
        is_visible      bit,
        create_date     datetime,
        modify_date     datetime,
        is_user_defined bit
);
GRANT SELECT ON sys.assemblies TO PUBLIC;

CREATE OR REPLACE PROCEDURE sys.sp_tablecollations_100
(
    IN "@object" nvarchar(4000)
)
AS $$
BEGIN
    select
        s_tcv.colid         AS colid,
        s_tcv.name          AS name,
        s_tcv.tds_collation_100 AS tds_collation,
        s_tcv.collation_100 AS collation
    from
        sys.spt_tablecollations_view s_tcv
    where
        s_tcv.object_id = (SELECT sys.object_id(@object))
    order by colid;
END;
$$
LANGUAGE 'pltsql';

-- Drops the temporary procedure used by the upgrade script.
-- Please have this be one of the last statements executed in this upgrade script.
DROP PROCEDURE sys.babelfish_drop_deprecated_view(varchar, varchar);
DROP PROCEDURE sys.babelfish_remove_object_from_extension(varchar, varchar);
DROP PROCEDURE sys.babelfish_drop_deprecated_function(varchar, varchar);
DROP PROCEDURE sys.babelfish_drop_deprecated_table(varchar, varchar);

-- Reset search_path to not affect any subsequent scripts
SELECT set_config('search_path', trim(leading 'sys, ' from current_setting('search_path')), false);<|MERGE_RESOLUTION|>--- conflicted
+++ resolved
@@ -3166,7 +3166,6 @@
 WHERE FALSE; -- This condition will ensure that the view is empty
 GRANT SELECT ON sys.numbered_procedures TO PUBLIC;
 
-<<<<<<< HEAD
 CREATE OR REPLACE FUNCTION objectproperty(
     id INT,
     property SYS.VARCHAR
@@ -3281,7 +3280,7 @@
 END;
 $$
 LANGUAGE plpgsql;
-=======
+
 CREATE OR REPLACE FUNCTION sys.fn_listextendedproperty (
 property_name varchar(128),
 level0_object_type varchar(128),
@@ -3383,7 +3382,6 @@
 LEFT OUTER JOIN pg_catalog.pg_roles r on r.rolname = t.owner;
 
 GRANT SELECT ON sys.sysdatabases TO PUBLIC;
->>>>>>> 7c2f9575
 
 ALTER FUNCTION sys.fn_mapped_system_error_list() RENAME TO fn_mapped_system_error_list_deprecated_in_2_2_0;
 
