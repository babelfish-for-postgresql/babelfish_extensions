-- complain if script is sourced in psql, rather than via ALTER EXTENSION
\echo Use "ALTER EXTENSION ""babelfishpg_tsql"" UPDATE TO '2.2.0'" to load this file. \quit

-- add 'sys' to search path for the convenience
SELECT set_config('search_path', 'sys, '||current_setting('search_path'), false);

-- Drops a view if it does not have any dependent objects.
-- Is a temporary procedure for use by the upgrade script. Will be dropped at the end of the upgrade.
-- Please have this be one of the first statements executed in this upgrade script. 
CREATE OR REPLACE PROCEDURE babelfish_drop_deprecated_view(schema_name varchar, view_name varchar) AS
$$
DECLARE
    error_msg text;
    query1 text;
    query2 text;
BEGIN
    query1 := format('alter extension babelfishpg_tsql drop view %s.%s', schema_name, view_name);
    query2 := format('drop view %s.%s', schema_name, view_name);
    execute query1;
    execute query2;
EXCEPTION
    when object_not_in_prerequisite_state then --if 'alter extension' statement fails
        GET STACKED DIAGNOSTICS error_msg = MESSAGE_TEXT;
        raise warning '%', error_msg;
    when dependent_objects_still_exist then --if 'drop view' statement fails
        GET STACKED DIAGNOSTICS error_msg = MESSAGE_TEXT;
        raise warning '%', error_msg;
end
$$
LANGUAGE plpgsql;

-- Removes a member object from the extension. The object is not dropped, only disassociated from the extension.
-- It is a temporary procedure for use by the upgrade script. Will be dropped at the end of the upgrade.
CREATE OR REPLACE PROCEDURE babelfish_remove_object_from_extension(obj_type varchar, qualified_obj_name varchar) AS
$$
DECLARE
    error_msg text;
    query text;
BEGIN
    query := format('alter extension babelfishpg_tsql drop %s %s', obj_type, qualified_obj_name);
    execute query;
EXCEPTION
    when object_not_in_prerequisite_state then --if 'alter extension' statement fails
        GET STACKED DIAGNOSTICS error_msg = MESSAGE_TEXT;
        raise warning '%', error_msg;
END
$$
LANGUAGE plpgsql;

-- please add your SQL here
CREATE OR REPLACE FUNCTION sys.tsql_get_constraintdef(IN constraint_id OID DEFAULT NULL)
RETURNS text
AS 'babelfishpg_tsql', 'tsql_get_constraintdef'
LANGUAGE C IMMUTABLE PARALLEL SAFE;

CREATE OR REPLACE VIEW information_schema_tsql.check_constraints AS
    SELECT CAST(nc.dbname AS sys.nvarchar(128)) AS "CONSTRAINT_CATALOG",
	    CAST(extc.orig_name AS sys.nvarchar(128)) AS "CONSTRAINT_SCHEMA",
           CAST(c.conname AS sys.sysname) AS "CONSTRAINT_NAME",
	    CAST(sys.tsql_get_constraintdef(c.oid) AS sys.nvarchar(4000)) AS "CHECK_CLAUSE"

    FROM sys.pg_namespace_ext nc LEFT OUTER JOIN sys.babelfish_namespace_ext extc ON nc.nspname = extc.nspname,
         pg_constraint c,
         pg_class r

    WHERE nc.oid = c.connamespace AND nc.oid = r.relnamespace
          AND c.conrelid = r.oid
          AND c.contype = 'c'
          AND r.relkind IN ('r', 'p')
          AND (NOT pg_is_other_temp_schema(nc.oid))
          AND (pg_has_role(r.relowner, 'USAGE')
               OR has_table_privilege(r.oid, 'SELECT, INSERT, UPDATE, DELETE, TRUNCATE, REFERENCES, TRIGGER')
               OR has_any_column_privilege(r.oid, 'SELECT, INSERT, UPDATE, REFERENCES'))
		  AND  extc.dbid = cast(sys.db_id() as oid);

GRANT SELECT ON information_schema_tsql.check_constraints TO PUBLIC;

ALTER VIEW sys.foreign_keys RENAME TO foreign_keys_deprecated;

CREATE OR replace view sys.foreign_keys AS
SELECT
  CAST(c.conname AS sys.SYSNAME) AS name
, CAST(c.oid AS INT) AS object_id
, CAST(NULL AS INT) AS principal_id
, CAST(sch.schema_id AS INT) AS schema_id
, CAST(c.conrelid AS INT) AS parent_object_id
, CAST('F' AS CHAR(2)) AS type
, CAST('FOREIGN_KEY_CONSTRAINT' AS NVARCHAR(60)) AS type_desc
, CAST(NULL AS sys.DATETIME) AS create_date
, CAST(NULL AS sys.DATETIME) AS modify_date
, CAST(0 AS sys.BIT) AS is_ms_shipped
, CAST(0 AS sys.BIT) AS is_published
, CAST(0 AS sys.BIT) as is_schema_published
, CAST(c.confrelid AS INT) AS referenced_object_id
, CAST(c.conindid AS INT) AS key_index_id
, CAST(0 AS sys.BIT) AS is_disabled
, CAST(0 AS sys.BIT) AS is_not_for_replication
, CAST(0 AS sys.BIT) AS is_not_trusted
, CAST(
    (CASE c.confdeltype
    WHEN 'a' THEN 0
    WHEN 'r' THEN 0
    WHEN 'c' THEN 1
    WHEN 'n' THEN 2
    WHEN 'd' THEN 3
    END) 
    AS sys.TINYINT) AS delete_referential_action
, CAST(
    (CASE c.confdeltype
    WHEN 'a' THEN 'NO_ACTION'
    WHEN 'r' THEN 'NO_ACTION'
    WHEN 'c' THEN 'CASCADE'
    WHEN 'n' THEN 'SET_NULL'
    WHEN 'd' THEN 'SET_DEFAULT'
    END) 
    AS sys.NVARCHAR(60)) AS delete_referential_action_desc
, CAST(
    (CASE c.confupdtype
    WHEN 'a' THEN 0
    WHEN 'r' THEN 0
    WHEN 'c' THEN 1
    WHEN 'n' THEN 2
    WHEN 'd' THEN 3
    END)
    AS sys.TINYINT) AS update_referential_action
, CAST(
    (CASE c.confupdtype
    WHEN 'a' THEN 'NO_ACTION'
    WHEN 'r' THEN 'NO_ACTION'
    WHEN 'c' THEN 'CASCADE'
    WHEN 'n' THEN 'SET_NULL'
    WHEN 'd' THEN 'SET_DEFAULT'
    END)
    AS sys.NVARCHAR(60)) update_referential_action_desc
, CAST(1 AS sys.BIT) AS is_system_named
FROM pg_constraint c
INNER JOIN sys.schemas sch ON sch.schema_id = c.connamespace
WHERE has_schema_privilege(sch.schema_id, 'USAGE')
AND c.contype = 'f';
GRANT SELECT ON sys.foreign_keys TO PUBLIC;

create or replace view sys.objects as
select
      CAST(t.name as sys.sysname) as name 
    , CAST(t.object_id as int) as object_id
    , CAST(t.principal_id as int) as principal_id
    , CAST(t.schema_id as int) as schema_id
    , CAST(t.parent_object_id as int) as parent_object_id
    , CAST('U' as char(2)) as type
    , CAST('USER_TABLE' as sys.nvarchar(60)) as type_desc
    , CAST(t.create_date as sys.datetime) as create_date
    , CAST(t.modify_date as sys.datetime) as modify_date
    , CAST(t.is_ms_shipped as sys.bit) as is_ms_shipped
    , CAST(t.is_published as sys.bit) as is_published
    , CAST(t.is_schema_published as sys.bit) as is_schema_published
from  sys.tables t
union all
select
      CAST(v.name as sys.sysname) as name
    , CAST(v.object_id as int) as object_id
    , CAST(v.principal_id as int) as principal_id
    , CAST(v.schema_id as int) as schema_id
    , CAST(v.parent_object_id as int) as parent_object_id
    , CAST('V' as char(2)) as type
    , CAST('VIEW' as sys.nvarchar(60)) as type_desc
    , CAST(v.create_date as sys.datetime) as create_date
    , CAST(v.modify_date as sys.datetime) as modify_date
    , CAST(v.is_ms_shipped as sys.bit) as is_ms_shipped
    , CAST(v.is_published as sys.bit) as is_published
    , CAST(v.is_schema_published as sys.bit) as is_schema_published
from  sys.views v
union all
select
      CAST(f.name as sys.sysname) as name
    , CAST(f.object_id as int) as object_id
    , CAST(f.principal_id as int) as principal_id
    , CAST(f.schema_id as int) as schema_id
    , CAST(f.parent_object_id as int) as parent_object_id
    , CAST('F' as char(2)) as type
    , CAST('FOREIGN_KEY_CONSTRAINT' as sys.nvarchar(60)) as type_desc
    , CAST(f.create_date as sys.datetime) as create_date
    , CAST(f.modify_date as sys.datetime) as modify_date
    , CAST(f.is_ms_shipped as sys.bit) as is_ms_shipped
    , CAST(f.is_published as sys.bit) as is_published
    , CAST(f.is_schema_published as sys.bit) as is_schema_published
 from sys.foreign_keys f
union all
select
      CAST(p.name as sys.sysname) as name
    , CAST(p.object_id as int) as object_id
    , CAST(p.principal_id as int) as principal_id
    , CAST(p.schema_id as int) as schema_id
    , CAST(p.parent_object_id as int) as parent_object_id
    , CAST('PK' as char(2)) as type
    , CAST('PRIMARY_KEY_CONSTRAINT' as sys.nvarchar(60)) as type_desc
    , CAST(p.create_date as sys.datetime) as create_date
    , CAST(p.modify_date as sys.datetime) as modify_date
    , CAST(p.is_ms_shipped as sys.bit) as is_ms_shipped
    , CAST(p.is_published as sys.bit) as is_published
    , CAST(p.is_schema_published as sys.bit) as is_schema_published
from sys.key_constraints p
where p.type = 'PK'
union all
select
      CAST(pr.name as sys.sysname) as name
    , CAST(pr.object_id as int) as object_id
    , CAST(pr.principal_id as int) as principal_id
    , CAST(pr.schema_id as int) as schema_id
    , CAST(pr.parent_object_id as int) as parent_object_id
    , CAST(pr.type as char(2)) as type
    , CAST(pr.type_desc as sys.nvarchar(60)) as type_desc
    , CAST(pr.create_date as sys.datetime) as create_date
    , CAST(pr.modify_date as sys.datetime) as modify_date
    , CAST(pr.is_ms_shipped as sys.bit) as is_ms_shipped
    , CAST(pr.is_published as sys.bit) as is_published
    , CAST(pr.is_schema_published as sys.bit) as is_schema_published
 from sys.procedures pr
union all
select
    CAST(def.name as sys.sysname) as name
  , CAST(def.object_id as int) as object_id
  , CAST(def.principal_id as int) as principal_id
  , CAST(def.schema_id as int) as schema_id
  , CAST(def.parent_object_id as int) as parent_object_id
  , CAST(def.type as char(2)) as type
  , CAST(def.type_desc as sys.nvarchar(60)) as type_desc
  , CAST(def.create_date as sys.datetime) as create_date
  , CAST(def.modified_date as sys.datetime) as modify_date
  , CAST(def.is_ms_shipped as sys.bit) as is_ms_shipped
  , CAST(def.is_published as sys.bit) as is_published
  , CAST(def.is_schema_published as sys.bit) as is_schema_published
  from sys.default_constraints def
union all
select
    CAST(chk.name as sys.sysname) as name
  , CAST(chk.object_id as int) as object_id
  , CAST(chk.principal_id as int) as principal_id
  , CAST(chk.schema_id as int) as schema_id
  , CAST(chk.parent_object_id as int) as parent_object_id
  , CAST(chk.type as char(2)) as type
  , CAST(chk.type_desc as sys.nvarchar(60)) as type_desc
  , CAST(chk.create_date as sys.datetime) as create_date
  , CAST(chk.modify_date as sys.datetime) as modify_date
  , CAST(chk.is_ms_shipped as sys.bit) as is_ms_shipped
  , CAST(chk.is_published as sys.bit) as is_published
  , CAST(chk.is_schema_published as sys.bit) as is_schema_published
  from sys.check_constraints chk
union all
select
    CAST(p.relname as sys.sysname) as name
  , CAST(p.oid as int) as object_id
  , CAST(null as int) as principal_id
  , CAST(s.schema_id as int) as schema_id
  , CAST(0 as int) as parent_object_id
  , CAST('SO' as char(2)) as type
  , CAST('SEQUENCE_OBJECT' as sys.nvarchar(60)) as type_desc
  , CAST(null as sys.datetime) as create_date
  , CAST(null as sys.datetime) as modify_date
  , CAST(0 as sys.bit) as is_ms_shipped
  , CAST(0 as sys.bit) as is_published
  , CAST(0 as sys.bit) as is_schema_published
from pg_class p
inner join sys.schemas s on s.schema_id = p.relnamespace
and p.relkind = 'S'
and has_schema_privilege(s.schema_id, 'USAGE')
union all
select
    CAST(('TT_' || tt.name || '_' || tt.type_table_object_id) as sys.sysname) as name
  , CAST(tt.type_table_object_id as int) as object_id
  , CAST(tt.principal_id as int) as principal_id
  , CAST(tt.schema_id as int) as schema_id
  , CAST(0 as int) as parent_object_id
  , CAST('TT' as char(2)) as type
  , CAST('TABLE_TYPE' as sys.nvarchar(60)) as type_desc
  , CAST(null as sys.datetime) as create_date
  , CAST(null as sys.datetime) as modify_date
  , CAST(1 as sys.bit) as is_ms_shipped
  , CAST(0 as sys.bit) as is_published
  , CAST(0 as sys.bit) as is_schema_published
from sys.table_types tt;
GRANT SELECT ON sys.objects TO PUBLIC;

CALL sys.babelfish_drop_deprecated_view('sys', 'foreign_keys_deprecated');

CREATE OR REPLACE FUNCTION sys.DBTS()
RETURNS sys.ROWVERSION AS
$$
DECLARE
    eh_setting text;
BEGIN
    eh_setting = (select s.setting FROM pg_catalog.pg_settings s where name = 'babelfishpg_tsql.escape_hatch_rowversion');
    IF eh_setting = 'strict' THEN
        RAISE EXCEPTION 'DBTS is not currently supported in Babelfish. please use babelfishpg_tsql.escape_hatch_rowversion to ignore';
    ELSE
        RETURN sys.get_current_full_xact_id()::sys.ROWVERSION;
    END IF;
END;
$$
STRICT
LANGUAGE plpgsql;

<<<<<<< HEAD
CREATE OR REPLACE FUNCTION information_schema_tsql._pgtsql_numeric_precision(type text, typid oid, typmod int4) RETURNS integer
	LANGUAGE sql
	IMMUTABLE
	PARALLEL SAFE
	RETURNS NULL ON NULL INPUT
	AS
$$
	SELECT
	CASE typid
		WHEN 21 /*int2*/ THEN 5
		WHEN 23 /*int4*/ THEN 10
		WHEN 20 /*int8*/ THEN 19
		WHEN 1700 /*numeric*/ THEN
			CASE WHEN typmod = -1 THEN null
				ELSE ((typmod - 4) >> 16) & 65535
			END
		WHEN 700 /*float4*/ THEN 24
		WHEN 701 /*float8*/ THEN 53
		ELSE
			CASE WHEN type = 'tinyint' THEN 3
				WHEN type = 'money' THEN 19
				WHEN type = 'smallmoney' THEN 10
				WHEN type = 'decimal'	THEN
					CASE WHEN typmod = -1 THEN null
						ELSE ((typmod - 4) >> 16) & 65535
					END
				ELSE null
			END
	END
$$;

CREATE OR REPLACE FUNCTION information_schema_tsql._pgtsql_numeric_scale(type text, typid oid, typmod int4) RETURNS integer
	LANGUAGE sql
	IMMUTABLE
	PARALLEL SAFE
	RETURNS NULL ON NULL INPUT
	AS
$$
	SELECT
	CASE WHEN typid IN (21, 23, 20) THEN 0
		WHEN typid IN (1700) THEN
			CASE WHEN typmod = -1 THEN null
				ELSE (typmod - 4) & 65535
			END
		WHEN type = 'tinyint' THEN 0
		WHEN type IN ('money', 'smallmoney') THEN 4
		WHEN type = 'decimal' THEN
			CASE WHEN typmod = -1 THEN NULL
				ELSE (typmod - 4) & 65535
			END
		ELSE null
	END
$$;
=======
CREATE OR REPLACE VIEW sys.hash_indexes
AS
SELECT 
  si.object_id,
  si.name,
  si.index_id,
  si.type,
  si.type_desc,
  si.is_unique,
  si.data_space_id,
  si.ignore_dup_key,
  si.is_primary_key,
  si.is_unique_constraint,
  si.fill_factor,
  si.is_padded,
  si.is_disabled,
  si.is_hypothetical,
  si.allow_row_locks,
  si.allow_page_locks,
  si.has_filter,
  si.filter_definition,
  CAST(0 as INT) AS bucket_count,
  si.auto_created
FROM sys.indexes si
WHERE FALSE;
GRANT SELECT ON sys.hash_indexes TO PUBLIC;

CREATE OR REPLACE VIEW sys.filetable_system_defined_objects
AS
SELECT 
  CAST(0 as INT) AS object_id,
  CAST(0 as INT) AS parent_object_id
  WHERE FALSE;
GRANT SELECT ON sys.filetable_system_defined_objects TO PUBLIC;

CREATE OR REPLACE VIEW sys.database_filestream_options
AS
SELECT
  CAST(0 as INT) AS database_id,
  CAST('' as NVARCHAR(255)) AS directory_name,
  CAST(0 as TINYINT) AS non_transacted_access,
  CAST('' as NVARCHAR(60)) AS non_transacted_access_desc
WHERE FALSE;
GRANT SELECT ON sys.database_filestream_options TO PUBLIC;

CREATE OR REPLACE FUNCTION sys.sid_binary(IN login sys.nvarchar)
RETURNS SYS.VARBINARY
AS $$
    SELECT CAST(NULL AS SYS.VARBINARY);
$$ 
LANGUAGE SQL IMMUTABLE PARALLEL RESTRICTED;

CREATE OR REPLACE FUNCTION sys.system_user()
RETURNS sys.nvarchar(128) AS
$BODY$
	SELECT SESSION_USER;
$BODY$
LANGUAGE SQL;

-- Disassociate msdb objects from the extension
CALL sys.babelfish_remove_object_from_extension('view', 'msdb_dbo.sysdatabases');
CALL sys.babelfish_remove_object_from_extension('schema', 'msdb_dbo');
-- Disassociate procedures under master_dbo schema from the extension
CALL sys.babelfish_remove_object_from_extension('procedure', 'master_dbo.xp_qv(sys.nvarchar, sys.nvarchar)');
CALL sys.babelfish_remove_object_from_extension('procedure', 'master_dbo.xp_instance_regread(sys.nvarchar, sys.sysname, sys.nvarchar, int)');
CALL sys.babelfish_remove_object_from_extension('procedure', 'master_dbo.xp_instance_regread(sys.nvarchar, sys.sysname, sys.nvarchar, sys.nvarchar)');

>>>>>>> db35488b

-- Drops the temporary procedure used by the upgrade script.
-- Please have this be one of the last statements executed in this upgrade script.
DROP PROCEDURE sys.babelfish_drop_deprecated_view(varchar, varchar);
DROP PROCEDURE sys.babelfish_remove_object_from_extension(varchar, varchar);

-- Reset search_path to not affect any subsequent scripts
SELECT set_config('search_path', trim(leading 'sys, ' from current_setting('search_path')), false);<|MERGE_RESOLUTION|>--- conflicted
+++ resolved
@@ -299,61 +299,6 @@
 STRICT
 LANGUAGE plpgsql;
 
-<<<<<<< HEAD
-CREATE OR REPLACE FUNCTION information_schema_tsql._pgtsql_numeric_precision(type text, typid oid, typmod int4) RETURNS integer
-	LANGUAGE sql
-	IMMUTABLE
-	PARALLEL SAFE
-	RETURNS NULL ON NULL INPUT
-	AS
-$$
-	SELECT
-	CASE typid
-		WHEN 21 /*int2*/ THEN 5
-		WHEN 23 /*int4*/ THEN 10
-		WHEN 20 /*int8*/ THEN 19
-		WHEN 1700 /*numeric*/ THEN
-			CASE WHEN typmod = -1 THEN null
-				ELSE ((typmod - 4) >> 16) & 65535
-			END
-		WHEN 700 /*float4*/ THEN 24
-		WHEN 701 /*float8*/ THEN 53
-		ELSE
-			CASE WHEN type = 'tinyint' THEN 3
-				WHEN type = 'money' THEN 19
-				WHEN type = 'smallmoney' THEN 10
-				WHEN type = 'decimal'	THEN
-					CASE WHEN typmod = -1 THEN null
-						ELSE ((typmod - 4) >> 16) & 65535
-					END
-				ELSE null
-			END
-	END
-$$;
-
-CREATE OR REPLACE FUNCTION information_schema_tsql._pgtsql_numeric_scale(type text, typid oid, typmod int4) RETURNS integer
-	LANGUAGE sql
-	IMMUTABLE
-	PARALLEL SAFE
-	RETURNS NULL ON NULL INPUT
-	AS
-$$
-	SELECT
-	CASE WHEN typid IN (21, 23, 20) THEN 0
-		WHEN typid IN (1700) THEN
-			CASE WHEN typmod = -1 THEN null
-				ELSE (typmod - 4) & 65535
-			END
-		WHEN type = 'tinyint' THEN 0
-		WHEN type IN ('money', 'smallmoney') THEN 4
-		WHEN type = 'decimal' THEN
-			CASE WHEN typmod = -1 THEN NULL
-				ELSE (typmod - 4) & 65535
-			END
-		ELSE null
-	END
-$$;
-=======
 CREATE OR REPLACE VIEW sys.hash_indexes
 AS
 SELECT 
@@ -421,7 +366,59 @@
 CALL sys.babelfish_remove_object_from_extension('procedure', 'master_dbo.xp_instance_regread(sys.nvarchar, sys.sysname, sys.nvarchar, int)');
 CALL sys.babelfish_remove_object_from_extension('procedure', 'master_dbo.xp_instance_regread(sys.nvarchar, sys.sysname, sys.nvarchar, sys.nvarchar)');
 
->>>>>>> db35488b
+CREATE OR REPLACE FUNCTION information_schema_tsql._pgtsql_numeric_precision(type text, typid oid, typmod int4) RETURNS integer
+	LANGUAGE sql
+	IMMUTABLE
+	PARALLEL SAFE
+	RETURNS NULL ON NULL INPUT
+	AS
+$$
+	SELECT
+	CASE typid
+		WHEN 21 /*int2*/ THEN 5
+		WHEN 23 /*int4*/ THEN 10
+		WHEN 20 /*int8*/ THEN 19
+		WHEN 1700 /*numeric*/ THEN
+			CASE WHEN typmod = -1 THEN null
+				ELSE ((typmod - 4) >> 16) & 65535
+			END
+		WHEN 700 /*float4*/ THEN 24
+		WHEN 701 /*float8*/ THEN 53
+		ELSE
+			CASE WHEN type = 'tinyint' THEN 3
+				WHEN type = 'money' THEN 19
+				WHEN type = 'smallmoney' THEN 10
+				WHEN type = 'decimal'	THEN
+					CASE WHEN typmod = -1 THEN null
+						ELSE ((typmod - 4) >> 16) & 65535
+					END
+				ELSE null
+			END
+	END
+$$;
+
+CREATE OR REPLACE FUNCTION information_schema_tsql._pgtsql_numeric_scale(type text, typid oid, typmod int4) RETURNS integer
+	LANGUAGE sql
+	IMMUTABLE
+	PARALLEL SAFE
+	RETURNS NULL ON NULL INPUT
+	AS
+$$
+	SELECT
+	CASE WHEN typid IN (21, 23, 20) THEN 0
+		WHEN typid IN (1700) THEN
+			CASE WHEN typmod = -1 THEN null
+				ELSE (typmod - 4) & 65535
+			END
+		WHEN type = 'tinyint' THEN 0
+		WHEN type IN ('money', 'smallmoney') THEN 4
+		WHEN type = 'decimal' THEN
+			CASE WHEN typmod = -1 THEN NULL
+				ELSE (typmod - 4) & 65535
+			END
+		ELSE null
+	END
+$$;
 
 -- Drops the temporary procedure used by the upgrade script.
 -- Please have this be one of the last statements executed in this upgrade script.
