-- complain if script is sourced in psql, rather than via ALTER EXTENSION
\echo Use "ALTER EXTENSION ""babelfishpg_tsql"" UPDATE TO '2.2.0'" to load this file. \quit

-- add 'sys' to search path for the convenience
SELECT set_config('search_path', 'sys, '||current_setting('search_path'), false);

-- Drops a view if it does not have any dependent objects.
-- Is a temporary procedure for use by the upgrade script. Will be dropped at the end of the upgrade.
-- Please have this be one of the first statements executed in this upgrade script. 
CREATE OR REPLACE PROCEDURE babelfish_drop_deprecated_view(schema_name varchar, view_name varchar) AS
$$
DECLARE
    error_msg text;
    query1 text;
    query2 text;
BEGIN
    query1 := format('alter extension babelfishpg_tsql drop view %s.%s', schema_name, view_name);
    query2 := format('drop view %s.%s', schema_name, view_name);
    execute query1;
    execute query2;
EXCEPTION
    when object_not_in_prerequisite_state then --if 'alter extension' statement fails
        GET STACKED DIAGNOSTICS error_msg = MESSAGE_TEXT;
        raise warning '%', error_msg;
    when dependent_objects_still_exist then --if 'drop view' statement fails
        GET STACKED DIAGNOSTICS error_msg = MESSAGE_TEXT;
        raise warning '%', error_msg;
end
$$
LANGUAGE plpgsql;

-- Drops a function if it does not have any dependent objects.
-- Is a temporary procedure for use by the upgrade script. Will be dropped at the end of the upgrade.
-- Please have this be one of the first statements executed in this upgrade script. 
CREATE OR REPLACE PROCEDURE babelfish_drop_deprecated_function(schema_name varchar, func_name varchar) AS
$$
DECLARE
    error_msg text;
    query1 text;
    query2 text;
BEGIN
    query1 := format('alter extension babelfishpg_tsql drop function %s.%s', schema_name, func_name);
    query2 := format('drop function %s.%s', schema_name, func_name);
    execute query1;
    execute query2;
EXCEPTION
    when object_not_in_prerequisite_state then --if 'alter extension' statement fails
        GET STACKED DIAGNOSTICS error_msg = MESSAGE_TEXT;
        raise warning '%', error_msg;
    when dependent_objects_still_exist then --if 'drop function' statement fails
        GET STACKED DIAGNOSTICS error_msg = MESSAGE_TEXT;
        raise warning '%', error_msg;
end
$$
LANGUAGE plpgsql;

-- Removes a member object from the extension. The object is not dropped, only disassociated from the extension.
-- It is a temporary procedure for use by the upgrade script. Will be dropped at the end of the upgrade.
CREATE OR REPLACE PROCEDURE babelfish_remove_object_from_extension(obj_type varchar, qualified_obj_name varchar) AS
$$
DECLARE
    error_msg text;
    query text;
BEGIN
    query := format('alter extension babelfishpg_tsql drop %s %s', obj_type, qualified_obj_name);
    execute query;
EXCEPTION
    when object_not_in_prerequisite_state then --if 'alter extension' statement fails
        GET STACKED DIAGNOSTICS error_msg = MESSAGE_TEXT;
        raise warning '%', error_msg;
END
$$
LANGUAGE plpgsql;

-- please add your SQL here
CREATE OR REPLACE FUNCTION sys.tsql_get_constraintdef(IN constraint_id OID DEFAULT NULL)
RETURNS text
AS 'babelfishpg_tsql', 'tsql_get_constraintdef'
LANGUAGE C IMMUTABLE PARALLEL SAFE;

CREATE OR REPLACE VIEW information_schema_tsql.check_constraints AS
    SELECT CAST(nc.dbname AS sys.nvarchar(128)) AS "CONSTRAINT_CATALOG",
	    CAST(extc.orig_name AS sys.nvarchar(128)) AS "CONSTRAINT_SCHEMA",
           CAST(c.conname AS sys.sysname) AS "CONSTRAINT_NAME",
	    CAST(sys.tsql_get_constraintdef(c.oid) AS sys.nvarchar(4000)) AS "CHECK_CLAUSE"

    FROM sys.pg_namespace_ext nc LEFT OUTER JOIN sys.babelfish_namespace_ext extc ON nc.nspname = extc.nspname,
         pg_constraint c,
         pg_class r

    WHERE nc.oid = c.connamespace AND nc.oid = r.relnamespace
          AND c.conrelid = r.oid
          AND c.contype = 'c'
          AND r.relkind IN ('r', 'p')
          AND (NOT pg_is_other_temp_schema(nc.oid))
          AND (pg_has_role(r.relowner, 'USAGE')
               OR has_table_privilege(r.oid, 'SELECT, INSERT, UPDATE, DELETE, TRUNCATE, REFERENCES, TRIGGER')
               OR has_any_column_privilege(r.oid, 'SELECT, INSERT, UPDATE, REFERENCES'))
		  AND  extc.dbid = cast(sys.db_id() as oid);

GRANT SELECT ON information_schema_tsql.check_constraints TO PUBLIC;

ALTER VIEW sys.foreign_keys RENAME TO foreign_keys_deprecated;

CREATE OR replace view sys.foreign_keys AS
SELECT
  CAST(c.conname AS sys.SYSNAME) AS name
, CAST(c.oid AS INT) AS object_id
, CAST(NULL AS INT) AS principal_id
, CAST(sch.schema_id AS INT) AS schema_id
, CAST(c.conrelid AS INT) AS parent_object_id
, CAST('F' AS CHAR(2)) AS type
, CAST('FOREIGN_KEY_CONSTRAINT' AS NVARCHAR(60)) AS type_desc
, CAST(NULL AS sys.DATETIME) AS create_date
, CAST(NULL AS sys.DATETIME) AS modify_date
, CAST(0 AS sys.BIT) AS is_ms_shipped
, CAST(0 AS sys.BIT) AS is_published
, CAST(0 AS sys.BIT) as is_schema_published
, CAST(c.confrelid AS INT) AS referenced_object_id
, CAST(c.conindid AS INT) AS key_index_id
, CAST(0 AS sys.BIT) AS is_disabled
, CAST(0 AS sys.BIT) AS is_not_for_replication
, CAST(0 AS sys.BIT) AS is_not_trusted
, CAST(
    (CASE c.confdeltype
    WHEN 'a' THEN 0
    WHEN 'r' THEN 0
    WHEN 'c' THEN 1
    WHEN 'n' THEN 2
    WHEN 'd' THEN 3
    END) 
    AS sys.TINYINT) AS delete_referential_action
, CAST(
    (CASE c.confdeltype
    WHEN 'a' THEN 'NO_ACTION'
    WHEN 'r' THEN 'NO_ACTION'
    WHEN 'c' THEN 'CASCADE'
    WHEN 'n' THEN 'SET_NULL'
    WHEN 'd' THEN 'SET_DEFAULT'
    END) 
    AS sys.NVARCHAR(60)) AS delete_referential_action_desc
, CAST(
    (CASE c.confupdtype
    WHEN 'a' THEN 0
    WHEN 'r' THEN 0
    WHEN 'c' THEN 1
    WHEN 'n' THEN 2
    WHEN 'd' THEN 3
    END)
    AS sys.TINYINT) AS update_referential_action
, CAST(
    (CASE c.confupdtype
    WHEN 'a' THEN 'NO_ACTION'
    WHEN 'r' THEN 'NO_ACTION'
    WHEN 'c' THEN 'CASCADE'
    WHEN 'n' THEN 'SET_NULL'
    WHEN 'd' THEN 'SET_DEFAULT'
    END)
    AS sys.NVARCHAR(60)) update_referential_action_desc
, CAST(1 AS sys.BIT) AS is_system_named
FROM pg_constraint c
INNER JOIN sys.schemas sch ON sch.schema_id = c.connamespace
WHERE has_schema_privilege(sch.schema_id, 'USAGE')
AND c.contype = 'f';
GRANT SELECT ON sys.foreign_keys TO PUBLIC;

ALTER VIEW sys.key_constraints RENAME TO key_constraints_deprecated;

CREATE OR replace view sys.key_constraints AS
SELECT
    CAST(c.conname AS SYSNAME) AS name
  , CAST(c.oid AS INT) AS object_id
  , CAST(0 AS INT) AS principal_id
  , CAST(sch.schema_id AS INT) AS schema_id
  , CAST(c.conrelid AS INT) AS parent_object_id
  , CAST(
    (CASE contype
      WHEN 'p' THEN 'PK'
      WHEN 'u' THEN 'UQ'
    END) 
    AS CHAR(2)) AS type
  , CAST(
    (CASE contype
      WHEN 'p' THEN 'PRIMARY_KEY_CONSTRAINT'
      WHEN 'u' THEN 'UNIQUE_CONSTRAINT'
    END)
    AS NVARCHAR(60)) AS type_desc
  , CAST(NULL AS DATETIME) AS create_date
  , CAST(NULL AS DATETIME) AS modify_date
  , CAST(c.conindid AS INT) AS unique_index_id
  , CAST(0 AS sys.BIT) AS is_ms_shipped
  , CAST(0 AS sys.BIT) AS is_published
  , CAST(0 AS sys.BIT) AS is_schema_published
  , CAST(1 as sys.BIT) as is_system_named
FROM pg_constraint c
INNER JOIN sys.schemas sch ON sch.schema_id = c.connamespace
WHERE has_schema_privilege(sch.schema_id, 'USAGE')
AND c.contype IN ('p', 'u');
GRANT SELECT ON sys.key_constraints TO PUBLIC;

create or replace view sys.objects as
select
      CAST(t.name as sys.sysname) as name 
    , CAST(t.object_id as int) as object_id
    , CAST(t.principal_id as int) as principal_id
    , CAST(t.schema_id as int) as schema_id
    , CAST(t.parent_object_id as int) as parent_object_id
    , CAST('U' as char(2)) as type
    , CAST('USER_TABLE' as sys.nvarchar(60)) as type_desc
    , CAST(t.create_date as sys.datetime) as create_date
    , CAST(t.modify_date as sys.datetime) as modify_date
    , CAST(t.is_ms_shipped as sys.bit) as is_ms_shipped
    , CAST(t.is_published as sys.bit) as is_published
    , CAST(t.is_schema_published as sys.bit) as is_schema_published
from  sys.tables t
union all
select
      CAST(v.name as sys.sysname) as name
    , CAST(v.object_id as int) as object_id
    , CAST(v.principal_id as int) as principal_id
    , CAST(v.schema_id as int) as schema_id
    , CAST(v.parent_object_id as int) as parent_object_id
    , CAST('V' as char(2)) as type
    , CAST('VIEW' as sys.nvarchar(60)) as type_desc
    , CAST(v.create_date as sys.datetime) as create_date
    , CAST(v.modify_date as sys.datetime) as modify_date
    , CAST(v.is_ms_shipped as sys.bit) as is_ms_shipped
    , CAST(v.is_published as sys.bit) as is_published
    , CAST(v.is_schema_published as sys.bit) as is_schema_published
from  sys.views v
union all
select
      CAST(f.name as sys.sysname) as name
    , CAST(f.object_id as int) as object_id
    , CAST(f.principal_id as int) as principal_id
    , CAST(f.schema_id as int) as schema_id
    , CAST(f.parent_object_id as int) as parent_object_id
    , CAST('F' as char(2)) as type
    , CAST('FOREIGN_KEY_CONSTRAINT' as sys.nvarchar(60)) as type_desc
    , CAST(f.create_date as sys.datetime) as create_date
    , CAST(f.modify_date as sys.datetime) as modify_date
    , CAST(f.is_ms_shipped as sys.bit) as is_ms_shipped
    , CAST(f.is_published as sys.bit) as is_published
    , CAST(f.is_schema_published as sys.bit) as is_schema_published
 from sys.foreign_keys f
union all
select
      CAST(p.name as sys.sysname) as name
    , CAST(p.object_id as int) as object_id
    , CAST(p.principal_id as int) as principal_id
    , CAST(p.schema_id as int) as schema_id
    , CAST(p.parent_object_id as int) as parent_object_id
    , CAST('PK' as char(2)) as type
    , CAST('PRIMARY_KEY_CONSTRAINT' as sys.nvarchar(60)) as type_desc
    , CAST(p.create_date as sys.datetime) as create_date
    , CAST(p.modify_date as sys.datetime) as modify_date
    , CAST(p.is_ms_shipped as sys.bit) as is_ms_shipped
    , CAST(p.is_published as sys.bit) as is_published
    , CAST(p.is_schema_published as sys.bit) as is_schema_published
from sys.key_constraints p
where p.type = 'PK'
union all
select
      CAST(pr.name as sys.sysname) as name
    , CAST(pr.object_id as int) as object_id
    , CAST(pr.principal_id as int) as principal_id
    , CAST(pr.schema_id as int) as schema_id
    , CAST(pr.parent_object_id as int) as parent_object_id
    , CAST(pr.type as char(2)) as type
    , CAST(pr.type_desc as sys.nvarchar(60)) as type_desc
    , CAST(pr.create_date as sys.datetime) as create_date
    , CAST(pr.modify_date as sys.datetime) as modify_date
    , CAST(pr.is_ms_shipped as sys.bit) as is_ms_shipped
    , CAST(pr.is_published as sys.bit) as is_published
    , CAST(pr.is_schema_published as sys.bit) as is_schema_published
 from sys.procedures pr
union all
select
    CAST(def.name as sys.sysname) as name
  , CAST(def.object_id as int) as object_id
  , CAST(def.principal_id as int) as principal_id
  , CAST(def.schema_id as int) as schema_id
  , CAST(def.parent_object_id as int) as parent_object_id
  , CAST(def.type as char(2)) as type
  , CAST(def.type_desc as sys.nvarchar(60)) as type_desc
  , CAST(def.create_date as sys.datetime) as create_date
  , CAST(def.modified_date as sys.datetime) as modify_date
  , CAST(def.is_ms_shipped as sys.bit) as is_ms_shipped
  , CAST(def.is_published as sys.bit) as is_published
  , CAST(def.is_schema_published as sys.bit) as is_schema_published
  from sys.default_constraints def
union all
select
    CAST(chk.name as sys.sysname) as name
  , CAST(chk.object_id as int) as object_id
  , CAST(chk.principal_id as int) as principal_id
  , CAST(chk.schema_id as int) as schema_id
  , CAST(chk.parent_object_id as int) as parent_object_id
  , CAST(chk.type as char(2)) as type
  , CAST(chk.type_desc as sys.nvarchar(60)) as type_desc
  , CAST(chk.create_date as sys.datetime) as create_date
  , CAST(chk.modify_date as sys.datetime) as modify_date
  , CAST(chk.is_ms_shipped as sys.bit) as is_ms_shipped
  , CAST(chk.is_published as sys.bit) as is_published
  , CAST(chk.is_schema_published as sys.bit) as is_schema_published
  from sys.check_constraints chk
union all
select
    CAST(p.relname as sys.sysname) as name
  , CAST(p.oid as int) as object_id
  , CAST(null as int) as principal_id
  , CAST(s.schema_id as int) as schema_id
  , CAST(0 as int) as parent_object_id
  , CAST('SO' as char(2)) as type
  , CAST('SEQUENCE_OBJECT' as sys.nvarchar(60)) as type_desc
  , CAST(null as sys.datetime) as create_date
  , CAST(null as sys.datetime) as modify_date
  , CAST(0 as sys.bit) as is_ms_shipped
  , CAST(0 as sys.bit) as is_published
  , CAST(0 as sys.bit) as is_schema_published
from pg_class p
inner join sys.schemas s on s.schema_id = p.relnamespace
and p.relkind = 'S'
and has_schema_privilege(s.schema_id, 'USAGE')
union all
select
    CAST(('TT_' || tt.name || '_' || tt.type_table_object_id) as sys.sysname) as name
  , CAST(tt.type_table_object_id as int) as object_id
  , CAST(tt.principal_id as int) as principal_id
  , CAST(tt.schema_id as int) as schema_id
  , CAST(0 as int) as parent_object_id
  , CAST('TT' as char(2)) as type
  , CAST('TABLE_TYPE' as sys.nvarchar(60)) as type_desc
  , CAST(null as sys.datetime) as create_date
  , CAST(null as sys.datetime) as modify_date
  , CAST(1 as sys.bit) as is_ms_shipped
  , CAST(0 as sys.bit) as is_published
  , CAST(0 as sys.bit) as is_schema_published
from sys.table_types tt;
GRANT SELECT ON sys.objects TO PUBLIC;

CALL sys.babelfish_drop_deprecated_view('sys', 'key_constraints_deprecated');
CALL sys.babelfish_drop_deprecated_view('sys', 'foreign_keys_deprecated');

ALTER FUNCTION OBJECTPROPERTY(INT, SYS.VARCHAR) RENAME TO objectproperty_deprecated_2_1_0;

CREATE OR REPLACE FUNCTION objectproperty(
    id INT,
    property SYS.VARCHAR
    )
RETURNS INT
AS $$
BEGIN

    IF NOT EXISTS(SELECT ao.object_id FROM sys.all_objects ao WHERE object_id = id)
    THEN
        RETURN NULL;
    END IF;

    property := RTRIM(LOWER(COALESCE(property, '')));

    IF property = 'ownerid' -- OwnerId
    THEN
        RETURN (
                SELECT CAST(COALESCE(t1.principal_id, pn.nspowner) AS INT)
                FROM sys.all_objects t1
                INNER JOIN pg_catalog.pg_namespace pn ON pn.oid = t1.schema_id
                WHERE t1.object_id = id);

    ELSEIF property = 'isdefaultcnst' -- IsDefaultCnst
    THEN
        RETURN (SELECT count(distinct dc.object_id) FROM sys.default_constraints dc WHERE dc.object_id = id);

    ELSEIF property = 'execisquotedidenton' -- ExecIsQuotedIdentOn
    THEN
        RETURN (SELECT CAST(sm.uses_quoted_identifier as int) FROM sys.all_sql_modules sm WHERE sm.object_id = id);

    ELSEIF property = 'tablefulltextpopulatestatus' -- TableFullTextPopulateStatus
    THEN
        IF NOT EXISTS (SELECT object_id FROM sys.tables t WHERE t.object_id = id) THEN
            RETURN NULL;
        END IF;
        RETURN 0;

    ELSEIF property = 'tablehasvardecimalstorageformat' -- TableHasVarDecimalStorageFormat
    THEN
        IF NOT EXISTS (SELECT object_id FROM sys.tables t WHERE t.object_id = id) THEN
            RETURN NULL;
        END IF;
        RETURN 0;

    ELSEIF property = 'ismsshipped' -- IsMSShipped
    THEN
        RETURN (SELECT CAST(ao.is_ms_shipped AS int) FROM sys.all_objects ao WHERE ao.object_id = id);

    ELSEIF property = 'isschemabound' -- IsSchemaBound
    THEN
        RETURN (SELECT CAST(sm.is_schema_bound AS int) FROM sys.all_sql_modules sm WHERE sm.object_id = id);

    ELSEIF property = 'execisansinullson' -- ExecIsAnsiNullsOn
    THEN
        RETURN (SELECT CAST(sm.uses_ansi_nulls AS int) FROM sys.all_sql_modules sm WHERE sm.object_id = id);

    ELSEIF property = 'isdeterministic' -- IsDeterministic
    THEN
        RETURN 0;
    
    ELSEIF property = 'isprocedure' -- IsProcedure
    THEN
        RETURN (SELECT count(distinct object_id) from sys.all_objects WHERE object_id = id and type = 'P');

    ELSEIF property = 'istable' -- IsTable
    THEN
        RETURN (SELECT count(distinct object_id) from sys.all_objects WHERE object_id = id and type in ('IT', 'TT', 'U', 'S'));

    ELSEIF property = 'isview' -- IsView
    THEN
        RETURN (SELECT count(distinct object_id) from sys.all_objects WHERE object_id = id and type = 'V');
    
    ELSEIF property = 'isusertable' -- IsUserTable
    THEN
        RETURN (SELECT count(distinct object_id) from sys.all_objects WHERE object_id = id and type = 'U' and is_ms_shipped = 0);
    
    ELSEIF property = 'istablefunction' -- IsTableFunction
    THEN
        RETURN (SELECT count(distinct object_id) from sys.all_objects WHERE object_id = id and type in ('IF', 'TF', 'FT'));
    
    ELSEIF property = 'isinlinefunction' -- IsInlineFunction
    THEN
        RETURN 0;
    
    ELSEIF property = 'isscalarfunction' -- IsScalarFunction
    THEN
        RETURN (SELECT count(distinct object_id) from sys.all_objects WHERE object_id = id and type in ('FN', 'FS'));

    ELSEIF property = 'isprimarykey' -- IsPrimaryKey
    THEN
        RETURN (SELECT count(distinct object_id) from sys.all_objects WHERE object_id = id and type = 'PK');
    
    ELSEIF property = 'isindexed' -- IsIndexed
    THEN
        RETURN (SELECT count(distinct object_id) from sys.indexes WHERE object_id = id and index_id > 0);

    ELSEIF property = 'isdefault' -- IsDefault
    THEN
        RETURN 0;

    ELSEIF property = 'isrule' -- IsRule
    THEN
        RETURN 0;
    
    ELSEIF property = 'istrigger' -- IsTrigger
    THEN
        RETURN (SELECT count(distinct object_id) from sys.all_objects WHERE object_id = id and type in ('TA', 'TR'));
    END IF;

    RETURN NULL;
END;
$$
LANGUAGE plpgsql;

CALL sys.babelfish_drop_deprecated_function('sys', 'objectproperty_deprecated_2_1_0');

CREATE OR REPLACE FUNCTION sys.DBTS()
RETURNS sys.ROWVERSION AS
$$
DECLARE
    eh_setting text;
BEGIN
    eh_setting = (select s.setting FROM pg_catalog.pg_settings s where name = 'babelfishpg_tsql.escape_hatch_rowversion');
    IF eh_setting = 'strict' THEN
        RAISE EXCEPTION 'DBTS is not currently supported in Babelfish. please use babelfishpg_tsql.escape_hatch_rowversion to ignore';
    ELSE
        RETURN sys.get_current_full_xact_id()::sys.ROWVERSION;
    END IF;
END;
$$
STRICT
LANGUAGE plpgsql;

CREATE OR REPLACE VIEW sys.hash_indexes
AS
SELECT 
  si.object_id,
  si.name,
  si.index_id,
  si.type,
  si.type_desc,
  si.is_unique,
  si.data_space_id,
  si.ignore_dup_key,
  si.is_primary_key,
  si.is_unique_constraint,
  si.fill_factor,
  si.is_padded,
  si.is_disabled,
  si.is_hypothetical,
  si.allow_row_locks,
  si.allow_page_locks,
  si.has_filter,
  si.filter_definition,
  CAST(0 as INT) AS bucket_count,
  si.auto_created
FROM sys.indexes si
WHERE FALSE;
GRANT SELECT ON sys.hash_indexes TO PUBLIC;

CREATE OR REPLACE VIEW sys.filetable_system_defined_objects
AS
SELECT 
  CAST(0 as INT) AS object_id,
  CAST(0 as INT) AS parent_object_id
  WHERE FALSE;
GRANT SELECT ON sys.filetable_system_defined_objects TO PUBLIC;

CREATE OR REPLACE VIEW sys.database_filestream_options
AS
SELECT
  CAST(0 as INT) AS database_id,
  CAST('' as NVARCHAR(255)) AS directory_name,
  CAST(0 as TINYINT) AS non_transacted_access,
  CAST('' as NVARCHAR(60)) AS non_transacted_access_desc
WHERE FALSE;
GRANT SELECT ON sys.database_filestream_options TO PUBLIC;

CREATE OR REPLACE FUNCTION sys.sid_binary(IN login sys.nvarchar)
RETURNS SYS.VARBINARY
AS $$
    SELECT CAST(NULL AS SYS.VARBINARY);
$$ 
LANGUAGE SQL IMMUTABLE PARALLEL RESTRICTED;

CREATE OR REPLACE FUNCTION sys.system_user()
RETURNS sys.nvarchar(128) AS
$BODY$
	SELECT SESSION_USER;
$BODY$
LANGUAGE SQL;

-- Disassociate msdb objects from the extension
CALL sys.babelfish_remove_object_from_extension('view', 'msdb_dbo.sysdatabases');
CALL sys.babelfish_remove_object_from_extension('schema', 'msdb_dbo');
-- Disassociate procedures under master_dbo schema from the extension
CALL sys.babelfish_remove_object_from_extension('procedure', 'master_dbo.xp_qv(sys.nvarchar, sys.nvarchar)');
CALL sys.babelfish_remove_object_from_extension('procedure', 'master_dbo.xp_instance_regread(sys.nvarchar, sys.sysname, sys.nvarchar, int)');
CALL sys.babelfish_remove_object_from_extension('procedure', 'master_dbo.xp_instance_regread(sys.nvarchar, sys.sysname, sys.nvarchar, sys.nvarchar)');

CREATE OR REPLACE FUNCTION information_schema_tsql._pgtsql_numeric_precision(type text, typid oid, typmod int4) RETURNS integer
	LANGUAGE sql
	IMMUTABLE
	PARALLEL SAFE
	RETURNS NULL ON NULL INPUT
	AS
$$
	SELECT
	CASE typid
		WHEN 21 /*int2*/ THEN 5
		WHEN 23 /*int4*/ THEN 10
		WHEN 20 /*int8*/ THEN 19
		WHEN 1700 /*numeric*/ THEN
			CASE WHEN typmod = -1 THEN null
				ELSE ((typmod - 4) >> 16) & 65535
			END
		WHEN 700 /*float4*/ THEN 24
		WHEN 701 /*float8*/ THEN 53
		ELSE
			CASE WHEN type = 'tinyint' THEN 3
				WHEN type = 'money' THEN 19
				WHEN type = 'smallmoney' THEN 10
				WHEN type = 'decimal'	THEN
					CASE WHEN typmod = -1 THEN null
						ELSE ((typmod - 4) >> 16) & 65535
					END
				ELSE null
			END
	END
$$;

CREATE OR REPLACE FUNCTION information_schema_tsql._pgtsql_numeric_scale(type text, typid oid, typmod int4) RETURNS integer
	LANGUAGE sql
	IMMUTABLE
	PARALLEL SAFE
	RETURNS NULL ON NULL INPUT
	AS
$$
	SELECT
	CASE WHEN typid IN (21, 23, 20) THEN 0
		WHEN typid IN (1700) THEN
			CASE WHEN typmod = -1 THEN null
				ELSE (typmod - 4) & 65535
			END
		WHEN type = 'tinyint' THEN 0
		WHEN type IN ('money', 'smallmoney') THEN 4
		WHEN type = 'decimal' THEN
			CASE WHEN typmod = -1 THEN NULL
				ELSE (typmod - 4) & 65535
			END
		ELSE null
	END
$$;

<<<<<<< HEAD
CREATE OR REPLACE VIEW sys.fulltext_languages
AS
SELECT 
   CAST(0 as INT) AS lcid,
   CAST('' as SYSNAME) AS name
WHERE FALSE;
GRANT SELECT ON sys.fulltext_languages TO PUBLIC;

CREATE OR REPLACE VIEW sys.fulltext_index_columns
AS
SELECT 
   CAST(0 as INT) AS object_id,
   CAST(0 as INT) AS column_id,
   CAST(0 as INT) AS type_column_id,
   CAST(0 as INT) AS language_id,
   CAST(0 as INT) AS statistical_semantics
WHERE FALSE;
GRANT SELECT ON sys.fulltext_index_columns TO PUBLIC;

CREATE OR REPLACE VIEW sys.selective_xml_index_paths
AS
SELECT 
   CAST(0 as INT) AS object_id,
   CAST(0 as INT) AS index_id,
   CAST(0 as INT) AS path_id,
   CAST('' as NVARCHAR(4000)) AS path,
   CAST('' as SYSNAME) AS name,
   CAST(0 as TINYINT) AS path_type,
   CAST(0 as SYSNAME) AS path_type_desc,
   CAST(0 as INT) AS xml_component_id,
   CAST('' as NVARCHAR(4000)) AS xquery_type_description,
   CAST(0 as sys.BIT) AS is_xquery_type_inferred,
   CAST(0 as SMALLINT) AS xquery_max_length,
   CAST(0 as sys.BIT) AS is_xquery_max_length_inferred,
   CAST(0 as sys.BIT) AS is_node,
   CAST(0 as TINYINT) AS system_type_id,
   CAST(0 as TINYINT) AS user_type_id,
   CAST(0 as SMALLINT) AS max_length,
   CAST(0 as TINYINT) AS precision,
   CAST(0 as TINYINT) AS scale,
   CAST('' as SYSNAME) AS collation_name,
   CAST(0 as sys.BIT) AS is_singleton
WHERE FALSE;
GRANT SELECT ON sys.selective_xml_index_paths TO PUBLIC;

CREATE OR REPLACE VIEW sys.spatial_indexes
AS
SELECT 
   object_id,
   name,
   index_id,
   type,
   type_desc,
   is_unique,
   data_space_id,
   ignore_dup_key,
   is_primary_key,
   is_unique_constraint,
   fill_factor,
   is_padded,
   is_disabled,
   is_hypothetical,
   allow_row_locks,
   allow_page_locks,
   CAST(1 as TINYINT) AS spatial_index_type,
   CAST('' as NVARCHAR(60)) AS spatial_index_type_desc,
   CAST('' as SYSNAME) AS tessellation_scheme,
   has_filter,
   filter_definition,
   auto_created
FROM sys.indexes WHERE FALSE;
GRANT SELECT ON sys.spatial_indexes TO PUBLIC;
=======
CREATE OR REPLACE VIEW sys.filetables
AS
SELECT 
   CAST(0 AS INT) AS object_id,
   CAST(0 AS sys.BIT) AS is_enabled,
   CAST('' AS VARCHAR(255)) AS directory_name,
   CAST(0 AS INT) AS filename_collation_id,
   CAST('' AS VARCHAR) AS filename_collation_name
   WHERE FALSE;
GRANT SELECT ON sys.filetables TO PUBLIC;

CREATE OR REPLACE VIEW sys.registered_search_property_lists
AS
SELECT 
   CAST(0 AS INT) AS property_list_id,
   CAST('' AS SYSNAME) AS name,
   CAST(NULL AS DATETIME) AS create_date,
   CAST(NULL AS DATETIME) AS modify_date,
   CAST(0 AS INT) AS principal_id
WHERE FALSE;
GRANT SELECT ON sys.registered_search_property_lists TO PUBLIC;

ALTER VIEW sys.identity_columns RENAME TO identity_columns_deprecated;

CREATE OR replace view sys.identity_columns AS
SELECT 
  CAST(out_object_id AS INT) AS object_id
  , CAST(out_name AS SYSNAME) AS name
  , CAST(out_column_id AS INT) AS column_id
  , CAST(out_system_type_id AS TINYINT) AS system_type_id
  , CAST(out_user_type_id AS INT) AS user_type_id
  , CAST(out_max_length AS SMALLINT) AS max_length
  , CAST(out_precision AS TINYINT) AS precision
  , CAST(out_scale AS TINYINT) AS scale
  , CAST(out_collation_name AS SYSNAME) AS collation_name
  , CAST(out_is_nullable AS sys.BIT) AS is_nullable
  , CAST(out_is_ansi_padded AS sys.BIT) AS is_ansi_padded
  , CAST(out_is_rowguidcol AS sys.BIT) AS is_rowguidcol
  , CAST(out_is_identity AS sys.BIT) AS is_identity
  , CAST(out_is_computed AS sys.BIT) AS is_computed
  , CAST(out_is_filestream AS sys.BIT) AS is_filestream
  , CAST(out_is_replicated AS sys.BIT) AS is_replicated
  , CAST(out_is_non_sql_subscribed AS sys.BIT) AS is_non_sql_subscribed
  , CAST(out_is_merge_published AS sys.BIT) AS is_merge_published
  , CAST(out_is_dts_replicated AS sys.BIT) AS is_dts_replicated
  , CAST(out_is_xml_document AS sys.BIT) AS is_xml_document
  , CAST(out_xml_collection_id AS INT) AS xml_collection_id
  , CAST(out_default_object_id AS INT) AS default_object_id
  , CAST(out_rule_object_id AS INT) AS rule_object_id
  , CAST(out_is_sparse AS sys.BIT) AS is_sparse
  , CAST(out_is_column_set AS sys.BIT) AS is_column_set
  , CAST(out_generated_always_type AS TINYINT) AS generated_always_type
  , CAST(out_generated_always_type_desc AS NVARCHAR(60)) AS generated_always_type_desc
  , CAST(out_encryption_type AS INT) AS encryption_type
  , CAST(out_encryption_type_desc AS NVARCHAR(60)) AS encryption_type_desc
  , CAST(out_encryption_algorithm_name AS SYSNAME) AS encryption_algorithm_name
  , CAST(out_column_encryption_key_id AS INT) column_encryption_key_id
  , CAST(out_column_encryption_key_database_name AS SYSNAME) AS column_encryption_key_database_name
  , CAST(out_is_hidden AS sys.BIT) AS is_hidden
  , CAST(out_is_masked AS sys.BIT) AS is_masked
  , CAST(sys.ident_seed(OBJECT_NAME(sc.out_object_id)) AS SQL_VARIANT) AS seed_value
  , CAST(sys.ident_incr(OBJECT_NAME(sc.out_object_id)) AS SQL_VARIANT) AS increment_value
  , CAST(sys.babelfish_get_sequence_value(pg_get_serial_sequence(quote_ident(ext.nspname)||'.'||quote_ident(c.relname), a.attname)) AS SQL_VARIANT) AS last_value
  , CAST(0 as sys.BIT) as is_not_for_replication
FROM sys.columns_internal() sc
INNER JOIN pg_attribute a ON sc.out_name = a.attname AND sc.out_column_id = a.attnum
INNER JOIN pg_class c ON c.oid = a.attrelid
INNER JOIN sys.pg_namespace_ext ext ON ext.oid = c.relnamespace
WHERE NOT a.attisdropped
AND sc.out_is_identity::INTEGER = 1
AND pg_get_serial_sequence(quote_ident(ext.nspname)||'.'||quote_ident(c.relname), a.attname) IS NOT NULL
AND has_sequence_privilege(pg_get_serial_sequence(quote_ident(ext.nspname)||'.'||quote_ident(c.relname), a.attname), 'USAGE,SELECT,UPDATE');
GRANT SELECT ON sys.identity_columns TO PUBLIC;

CALL sys.babelfish_drop_deprecated_view('sys', 'identity_columns_deprecated');
>>>>>>> ccab92ca

-- Drops the temporary procedure used by the upgrade script.
-- Please have this be one of the last statements executed in this upgrade script.
DROP PROCEDURE sys.babelfish_drop_deprecated_view(varchar, varchar);
DROP PROCEDURE sys.babelfish_remove_object_from_extension(varchar, varchar);
DROP PROCEDURE sys.babelfish_drop_deprecated_function(varchar, varchar);

-- Reset search_path to not affect any subsequent scripts
SELECT set_config('search_path', trim(leading 'sys, ' from current_setting('search_path')), false);<|MERGE_RESOLUTION|>--- conflicted
+++ resolved
@@ -599,7 +599,6 @@
 	END
 $$;
 
-<<<<<<< HEAD
 CREATE OR REPLACE VIEW sys.fulltext_languages
 AS
 SELECT 
@@ -672,7 +671,7 @@
    auto_created
 FROM sys.indexes WHERE FALSE;
 GRANT SELECT ON sys.spatial_indexes TO PUBLIC;
-=======
+
 CREATE OR REPLACE VIEW sys.filetables
 AS
 SELECT 
@@ -748,7 +747,6 @@
 GRANT SELECT ON sys.identity_columns TO PUBLIC;
 
 CALL sys.babelfish_drop_deprecated_view('sys', 'identity_columns_deprecated');
->>>>>>> ccab92ca
 
 -- Drops the temporary procedure used by the upgrade script.
 -- Please have this be one of the last statements executed in this upgrade script.
