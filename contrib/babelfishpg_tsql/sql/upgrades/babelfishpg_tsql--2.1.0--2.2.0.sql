-- complain if script is sourced in psql, rather than via ALTER EXTENSION
\echo Use "ALTER EXTENSION ""babelfishpg_tsql"" UPDATE TO '2.2.0'" to load this file. \quit

-- add 'sys' to search path for the convenience
SELECT set_config('search_path', 'sys, '||current_setting('search_path'), false);

-- Drops a view if it does not have any dependent objects.
-- Is a temporary procedure for use by the upgrade script. Will be dropped at the end of the upgrade.
-- Please have this be one of the first statements executed in this upgrade script. 
CREATE OR REPLACE PROCEDURE babelfish_drop_deprecated_view(schema_name varchar, view_name varchar) AS
$$
DECLARE
    error_msg text;
    query1 text;
    query2 text;
BEGIN
    query1 := format('alter extension babelfishpg_tsql drop view %s.%s', schema_name, view_name);
    query2 := format('drop view %s.%s', schema_name, view_name);
    execute query1;
    execute query2;
EXCEPTION
    when object_not_in_prerequisite_state then --if 'alter extension' statement fails
        GET STACKED DIAGNOSTICS error_msg = MESSAGE_TEXT;
        raise warning '%', error_msg;
    when dependent_objects_still_exist then --if 'drop view' statement fails
        GET STACKED DIAGNOSTICS error_msg = MESSAGE_TEXT;
        raise warning '%', error_msg;
end
$$
LANGUAGE plpgsql;

-- Drops a function if it does not have any dependent objects.
-- Is a temporary procedure for use by the upgrade script. Will be dropped at the end of the upgrade.
-- Please have this be one of the first statements executed in this upgrade script. 
CREATE OR REPLACE PROCEDURE babelfish_drop_deprecated_function(schema_name varchar, func_name varchar) AS
$$
DECLARE
    error_msg text;
    query1 text;
    query2 text;
BEGIN
    query1 := format('alter extension babelfishpg_tsql drop function %s.%s', schema_name, func_name);
    query2 := format('drop function %s.%s', schema_name, func_name);
    execute query1;
    execute query2;
EXCEPTION
    when object_not_in_prerequisite_state then --if 'alter extension' statement fails
        GET STACKED DIAGNOSTICS error_msg = MESSAGE_TEXT;
        raise warning '%', error_msg;
    when dependent_objects_still_exist then --if 'drop function' statement fails
        GET STACKED DIAGNOSTICS error_msg = MESSAGE_TEXT;
        raise warning '%', error_msg;
end
$$
LANGUAGE plpgsql;

-- Removes a member object from the extension. The object is not dropped, only disassociated from the extension.
-- It is a temporary procedure for use by the upgrade script. Will be dropped at the end of the upgrade.
CREATE OR REPLACE PROCEDURE babelfish_remove_object_from_extension(obj_type varchar, qualified_obj_name varchar) AS
$$
DECLARE
    error_msg text;
    query text;
BEGIN
    query := format('alter extension babelfishpg_tsql drop %s %s', obj_type, qualified_obj_name);
    execute query;
EXCEPTION
    when object_not_in_prerequisite_state then --if 'alter extension' statement fails
        GET STACKED DIAGNOSTICS error_msg = MESSAGE_TEXT;
        raise warning '%', error_msg;
END
$$
LANGUAGE plpgsql;

-- please add your SQL here
CREATE OR REPLACE FUNCTION sys.tsql_get_constraintdef(IN constraint_id OID DEFAULT NULL)
RETURNS text
AS 'babelfishpg_tsql', 'tsql_get_constraintdef'
LANGUAGE C IMMUTABLE PARALLEL SAFE;

CREATE OR REPLACE VIEW information_schema_tsql.check_constraints AS
    SELECT CAST(nc.dbname AS sys.nvarchar(128)) AS "CONSTRAINT_CATALOG",
	    CAST(extc.orig_name AS sys.nvarchar(128)) AS "CONSTRAINT_SCHEMA",
           CAST(c.conname AS sys.sysname) AS "CONSTRAINT_NAME",
	    CAST(sys.tsql_get_constraintdef(c.oid) AS sys.nvarchar(4000)) AS "CHECK_CLAUSE"

    FROM sys.pg_namespace_ext nc LEFT OUTER JOIN sys.babelfish_namespace_ext extc ON nc.nspname = extc.nspname,
         pg_constraint c,
         pg_class r

    WHERE nc.oid = c.connamespace AND nc.oid = r.relnamespace
          AND c.conrelid = r.oid
          AND c.contype = 'c'
          AND r.relkind IN ('r', 'p')
          AND (NOT pg_is_other_temp_schema(nc.oid))
          AND (pg_has_role(r.relowner, 'USAGE')
               OR has_table_privilege(r.oid, 'SELECT, INSERT, UPDATE, DELETE, TRUNCATE, REFERENCES, TRIGGER')
               OR has_any_column_privilege(r.oid, 'SELECT, INSERT, UPDATE, REFERENCES'))
		  AND  extc.dbid = cast(sys.db_id() as oid);

GRANT SELECT ON information_schema_tsql.check_constraints TO PUBLIC;

ALTER VIEW sys.foreign_keys RENAME TO foreign_keys_deprecated;

CREATE OR replace view sys.foreign_keys AS
SELECT
  CAST(c.conname AS sys.SYSNAME) AS name
, CAST(c.oid AS INT) AS object_id
, CAST(NULL AS INT) AS principal_id
, CAST(sch.schema_id AS INT) AS schema_id
, CAST(c.conrelid AS INT) AS parent_object_id
, CAST('F' AS CHAR(2)) AS type
, CAST('FOREIGN_KEY_CONSTRAINT' AS NVARCHAR(60)) AS type_desc
, CAST(NULL AS sys.DATETIME) AS create_date
, CAST(NULL AS sys.DATETIME) AS modify_date
, CAST(0 AS sys.BIT) AS is_ms_shipped
, CAST(0 AS sys.BIT) AS is_published
, CAST(0 AS sys.BIT) as is_schema_published
, CAST(c.confrelid AS INT) AS referenced_object_id
, CAST(c.conindid AS INT) AS key_index_id
, CAST(0 AS sys.BIT) AS is_disabled
, CAST(0 AS sys.BIT) AS is_not_for_replication
, CAST(0 AS sys.BIT) AS is_not_trusted
, CAST(
    (CASE c.confdeltype
    WHEN 'a' THEN 0
    WHEN 'r' THEN 0
    WHEN 'c' THEN 1
    WHEN 'n' THEN 2
    WHEN 'd' THEN 3
    END) 
    AS sys.TINYINT) AS delete_referential_action
, CAST(
    (CASE c.confdeltype
    WHEN 'a' THEN 'NO_ACTION'
    WHEN 'r' THEN 'NO_ACTION'
    WHEN 'c' THEN 'CASCADE'
    WHEN 'n' THEN 'SET_NULL'
    WHEN 'd' THEN 'SET_DEFAULT'
    END) 
    AS sys.NVARCHAR(60)) AS delete_referential_action_desc
, CAST(
    (CASE c.confupdtype
    WHEN 'a' THEN 0
    WHEN 'r' THEN 0
    WHEN 'c' THEN 1
    WHEN 'n' THEN 2
    WHEN 'd' THEN 3
    END)
    AS sys.TINYINT) AS update_referential_action
, CAST(
    (CASE c.confupdtype
    WHEN 'a' THEN 'NO_ACTION'
    WHEN 'r' THEN 'NO_ACTION'
    WHEN 'c' THEN 'CASCADE'
    WHEN 'n' THEN 'SET_NULL'
    WHEN 'd' THEN 'SET_DEFAULT'
    END)
    AS sys.NVARCHAR(60)) update_referential_action_desc
, CAST(1 AS sys.BIT) AS is_system_named
FROM pg_constraint c
INNER JOIN sys.schemas sch ON sch.schema_id = c.connamespace
WHERE has_schema_privilege(sch.schema_id, 'USAGE')
AND c.contype = 'f';
GRANT SELECT ON sys.foreign_keys TO PUBLIC;

ALTER VIEW sys.key_constraints RENAME TO key_constraints_deprecated;

CREATE OR replace view sys.key_constraints AS
SELECT
    CAST(c.conname AS SYSNAME) AS name
  , CAST(c.oid AS INT) AS object_id
  , CAST(0 AS INT) AS principal_id
  , CAST(sch.schema_id AS INT) AS schema_id
  , CAST(c.conrelid AS INT) AS parent_object_id
  , CAST(
    (CASE contype
      WHEN 'p' THEN 'PK'
      WHEN 'u' THEN 'UQ'
    END) 
    AS CHAR(2)) AS type
  , CAST(
    (CASE contype
      WHEN 'p' THEN 'PRIMARY_KEY_CONSTRAINT'
      WHEN 'u' THEN 'UNIQUE_CONSTRAINT'
    END)
    AS NVARCHAR(60)) AS type_desc
  , CAST(NULL AS DATETIME) AS create_date
  , CAST(NULL AS DATETIME) AS modify_date
  , CAST(c.conindid AS INT) AS unique_index_id
  , CAST(0 AS sys.BIT) AS is_ms_shipped
  , CAST(0 AS sys.BIT) AS is_published
  , CAST(0 AS sys.BIT) AS is_schema_published
  , CAST(1 as sys.BIT) as is_system_named
FROM pg_constraint c
INNER JOIN sys.schemas sch ON sch.schema_id = c.connamespace
WHERE has_schema_privilege(sch.schema_id, 'USAGE')
AND c.contype IN ('p', 'u');
GRANT SELECT ON sys.key_constraints TO PUBLIC;

create or replace view sys.objects as
select
      CAST(t.name as sys.sysname) as name 
    , CAST(t.object_id as int) as object_id
    , CAST(t.principal_id as int) as principal_id
    , CAST(t.schema_id as int) as schema_id
    , CAST(t.parent_object_id as int) as parent_object_id
    , CAST('U' as char(2)) as type
    , CAST('USER_TABLE' as sys.nvarchar(60)) as type_desc
    , CAST(t.create_date as sys.datetime) as create_date
    , CAST(t.modify_date as sys.datetime) as modify_date
    , CAST(t.is_ms_shipped as sys.bit) as is_ms_shipped
    , CAST(t.is_published as sys.bit) as is_published
    , CAST(t.is_schema_published as sys.bit) as is_schema_published
from  sys.tables t
union all
select
      CAST(v.name as sys.sysname) as name
    , CAST(v.object_id as int) as object_id
    , CAST(v.principal_id as int) as principal_id
    , CAST(v.schema_id as int) as schema_id
    , CAST(v.parent_object_id as int) as parent_object_id
    , CAST('V' as char(2)) as type
    , CAST('VIEW' as sys.nvarchar(60)) as type_desc
    , CAST(v.create_date as sys.datetime) as create_date
    , CAST(v.modify_date as sys.datetime) as modify_date
    , CAST(v.is_ms_shipped as sys.bit) as is_ms_shipped
    , CAST(v.is_published as sys.bit) as is_published
    , CAST(v.is_schema_published as sys.bit) as is_schema_published
from  sys.views v
union all
select
      CAST(f.name as sys.sysname) as name
    , CAST(f.object_id as int) as object_id
    , CAST(f.principal_id as int) as principal_id
    , CAST(f.schema_id as int) as schema_id
    , CAST(f.parent_object_id as int) as parent_object_id
    , CAST('F' as char(2)) as type
    , CAST('FOREIGN_KEY_CONSTRAINT' as sys.nvarchar(60)) as type_desc
    , CAST(f.create_date as sys.datetime) as create_date
    , CAST(f.modify_date as sys.datetime) as modify_date
    , CAST(f.is_ms_shipped as sys.bit) as is_ms_shipped
    , CAST(f.is_published as sys.bit) as is_published
    , CAST(f.is_schema_published as sys.bit) as is_schema_published
 from sys.foreign_keys f
union all
select
      CAST(p.name as sys.sysname) as name
    , CAST(p.object_id as int) as object_id
    , CAST(p.principal_id as int) as principal_id
    , CAST(p.schema_id as int) as schema_id
    , CAST(p.parent_object_id as int) as parent_object_id
    , CAST('PK' as char(2)) as type
    , CAST('PRIMARY_KEY_CONSTRAINT' as sys.nvarchar(60)) as type_desc
    , CAST(p.create_date as sys.datetime) as create_date
    , CAST(p.modify_date as sys.datetime) as modify_date
    , CAST(p.is_ms_shipped as sys.bit) as is_ms_shipped
    , CAST(p.is_published as sys.bit) as is_published
    , CAST(p.is_schema_published as sys.bit) as is_schema_published
from sys.key_constraints p
where p.type = 'PK'
union all
select
      CAST(pr.name as sys.sysname) as name
    , CAST(pr.object_id as int) as object_id
    , CAST(pr.principal_id as int) as principal_id
    , CAST(pr.schema_id as int) as schema_id
    , CAST(pr.parent_object_id as int) as parent_object_id
    , CAST(pr.type as char(2)) as type
    , CAST(pr.type_desc as sys.nvarchar(60)) as type_desc
    , CAST(pr.create_date as sys.datetime) as create_date
    , CAST(pr.modify_date as sys.datetime) as modify_date
    , CAST(pr.is_ms_shipped as sys.bit) as is_ms_shipped
    , CAST(pr.is_published as sys.bit) as is_published
    , CAST(pr.is_schema_published as sys.bit) as is_schema_published
 from sys.procedures pr
union all
select
    CAST(def.name as sys.sysname) as name
  , CAST(def.object_id as int) as object_id
  , CAST(def.principal_id as int) as principal_id
  , CAST(def.schema_id as int) as schema_id
  , CAST(def.parent_object_id as int) as parent_object_id
  , CAST(def.type as char(2)) as type
  , CAST(def.type_desc as sys.nvarchar(60)) as type_desc
  , CAST(def.create_date as sys.datetime) as create_date
  , CAST(def.modified_date as sys.datetime) as modify_date
  , CAST(def.is_ms_shipped as sys.bit) as is_ms_shipped
  , CAST(def.is_published as sys.bit) as is_published
  , CAST(def.is_schema_published as sys.bit) as is_schema_published
  from sys.default_constraints def
union all
select
    CAST(chk.name as sys.sysname) as name
  , CAST(chk.object_id as int) as object_id
  , CAST(chk.principal_id as int) as principal_id
  , CAST(chk.schema_id as int) as schema_id
  , CAST(chk.parent_object_id as int) as parent_object_id
  , CAST(chk.type as char(2)) as type
  , CAST(chk.type_desc as sys.nvarchar(60)) as type_desc
  , CAST(chk.create_date as sys.datetime) as create_date
  , CAST(chk.modify_date as sys.datetime) as modify_date
  , CAST(chk.is_ms_shipped as sys.bit) as is_ms_shipped
  , CAST(chk.is_published as sys.bit) as is_published
  , CAST(chk.is_schema_published as sys.bit) as is_schema_published
  from sys.check_constraints chk
union all
select
    CAST(p.relname as sys.sysname) as name
  , CAST(p.oid as int) as object_id
  , CAST(null as int) as principal_id
  , CAST(s.schema_id as int) as schema_id
  , CAST(0 as int) as parent_object_id
  , CAST('SO' as char(2)) as type
  , CAST('SEQUENCE_OBJECT' as sys.nvarchar(60)) as type_desc
  , CAST(null as sys.datetime) as create_date
  , CAST(null as sys.datetime) as modify_date
  , CAST(0 as sys.bit) as is_ms_shipped
  , CAST(0 as sys.bit) as is_published
  , CAST(0 as sys.bit) as is_schema_published
from pg_class p
inner join sys.schemas s on s.schema_id = p.relnamespace
and p.relkind = 'S'
and has_schema_privilege(s.schema_id, 'USAGE')
union all
select
    CAST(('TT_' || tt.name || '_' || tt.type_table_object_id) as sys.sysname) as name
  , CAST(tt.type_table_object_id as int) as object_id
  , CAST(tt.principal_id as int) as principal_id
  , CAST(tt.schema_id as int) as schema_id
  , CAST(0 as int) as parent_object_id
  , CAST('TT' as char(2)) as type
  , CAST('TABLE_TYPE' as sys.nvarchar(60)) as type_desc
  , CAST(null as sys.datetime) as create_date
  , CAST(null as sys.datetime) as modify_date
  , CAST(1 as sys.bit) as is_ms_shipped
  , CAST(0 as sys.bit) as is_published
  , CAST(0 as sys.bit) as is_schema_published
from sys.table_types tt;
GRANT SELECT ON sys.objects TO PUBLIC;

CALL sys.babelfish_drop_deprecated_view('sys', 'key_constraints_deprecated');
CALL sys.babelfish_drop_deprecated_view('sys', 'foreign_keys_deprecated');

ALTER FUNCTION OBJECTPROPERTY(INT, SYS.VARCHAR) RENAME TO objectproperty_deprecated_2_1_0;

CREATE OR REPLACE FUNCTION objectproperty(
    id INT,
    property SYS.VARCHAR
    )
RETURNS INT
AS $$
BEGIN

    IF NOT EXISTS(SELECT ao.object_id FROM sys.all_objects ao WHERE object_id = id)
    THEN
        RETURN NULL;
    END IF;

    property := RTRIM(LOWER(COALESCE(property, '')));

    IF property = 'ownerid' -- OwnerId
    THEN
        RETURN (
                SELECT CAST(COALESCE(t1.principal_id, pn.nspowner) AS INT)
                FROM sys.all_objects t1
                INNER JOIN pg_catalog.pg_namespace pn ON pn.oid = t1.schema_id
                WHERE t1.object_id = id);

    ELSEIF property = 'isdefaultcnst' -- IsDefaultCnst
    THEN
        RETURN (SELECT count(distinct dc.object_id) FROM sys.default_constraints dc WHERE dc.object_id = id);

    ELSEIF property = 'execisquotedidenton' -- ExecIsQuotedIdentOn
    THEN
        RETURN (SELECT CAST(sm.uses_quoted_identifier as int) FROM sys.all_sql_modules sm WHERE sm.object_id = id);

    ELSEIF property = 'tablefulltextpopulatestatus' -- TableFullTextPopulateStatus
    THEN
        IF NOT EXISTS (SELECT object_id FROM sys.tables t WHERE t.object_id = id) THEN
            RETURN NULL;
        END IF;
        RETURN 0;

    ELSEIF property = 'tablehasvardecimalstorageformat' -- TableHasVarDecimalStorageFormat
    THEN
        IF NOT EXISTS (SELECT object_id FROM sys.tables t WHERE t.object_id = id) THEN
            RETURN NULL;
        END IF;
        RETURN 0;

    ELSEIF property = 'ismsshipped' -- IsMSShipped
    THEN
        RETURN (SELECT CAST(ao.is_ms_shipped AS int) FROM sys.all_objects ao WHERE ao.object_id = id);

    ELSEIF property = 'isschemabound' -- IsSchemaBound
    THEN
        RETURN (SELECT CAST(sm.is_schema_bound AS int) FROM sys.all_sql_modules sm WHERE sm.object_id = id);

    ELSEIF property = 'execisansinullson' -- ExecIsAnsiNullsOn
    THEN
        RETURN (SELECT CAST(sm.uses_ansi_nulls AS int) FROM sys.all_sql_modules sm WHERE sm.object_id = id);

    ELSEIF property = 'isdeterministic' -- IsDeterministic
    THEN
        RETURN 0;
    
    ELSEIF property = 'isprocedure' -- IsProcedure
    THEN
        RETURN (SELECT count(distinct object_id) from sys.all_objects WHERE object_id = id and type = 'P');

    ELSEIF property = 'istable' -- IsTable
    THEN
        RETURN (SELECT count(distinct object_id) from sys.all_objects WHERE object_id = id and type in ('IT', 'TT', 'U', 'S'));

    ELSEIF property = 'isview' -- IsView
    THEN
        RETURN (SELECT count(distinct object_id) from sys.all_objects WHERE object_id = id and type = 'V');
    
    ELSEIF property = 'isusertable' -- IsUserTable
    THEN
        RETURN (SELECT count(distinct object_id) from sys.all_objects WHERE object_id = id and type = 'U' and is_ms_shipped = 0);
    
    ELSEIF property = 'istablefunction' -- IsTableFunction
    THEN
        RETURN (SELECT count(distinct object_id) from sys.all_objects WHERE object_id = id and type in ('IF', 'TF', 'FT'));
    
    ELSEIF property = 'isinlinefunction' -- IsInlineFunction
    THEN
        RETURN 0;
    
    ELSEIF property = 'isscalarfunction' -- IsScalarFunction
    THEN
        RETURN (SELECT count(distinct object_id) from sys.all_objects WHERE object_id = id and type in ('FN', 'FS'));

    ELSEIF property = 'isprimarykey' -- IsPrimaryKey
    THEN
        RETURN (SELECT count(distinct object_id) from sys.all_objects WHERE object_id = id and type = 'PK');
    
    ELSEIF property = 'isindexed' -- IsIndexed
    THEN
        RETURN (SELECT count(distinct object_id) from sys.indexes WHERE object_id = id and index_id > 0);

    ELSEIF property = 'isdefault' -- IsDefault
    THEN
        RETURN 0;

    ELSEIF property = 'isrule' -- IsRule
    THEN
        RETURN 0;
    
    ELSEIF property = 'istrigger' -- IsTrigger
    THEN
        RETURN (SELECT count(distinct object_id) from sys.all_objects WHERE object_id = id and type in ('TA', 'TR'));
    END IF;

    RETURN NULL;
END;
$$
LANGUAGE plpgsql;

CALL sys.babelfish_drop_deprecated_function('sys', 'objectproperty_deprecated_2_1_0');

CREATE OR REPLACE FUNCTION sys.DBTS()
RETURNS sys.ROWVERSION AS
$$
DECLARE
    eh_setting text;
BEGIN
    eh_setting = (select s.setting FROM pg_catalog.pg_settings s where name = 'babelfishpg_tsql.escape_hatch_rowversion');
    IF eh_setting = 'strict' THEN
        RAISE EXCEPTION 'DBTS is not currently supported in Babelfish. please use babelfishpg_tsql.escape_hatch_rowversion to ignore';
    ELSE
        RETURN sys.get_current_full_xact_id()::sys.ROWVERSION;
    END IF;
END;
$$
STRICT
LANGUAGE plpgsql;

CREATE OR REPLACE VIEW sys.hash_indexes
AS
SELECT 
  si.object_id,
  si.name,
  si.index_id,
  si.type,
  si.type_desc,
  si.is_unique,
  si.data_space_id,
  si.ignore_dup_key,
  si.is_primary_key,
  si.is_unique_constraint,
  si.fill_factor,
  si.is_padded,
  si.is_disabled,
  si.is_hypothetical,
  si.allow_row_locks,
  si.allow_page_locks,
  si.has_filter,
  si.filter_definition,
  CAST(0 as INT) AS bucket_count,
  si.auto_created
FROM sys.indexes si
WHERE FALSE;
GRANT SELECT ON sys.hash_indexes TO PUBLIC;

CREATE OR REPLACE VIEW sys.xml_indexes
AS
SELECT
    CAST(idx.object_id AS INT) AS object_id
  , CAST(idx.name AS sys.sysname) AS name
  , CAST(idx.index_id AS INT)  AS index_id
  , CAST(idx.type AS sys.tinyint) AS type
  , CAST(idx.type_desc AS sys.nvarchar(60)) AS type_desc
  , CAST(idx.is_unique AS sys.bit) AS is_unique
  , CAST(idx.data_space_id AS int) AS data_space_id
  , CAST(idx.ignore_dup_key AS sys.bit) AS ignore_dup_key
  , CAST(idx.is_primary_key AS sys.bit) AS is_primary_key
  , CAST(idx.is_unique_constraint AS sys.bit) AS is_unique_constraint
  , CAST(idx.fill_factor AS sys.tinyint) AS fill_factor
  , CAST(idx.is_padded AS sys.bit) AS is_padded
  , CAST(idx.is_disabled AS sys.bit) AS is_disabled
  , CAST(idx.is_hypothetical AS sys.bit) AS is_hypothetical
  , CAST(idx.allow_row_locks AS sys.bit) AS allow_row_locks
  , CAST(idx.allow_page_locks AS sys.bit) AS allow_page_locks
  , CAST(idx.has_filter AS sys.bit) AS has_filter
  , CAST(idx.filter_definition AS sys.nvarchar(4000)) AS filter_definition
  , CAST(idx.auto_created AS sys.bit) AS auto_created
  , CAST(NULL AS INT) AS using_xml_index_id
  , CAST(NULL AS char(1)) AS secondary_type
  , CAST(NULL AS sys.nvarchar(60)) AS secondary_type_desc
  , CAST(0 AS sys.tinyint) AS xml_index_type
  , CAST(NULL AS sys.nvarchar(60)) AS xml_index_type_description
  , CAST(NULL AS INT) AS path_id
FROM  sys.indexes idx
WHERE idx.type = 3; -- 3 is of type XML
GRANT SELECT ON sys.xml_indexes TO PUBLIC;

CREATE OR REPLACE VIEW sys.dm_hadr_cluster
AS
SELECT
   CAST('' as sys.nvarchar(128)) as cluster_name
  ,CAST(0 as sys.tinyint) as quorum_type
  ,CAST('NODE_MAJORITY' as sys.nvarchar(50)) as quorum_type_desc
  ,CAST(0 as sys.tinyint) as quorum_state
  ,CAST('NORMAL_QUORUM' as sys.nvarchar(50)) as quorum_state_desc;
GRANT SELECT ON sys.dm_hadr_cluster TO PUBLIC;

CREATE OR REPLACE VIEW sys.filetable_system_defined_objects
AS
SELECT 
  CAST(0 as INT) AS object_id,
  CAST(0 as INT) AS parent_object_id
  WHERE FALSE;
GRANT SELECT ON sys.filetable_system_defined_objects TO PUBLIC;

CREATE OR REPLACE VIEW sys.database_filestream_options
AS
SELECT
  CAST(0 as INT) AS database_id,
  CAST('' as NVARCHAR(255)) AS directory_name,
  CAST(0 as TINYINT) AS non_transacted_access,
  CAST('' as NVARCHAR(60)) AS non_transacted_access_desc
WHERE FALSE;
GRANT SELECT ON sys.database_filestream_options TO PUBLIC;

CREATE OR REPLACE FUNCTION sys.sid_binary(IN login sys.nvarchar)
RETURNS SYS.VARBINARY
AS $$
    SELECT CAST(NULL AS SYS.VARBINARY);
$$ 
LANGUAGE SQL IMMUTABLE PARALLEL RESTRICTED;

<<<<<<< HEAD
CREATE OR REPLACE FUNCTION sys.tsql_get_functiondef(IN function_id OID DEFAULT NULL)
RETURNS text
AS 'babelfishpg_tsql', 'tsql_get_functiondef'
LANGUAGE C IMMUTABLE PARALLEL SAFE;

CREATE OR REPLACE VIEW information_schema_tsql.routines AS
    SELECT CAST(nc.dbname AS sys.nvarchar(128)) AS "SPECIFIC_CATALOG",
           CAST(ext.orig_name AS sys.nvarchar(128)) AS "SPECIFIC_SCHEMA",
           CAST(p.proname AS sys.nvarchar(128)) AS "SPECIFIC_NAME",
           CAST(nc.dbname AS sys.nvarchar(128)) AS "ROUTINE_CATALOG",
           CAST(ext.orig_name AS sys.nvarchar(128)) AS "ROUTINE_SCHEMA",
           CAST(p.proname AS sys.nvarchar(128)) AS "ROUTINE_NAME",
           CAST(CASE p.prokind WHEN 'f' THEN 'FUNCTION' WHEN 'p' THEN 'PROCEDURE' END
             AS sys.nvarchar(128)) AS "ROUTINE_TYPE",
           CAST(NULL AS sys.nvarchar(128)) AS "MODULE_CATALOG",
           CAST(NULL AS sys.nvarchar(128)) AS "MODULE_SCHEMA",
           CAST(NULL AS sys.nvarchar(128)) AS "MODULE_NAME",
           CAST(NULL AS sys.nvarchar(128)) AS "UDT_CATALOG",
           CAST(NULL AS sys.nvarchar(128)) AS "UDT_SCHEMA",
           CAST(NULL AS sys.nvarchar(128)) AS "UDT_NAME",
           CAST(CASE WHEN p.prokind = 'p' THEN NULL
                  WHEN t.typelem <> 0 AND t.typlen = -1 THEN 'ARRAY'
                  WHEN nc.nspname = 'pg_catalog' THEN format_type(t.oid, null)
                  ELSE 'USER-DEFINED' END AS sys.nvarchar(128)) AS "DATA_TYPE",
           CAST(information_schema_tsql._pgtsql_char_max_length(tsql_type_name, t.typtypmod)
                        AS int)
           AS "CHARACTER_MAXIMUM_LENGTH",
           CAST(information_schema_tsql._pgtsql_char_octet_length(tsql_type_name, t.typtypmod)
                        AS int)
           AS "CHARACTER_OCTET_LENGTH",
           CAST(NULL AS sys.nvarchar(128)) AS "COLLATION_CATALOG",
           CAST(NULL AS sys.nvarchar(128)) AS "COLLATION_SCHEMA",
           CAST(
                        CASE co.collname
                                WHEN 'default' THEN current_setting('babelfishpg_tsql.server_collation_name')
                                ELSE co.collname
                        END
                       AS sys.nvarchar(128))
            AS "COLLATION_NAME",
            CAST(NULL AS sys.nvarchar(128)) AS "CHARACTER_SET_CATALOG",
            CAST(NULL AS sys.nvarchar(128)) AS "CHARACTER_SET_SCHEMA",
	    
	    /*
		 * TODO: We need to first create mapping of collation name to char-set name;
		 * Until then return null.
            */
            CAST(null AS sys.nvarchar(128)) AS "CHARACTER_SET_NAME",
	    CAST(information_schema_tsql._pgtsql_numeric_precision(tsql_type_name, t.typbasetype, t.typtypmod)
                        AS smallint)
            AS "NUMERIC_PRECISION",
            CAST(information_schema_tsql._pgtsql_numeric_precision_radix(tsql_type_name, t.typbasetype, t.typtypmod)
                        AS smallint)
            AS "NUMERIC_PRECISION_RADIX",
            CAST(information_schema_tsql._pgtsql_numeric_scale(tsql_type_name, t.typbasetype, t.typtypmod)
                        AS int)
            AS "NUMERIC_SCALE",

            CAST(information_schema_tsql._pgtsql_datetime_precision(tsql_type_name, t.typtypmod)
                        AS smallint)
            AS "DATETIME_PRECISION",
            CAST(NULL AS sys.nvarchar(30)) AS "INTERVAL_TYPE",
            CAST(NULL AS smallint) AS "INTERVAL_PRECISION",
            CAST(NULL AS sys.nvarchar(128)) AS "TYPE_UDT_CATALOG",
            CAST(NULL AS sys.nvarchar(128)) AS "TYPE_UDT_SCHEMA",
            CAST(NULL AS sys.nvarchar(128)) AS "TYPE_UDT_NAME",
            CAST(NULL AS sys.nvarchar(128)) AS "SCOPE_CATALOG",
            CAST(NULL AS sys.nvarchar(128)) AS "SCOPE_SCHEMA",
            CAST(NULL AS sys.nvarchar(128)) AS "SCOPE_NAME",
            CAST(NULL AS bigint) AS "MAXIMUM_CARDINALITY",
            CAST(NULL AS sys.nvarchar(128)) AS "DTD_IDENTIFIER",
            CAST(CASE WHEN l.lanname = 'sql' THEN 'SQL' ELSE 'EXTERNAL' END AS sys.nvarchar(30)) AS "ROUTINE_BODY",
            CAST(sys.tsql_get_functiondef(p.oid) AS sys.nvarchar(4000)) AS "ROUTINE_DEFINITION",
            CAST(NULL AS sys.nvarchar(128)) AS "EXTERNAL_NAME",
            CAST(NULL AS sys.nvarchar(30)) AS "EXTERNAL_LANGUAGE",
            CAST(NULL AS sys.nvarchar(30)) AS "PARAMETER_STYLE",
            CAST(CASE WHEN p.provolatile = 'i' THEN 'YES' ELSE 'NO' END AS sys.nvarchar(10)) AS "IS_DETERMINISTIC",
            CAST(CASE p.prokind WHEN 'p' THEN 'MODIFIES' ELSE 'READS' END AS sys.nvarchar(30)) AS "SQL_DATA_ACCESS",
            CAST(p.proisstrict AS sys.nvarchar(10)) AS "IS_NULL_CALL",
            CAST(NULL AS sys.nvarchar(128)) AS "SQL_PATH",
            CAST('YES' AS sys.nvarchar(10)) AS "SCHEMA_LEVEL_ROUTINE",
            CAST(0 AS smallint) AS "MAX_DYNAMIC_RESULT_SETS",
            CAST('NO' AS sys.nvarchar(10)) AS "IS_USER_DEFINED_CAST",
            CAST('NO' AS sys.nvarchar(10)) AS "IS_IMPLICITLY_INVOCABLE",
            CAST(NULL AS sys.datetime) AS "CREATED",
            CAST(NULL AS sys.datetime) AS "LAST_ALTERED"

       FROM sys.pg_namespace_ext nc LEFT JOIN sys.babelfish_namespace_ext ext ON nc.nspname = ext.nspname,
            pg_proc p LEFT JOIN sys.all_objects ao ON ao.object_id = CAST(p.oid AS INT),
            pg_language l,
             pg_type t
             LEFT JOIN pg_collation co ON t.typcollation = co.oid,
             sys.translate_pg_type_to_tsql(t.typbasetype) AS tsql_type_name,
             sys.is_table_type(t.typrelid) as is_tbl_type

        
	where ao.type in ('P', 'FN')
              AND (NOT pg_is_other_temp_schema(nc.oid))
              AND has_function_privilege(p.oid, 'EXECUTE')
              AND (pg_has_role(t.typowner, 'USAGE')
              OR has_type_privilege(t.oid, 'USAGE'))
              AND ext.dbid = cast(sys.db_id() as oid)
              AND p.prolang = l.oid
              AND p.prorettype = t.oid
              AND p.pronamespace = nc.oid;

GRANT SELECT ON information_schema_tsql.routines TO PUBLIC;
	
=======
CREATE OR REPLACE FUNCTION sys.system_user()
RETURNS sys.nvarchar(128) AS
$BODY$
	SELECT SESSION_USER;
$BODY$
LANGUAGE SQL;

-- Disassociate msdb objects from the extension
CALL sys.babelfish_remove_object_from_extension('view', 'msdb_dbo.sysdatabases');
CALL sys.babelfish_remove_object_from_extension('schema', 'msdb_dbo');
-- Disassociate procedures under master_dbo schema from the extension
CALL sys.babelfish_remove_object_from_extension('procedure', 'master_dbo.xp_qv(sys.nvarchar, sys.nvarchar)');
CALL sys.babelfish_remove_object_from_extension('procedure', 'master_dbo.xp_instance_regread(sys.nvarchar, sys.sysname, sys.nvarchar, int)');
CALL sys.babelfish_remove_object_from_extension('procedure', 'master_dbo.xp_instance_regread(sys.nvarchar, sys.sysname, sys.nvarchar, sys.nvarchar)');

CREATE OR REPLACE FUNCTION information_schema_tsql._pgtsql_numeric_precision(type text, typid oid, typmod int4) RETURNS integer
	LANGUAGE sql
	IMMUTABLE
	PARALLEL SAFE
	RETURNS NULL ON NULL INPUT
	AS
$$
	SELECT
	CASE typid
		WHEN 21 /*int2*/ THEN 5
		WHEN 23 /*int4*/ THEN 10
		WHEN 20 /*int8*/ THEN 19
		WHEN 1700 /*numeric*/ THEN
			CASE WHEN typmod = -1 THEN null
				ELSE ((typmod - 4) >> 16) & 65535
			END
		WHEN 700 /*float4*/ THEN 24
		WHEN 701 /*float8*/ THEN 53
		ELSE
			CASE WHEN type = 'tinyint' THEN 3
				WHEN type = 'money' THEN 19
				WHEN type = 'smallmoney' THEN 10
				WHEN type = 'decimal'	THEN
					CASE WHEN typmod = -1 THEN null
						ELSE ((typmod - 4) >> 16) & 65535
					END
				ELSE null
			END
	END
$$;

CREATE OR REPLACE FUNCTION information_schema_tsql._pgtsql_numeric_scale(type text, typid oid, typmod int4) RETURNS integer
	LANGUAGE sql
	IMMUTABLE
	PARALLEL SAFE
	RETURNS NULL ON NULL INPUT
	AS
$$
	SELECT
	CASE WHEN typid IN (21, 23, 20) THEN 0
		WHEN typid IN (1700) THEN
			CASE WHEN typmod = -1 THEN null
				ELSE (typmod - 4) & 65535
			END
		WHEN type = 'tinyint' THEN 0
		WHEN type IN ('money', 'smallmoney') THEN 4
		WHEN type = 'decimal' THEN
			CASE WHEN typmod = -1 THEN NULL
				ELSE (typmod - 4) & 65535
			END
		ELSE null
	END
$$;

CREATE OR REPLACE VIEW sys.assembly_modules
AS
SELECT 
   CAST(0 as INT) AS object_id,
   CAST(0 as INT) AS assembly_id,
   CAST('' AS SYSNAME) AS assembly_class,
   CAST('' AS SYSNAME) AS assembly_method,
   CAST(0 AS sys.BIT) AS null_on_null_input,
   CAST(0 as INT) AS execute_as_principal_id
   WHERE FALSE;
GRANT SELECT ON sys.assembly_modules TO PUBLIC;

CREATE OR REPLACE VIEW sys.change_tracking_databases
AS
SELECT
   CAST(0 as INT) AS database_id,
   CAST(0 as sys.BIT) AS is_auto_cleanup_on,
   CAST(0 as INT) AS retention_period,
   CAST('' as NVARCHAR(60)) AS retention_period_units_desc,
   CAST(0 as TINYINT) AS retention_period_units
WHERE FALSE;
GRANT SELECT ON sys.change_tracking_databases TO PUBLIC;

CREATE OR REPLACE VIEW sys.database_recovery_status
AS
SELECT
   CAST(0 as INT) AS database_id,
   CAST(NULL as UNIQUEIDENTIFIER) AS database_guid,
   CAST(NULL as UNIQUEIDENTIFIER) AS family_guid,
   CAST(0 as NUMERIC(25,0)) AS last_log_backup_lsn,
   CAST(NULL as UNIQUEIDENTIFIER) AS recovery_fork_guid,
   CAST(NULL as UNIQUEIDENTIFIER) AS first_recovery_fork_guid,
   CAST(0 as NUMERIC(25,0)) AS fork_point_lsn
WHERE FALSE;
GRANT SELECT ON sys.database_recovery_status TO PUBLIC;

CREATE OR REPLACE VIEW sys.fulltext_languages
AS
SELECT 
   CAST(0 as INT) AS lcid,
   CAST('' as SYSNAME) AS name
WHERE FALSE;
GRANT SELECT ON sys.fulltext_languages TO PUBLIC;

CREATE OR REPLACE VIEW sys.fulltext_index_columns
AS
SELECT 
   CAST(0 as INT) AS object_id,
   CAST(0 as INT) AS column_id,
   CAST(0 as INT) AS type_column_id,
   CAST(0 as INT) AS language_id,
   CAST(0 as INT) AS statistical_semantics
WHERE FALSE;
GRANT SELECT ON sys.fulltext_index_columns TO PUBLIC;

CREATE OR REPLACE VIEW sys.selective_xml_index_paths
AS
SELECT 
   CAST(0 as INT) AS object_id,
   CAST(0 as INT) AS index_id,
   CAST(0 as INT) AS path_id,
   CAST('' as NVARCHAR(4000)) AS path,
   CAST('' as SYSNAME) AS name,
   CAST(0 as TINYINT) AS path_type,
   CAST(0 as SYSNAME) AS path_type_desc,
   CAST(0 as INT) AS xml_component_id,
   CAST('' as NVARCHAR(4000)) AS xquery_type_description,
   CAST(0 as sys.BIT) AS is_xquery_type_inferred,
   CAST(0 as SMALLINT) AS xquery_max_length,
   CAST(0 as sys.BIT) AS is_xquery_max_length_inferred,
   CAST(0 as sys.BIT) AS is_node,
   CAST(0 as TINYINT) AS system_type_id,
   CAST(0 as TINYINT) AS user_type_id,
   CAST(0 as SMALLINT) AS max_length,
   CAST(0 as TINYINT) AS precision,
   CAST(0 as TINYINT) AS scale,
   CAST('' as SYSNAME) AS collation_name,
   CAST(0 as sys.BIT) AS is_singleton
WHERE FALSE;
GRANT SELECT ON sys.selective_xml_index_paths TO PUBLIC;

CREATE OR REPLACE VIEW sys.spatial_indexes
AS
SELECT 
   object_id,
   name,
   index_id,
   type,
   type_desc,
   is_unique,
   data_space_id,
   ignore_dup_key,
   is_primary_key,
   is_unique_constraint,
   fill_factor,
   is_padded,
   is_disabled,
   is_hypothetical,
   allow_row_locks,
   allow_page_locks,
   CAST(1 as TINYINT) AS spatial_index_type,
   CAST('' as NVARCHAR(60)) AS spatial_index_type_desc,
   CAST('' as SYSNAME) AS tessellation_scheme,
   has_filter,
   filter_definition,
   auto_created
FROM sys.indexes WHERE FALSE;
GRANT SELECT ON sys.spatial_indexes TO PUBLIC;

CREATE OR REPLACE VIEW sys.filetables
AS
SELECT 
   CAST(0 AS INT) AS object_id,
   CAST(0 AS sys.BIT) AS is_enabled,
   CAST('' AS VARCHAR(255)) AS directory_name,
   CAST(0 AS INT) AS filename_collation_id,
   CAST('' AS VARCHAR) AS filename_collation_name
   WHERE FALSE;
GRANT SELECT ON sys.filetables TO PUBLIC;

CREATE OR REPLACE VIEW sys.registered_search_property_lists
AS
SELECT 
   CAST(0 AS INT) AS property_list_id,
   CAST('' AS SYSNAME) AS name,
   CAST(NULL AS DATETIME) AS create_date,
   CAST(NULL AS DATETIME) AS modify_date,
   CAST(0 AS INT) AS principal_id
WHERE FALSE;
GRANT SELECT ON sys.registered_search_property_lists TO PUBLIC;

ALTER VIEW sys.identity_columns RENAME TO identity_columns_deprecated;

CREATE OR replace view sys.identity_columns AS
SELECT 
  CAST(out_object_id AS INT) AS object_id
  , CAST(out_name AS SYSNAME) AS name
  , CAST(out_column_id AS INT) AS column_id
  , CAST(out_system_type_id AS TINYINT) AS system_type_id
  , CAST(out_user_type_id AS INT) AS user_type_id
  , CAST(out_max_length AS SMALLINT) AS max_length
  , CAST(out_precision AS TINYINT) AS precision
  , CAST(out_scale AS TINYINT) AS scale
  , CAST(out_collation_name AS SYSNAME) AS collation_name
  , CAST(out_is_nullable AS sys.BIT) AS is_nullable
  , CAST(out_is_ansi_padded AS sys.BIT) AS is_ansi_padded
  , CAST(out_is_rowguidcol AS sys.BIT) AS is_rowguidcol
  , CAST(out_is_identity AS sys.BIT) AS is_identity
  , CAST(out_is_computed AS sys.BIT) AS is_computed
  , CAST(out_is_filestream AS sys.BIT) AS is_filestream
  , CAST(out_is_replicated AS sys.BIT) AS is_replicated
  , CAST(out_is_non_sql_subscribed AS sys.BIT) AS is_non_sql_subscribed
  , CAST(out_is_merge_published AS sys.BIT) AS is_merge_published
  , CAST(out_is_dts_replicated AS sys.BIT) AS is_dts_replicated
  , CAST(out_is_xml_document AS sys.BIT) AS is_xml_document
  , CAST(out_xml_collection_id AS INT) AS xml_collection_id
  , CAST(out_default_object_id AS INT) AS default_object_id
  , CAST(out_rule_object_id AS INT) AS rule_object_id
  , CAST(out_is_sparse AS sys.BIT) AS is_sparse
  , CAST(out_is_column_set AS sys.BIT) AS is_column_set
  , CAST(out_generated_always_type AS TINYINT) AS generated_always_type
  , CAST(out_generated_always_type_desc AS NVARCHAR(60)) AS generated_always_type_desc
  , CAST(out_encryption_type AS INT) AS encryption_type
  , CAST(out_encryption_type_desc AS NVARCHAR(60)) AS encryption_type_desc
  , CAST(out_encryption_algorithm_name AS SYSNAME) AS encryption_algorithm_name
  , CAST(out_column_encryption_key_id AS INT) column_encryption_key_id
  , CAST(out_column_encryption_key_database_name AS SYSNAME) AS column_encryption_key_database_name
  , CAST(out_is_hidden AS sys.BIT) AS is_hidden
  , CAST(out_is_masked AS sys.BIT) AS is_masked
  , CAST(sys.ident_seed(OBJECT_NAME(sc.out_object_id)) AS SQL_VARIANT) AS seed_value
  , CAST(sys.ident_incr(OBJECT_NAME(sc.out_object_id)) AS SQL_VARIANT) AS increment_value
  , CAST(sys.babelfish_get_sequence_value(pg_get_serial_sequence(quote_ident(ext.nspname)||'.'||quote_ident(c.relname), a.attname)) AS SQL_VARIANT) AS last_value
  , CAST(0 as sys.BIT) as is_not_for_replication
FROM sys.columns_internal() sc
INNER JOIN pg_attribute a ON sc.out_name = a.attname AND sc.out_column_id = a.attnum
INNER JOIN pg_class c ON c.oid = a.attrelid
INNER JOIN sys.pg_namespace_ext ext ON ext.oid = c.relnamespace
WHERE NOT a.attisdropped
AND sc.out_is_identity::INTEGER = 1
AND pg_get_serial_sequence(quote_ident(ext.nspname)||'.'||quote_ident(c.relname), a.attname) IS NOT NULL
AND has_sequence_privilege(pg_get_serial_sequence(quote_ident(ext.nspname)||'.'||quote_ident(c.relname), a.attname), 'USAGE,SELECT,UPDATE');
GRANT SELECT ON sys.identity_columns TO PUBLIC;

CALL sys.babelfish_drop_deprecated_view('sys', 'identity_columns_deprecated');

CREATE OR REPLACE VIEW sys.filegroups
AS
SELECT 
   ds.name,
   ds.data_space_id,
   ds.type,
   ds.type_desc,
   ds.is_default,
   ds.is_system,
   CAST(NULL as UNIQUEIDENTIFIER) AS filegroup_guid,
   CAST(0 as INT) AS log_filegroup_id,
   CAST(0 as sys.BIT) AS is_read_only,
   CAST(0 as sys.BIT) AS is_autogrow_all_files
FROM sys.data_spaces ds WHERE type = 'FG';
GRANT SELECT ON sys.filegroups TO PUBLIC;

CREATE OR REPLACE VIEW sys.master_files
AS
SELECT
    CAST(0 as INT) AS database_id,
    CAST(0 as INT) AS file_id,
    CAST(NULL as UNIQUEIDENTIFIER) AS file_guid,
    CAST(0 as sys.TINYINT) AS type,
    CAST('' as NVARCHAR(60)) AS type_desc,
    CAST(0 as INT) AS data_space_id,
    CAST('' as SYSNAME) AS name,
    CAST('' as NVARCHAR(260)) AS physical_name,
    CAST(0 as sys.TINYINT) AS state,
    CAST('' as NVARCHAR(60)) AS state_desc,
    CAST(0 as INT) AS size,
    CAST(0 as INT) AS max_size,
    CAST(0 as INT) AS growth,
    CAST(0 as sys.BIT) AS is_media_read_only,
    CAST(0 as sys.BIT) AS is_read_only,
    CAST(0 as sys.BIT) AS is_sparse,
    CAST(0 as sys.BIT) AS is_percent_growth,
    CAST(0 as sys.BIT) AS is_name_reserved,
    CAST(0 as NUMERIC(25,0)) AS create_lsn,
    CAST(0 as NUMERIC(25,0)) AS drop_lsn,
    CAST(0 as NUMERIC(25,0)) AS read_only_lsn,
    CAST(0 as NUMERIC(25,0)) AS read_write_lsn,
    CAST(0 as NUMERIC(25,0)) AS differential_base_lsn,
    CAST(NULL as UNIQUEIDENTIFIER) AS differential_base_guid,
    CAST(NULL as DATETIME) AS differential_base_time,
    CAST(0 as NUMERIC(25,0)) AS redo_start_lsn,
    CAST(NULL as UNIQUEIDENTIFIER) AS redo_start_fork_guid,
    CAST(0 as NUMERIC(25,0)) AS redo_target_lsn,
    CAST(NULL as UNIQUEIDENTIFIER) AS redo_target_fork_guid,
    CAST(0 as NUMERIC(25,0)) AS backup_lsn,
    CAST(0 as INT) AS credential_id
WHERE FALSE;
GRANT SELECT ON sys.master_files TO PUBLIC;

CREATE OR REPLACE VIEW sys.stats
AS
SELECT 
   CAST(0 as INT) AS object_id,
   CAST('' as SYSNAME) AS name,
   CAST(0 as INT) AS stats_id,
   CAST(0 as sys.BIT) AS auto_created,
   CAST(0 as sys.BIT) AS user_created,
   CAST(0 as sys.BIT) AS no_recompute,
   CAST(0 as sys.BIT) AS has_filter,
   CAST('' as sys.NVARCHAR(4000)) AS filter_definition,
   CAST(0 as sys.BIT) AS is_temporary,
   CAST(0 as sys.BIT) AS is_incremental,
   CAST(0 as sys.BIT) AS has_persisted_sample,
   CAST(0 as INT) AS stats_generation_method,
   CAST('' as VARCHAR(255)) AS stats_generation_method_desc
WHERE FALSE;
GRANT SELECT ON sys.stats TO PUBLIC;

CREATE OR REPLACE VIEW sys.change_tracking_tables
AS
SELECT 
   CAST(0 as INT) AS object_id,
   CAST(0 as sys.BIT) AS is_track_columns_updated_on,
   CAST(0 AS sys.BIGINT) AS begin_version,
   CAST(0 AS sys.BIGINT) AS cleanup_version,
   CAST(0 AS sys.BIGINT) AS min_valid_version
   WHERE FALSE;
GRANT SELECT ON sys.change_tracking_tables TO PUBLIC;

CREATE OR REPLACE VIEW sys.fulltext_catalogs
AS
SELECT 
   CAST(0 as INT) AS fulltext_catalog_id,
   CAST('' as SYSNAME) AS name,
   CAST('' as NVARCHAR(260)) AS path,
   CAST(0 as sys.BIT) AS is_default,
   CAST(0 as sys.BIT) AS is_accent_sensitivity_on,
   CAST(0 as INT) AS data_space_id,
   CAST(0 as INT) AS file_id,
   CAST(0 as INT) AS principal_id,
   CAST(2 as sys.BIT) AS is_importing
WHERE FALSE;
GRANT SELECT ON sys.fulltext_catalogs TO PUBLIC;

CREATE OR REPLACE VIEW sys.fulltext_stoplists
AS
SELECT 
   CAST(0 as INT) AS stoplist_id,
   CAST('' as SYSNAME) AS name,
   CAST(NULL as DATETIME) AS create_date,
   CAST(NULL as DATETIME) AS modify_date,
   CAST(0 as INT) AS Principal_id
WHERE FALSE;
GRANT SELECT ON sys.fulltext_stoplists TO PUBLIC;

CREATE OR REPLACE VIEW sys.fulltext_indexes
AS
SELECT 
   CAST(0 as INT) AS object_id,
   CAST(0 as INT) AS unique_index_id,
   CAST(0 as INT) AS fulltext_catalog_id,
   CAST(0 as sys.BIT) AS is_enabled,
   CAST('O' as CHAR(1)) AS change_tracking_state,
   CAST('' as NVARCHAR(60)) AS change_tracking_state_desc,
   CAST(0 as sys.BIT) AS has_crawl_completed,
   CAST('' as CHAR(1)) AS crawl_type,
   CAST('' as NVARCHAR(60)) AS crawl_type_desc,
   CAST(NULL as DATETIME) AS crawl_start_date,
   CAST(NULL as DATETIME) AS crawl_end_date,
   CAST(NULL as BINARY(8)) AS incremental_timestamp,
   CAST(0 as INT) AS stoplist_id,
   CAST(0 as INT) AS data_space_id,
   CAST(0 as INT) AS property_list_id
WHERE FALSE;
GRANT SELECT ON sys.fulltext_indexes TO PUBLIC;
>>>>>>> 34c9d7d4

-- Drops the temporary procedure used by the upgrade script.
-- Please have this be one of the last statements executed in this upgrade script.
DROP PROCEDURE sys.babelfish_drop_deprecated_view(varchar, varchar);
DROP PROCEDURE sys.babelfish_remove_object_from_extension(varchar, varchar);
DROP PROCEDURE sys.babelfish_drop_deprecated_function(varchar, varchar);

-- Reset search_path to not affect any subsequent scripts
SELECT set_config('search_path', trim(leading 'sys, ' from current_setting('search_path')), false);<|MERGE_RESOLUTION|>--- conflicted
+++ resolved
@@ -572,7 +572,6 @@
 $$ 
 LANGUAGE SQL IMMUTABLE PARALLEL RESTRICTED;
 
-<<<<<<< HEAD
 CREATE OR REPLACE FUNCTION sys.tsql_get_functiondef(IN function_id OID DEFAULT NULL)
 RETURNS text
 AS 'babelfishpg_tsql', 'tsql_get_functiondef'
@@ -680,7 +679,6 @@
 
 GRANT SELECT ON information_schema_tsql.routines TO PUBLIC;
 	
-=======
 CREATE OR REPLACE FUNCTION sys.system_user()
 RETURNS sys.nvarchar(128) AS
 $BODY$
@@ -1064,7 +1062,6 @@
    CAST(0 as INT) AS property_list_id
 WHERE FALSE;
 GRANT SELECT ON sys.fulltext_indexes TO PUBLIC;
->>>>>>> 34c9d7d4
 
 -- Drops the temporary procedure used by the upgrade script.
 -- Please have this be one of the last statements executed in this upgrade script.
