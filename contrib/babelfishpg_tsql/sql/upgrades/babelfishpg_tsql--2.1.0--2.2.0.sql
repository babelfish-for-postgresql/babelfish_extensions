--- conflicted
+++ resolved
@@ -2948,7 +2948,6 @@
 LANGUAGE 'pltsql';
 GRANT EXECUTE on PROCEDURE sys.sp_helpuser TO PUBLIC;
 
-<<<<<<< HEAD
 ALTER VIEW sys.check_constraints RENAME TO syscheck_constraints_deprecated_2_1_0;
 ALTER VIEW sys.default_constraints RENAME TO sysdefault_constraints_deprecated_2_1_0;
 
@@ -3007,7 +3006,7 @@
 
 CALL sys.babelfish_drop_deprecated_view('sys', 'syscheck_constraints_deprecated_2_1_0');
 CALL sys.babelfish_drop_deprecated_view('sys', 'sysdefault_constraints_deprecated_2_1_0');
-=======
+
 CREATE OR REPLACE VIEW sys.numbered_procedures
 AS
 SELECT 
@@ -3016,7 +3015,6 @@
   , CAST('' as sys.nvarchar(4000)) AS definition
 WHERE FALSE; -- This condition will ensure that the view is empty
 GRANT SELECT ON sys.numbered_procedures TO PUBLIC;
->>>>>>> c09c3a5c
 
 -- Drops the temporary procedure used by the upgrade script.
 -- Please have this be one of the last statements executed in this upgrade script.
