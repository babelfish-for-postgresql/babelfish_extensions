-- complain if script is sourced in psql, rather than via ALTER EXTENSION
\echo Use "ALTER EXTENSION ""babelfishpg_tsql"" UPDATE TO '2.2.0'" to load this file. \quit

-- add 'sys' to search path for the convenience
SELECT set_config('search_path', 'sys, '||current_setting('search_path'), false);

-- Drops a view if it does not have any dependent objects.
-- Is a temporary procedure for use by the upgrade script. Will be dropped at the end of the upgrade.
-- Please have this be one of the first statements executed in this upgrade script. 
CREATE OR REPLACE PROCEDURE babelfish_drop_deprecated_view(schema_name varchar, view_name varchar) AS
$$
DECLARE
    error_msg text;
    query1 text;
    query2 text;
BEGIN
    query1 := format('alter extension babelfishpg_tsql drop view %s.%s', schema_name, view_name);
    query2 := format('drop view %s.%s', schema_name, view_name);
    execute query1;
    execute query2;
EXCEPTION
    when object_not_in_prerequisite_state then --if 'alter extension' statement fails
        GET STACKED DIAGNOSTICS error_msg = MESSAGE_TEXT;
        raise warning '%', error_msg;
    when dependent_objects_still_exist then --if 'drop view' statement fails
        GET STACKED DIAGNOSTICS error_msg = MESSAGE_TEXT;
        raise warning '%', error_msg;
end
$$
LANGUAGE plpgsql;

-- Drops a function if it does not have any dependent objects.
-- Is a temporary procedure for use by the upgrade script. Will be dropped at the end of the upgrade.
-- Please have this be one of the first statements executed in this upgrade script. 
CREATE OR REPLACE PROCEDURE babelfish_drop_deprecated_function(schema_name varchar, func_name varchar) AS
$$
DECLARE
    error_msg text;
    query1 text;
    query2 text;
BEGIN
    query1 := format('alter extension babelfishpg_tsql drop function %s.%s', schema_name, func_name);
    query2 := format('drop function %s.%s', schema_name, func_name);
    execute query1;
    execute query2;
EXCEPTION
    when object_not_in_prerequisite_state then --if 'alter extension' statement fails
        GET STACKED DIAGNOSTICS error_msg = MESSAGE_TEXT;
        raise warning '%', error_msg;
    when dependent_objects_still_exist then --if 'drop function' statement fails
        GET STACKED DIAGNOSTICS error_msg = MESSAGE_TEXT;
        raise warning '%', error_msg;
end
$$
LANGUAGE plpgsql;

-- Removes a member object from the extension. The object is not dropped, only disassociated from the extension.
-- It is a temporary procedure for use by the upgrade script. Will be dropped at the end of the upgrade.
CREATE OR REPLACE PROCEDURE babelfish_remove_object_from_extension(obj_type varchar, qualified_obj_name varchar) AS
$$
DECLARE
    error_msg text;
    query text;
BEGIN
    query := format('alter extension babelfishpg_tsql drop %s %s', obj_type, qualified_obj_name);
    execute query;
EXCEPTION
    when object_not_in_prerequisite_state then --if 'alter extension' statement fails
        GET STACKED DIAGNOSTICS error_msg = MESSAGE_TEXT;
        raise warning '%', error_msg;
END
$$
LANGUAGE plpgsql;

-- please add your SQL here
CREATE OR REPLACE FUNCTION sys.tsql_get_constraintdef(IN constraint_id OID DEFAULT NULL)
RETURNS text
AS 'babelfishpg_tsql', 'tsql_get_constraintdef'
LANGUAGE C IMMUTABLE PARALLEL SAFE;

CREATE OR REPLACE VIEW information_schema_tsql.check_constraints AS
    SELECT CAST(nc.dbname AS sys.nvarchar(128)) AS "CONSTRAINT_CATALOG",
	    CAST(extc.orig_name AS sys.nvarchar(128)) AS "CONSTRAINT_SCHEMA",
           CAST(c.conname AS sys.sysname) AS "CONSTRAINT_NAME",
	    CAST(sys.tsql_get_constraintdef(c.oid) AS sys.nvarchar(4000)) AS "CHECK_CLAUSE"

    FROM sys.pg_namespace_ext nc LEFT OUTER JOIN sys.babelfish_namespace_ext extc ON nc.nspname = extc.nspname,
         pg_constraint c,
         pg_class r

    WHERE nc.oid = c.connamespace AND nc.oid = r.relnamespace
          AND c.conrelid = r.oid
          AND c.contype = 'c'
          AND r.relkind IN ('r', 'p')
          AND (NOT pg_is_other_temp_schema(nc.oid))
          AND (pg_has_role(r.relowner, 'USAGE')
               OR has_table_privilege(r.oid, 'SELECT, INSERT, UPDATE, DELETE, TRUNCATE, REFERENCES, TRIGGER')
               OR has_any_column_privilege(r.oid, 'SELECT, INSERT, UPDATE, REFERENCES'))
		  AND  extc.dbid = cast(sys.db_id() as oid);

GRANT SELECT ON information_schema_tsql.check_constraints TO PUBLIC;

ALTER VIEW sys.foreign_keys RENAME TO foreign_keys_deprecated;

CREATE OR replace view sys.foreign_keys AS
SELECT
  CAST(c.conname AS sys.SYSNAME) AS name
, CAST(c.oid AS INT) AS object_id
, CAST(NULL AS INT) AS principal_id
, CAST(sch.schema_id AS INT) AS schema_id
, CAST(c.conrelid AS INT) AS parent_object_id
, CAST('F' AS CHAR(2)) AS type
, CAST('FOREIGN_KEY_CONSTRAINT' AS NVARCHAR(60)) AS type_desc
, CAST(NULL AS sys.DATETIME) AS create_date
, CAST(NULL AS sys.DATETIME) AS modify_date
, CAST(0 AS sys.BIT) AS is_ms_shipped
, CAST(0 AS sys.BIT) AS is_published
, CAST(0 AS sys.BIT) as is_schema_published
, CAST(c.confrelid AS INT) AS referenced_object_id
, CAST(c.conindid AS INT) AS key_index_id
, CAST(0 AS sys.BIT) AS is_disabled
, CAST(0 AS sys.BIT) AS is_not_for_replication
, CAST(0 AS sys.BIT) AS is_not_trusted
, CAST(
    (CASE c.confdeltype
    WHEN 'a' THEN 0
    WHEN 'r' THEN 0
    WHEN 'c' THEN 1
    WHEN 'n' THEN 2
    WHEN 'd' THEN 3
    END) 
    AS sys.TINYINT) AS delete_referential_action
, CAST(
    (CASE c.confdeltype
    WHEN 'a' THEN 'NO_ACTION'
    WHEN 'r' THEN 'NO_ACTION'
    WHEN 'c' THEN 'CASCADE'
    WHEN 'n' THEN 'SET_NULL'
    WHEN 'd' THEN 'SET_DEFAULT'
    END) 
    AS sys.NVARCHAR(60)) AS delete_referential_action_desc
, CAST(
    (CASE c.confupdtype
    WHEN 'a' THEN 0
    WHEN 'r' THEN 0
    WHEN 'c' THEN 1
    WHEN 'n' THEN 2
    WHEN 'd' THEN 3
    END)
    AS sys.TINYINT) AS update_referential_action
, CAST(
    (CASE c.confupdtype
    WHEN 'a' THEN 'NO_ACTION'
    WHEN 'r' THEN 'NO_ACTION'
    WHEN 'c' THEN 'CASCADE'
    WHEN 'n' THEN 'SET_NULL'
    WHEN 'd' THEN 'SET_DEFAULT'
    END)
    AS sys.NVARCHAR(60)) update_referential_action_desc
, CAST(1 AS sys.BIT) AS is_system_named
FROM pg_constraint c
INNER JOIN sys.schemas sch ON sch.schema_id = c.connamespace
WHERE has_schema_privilege(sch.schema_id, 'USAGE')
AND c.contype = 'f';
GRANT SELECT ON sys.foreign_keys TO PUBLIC;

ALTER VIEW sys.key_constraints RENAME TO key_constraints_deprecated;

CREATE OR replace view sys.key_constraints AS
SELECT
    CAST(c.conname AS SYSNAME) AS name
  , CAST(c.oid AS INT) AS object_id
  , CAST(0 AS INT) AS principal_id
  , CAST(sch.schema_id AS INT) AS schema_id
  , CAST(c.conrelid AS INT) AS parent_object_id
  , CAST(
    (CASE contype
      WHEN 'p' THEN 'PK'
      WHEN 'u' THEN 'UQ'
    END) 
    AS CHAR(2)) AS type
  , CAST(
    (CASE contype
      WHEN 'p' THEN 'PRIMARY_KEY_CONSTRAINT'
      WHEN 'u' THEN 'UNIQUE_CONSTRAINT'
    END)
    AS NVARCHAR(60)) AS type_desc
  , CAST(NULL AS DATETIME) AS create_date
  , CAST(NULL AS DATETIME) AS modify_date
  , CAST(c.conindid AS INT) AS unique_index_id
  , CAST(0 AS sys.BIT) AS is_ms_shipped
  , CAST(0 AS sys.BIT) AS is_published
  , CAST(0 AS sys.BIT) AS is_schema_published
  , CAST(1 as sys.BIT) as is_system_named
FROM pg_constraint c
INNER JOIN sys.schemas sch ON sch.schema_id = c.connamespace
WHERE has_schema_privilege(sch.schema_id, 'USAGE')
AND c.contype IN ('p', 'u');
GRANT SELECT ON sys.key_constraints TO PUBLIC;

create or replace view sys.objects as
select
      CAST(t.name as sys.sysname) as name 
    , CAST(t.object_id as int) as object_id
    , CAST(t.principal_id as int) as principal_id
    , CAST(t.schema_id as int) as schema_id
    , CAST(t.parent_object_id as int) as parent_object_id
    , CAST('U' as char(2)) as type
    , CAST('USER_TABLE' as sys.nvarchar(60)) as type_desc
    , CAST(t.create_date as sys.datetime) as create_date
    , CAST(t.modify_date as sys.datetime) as modify_date
    , CAST(t.is_ms_shipped as sys.bit) as is_ms_shipped
    , CAST(t.is_published as sys.bit) as is_published
    , CAST(t.is_schema_published as sys.bit) as is_schema_published
from  sys.tables t
union all
select
      CAST(v.name as sys.sysname) as name
    , CAST(v.object_id as int) as object_id
    , CAST(v.principal_id as int) as principal_id
    , CAST(v.schema_id as int) as schema_id
    , CAST(v.parent_object_id as int) as parent_object_id
    , CAST('V' as char(2)) as type
    , CAST('VIEW' as sys.nvarchar(60)) as type_desc
    , CAST(v.create_date as sys.datetime) as create_date
    , CAST(v.modify_date as sys.datetime) as modify_date
    , CAST(v.is_ms_shipped as sys.bit) as is_ms_shipped
    , CAST(v.is_published as sys.bit) as is_published
    , CAST(v.is_schema_published as sys.bit) as is_schema_published
from  sys.views v
union all
select
      CAST(f.name as sys.sysname) as name
    , CAST(f.object_id as int) as object_id
    , CAST(f.principal_id as int) as principal_id
    , CAST(f.schema_id as int) as schema_id
    , CAST(f.parent_object_id as int) as parent_object_id
    , CAST('F' as char(2)) as type
    , CAST('FOREIGN_KEY_CONSTRAINT' as sys.nvarchar(60)) as type_desc
    , CAST(f.create_date as sys.datetime) as create_date
    , CAST(f.modify_date as sys.datetime) as modify_date
    , CAST(f.is_ms_shipped as sys.bit) as is_ms_shipped
    , CAST(f.is_published as sys.bit) as is_published
    , CAST(f.is_schema_published as sys.bit) as is_schema_published
 from sys.foreign_keys f
union all
select
      CAST(p.name as sys.sysname) as name
    , CAST(p.object_id as int) as object_id
    , CAST(p.principal_id as int) as principal_id
    , CAST(p.schema_id as int) as schema_id
    , CAST(p.parent_object_id as int) as parent_object_id
    , CAST('PK' as char(2)) as type
    , CAST('PRIMARY_KEY_CONSTRAINT' as sys.nvarchar(60)) as type_desc
    , CAST(p.create_date as sys.datetime) as create_date
    , CAST(p.modify_date as sys.datetime) as modify_date
    , CAST(p.is_ms_shipped as sys.bit) as is_ms_shipped
    , CAST(p.is_published as sys.bit) as is_published
    , CAST(p.is_schema_published as sys.bit) as is_schema_published
from sys.key_constraints p
where p.type = 'PK'
union all
select
      CAST(pr.name as sys.sysname) as name
    , CAST(pr.object_id as int) as object_id
    , CAST(pr.principal_id as int) as principal_id
    , CAST(pr.schema_id as int) as schema_id
    , CAST(pr.parent_object_id as int) as parent_object_id
    , CAST(pr.type as char(2)) as type
    , CAST(pr.type_desc as sys.nvarchar(60)) as type_desc
    , CAST(pr.create_date as sys.datetime) as create_date
    , CAST(pr.modify_date as sys.datetime) as modify_date
    , CAST(pr.is_ms_shipped as sys.bit) as is_ms_shipped
    , CAST(pr.is_published as sys.bit) as is_published
    , CAST(pr.is_schema_published as sys.bit) as is_schema_published
 from sys.procedures pr
union all
select
    CAST(def.name as sys.sysname) as name
  , CAST(def.object_id as int) as object_id
  , CAST(def.principal_id as int) as principal_id
  , CAST(def.schema_id as int) as schema_id
  , CAST(def.parent_object_id as int) as parent_object_id
  , CAST(def.type as char(2)) as type
  , CAST(def.type_desc as sys.nvarchar(60)) as type_desc
  , CAST(def.create_date as sys.datetime) as create_date
  , CAST(def.modified_date as sys.datetime) as modify_date
  , CAST(def.is_ms_shipped as sys.bit) as is_ms_shipped
  , CAST(def.is_published as sys.bit) as is_published
  , CAST(def.is_schema_published as sys.bit) as is_schema_published
  from sys.default_constraints def
union all
select
    CAST(chk.name as sys.sysname) as name
  , CAST(chk.object_id as int) as object_id
  , CAST(chk.principal_id as int) as principal_id
  , CAST(chk.schema_id as int) as schema_id
  , CAST(chk.parent_object_id as int) as parent_object_id
  , CAST(chk.type as char(2)) as type
  , CAST(chk.type_desc as sys.nvarchar(60)) as type_desc
  , CAST(chk.create_date as sys.datetime) as create_date
  , CAST(chk.modify_date as sys.datetime) as modify_date
  , CAST(chk.is_ms_shipped as sys.bit) as is_ms_shipped
  , CAST(chk.is_published as sys.bit) as is_published
  , CAST(chk.is_schema_published as sys.bit) as is_schema_published
  from sys.check_constraints chk
union all
select
    CAST(p.relname as sys.sysname) as name
  , CAST(p.oid as int) as object_id
  , CAST(null as int) as principal_id
  , CAST(s.schema_id as int) as schema_id
  , CAST(0 as int) as parent_object_id
  , CAST('SO' as char(2)) as type
  , CAST('SEQUENCE_OBJECT' as sys.nvarchar(60)) as type_desc
  , CAST(null as sys.datetime) as create_date
  , CAST(null as sys.datetime) as modify_date
  , CAST(0 as sys.bit) as is_ms_shipped
  , CAST(0 as sys.bit) as is_published
  , CAST(0 as sys.bit) as is_schema_published
from pg_class p
inner join sys.schemas s on s.schema_id = p.relnamespace
and p.relkind = 'S'
and has_schema_privilege(s.schema_id, 'USAGE')
union all
select
    CAST(('TT_' || tt.name || '_' || tt.type_table_object_id) as sys.sysname) as name
  , CAST(tt.type_table_object_id as int) as object_id
  , CAST(tt.principal_id as int) as principal_id
  , CAST(tt.schema_id as int) as schema_id
  , CAST(0 as int) as parent_object_id
  , CAST('TT' as char(2)) as type
  , CAST('TABLE_TYPE' as sys.nvarchar(60)) as type_desc
  , CAST(null as sys.datetime) as create_date
  , CAST(null as sys.datetime) as modify_date
  , CAST(1 as sys.bit) as is_ms_shipped
  , CAST(0 as sys.bit) as is_published
  , CAST(0 as sys.bit) as is_schema_published
from sys.table_types tt;
GRANT SELECT ON sys.objects TO PUBLIC;

CALL sys.babelfish_drop_deprecated_view('sys', 'key_constraints_deprecated');
CALL sys.babelfish_drop_deprecated_view('sys', 'foreign_keys_deprecated');

ALTER FUNCTION OBJECTPROPERTY(INT, SYS.VARCHAR) RENAME TO objectproperty_deprecated_2_1_0;

CREATE OR REPLACE FUNCTION objectproperty(
    id INT,
    property SYS.VARCHAR
    )
RETURNS INT
AS $$
BEGIN

    IF NOT EXISTS(SELECT ao.object_id FROM sys.all_objects ao WHERE object_id = id)
    THEN
        RETURN NULL;
    END IF;

    property := RTRIM(LOWER(COALESCE(property, '')));

    IF property = 'ownerid' -- OwnerId
    THEN
        RETURN (
                SELECT CAST(COALESCE(t1.principal_id, pn.nspowner) AS INT)
                FROM sys.all_objects t1
                INNER JOIN pg_catalog.pg_namespace pn ON pn.oid = t1.schema_id
                WHERE t1.object_id = id);

    ELSEIF property = 'isdefaultcnst' -- IsDefaultCnst
    THEN
        RETURN (SELECT count(distinct dc.object_id) FROM sys.default_constraints dc WHERE dc.object_id = id);

    ELSEIF property = 'execisquotedidenton' -- ExecIsQuotedIdentOn
    THEN
        RETURN (SELECT CAST(sm.uses_quoted_identifier as int) FROM sys.all_sql_modules sm WHERE sm.object_id = id);

    ELSEIF property = 'tablefulltextpopulatestatus' -- TableFullTextPopulateStatus
    THEN
        IF NOT EXISTS (SELECT object_id FROM sys.tables t WHERE t.object_id = id) THEN
            RETURN NULL;
        END IF;
        RETURN 0;

    ELSEIF property = 'tablehasvardecimalstorageformat' -- TableHasVarDecimalStorageFormat
    THEN
        IF NOT EXISTS (SELECT object_id FROM sys.tables t WHERE t.object_id = id) THEN
            RETURN NULL;
        END IF;
        RETURN 0;

    ELSEIF property = 'ismsshipped' -- IsMSShipped
    THEN
        RETURN (SELECT CAST(ao.is_ms_shipped AS int) FROM sys.all_objects ao WHERE ao.object_id = id);

    ELSEIF property = 'isschemabound' -- IsSchemaBound
    THEN
        RETURN (SELECT CAST(sm.is_schema_bound AS int) FROM sys.all_sql_modules sm WHERE sm.object_id = id);

    ELSEIF property = 'execisansinullson' -- ExecIsAnsiNullsOn
    THEN
        RETURN (SELECT CAST(sm.uses_ansi_nulls AS int) FROM sys.all_sql_modules sm WHERE sm.object_id = id);

    ELSEIF property = 'isdeterministic' -- IsDeterministic
    THEN
        RETURN 0;
    
    ELSEIF property = 'isprocedure' -- IsProcedure
    THEN
        RETURN (SELECT count(distinct object_id) from sys.all_objects WHERE object_id = id and type = 'P');

    ELSEIF property = 'istable' -- IsTable
    THEN
        RETURN (SELECT count(distinct object_id) from sys.all_objects WHERE object_id = id and type in ('IT', 'TT', 'U', 'S'));

    ELSEIF property = 'isview' -- IsView
    THEN
        RETURN (SELECT count(distinct object_id) from sys.all_objects WHERE object_id = id and type = 'V');
    
    ELSEIF property = 'isusertable' -- IsUserTable
    THEN
        RETURN (SELECT count(distinct object_id) from sys.all_objects WHERE object_id = id and type = 'U' and is_ms_shipped = 0);
    
    ELSEIF property = 'istablefunction' -- IsTableFunction
    THEN
        RETURN (SELECT count(distinct object_id) from sys.all_objects WHERE object_id = id and type in ('IF', 'TF', 'FT'));
    
    ELSEIF property = 'isinlinefunction' -- IsInlineFunction
    THEN
        RETURN 0;
    
    ELSEIF property = 'isscalarfunction' -- IsScalarFunction
    THEN
        RETURN (SELECT count(distinct object_id) from sys.all_objects WHERE object_id = id and type in ('FN', 'FS'));

    ELSEIF property = 'isprimarykey' -- IsPrimaryKey
    THEN
        RETURN (SELECT count(distinct object_id) from sys.all_objects WHERE object_id = id and type = 'PK');
    
    ELSEIF property = 'isindexed' -- IsIndexed
    THEN
        RETURN (SELECT count(distinct object_id) from sys.indexes WHERE object_id = id and index_id > 0);

    ELSEIF property = 'isdefault' -- IsDefault
    THEN
        RETURN 0;

    ELSEIF property = 'isrule' -- IsRule
    THEN
        RETURN 0;
    
    ELSEIF property = 'istrigger' -- IsTrigger
    THEN
        RETURN (SELECT count(distinct object_id) from sys.all_objects WHERE object_id = id and type in ('TA', 'TR'));
    END IF;

    RETURN NULL;
END;
$$
LANGUAGE plpgsql;

CALL sys.babelfish_drop_deprecated_function('sys', 'objectproperty_deprecated_2_1_0');

CREATE OR REPLACE FUNCTION sys.DBTS()
RETURNS sys.ROWVERSION AS
$$
DECLARE
    eh_setting text;
BEGIN
    eh_setting = (select s.setting FROM pg_catalog.pg_settings s where name = 'babelfishpg_tsql.escape_hatch_rowversion');
    IF eh_setting = 'strict' THEN
        RAISE EXCEPTION 'DBTS is not currently supported in Babelfish. please use babelfishpg_tsql.escape_hatch_rowversion to ignore';
    ELSE
        RETURN sys.get_current_full_xact_id()::sys.ROWVERSION;
    END IF;
END;
$$
STRICT
LANGUAGE plpgsql;

CREATE OR REPLACE VIEW sys.hash_indexes
AS
SELECT 
  si.object_id,
  si.name,
  si.index_id,
  si.type,
  si.type_desc,
  si.is_unique,
  si.data_space_id,
  si.ignore_dup_key,
  si.is_primary_key,
  si.is_unique_constraint,
  si.fill_factor,
  si.is_padded,
  si.is_disabled,
  si.is_hypothetical,
  si.allow_row_locks,
  si.allow_page_locks,
  si.has_filter,
  si.filter_definition,
  CAST(0 as INT) AS bucket_count,
  si.auto_created
FROM sys.indexes si
WHERE FALSE;
GRANT SELECT ON sys.hash_indexes TO PUBLIC;

CREATE OR REPLACE VIEW sys.filetable_system_defined_objects
AS
SELECT 
  CAST(0 as INT) AS object_id,
  CAST(0 as INT) AS parent_object_id
  WHERE FALSE;
GRANT SELECT ON sys.filetable_system_defined_objects TO PUBLIC;

CREATE OR REPLACE VIEW sys.database_filestream_options
AS
SELECT
  CAST(0 as INT) AS database_id,
  CAST('' as NVARCHAR(255)) AS directory_name,
  CAST(0 as TINYINT) AS non_transacted_access,
  CAST('' as NVARCHAR(60)) AS non_transacted_access_desc
WHERE FALSE;
GRANT SELECT ON sys.database_filestream_options TO PUBLIC;

CREATE OR REPLACE FUNCTION sys.sid_binary(IN login sys.nvarchar)
RETURNS SYS.VARBINARY
AS $$
    SELECT CAST(NULL AS SYS.VARBINARY);
$$ 
LANGUAGE SQL IMMUTABLE PARALLEL RESTRICTED;

CREATE OR REPLACE FUNCTION sys.system_user()
RETURNS sys.nvarchar(128) AS
$BODY$
	SELECT SESSION_USER;
$BODY$
LANGUAGE SQL;

-- Disassociate msdb objects from the extension
CALL sys.babelfish_remove_object_from_extension('view', 'msdb_dbo.sysdatabases');
CALL sys.babelfish_remove_object_from_extension('schema', 'msdb_dbo');
-- Disassociate procedures under master_dbo schema from the extension
CALL sys.babelfish_remove_object_from_extension('procedure', 'master_dbo.xp_qv(sys.nvarchar, sys.nvarchar)');
CALL sys.babelfish_remove_object_from_extension('procedure', 'master_dbo.xp_instance_regread(sys.nvarchar, sys.sysname, sys.nvarchar, int)');
CALL sys.babelfish_remove_object_from_extension('procedure', 'master_dbo.xp_instance_regread(sys.nvarchar, sys.sysname, sys.nvarchar, sys.nvarchar)');

CREATE OR REPLACE FUNCTION information_schema_tsql._pgtsql_numeric_precision(type text, typid oid, typmod int4) RETURNS integer
	LANGUAGE sql
	IMMUTABLE
	PARALLEL SAFE
	RETURNS NULL ON NULL INPUT
	AS
$$
	SELECT
	CASE typid
		WHEN 21 /*int2*/ THEN 5
		WHEN 23 /*int4*/ THEN 10
		WHEN 20 /*int8*/ THEN 19
		WHEN 1700 /*numeric*/ THEN
			CASE WHEN typmod = -1 THEN null
				ELSE ((typmod - 4) >> 16) & 65535
			END
		WHEN 700 /*float4*/ THEN 24
		WHEN 701 /*float8*/ THEN 53
		ELSE
			CASE WHEN type = 'tinyint' THEN 3
				WHEN type = 'money' THEN 19
				WHEN type = 'smallmoney' THEN 10
				WHEN type = 'decimal'	THEN
					CASE WHEN typmod = -1 THEN null
						ELSE ((typmod - 4) >> 16) & 65535
					END
				ELSE null
			END
	END
$$;

CREATE OR REPLACE FUNCTION information_schema_tsql._pgtsql_numeric_scale(type text, typid oid, typmod int4) RETURNS integer
	LANGUAGE sql
	IMMUTABLE
	PARALLEL SAFE
	RETURNS NULL ON NULL INPUT
	AS
$$
	SELECT
	CASE WHEN typid IN (21, 23, 20) THEN 0
		WHEN typid IN (1700) THEN
			CASE WHEN typmod = -1 THEN null
				ELSE (typmod - 4) & 65535
			END
		WHEN type = 'tinyint' THEN 0
		WHEN type IN ('money', 'smallmoney') THEN 4
		WHEN type = 'decimal' THEN
			CASE WHEN typmod = -1 THEN NULL
				ELSE (typmod - 4) & 65535
			END
		ELSE null
	END
$$;

<<<<<<< HEAD
CREATE OR REPLACE VIEW sys.assembly_modules
AS
SELECT 
   CAST(0 as INT) AS object_id,
   CAST(0 as INT) AS assembly_id,
   CAST('' AS SYSNAME) AS assembly_class,
   CAST('' AS SYSNAME) AS assembly_method,
   CAST(0 AS sys.BIT) AS null_on_null_input,
   CAST(0 as INT) AS execute_as_principal_id
   WHERE FALSE;
GRANT SELECT ON sys.assembly_modules TO PUBLIC;

CREATE OR REPLACE VIEW sys.change_tracking_databases
AS
SELECT
   CAST(0 as INT) AS database_id,
   CAST(0 as sys.BIT) AS is_auto_cleanup_on,
   CAST(0 as INT) AS retention_period,
   CAST('' as NVARCHAR(60)) AS retention_period_units_desc,
   CAST(0 as TINYINT) AS retention_period_units
WHERE FALSE;
GRANT SELECT ON sys.change_tracking_databases TO PUBLIC;

CREATE OR REPLACE VIEW sys.database_recovery_status
AS
SELECT
   CAST(0 as INT) AS database_id,
   CAST(NULL as UNIQUEIDENTIFIER) AS database_guid,
   CAST(NULL as UNIQUEIDENTIFIER) AS family_guid,
   CAST(0 as NUMERIC(25,0)) AS last_log_backup_lsn,
   CAST(NULL as UNIQUEIDENTIFIER) AS recovery_fork_guid,
   CAST(NULL as UNIQUEIDENTIFIER) AS first_recovery_fork_guid,
   CAST(0 as NUMERIC(25,0)) AS fork_point_lsn
WHERE FALSE;
GRANT SELECT ON sys.database_recovery_status TO PUBLIC;
=======
CREATE OR REPLACE VIEW sys.filetables
AS
SELECT 
   CAST(0 AS INT) AS object_id,
   CAST(0 AS sys.BIT) AS is_enabled,
   CAST('' AS VARCHAR(255)) AS directory_name,
   CAST(0 AS INT) AS filename_collation_id,
   CAST('' AS VARCHAR) AS filename_collation_name
   WHERE FALSE;
GRANT SELECT ON sys.filetables TO PUBLIC;

CREATE OR REPLACE VIEW sys.registered_search_property_lists
AS
SELECT 
   CAST(0 AS INT) AS property_list_id,
   CAST('' AS SYSNAME) AS name,
   CAST(NULL AS DATETIME) AS create_date,
   CAST(NULL AS DATETIME) AS modify_date,
   CAST(0 AS INT) AS principal_id
WHERE FALSE;
GRANT SELECT ON sys.registered_search_property_lists TO PUBLIC;

ALTER VIEW sys.identity_columns RENAME TO identity_columns_deprecated;

CREATE OR replace view sys.identity_columns AS
SELECT 
  CAST(out_object_id AS INT) AS object_id
  , CAST(out_name AS SYSNAME) AS name
  , CAST(out_column_id AS INT) AS column_id
  , CAST(out_system_type_id AS TINYINT) AS system_type_id
  , CAST(out_user_type_id AS INT) AS user_type_id
  , CAST(out_max_length AS SMALLINT) AS max_length
  , CAST(out_precision AS TINYINT) AS precision
  , CAST(out_scale AS TINYINT) AS scale
  , CAST(out_collation_name AS SYSNAME) AS collation_name
  , CAST(out_is_nullable AS sys.BIT) AS is_nullable
  , CAST(out_is_ansi_padded AS sys.BIT) AS is_ansi_padded
  , CAST(out_is_rowguidcol AS sys.BIT) AS is_rowguidcol
  , CAST(out_is_identity AS sys.BIT) AS is_identity
  , CAST(out_is_computed AS sys.BIT) AS is_computed
  , CAST(out_is_filestream AS sys.BIT) AS is_filestream
  , CAST(out_is_replicated AS sys.BIT) AS is_replicated
  , CAST(out_is_non_sql_subscribed AS sys.BIT) AS is_non_sql_subscribed
  , CAST(out_is_merge_published AS sys.BIT) AS is_merge_published
  , CAST(out_is_dts_replicated AS sys.BIT) AS is_dts_replicated
  , CAST(out_is_xml_document AS sys.BIT) AS is_xml_document
  , CAST(out_xml_collection_id AS INT) AS xml_collection_id
  , CAST(out_default_object_id AS INT) AS default_object_id
  , CAST(out_rule_object_id AS INT) AS rule_object_id
  , CAST(out_is_sparse AS sys.BIT) AS is_sparse
  , CAST(out_is_column_set AS sys.BIT) AS is_column_set
  , CAST(out_generated_always_type AS TINYINT) AS generated_always_type
  , CAST(out_generated_always_type_desc AS NVARCHAR(60)) AS generated_always_type_desc
  , CAST(out_encryption_type AS INT) AS encryption_type
  , CAST(out_encryption_type_desc AS NVARCHAR(60)) AS encryption_type_desc
  , CAST(out_encryption_algorithm_name AS SYSNAME) AS encryption_algorithm_name
  , CAST(out_column_encryption_key_id AS INT) column_encryption_key_id
  , CAST(out_column_encryption_key_database_name AS SYSNAME) AS column_encryption_key_database_name
  , CAST(out_is_hidden AS sys.BIT) AS is_hidden
  , CAST(out_is_masked AS sys.BIT) AS is_masked
  , CAST(sys.ident_seed(OBJECT_NAME(sc.out_object_id)) AS SQL_VARIANT) AS seed_value
  , CAST(sys.ident_incr(OBJECT_NAME(sc.out_object_id)) AS SQL_VARIANT) AS increment_value
  , CAST(sys.babelfish_get_sequence_value(pg_get_serial_sequence(quote_ident(ext.nspname)||'.'||quote_ident(c.relname), a.attname)) AS SQL_VARIANT) AS last_value
  , CAST(0 as sys.BIT) as is_not_for_replication
FROM sys.columns_internal() sc
INNER JOIN pg_attribute a ON sc.out_name = a.attname AND sc.out_column_id = a.attnum
INNER JOIN pg_class c ON c.oid = a.attrelid
INNER JOIN sys.pg_namespace_ext ext ON ext.oid = c.relnamespace
WHERE NOT a.attisdropped
AND sc.out_is_identity::INTEGER = 1
AND pg_get_serial_sequence(quote_ident(ext.nspname)||'.'||quote_ident(c.relname), a.attname) IS NOT NULL
AND has_sequence_privilege(pg_get_serial_sequence(quote_ident(ext.nspname)||'.'||quote_ident(c.relname), a.attname), 'USAGE,SELECT,UPDATE');
GRANT SELECT ON sys.identity_columns TO PUBLIC;

CALL sys.babelfish_drop_deprecated_view('sys', 'identity_columns_deprecated');
>>>>>>> ccab92ca

-- Drops the temporary procedure used by the upgrade script.
-- Please have this be one of the last statements executed in this upgrade script.
DROP PROCEDURE sys.babelfish_drop_deprecated_view(varchar, varchar);
DROP PROCEDURE sys.babelfish_remove_object_from_extension(varchar, varchar);
DROP PROCEDURE sys.babelfish_drop_deprecated_function(varchar, varchar);

-- Reset search_path to not affect any subsequent scripts
SELECT set_config('search_path', trim(leading 'sys, ' from current_setting('search_path')), false);<|MERGE_RESOLUTION|>--- conflicted
+++ resolved
@@ -599,7 +599,6 @@
 	END
 $$;
 
-<<<<<<< HEAD
 CREATE OR REPLACE VIEW sys.assembly_modules
 AS
 SELECT 
@@ -635,7 +634,7 @@
    CAST(0 as NUMERIC(25,0)) AS fork_point_lsn
 WHERE FALSE;
 GRANT SELECT ON sys.database_recovery_status TO PUBLIC;
-=======
+
 CREATE OR REPLACE VIEW sys.filetables
 AS
 SELECT 
@@ -711,7 +710,6 @@
 GRANT SELECT ON sys.identity_columns TO PUBLIC;
 
 CALL sys.babelfish_drop_deprecated_view('sys', 'identity_columns_deprecated');
->>>>>>> ccab92ca
 
 -- Drops the temporary procedure used by the upgrade script.
 -- Please have this be one of the last statements executed in this upgrade script.
