--- conflicted
+++ resolved
@@ -3332,7 +3332,6 @@
 WHERE FALSE; -- This condition will ensure that the view is empty
 GRANT SELECT ON sys.numbered_procedures TO PUBLIC;
 
-<<<<<<< HEAD
 -- BABEL-3325: Revisit once DDL and/or CREATE EVENT NOTIFICATION is supported
 CREATE OR REPLACE VIEW sys.events 
 AS
@@ -3373,9 +3372,6 @@
 WHERE e.is_trigger_event = 1;
 GRANT SELECT ON sys.trigger_events TO PUBLIC;
 
-=======
->>>>>>> 511ed989
-
 -- Drops the temporary procedure used by the upgrade script.
 -- Please have this be one of the last statements executed in this upgrade script.
 DROP PROCEDURE sys.babelfish_drop_deprecated_view(varchar, varchar);
