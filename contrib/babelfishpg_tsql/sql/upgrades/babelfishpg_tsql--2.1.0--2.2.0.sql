-- complain if script is sourced in psql, rather than via ALTER EXTENSION
\echo Use "ALTER EXTENSION ""babelfishpg_tsql"" UPDATE TO '2.2.0'" to load this file. \quit

-- add 'sys' to search path for the convenience
SELECT set_config('search_path', 'sys, '||current_setting('search_path'), false);

-- Drops a view if it does not have any dependent objects.
-- Is a temporary procedure for use by the upgrade script. Will be dropped at the end of the upgrade.
-- Please have this be one of the first statements executed in this upgrade script. 
CREATE OR REPLACE PROCEDURE babelfish_drop_deprecated_view(schema_name varchar, view_name varchar) AS
$$
DECLARE
    error_msg text;
    query1 text;
    query2 text;
BEGIN
    query1 := format('alter extension babelfishpg_tsql drop view %s.%s', schema_name, view_name);
    query2 := format('drop view %s.%s', schema_name, view_name);
    execute query1;
    execute query2;
EXCEPTION
    when object_not_in_prerequisite_state then --if 'alter extension' statement fails
        GET STACKED DIAGNOSTICS error_msg = MESSAGE_TEXT;
        raise warning '%', error_msg;
    when dependent_objects_still_exist then --if 'drop view' statement fails
        GET STACKED DIAGNOSTICS error_msg = MESSAGE_TEXT;
        raise warning '%', error_msg;
end
$$
LANGUAGE plpgsql;

-- Drops a function if it does not have any dependent objects.
-- Is a temporary procedure for use by the upgrade script. Will be dropped at the end of the upgrade.
-- Please have this be one of the first statements executed in this upgrade script. 
CREATE OR REPLACE PROCEDURE babelfish_drop_deprecated_function(schema_name varchar, func_name varchar) AS
$$
DECLARE
    error_msg text;
    query1 text;
    query2 text;
BEGIN
    query1 := format('alter extension babelfishpg_tsql drop function %s.%s', schema_name, func_name);
    query2 := format('drop function %s.%s', schema_name, func_name);
    execute query1;
    execute query2;
EXCEPTION
    when object_not_in_prerequisite_state then --if 'alter extension' statement fails
        GET STACKED DIAGNOSTICS error_msg = MESSAGE_TEXT;
        raise warning '%', error_msg;
    when dependent_objects_still_exist then --if 'drop function' statement fails
        GET STACKED DIAGNOSTICS error_msg = MESSAGE_TEXT;
        raise warning '%', error_msg;
end
$$
LANGUAGE plpgsql;

-- Removes a member object from the extension. The object is not dropped, only disassociated from the extension.
-- It is a temporary procedure for use by the upgrade script. Will be dropped at the end of the upgrade.
CREATE OR REPLACE PROCEDURE babelfish_remove_object_from_extension(obj_type varchar, qualified_obj_name varchar) AS
$$
DECLARE
    error_msg text;
    query text;
BEGIN
    query := format('alter extension babelfishpg_tsql drop %s %s', obj_type, qualified_obj_name);
    execute query;
EXCEPTION
    when object_not_in_prerequisite_state then --if 'alter extension' statement fails
        GET STACKED DIAGNOSTICS error_msg = MESSAGE_TEXT;
        raise warning '%', error_msg;
END
$$
LANGUAGE plpgsql;

-- please add your SQL here
CREATE OR REPLACE FUNCTION sys.tsql_get_constraintdef(IN constraint_id OID DEFAULT NULL)
RETURNS text
AS 'babelfishpg_tsql', 'tsql_get_constraintdef'
LANGUAGE C IMMUTABLE PARALLEL SAFE;

CREATE OR REPLACE VIEW information_schema_tsql.check_constraints AS
    SELECT CAST(nc.dbname AS sys.nvarchar(128)) AS "CONSTRAINT_CATALOG",
	    CAST(extc.orig_name AS sys.nvarchar(128)) AS "CONSTRAINT_SCHEMA",
           CAST(c.conname AS sys.sysname) AS "CONSTRAINT_NAME",
	    CAST(sys.tsql_get_constraintdef(c.oid) AS sys.nvarchar(4000)) AS "CHECK_CLAUSE"

    FROM sys.pg_namespace_ext nc LEFT OUTER JOIN sys.babelfish_namespace_ext extc ON nc.nspname = extc.nspname,
         pg_constraint c,
         pg_class r

    WHERE nc.oid = c.connamespace AND nc.oid = r.relnamespace
          AND c.conrelid = r.oid
          AND c.contype = 'c'
          AND r.relkind IN ('r', 'p')
          AND (NOT pg_is_other_temp_schema(nc.oid))
          AND (pg_has_role(r.relowner, 'USAGE')
               OR has_table_privilege(r.oid, 'SELECT, INSERT, UPDATE, DELETE, TRUNCATE, REFERENCES, TRIGGER')
               OR has_any_column_privilege(r.oid, 'SELECT, INSERT, UPDATE, REFERENCES'))
		  AND  extc.dbid = cast(sys.db_id() as oid);

GRANT SELECT ON information_schema_tsql.check_constraints TO PUBLIC;

ALTER VIEW sys.foreign_keys RENAME TO foreign_keys_deprecated;

CREATE OR replace view sys.foreign_keys AS
SELECT
  CAST(c.conname AS sys.SYSNAME) AS name
, CAST(c.oid AS INT) AS object_id
, CAST(NULL AS INT) AS principal_id
, CAST(sch.schema_id AS INT) AS schema_id
, CAST(c.conrelid AS INT) AS parent_object_id
, CAST('F' AS CHAR(2)) AS type
, CAST('FOREIGN_KEY_CONSTRAINT' AS NVARCHAR(60)) AS type_desc
, CAST(NULL AS sys.DATETIME) AS create_date
, CAST(NULL AS sys.DATETIME) AS modify_date
, CAST(0 AS sys.BIT) AS is_ms_shipped
, CAST(0 AS sys.BIT) AS is_published
, CAST(0 AS sys.BIT) as is_schema_published
, CAST(c.confrelid AS INT) AS referenced_object_id
, CAST(c.conindid AS INT) AS key_index_id
, CAST(0 AS sys.BIT) AS is_disabled
, CAST(0 AS sys.BIT) AS is_not_for_replication
, CAST(0 AS sys.BIT) AS is_not_trusted
, CAST(
    (CASE c.confdeltype
    WHEN 'a' THEN 0
    WHEN 'r' THEN 0
    WHEN 'c' THEN 1
    WHEN 'n' THEN 2
    WHEN 'd' THEN 3
    END) 
    AS sys.TINYINT) AS delete_referential_action
, CAST(
    (CASE c.confdeltype
    WHEN 'a' THEN 'NO_ACTION'
    WHEN 'r' THEN 'NO_ACTION'
    WHEN 'c' THEN 'CASCADE'
    WHEN 'n' THEN 'SET_NULL'
    WHEN 'd' THEN 'SET_DEFAULT'
    END) 
    AS sys.NVARCHAR(60)) AS delete_referential_action_desc
, CAST(
    (CASE c.confupdtype
    WHEN 'a' THEN 0
    WHEN 'r' THEN 0
    WHEN 'c' THEN 1
    WHEN 'n' THEN 2
    WHEN 'd' THEN 3
    END)
    AS sys.TINYINT) AS update_referential_action
, CAST(
    (CASE c.confupdtype
    WHEN 'a' THEN 'NO_ACTION'
    WHEN 'r' THEN 'NO_ACTION'
    WHEN 'c' THEN 'CASCADE'
    WHEN 'n' THEN 'SET_NULL'
    WHEN 'd' THEN 'SET_DEFAULT'
    END)
    AS sys.NVARCHAR(60)) update_referential_action_desc
, CAST(1 AS sys.BIT) AS is_system_named
FROM pg_constraint c
INNER JOIN sys.schemas sch ON sch.schema_id = c.connamespace
WHERE has_schema_privilege(sch.schema_id, 'USAGE')
AND c.contype = 'f';
GRANT SELECT ON sys.foreign_keys TO PUBLIC;

ALTER VIEW sys.key_constraints RENAME TO key_constraints_deprecated;

CREATE OR replace view sys.key_constraints AS
SELECT
    CAST(c.conname AS SYSNAME) AS name
  , CAST(c.oid AS INT) AS object_id
  , CAST(0 AS INT) AS principal_id
  , CAST(sch.schema_id AS INT) AS schema_id
  , CAST(c.conrelid AS INT) AS parent_object_id
  , CAST(
    (CASE contype
      WHEN 'p' THEN 'PK'
      WHEN 'u' THEN 'UQ'
    END) 
    AS CHAR(2)) AS type
  , CAST(
    (CASE contype
      WHEN 'p' THEN 'PRIMARY_KEY_CONSTRAINT'
      WHEN 'u' THEN 'UNIQUE_CONSTRAINT'
    END)
    AS NVARCHAR(60)) AS type_desc
  , CAST(NULL AS DATETIME) AS create_date
  , CAST(NULL AS DATETIME) AS modify_date
  , CAST(c.conindid AS INT) AS unique_index_id
  , CAST(0 AS sys.BIT) AS is_ms_shipped
  , CAST(0 AS sys.BIT) AS is_published
  , CAST(0 AS sys.BIT) AS is_schema_published
  , CAST(1 as sys.BIT) as is_system_named
FROM pg_constraint c
INNER JOIN sys.schemas sch ON sch.schema_id = c.connamespace
WHERE has_schema_privilege(sch.schema_id, 'USAGE')
AND c.contype IN ('p', 'u');
GRANT SELECT ON sys.key_constraints TO PUBLIC;

create or replace view sys.objects as
select
      CAST(t.name as sys.sysname) as name 
    , CAST(t.object_id as int) as object_id
    , CAST(t.principal_id as int) as principal_id
    , CAST(t.schema_id as int) as schema_id
    , CAST(t.parent_object_id as int) as parent_object_id
    , CAST('U' as char(2)) as type
    , CAST('USER_TABLE' as sys.nvarchar(60)) as type_desc
    , CAST(t.create_date as sys.datetime) as create_date
    , CAST(t.modify_date as sys.datetime) as modify_date
    , CAST(t.is_ms_shipped as sys.bit) as is_ms_shipped
    , CAST(t.is_published as sys.bit) as is_published
    , CAST(t.is_schema_published as sys.bit) as is_schema_published
from  sys.tables t
union all
select
      CAST(v.name as sys.sysname) as name
    , CAST(v.object_id as int) as object_id
    , CAST(v.principal_id as int) as principal_id
    , CAST(v.schema_id as int) as schema_id
    , CAST(v.parent_object_id as int) as parent_object_id
    , CAST('V' as char(2)) as type
    , CAST('VIEW' as sys.nvarchar(60)) as type_desc
    , CAST(v.create_date as sys.datetime) as create_date
    , CAST(v.modify_date as sys.datetime) as modify_date
    , CAST(v.is_ms_shipped as sys.bit) as is_ms_shipped
    , CAST(v.is_published as sys.bit) as is_published
    , CAST(v.is_schema_published as sys.bit) as is_schema_published
from  sys.views v
union all
select
      CAST(f.name as sys.sysname) as name
    , CAST(f.object_id as int) as object_id
    , CAST(f.principal_id as int) as principal_id
    , CAST(f.schema_id as int) as schema_id
    , CAST(f.parent_object_id as int) as parent_object_id
    , CAST('F' as char(2)) as type
    , CAST('FOREIGN_KEY_CONSTRAINT' as sys.nvarchar(60)) as type_desc
    , CAST(f.create_date as sys.datetime) as create_date
    , CAST(f.modify_date as sys.datetime) as modify_date
    , CAST(f.is_ms_shipped as sys.bit) as is_ms_shipped
    , CAST(f.is_published as sys.bit) as is_published
    , CAST(f.is_schema_published as sys.bit) as is_schema_published
 from sys.foreign_keys f
union all
select
      CAST(p.name as sys.sysname) as name
    , CAST(p.object_id as int) as object_id
    , CAST(p.principal_id as int) as principal_id
    , CAST(p.schema_id as int) as schema_id
    , CAST(p.parent_object_id as int) as parent_object_id
    , CAST('PK' as char(2)) as type
    , CAST('PRIMARY_KEY_CONSTRAINT' as sys.nvarchar(60)) as type_desc
    , CAST(p.create_date as sys.datetime) as create_date
    , CAST(p.modify_date as sys.datetime) as modify_date
    , CAST(p.is_ms_shipped as sys.bit) as is_ms_shipped
    , CAST(p.is_published as sys.bit) as is_published
    , CAST(p.is_schema_published as sys.bit) as is_schema_published
from sys.key_constraints p
where p.type = 'PK'
union all
select
      CAST(pr.name as sys.sysname) as name
    , CAST(pr.object_id as int) as object_id
    , CAST(pr.principal_id as int) as principal_id
    , CAST(pr.schema_id as int) as schema_id
    , CAST(pr.parent_object_id as int) as parent_object_id
    , CAST(pr.type as char(2)) as type
    , CAST(pr.type_desc as sys.nvarchar(60)) as type_desc
    , CAST(pr.create_date as sys.datetime) as create_date
    , CAST(pr.modify_date as sys.datetime) as modify_date
    , CAST(pr.is_ms_shipped as sys.bit) as is_ms_shipped
    , CAST(pr.is_published as sys.bit) as is_published
    , CAST(pr.is_schema_published as sys.bit) as is_schema_published
 from sys.procedures pr
union all
select
    CAST(def.name as sys.sysname) as name
  , CAST(def.object_id as int) as object_id
  , CAST(def.principal_id as int) as principal_id
  , CAST(def.schema_id as int) as schema_id
  , CAST(def.parent_object_id as int) as parent_object_id
  , CAST(def.type as char(2)) as type
  , CAST(def.type_desc as sys.nvarchar(60)) as type_desc
  , CAST(def.create_date as sys.datetime) as create_date
  , CAST(def.modified_date as sys.datetime) as modify_date
  , CAST(def.is_ms_shipped as sys.bit) as is_ms_shipped
  , CAST(def.is_published as sys.bit) as is_published
  , CAST(def.is_schema_published as sys.bit) as is_schema_published
  from sys.default_constraints def
union all
select
    CAST(chk.name as sys.sysname) as name
  , CAST(chk.object_id as int) as object_id
  , CAST(chk.principal_id as int) as principal_id
  , CAST(chk.schema_id as int) as schema_id
  , CAST(chk.parent_object_id as int) as parent_object_id
  , CAST(chk.type as char(2)) as type
  , CAST(chk.type_desc as sys.nvarchar(60)) as type_desc
  , CAST(chk.create_date as sys.datetime) as create_date
  , CAST(chk.modify_date as sys.datetime) as modify_date
  , CAST(chk.is_ms_shipped as sys.bit) as is_ms_shipped
  , CAST(chk.is_published as sys.bit) as is_published
  , CAST(chk.is_schema_published as sys.bit) as is_schema_published
  from sys.check_constraints chk
union all
select
    CAST(p.relname as sys.sysname) as name
  , CAST(p.oid as int) as object_id
  , CAST(null as int) as principal_id
  , CAST(s.schema_id as int) as schema_id
  , CAST(0 as int) as parent_object_id
  , CAST('SO' as char(2)) as type
  , CAST('SEQUENCE_OBJECT' as sys.nvarchar(60)) as type_desc
  , CAST(null as sys.datetime) as create_date
  , CAST(null as sys.datetime) as modify_date
  , CAST(0 as sys.bit) as is_ms_shipped
  , CAST(0 as sys.bit) as is_published
  , CAST(0 as sys.bit) as is_schema_published
from pg_class p
inner join sys.schemas s on s.schema_id = p.relnamespace
and p.relkind = 'S'
and has_schema_privilege(s.schema_id, 'USAGE')
union all
select
    CAST(('TT_' || tt.name || '_' || tt.type_table_object_id) as sys.sysname) as name
  , CAST(tt.type_table_object_id as int) as object_id
  , CAST(tt.principal_id as int) as principal_id
  , CAST(tt.schema_id as int) as schema_id
  , CAST(0 as int) as parent_object_id
  , CAST('TT' as char(2)) as type
  , CAST('TABLE_TYPE' as sys.nvarchar(60)) as type_desc
  , CAST(null as sys.datetime) as create_date
  , CAST(null as sys.datetime) as modify_date
  , CAST(1 as sys.bit) as is_ms_shipped
  , CAST(0 as sys.bit) as is_published
  , CAST(0 as sys.bit) as is_schema_published
from sys.table_types tt;
GRANT SELECT ON sys.objects TO PUBLIC;

CALL sys.babelfish_drop_deprecated_view('sys', 'key_constraints_deprecated');
CALL sys.babelfish_drop_deprecated_view('sys', 'foreign_keys_deprecated');

ALTER FUNCTION OBJECTPROPERTY(INT, SYS.VARCHAR) RENAME TO objectproperty_deprecated_2_1_0;

CREATE OR REPLACE FUNCTION objectproperty(
    id INT,
    property SYS.VARCHAR
    )
RETURNS INT
AS $$
BEGIN

    IF NOT EXISTS(SELECT ao.object_id FROM sys.all_objects ao WHERE object_id = id)
    THEN
        RETURN NULL;
    END IF;

    property := RTRIM(LOWER(COALESCE(property, '')));

    IF property = 'ownerid' -- OwnerId
    THEN
        RETURN (
                SELECT CAST(COALESCE(t1.principal_id, pn.nspowner) AS INT)
                FROM sys.all_objects t1
                INNER JOIN pg_catalog.pg_namespace pn ON pn.oid = t1.schema_id
                WHERE t1.object_id = id);

    ELSEIF property = 'isdefaultcnst' -- IsDefaultCnst
    THEN
        RETURN (SELECT count(distinct dc.object_id) FROM sys.default_constraints dc WHERE dc.object_id = id);

    ELSEIF property = 'execisquotedidenton' -- ExecIsQuotedIdentOn
    THEN
        RETURN (SELECT CAST(sm.uses_quoted_identifier as int) FROM sys.all_sql_modules sm WHERE sm.object_id = id);

    ELSEIF property = 'tablefulltextpopulatestatus' -- TableFullTextPopulateStatus
    THEN
        IF NOT EXISTS (SELECT object_id FROM sys.tables t WHERE t.object_id = id) THEN
            RETURN NULL;
        END IF;
        RETURN 0;

    ELSEIF property = 'tablehasvardecimalstorageformat' -- TableHasVarDecimalStorageFormat
    THEN
        IF NOT EXISTS (SELECT object_id FROM sys.tables t WHERE t.object_id = id) THEN
            RETURN NULL;
        END IF;
        RETURN 0;

    ELSEIF property = 'ismsshipped' -- IsMSShipped
    THEN
        RETURN (SELECT CAST(ao.is_ms_shipped AS int) FROM sys.all_objects ao WHERE ao.object_id = id);

    ELSEIF property = 'isschemabound' -- IsSchemaBound
    THEN
        RETURN (SELECT CAST(sm.is_schema_bound AS int) FROM sys.all_sql_modules sm WHERE sm.object_id = id);

    ELSEIF property = 'execisansinullson' -- ExecIsAnsiNullsOn
    THEN
        RETURN (SELECT CAST(sm.uses_ansi_nulls AS int) FROM sys.all_sql_modules sm WHERE sm.object_id = id);

    ELSEIF property = 'isdeterministic' -- IsDeterministic
    THEN
        RETURN 0;
    
    ELSEIF property = 'isprocedure' -- IsProcedure
    THEN
        RETURN (SELECT count(distinct object_id) from sys.all_objects WHERE object_id = id and type = 'P');

    ELSEIF property = 'istable' -- IsTable
    THEN
        RETURN (SELECT count(distinct object_id) from sys.all_objects WHERE object_id = id and type in ('IT', 'TT', 'U', 'S'));

    ELSEIF property = 'isview' -- IsView
    THEN
        RETURN (SELECT count(distinct object_id) from sys.all_objects WHERE object_id = id and type = 'V');
    
    ELSEIF property = 'isusertable' -- IsUserTable
    THEN
        RETURN (SELECT count(distinct object_id) from sys.all_objects WHERE object_id = id and type = 'U' and is_ms_shipped = 0);
    
    ELSEIF property = 'istablefunction' -- IsTableFunction
    THEN
        RETURN (SELECT count(distinct object_id) from sys.all_objects WHERE object_id = id and type in ('IF', 'TF', 'FT'));
    
    ELSEIF property = 'isinlinefunction' -- IsInlineFunction
    THEN
        RETURN 0;
    
    ELSEIF property = 'isscalarfunction' -- IsScalarFunction
    THEN
        RETURN (SELECT count(distinct object_id) from sys.all_objects WHERE object_id = id and type in ('FN', 'FS'));

    ELSEIF property = 'isprimarykey' -- IsPrimaryKey
    THEN
        RETURN (SELECT count(distinct object_id) from sys.all_objects WHERE object_id = id and type = 'PK');
    
    ELSEIF property = 'isindexed' -- IsIndexed
    THEN
        RETURN (SELECT count(distinct object_id) from sys.indexes WHERE object_id = id and index_id > 0);

    ELSEIF property = 'isdefault' -- IsDefault
    THEN
        RETURN 0;

    ELSEIF property = 'isrule' -- IsRule
    THEN
        RETURN 0;
    
    ELSEIF property = 'istrigger' -- IsTrigger
    THEN
        RETURN (SELECT count(distinct object_id) from sys.all_objects WHERE object_id = id and type in ('TA', 'TR'));
    END IF;

    RETURN NULL;
END;
$$
LANGUAGE plpgsql;

CALL sys.babelfish_drop_deprecated_function('sys', 'objectproperty_deprecated_2_1_0');

CREATE OR REPLACE FUNCTION sys.DBTS()
RETURNS sys.ROWVERSION AS
$$
DECLARE
    eh_setting text;
BEGIN
    eh_setting = (select s.setting FROM pg_catalog.pg_settings s where name = 'babelfishpg_tsql.escape_hatch_rowversion');
    IF eh_setting = 'strict' THEN
        RAISE EXCEPTION 'DBTS is not currently supported in Babelfish. please use babelfishpg_tsql.escape_hatch_rowversion to ignore';
    ELSE
        RETURN sys.get_current_full_xact_id()::sys.ROWVERSION;
    END IF;
END;
$$
STRICT
LANGUAGE plpgsql;

CREATE OR REPLACE VIEW sys.hash_indexes
AS
SELECT 
  si.object_id,
  si.name,
  si.index_id,
  si.type,
  si.type_desc,
  si.is_unique,
  si.data_space_id,
  si.ignore_dup_key,
  si.is_primary_key,
  si.is_unique_constraint,
  si.fill_factor,
  si.is_padded,
  si.is_disabled,
  si.is_hypothetical,
  si.allow_row_locks,
  si.allow_page_locks,
  si.has_filter,
  si.filter_definition,
  CAST(0 as INT) AS bucket_count,
  si.auto_created
FROM sys.indexes si
WHERE FALSE;
GRANT SELECT ON sys.hash_indexes TO PUBLIC;

CREATE OR REPLACE VIEW sys.xml_indexes
AS
SELECT
    CAST(idx.object_id AS INT) AS object_id
  , CAST(idx.name AS sys.sysname) AS name
  , CAST(idx.index_id AS INT)  AS index_id
  , CAST(idx.type AS sys.tinyint) AS type
  , CAST(idx.type_desc AS sys.nvarchar(60)) AS type_desc
  , CAST(idx.is_unique AS sys.bit) AS is_unique
  , CAST(idx.data_space_id AS int) AS data_space_id
  , CAST(idx.ignore_dup_key AS sys.bit) AS ignore_dup_key
  , CAST(idx.is_primary_key AS sys.bit) AS is_primary_key
  , CAST(idx.is_unique_constraint AS sys.bit) AS is_unique_constraint
  , CAST(idx.fill_factor AS sys.tinyint) AS fill_factor
  , CAST(idx.is_padded AS sys.bit) AS is_padded
  , CAST(idx.is_disabled AS sys.bit) AS is_disabled
  , CAST(idx.is_hypothetical AS sys.bit) AS is_hypothetical
  , CAST(idx.allow_row_locks AS sys.bit) AS allow_row_locks
  , CAST(idx.allow_page_locks AS sys.bit) AS allow_page_locks
  , CAST(idx.has_filter AS sys.bit) AS has_filter
  , CAST(idx.filter_definition AS sys.nvarchar(4000)) AS filter_definition
  , CAST(idx.auto_created AS sys.bit) AS auto_created
  , CAST(NULL AS INT) AS using_xml_index_id
  , CAST(NULL AS char(1)) AS secondary_type
  , CAST(NULL AS sys.nvarchar(60)) AS secondary_type_desc
  , CAST(0 AS sys.tinyint) AS xml_index_type
  , CAST(NULL AS sys.nvarchar(60)) AS xml_index_type_description
  , CAST(NULL AS INT) AS path_id
FROM  sys.indexes idx
WHERE idx.type = 3; -- 3 is of type XML
GRANT SELECT ON sys.xml_indexes TO PUBLIC;

CREATE OR REPLACE VIEW sys.dm_hadr_cluster
AS
SELECT
   CAST('' as sys.nvarchar(128)) as cluster_name
  ,CAST(0 as sys.tinyint) as quorum_type
  ,CAST('NODE_MAJORITY' as sys.nvarchar(50)) as quorum_type_desc
  ,CAST(0 as sys.tinyint) as quorum_state
  ,CAST('NORMAL_QUORUM' as sys.nvarchar(50)) as quorum_state_desc;
GRANT SELECT ON sys.dm_hadr_cluster TO PUBLIC;

CREATE OR REPLACE VIEW sys.filetable_system_defined_objects
AS
SELECT 
  CAST(0 as INT) AS object_id,
  CAST(0 as INT) AS parent_object_id
  WHERE FALSE;
GRANT SELECT ON sys.filetable_system_defined_objects TO PUBLIC;

CREATE OR REPLACE VIEW sys.database_filestream_options
AS
SELECT
  CAST(0 as INT) AS database_id,
  CAST('' as NVARCHAR(255)) AS directory_name,
  CAST(0 as TINYINT) AS non_transacted_access,
  CAST('' as NVARCHAR(60)) AS non_transacted_access_desc
WHERE FALSE;
GRANT SELECT ON sys.database_filestream_options TO PUBLIC;

CREATE OR REPLACE FUNCTION sys.sid_binary(IN login sys.nvarchar)
RETURNS SYS.VARBINARY
AS $$
    SELECT CAST(NULL AS SYS.VARBINARY);
$$ 
LANGUAGE SQL IMMUTABLE PARALLEL RESTRICTED;

CREATE OR REPLACE FUNCTION sys.system_user()
RETURNS sys.nvarchar(128) AS
$BODY$
	SELECT SESSION_USER;
$BODY$
LANGUAGE SQL;

CREATE OR REPLACE VIEW msdb_dbo.syspolicy_system_health_state
AS
    SELECT 
        CAST(0 as BIGINT) AS health_state_id,
        CAST(0 as INT) AS policy_id,
        CAST(NULL AS sys.DATETIME) AS last_run_date,
        CAST('' AS sys.NVARCHAR(400)) AS target_query_expression_with_id,
        CAST('' AS sys.NVARCHAR) AS target_query_expression,
        CAST(1 as sys.BIT) AS result
    WHERE FALSE;
GRANT SELECT ON msdb_dbo.syspolicy_system_health_state TO sysadmin;

CREATE OR REPLACE FUNCTION msdb_dbo.fn_syspolicy_is_automation_enabled()
RETURNS INTEGER
AS 
$fn_body$    
    SELECT 0;
$fn_body$
LANGUAGE SQL IMMUTABLE PARALLEL SAFE;

CREATE OR REPLACE VIEW msdb_dbo.syspolicy_configuration
AS
    SELECT
        CAST(NULL AS sys.SYSNAME) AS name,
        CAST(NULL AS sys.sql_variant) AS current_value
    WHERE FALSE; -- Condition will result in view with an empty result set
GRANT SELECT ON msdb_dbo.syspolicy_configuration TO sysadmin;

-- Disassociate msdb objects from the extension
CALL sys.babelfish_remove_object_from_extension('view', 'msdb_dbo.sysdatabases');
CALL sys.babelfish_remove_object_from_extension('schema', 'msdb_dbo');
CALL sys.babelfish_remove_object_from_extension('view', 'msdb_dbo.syspolicy_system_health_state');
CALL sys.babelfish_remove_object_from_extension('view', 'msdb_dbo.syspolicy_configuration');
CALL sys.babelfish_remove_object_from_extension('function', 'msdb_dbo.fn_syspolicy_is_automation_enabled');
-- Disassociate procedures under master_dbo schema from the extension
CALL sys.babelfish_remove_object_from_extension('procedure', 'master_dbo.xp_qv(sys.nvarchar, sys.nvarchar)');
CALL sys.babelfish_remove_object_from_extension('procedure', 'master_dbo.xp_instance_regread(sys.nvarchar, sys.sysname, sys.nvarchar, int)');
CALL sys.babelfish_remove_object_from_extension('procedure', 'master_dbo.xp_instance_regread(sys.nvarchar, sys.sysname, sys.nvarchar, sys.nvarchar)');

CREATE OR REPLACE FUNCTION information_schema_tsql._pgtsql_numeric_precision(type text, typid oid, typmod int4) RETURNS integer
	LANGUAGE sql
	IMMUTABLE
	PARALLEL SAFE
	RETURNS NULL ON NULL INPUT
	AS
$$
	SELECT
	CASE typid
		WHEN 21 /*int2*/ THEN 5
		WHEN 23 /*int4*/ THEN 10
		WHEN 20 /*int8*/ THEN 19
		WHEN 1700 /*numeric*/ THEN
			CASE WHEN typmod = -1 THEN null
				ELSE ((typmod - 4) >> 16) & 65535
			END
		WHEN 700 /*float4*/ THEN 24
		WHEN 701 /*float8*/ THEN 53
		ELSE
			CASE WHEN type = 'tinyint' THEN 3
				WHEN type = 'money' THEN 19
				WHEN type = 'smallmoney' THEN 10
				WHEN type = 'decimal'	THEN
					CASE WHEN typmod = -1 THEN null
						ELSE ((typmod - 4) >> 16) & 65535
					END
				ELSE null
			END
	END
$$;

CREATE OR REPLACE FUNCTION information_schema_tsql._pgtsql_numeric_scale(type text, typid oid, typmod int4) RETURNS integer
	LANGUAGE sql
	IMMUTABLE
	PARALLEL SAFE
	RETURNS NULL ON NULL INPUT
	AS
$$
	SELECT
	CASE WHEN typid IN (21, 23, 20) THEN 0
		WHEN typid IN (1700) THEN
			CASE WHEN typmod = -1 THEN null
				ELSE (typmod - 4) & 65535
			END
		WHEN type = 'tinyint' THEN 0
		WHEN type IN ('money', 'smallmoney') THEN 4
		WHEN type = 'decimal' THEN
			CASE WHEN typmod = -1 THEN NULL
				ELSE (typmod - 4) & 65535
			END
		ELSE null
	END
$$;

CREATE OR REPLACE VIEW sys.assembly_modules
AS
SELECT 
   CAST(0 as INT) AS object_id,
   CAST(0 as INT) AS assembly_id,
   CAST('' AS SYSNAME) AS assembly_class,
   CAST('' AS SYSNAME) AS assembly_method,
   CAST(0 AS sys.BIT) AS null_on_null_input,
   CAST(0 as INT) AS execute_as_principal_id
   WHERE FALSE;
GRANT SELECT ON sys.assembly_modules TO PUBLIC;

CREATE OR REPLACE VIEW sys.change_tracking_databases
AS
SELECT
   CAST(0 as INT) AS database_id,
   CAST(0 as sys.BIT) AS is_auto_cleanup_on,
   CAST(0 as INT) AS retention_period,
   CAST('' as NVARCHAR(60)) AS retention_period_units_desc,
   CAST(0 as TINYINT) AS retention_period_units
WHERE FALSE;
GRANT SELECT ON sys.change_tracking_databases TO PUBLIC;

CREATE OR REPLACE VIEW sys.database_recovery_status
AS
SELECT
   CAST(0 as INT) AS database_id,
   CAST(NULL as UNIQUEIDENTIFIER) AS database_guid,
   CAST(NULL as UNIQUEIDENTIFIER) AS family_guid,
   CAST(0 as NUMERIC(25,0)) AS last_log_backup_lsn,
   CAST(NULL as UNIQUEIDENTIFIER) AS recovery_fork_guid,
   CAST(NULL as UNIQUEIDENTIFIER) AS first_recovery_fork_guid,
   CAST(0 as NUMERIC(25,0)) AS fork_point_lsn
WHERE FALSE;
GRANT SELECT ON sys.database_recovery_status TO PUBLIC;

CREATE OR REPLACE VIEW sys.fulltext_languages
AS
SELECT 
   CAST(0 as INT) AS lcid,
   CAST('' as SYSNAME) AS name
WHERE FALSE;
GRANT SELECT ON sys.fulltext_languages TO PUBLIC;

CREATE OR REPLACE VIEW sys.fulltext_index_columns
AS
SELECT 
   CAST(0 as INT) AS object_id,
   CAST(0 as INT) AS column_id,
   CAST(0 as INT) AS type_column_id,
   CAST(0 as INT) AS language_id,
   CAST(0 as INT) AS statistical_semantics
WHERE FALSE;
GRANT SELECT ON sys.fulltext_index_columns TO PUBLIC;

CREATE OR REPLACE VIEW sys.selective_xml_index_paths
AS
SELECT 
   CAST(0 as INT) AS object_id,
   CAST(0 as INT) AS index_id,
   CAST(0 as INT) AS path_id,
   CAST('' as NVARCHAR(4000)) AS path,
   CAST('' as SYSNAME) AS name,
   CAST(0 as TINYINT) AS path_type,
   CAST(0 as SYSNAME) AS path_type_desc,
   CAST(0 as INT) AS xml_component_id,
   CAST('' as NVARCHAR(4000)) AS xquery_type_description,
   CAST(0 as sys.BIT) AS is_xquery_type_inferred,
   CAST(0 as SMALLINT) AS xquery_max_length,
   CAST(0 as sys.BIT) AS is_xquery_max_length_inferred,
   CAST(0 as sys.BIT) AS is_node,
   CAST(0 as TINYINT) AS system_type_id,
   CAST(0 as TINYINT) AS user_type_id,
   CAST(0 as SMALLINT) AS max_length,
   CAST(0 as TINYINT) AS precision,
   CAST(0 as TINYINT) AS scale,
   CAST('' as SYSNAME) AS collation_name,
   CAST(0 as sys.BIT) AS is_singleton
WHERE FALSE;
GRANT SELECT ON sys.selective_xml_index_paths TO PUBLIC;

CREATE OR REPLACE VIEW sys.spatial_indexes
AS
SELECT 
   object_id,
   name,
   index_id,
   type,
   type_desc,
   is_unique,
   data_space_id,
   ignore_dup_key,
   is_primary_key,
   is_unique_constraint,
   fill_factor,
   is_padded,
   is_disabled,
   is_hypothetical,
   allow_row_locks,
   allow_page_locks,
   CAST(1 as TINYINT) AS spatial_index_type,
   CAST('' as NVARCHAR(60)) AS spatial_index_type_desc,
   CAST('' as SYSNAME) AS tessellation_scheme,
   has_filter,
   filter_definition,
   auto_created
FROM sys.indexes WHERE FALSE;
GRANT SELECT ON sys.spatial_indexes TO PUBLIC;

CREATE OR REPLACE VIEW sys.filetables
AS
SELECT 
   CAST(0 AS INT) AS object_id,
   CAST(0 AS sys.BIT) AS is_enabled,
   CAST('' AS VARCHAR(255)) AS directory_name,
   CAST(0 AS INT) AS filename_collation_id,
   CAST('' AS VARCHAR) AS filename_collation_name
   WHERE FALSE;
GRANT SELECT ON sys.filetables TO PUBLIC;

CREATE OR REPLACE VIEW sys.registered_search_property_lists
AS
SELECT 
   CAST(0 AS INT) AS property_list_id,
   CAST('' AS SYSNAME) AS name,
   CAST(NULL AS DATETIME) AS create_date,
   CAST(NULL AS DATETIME) AS modify_date,
   CAST(0 AS INT) AS principal_id
WHERE FALSE;
GRANT SELECT ON sys.registered_search_property_lists TO PUBLIC;

ALTER VIEW sys.identity_columns RENAME TO identity_columns_deprecated;

CREATE OR replace view sys.identity_columns AS
SELECT 
  CAST(out_object_id AS INT) AS object_id
  , CAST(out_name AS SYSNAME) AS name
  , CAST(out_column_id AS INT) AS column_id
  , CAST(out_system_type_id AS TINYINT) AS system_type_id
  , CAST(out_user_type_id AS INT) AS user_type_id
  , CAST(out_max_length AS SMALLINT) AS max_length
  , CAST(out_precision AS TINYINT) AS precision
  , CAST(out_scale AS TINYINT) AS scale
  , CAST(out_collation_name AS SYSNAME) AS collation_name
  , CAST(out_is_nullable AS sys.BIT) AS is_nullable
  , CAST(out_is_ansi_padded AS sys.BIT) AS is_ansi_padded
  , CAST(out_is_rowguidcol AS sys.BIT) AS is_rowguidcol
  , CAST(out_is_identity AS sys.BIT) AS is_identity
  , CAST(out_is_computed AS sys.BIT) AS is_computed
  , CAST(out_is_filestream AS sys.BIT) AS is_filestream
  , CAST(out_is_replicated AS sys.BIT) AS is_replicated
  , CAST(out_is_non_sql_subscribed AS sys.BIT) AS is_non_sql_subscribed
  , CAST(out_is_merge_published AS sys.BIT) AS is_merge_published
  , CAST(out_is_dts_replicated AS sys.BIT) AS is_dts_replicated
  , CAST(out_is_xml_document AS sys.BIT) AS is_xml_document
  , CAST(out_xml_collection_id AS INT) AS xml_collection_id
  , CAST(out_default_object_id AS INT) AS default_object_id
  , CAST(out_rule_object_id AS INT) AS rule_object_id
  , CAST(out_is_sparse AS sys.BIT) AS is_sparse
  , CAST(out_is_column_set AS sys.BIT) AS is_column_set
  , CAST(out_generated_always_type AS TINYINT) AS generated_always_type
  , CAST(out_generated_always_type_desc AS NVARCHAR(60)) AS generated_always_type_desc
  , CAST(out_encryption_type AS INT) AS encryption_type
  , CAST(out_encryption_type_desc AS NVARCHAR(60)) AS encryption_type_desc
  , CAST(out_encryption_algorithm_name AS SYSNAME) AS encryption_algorithm_name
  , CAST(out_column_encryption_key_id AS INT) column_encryption_key_id
  , CAST(out_column_encryption_key_database_name AS SYSNAME) AS column_encryption_key_database_name
  , CAST(out_is_hidden AS sys.BIT) AS is_hidden
  , CAST(out_is_masked AS sys.BIT) AS is_masked
  , CAST(sys.ident_seed(OBJECT_NAME(sc.out_object_id)) AS SQL_VARIANT) AS seed_value
  , CAST(sys.ident_incr(OBJECT_NAME(sc.out_object_id)) AS SQL_VARIANT) AS increment_value
  , CAST(sys.babelfish_get_sequence_value(pg_get_serial_sequence(quote_ident(ext.nspname)||'.'||quote_ident(c.relname), a.attname)) AS SQL_VARIANT) AS last_value
  , CAST(0 as sys.BIT) as is_not_for_replication
FROM sys.columns_internal() sc
INNER JOIN pg_attribute a ON sc.out_name = a.attname AND sc.out_column_id = a.attnum
INNER JOIN pg_class c ON c.oid = a.attrelid
INNER JOIN sys.pg_namespace_ext ext ON ext.oid = c.relnamespace
WHERE NOT a.attisdropped
AND sc.out_is_identity::INTEGER = 1
AND pg_get_serial_sequence(quote_ident(ext.nspname)||'.'||quote_ident(c.relname), a.attname) IS NOT NULL
AND has_sequence_privilege(pg_get_serial_sequence(quote_ident(ext.nspname)||'.'||quote_ident(c.relname), a.attname), 'USAGE,SELECT,UPDATE');
GRANT SELECT ON sys.identity_columns TO PUBLIC;

CALL sys.babelfish_drop_deprecated_view('sys', 'identity_columns_deprecated');

CREATE OR REPLACE VIEW sys.filegroups
AS
SELECT 
   ds.name,
   ds.data_space_id,
   ds.type,
   ds.type_desc,
   ds.is_default,
   ds.is_system,
   CAST(NULL as UNIQUEIDENTIFIER) AS filegroup_guid,
   CAST(0 as INT) AS log_filegroup_id,
   CAST(0 as sys.BIT) AS is_read_only,
   CAST(0 as sys.BIT) AS is_autogrow_all_files
FROM sys.data_spaces ds WHERE type = 'FG';
GRANT SELECT ON sys.filegroups TO PUBLIC;

CREATE OR REPLACE VIEW sys.master_files
AS
SELECT
    CAST(0 as INT) AS database_id,
    CAST(0 as INT) AS file_id,
    CAST(NULL as UNIQUEIDENTIFIER) AS file_guid,
    CAST(0 as sys.TINYINT) AS type,
    CAST('' as NVARCHAR(60)) AS type_desc,
    CAST(0 as INT) AS data_space_id,
    CAST('' as SYSNAME) AS name,
    CAST('' as NVARCHAR(260)) AS physical_name,
    CAST(0 as sys.TINYINT) AS state,
    CAST('' as NVARCHAR(60)) AS state_desc,
    CAST(0 as INT) AS size,
    CAST(0 as INT) AS max_size,
    CAST(0 as INT) AS growth,
    CAST(0 as sys.BIT) AS is_media_read_only,
    CAST(0 as sys.BIT) AS is_read_only,
    CAST(0 as sys.BIT) AS is_sparse,
    CAST(0 as sys.BIT) AS is_percent_growth,
    CAST(0 as sys.BIT) AS is_name_reserved,
    CAST(0 as NUMERIC(25,0)) AS create_lsn,
    CAST(0 as NUMERIC(25,0)) AS drop_lsn,
    CAST(0 as NUMERIC(25,0)) AS read_only_lsn,
    CAST(0 as NUMERIC(25,0)) AS read_write_lsn,
    CAST(0 as NUMERIC(25,0)) AS differential_base_lsn,
    CAST(NULL as UNIQUEIDENTIFIER) AS differential_base_guid,
    CAST(NULL as DATETIME) AS differential_base_time,
    CAST(0 as NUMERIC(25,0)) AS redo_start_lsn,
    CAST(NULL as UNIQUEIDENTIFIER) AS redo_start_fork_guid,
    CAST(0 as NUMERIC(25,0)) AS redo_target_lsn,
    CAST(NULL as UNIQUEIDENTIFIER) AS redo_target_fork_guid,
    CAST(0 as NUMERIC(25,0)) AS backup_lsn,
    CAST(0 as INT) AS credential_id
WHERE FALSE;
GRANT SELECT ON sys.master_files TO PUBLIC;

CREATE OR REPLACE VIEW sys.stats
AS
SELECT 
   CAST(0 as INT) AS object_id,
   CAST('' as SYSNAME) AS name,
   CAST(0 as INT) AS stats_id,
   CAST(0 as sys.BIT) AS auto_created,
   CAST(0 as sys.BIT) AS user_created,
   CAST(0 as sys.BIT) AS no_recompute,
   CAST(0 as sys.BIT) AS has_filter,
   CAST('' as sys.NVARCHAR(4000)) AS filter_definition,
   CAST(0 as sys.BIT) AS is_temporary,
   CAST(0 as sys.BIT) AS is_incremental,
   CAST(0 as sys.BIT) AS has_persisted_sample,
   CAST(0 as INT) AS stats_generation_method,
   CAST('' as VARCHAR(255)) AS stats_generation_method_desc
WHERE FALSE;
GRANT SELECT ON sys.stats TO PUBLIC;

CREATE OR REPLACE VIEW sys.change_tracking_tables
AS
SELECT 
   CAST(0 as INT) AS object_id,
   CAST(0 as sys.BIT) AS is_track_columns_updated_on,
   CAST(0 AS sys.BIGINT) AS begin_version,
   CAST(0 AS sys.BIGINT) AS cleanup_version,
   CAST(0 AS sys.BIGINT) AS min_valid_version
   WHERE FALSE;
GRANT SELECT ON sys.change_tracking_tables TO PUBLIC;

CREATE OR REPLACE VIEW sys.fulltext_catalogs
AS
SELECT 
   CAST(0 as INT) AS fulltext_catalog_id,
   CAST('' as SYSNAME) AS name,
   CAST('' as NVARCHAR(260)) AS path,
   CAST(0 as sys.BIT) AS is_default,
   CAST(0 as sys.BIT) AS is_accent_sensitivity_on,
   CAST(0 as INT) AS data_space_id,
   CAST(0 as INT) AS file_id,
   CAST(0 as INT) AS principal_id,
   CAST(2 as sys.BIT) AS is_importing
WHERE FALSE;
GRANT SELECT ON sys.fulltext_catalogs TO PUBLIC;

CREATE OR REPLACE VIEW sys.fulltext_stoplists
AS
SELECT 
   CAST(0 as INT) AS stoplist_id,
   CAST('' as SYSNAME) AS name,
   CAST(NULL as DATETIME) AS create_date,
   CAST(NULL as DATETIME) AS modify_date,
   CAST(0 as INT) AS Principal_id
WHERE FALSE;
GRANT SELECT ON sys.fulltext_stoplists TO PUBLIC;

CREATE OR REPLACE VIEW sys.fulltext_indexes
AS
SELECT 
   CAST(0 as INT) AS object_id,
   CAST(0 as INT) AS unique_index_id,
   CAST(0 as INT) AS fulltext_catalog_id,
   CAST(0 as sys.BIT) AS is_enabled,
   CAST('O' as CHAR(1)) AS change_tracking_state,
   CAST('' as NVARCHAR(60)) AS change_tracking_state_desc,
   CAST(0 as sys.BIT) AS has_crawl_completed,
   CAST('' as CHAR(1)) AS crawl_type,
   CAST('' as NVARCHAR(60)) AS crawl_type_desc,
   CAST(NULL as DATETIME) AS crawl_start_date,
   CAST(NULL as DATETIME) AS crawl_end_date,
   CAST(NULL as BINARY(8)) AS incremental_timestamp,
   CAST(0 as INT) AS stoplist_id,
   CAST(0 as INT) AS data_space_id,
   CAST(0 as INT) AS property_list_id
WHERE FALSE;
GRANT SELECT ON sys.fulltext_indexes TO PUBLIC;

<<<<<<< HEAD
CREATE OR REPLACE VIEW sys.synonyms
AS
SELECT 
    CAST(obj.name as sys.sysname) AS name
    , CAST(obj.object_id as int) AS object_id
    , CAST(obj.principal_id as int) AS principal_id
    , CAST(obj.schema_id as int) AS schema_id
    , CAST(obj.parent_object_id as int) AS parent_object_id
    , CAST(obj.type as sys.bpchar(2)) AS type
    , CAST(obj.type_desc as sys.nvarchar(60)) AS type_desc
    , CAST(obj.create_date as sys.datetime) as create_date
    , CAST(obj.modify_date as sys.datetime) as modify_date
    , CAST(obj.is_ms_shipped as sys.bit) as is_ms_shipped
    , CAST(obj.is_published as sys.bit) as is_published
    , CAST(obj.is_schema_published as sys.bit) as is_schema_published
    , CAST('' as sys.nvarchar(1035)) AS base_object_name
FROM sys.objects obj
WHERE type='SN';
GRANT SELECT ON sys.synonyms TO PUBLIC;

CREATE OR REPLACE VIEW sys.plan_guides
AS
SELECT 
    CAST(0 as int) AS plan_guide_id
    , CAST(NULL as sys.sysname) AS name
    , CAST(NULL as sys.datetime) as create_date
    , CAST(NULL as sys.datetime) as modify_date
    , CAST(0 as sys.bit) as is_disabled
    , CAST('' as sys.nvarchar(4000)) AS query_text
    , CAST(0 as sys.tinyint) AS scope_type
    , CAST('' as sys.nvarchar(60)) AS scope_type_desc
    , CAST(0 as int) AS scope_type_id
    , CAST('' as sys.nvarchar(4000)) AS scope_batch
    , CAST('' as sys.nvarchar(4000)) AS parameters
    , CAST('' as sys.nvarchar(4000)) AS hints
WHERE FALSE;
GRANT SELECT ON sys.plan_guides TO PUBLIC;
=======
ALTER FUNCTION OBJECTPROPERTYEX(INT, SYS.VARCHAR) RENAME TO objectpropertyex_deprecated_2_1_0;

CREATE OR REPLACE FUNCTION OBJECTPROPERTYEX(
    id INT,
    property SYS.VARCHAR
)
RETURNS SYS.SQL_VARIANT
AS $$
BEGIN
	property := RTRIM(LOWER(COALESCE(property, '')));
	
	IF NOT EXISTS(SELECT ao.object_id FROM sys.all_objects ao WHERE object_id = id)
	THEN
		RETURN NULL;
	END IF;

	IF property = 'basetype' -- BaseType
	THEN
		RETURN (SELECT CAST(ao.type AS SYS.SQL_VARIANT) 
                FROM sys.all_objects ao
                WHERE ao.object_id = id
                LIMIT 1
                );
    END IF;

    RETURN CAST(OBJECTPROPERTY(id, property) AS SYS.SQL_VARIANT);
END
$$
LANGUAGE plpgsql;

CALL sys.babelfish_drop_deprecated_function('sys', 'objectpropertyex_deprecated_2_1_0');

CREATE OR REPLACE VIEW sys.spatial_index_tessellations 
AS
SELECT 
    CAST(0 as int) AS object_id
    , CAST(0 as int) AS index_id
    , CAST('' as sys.sysname) AS tessellation_scheme
    , CAST(0 as float(53)) AS bounding_box_xmin
    , CAST(0 as float(53)) AS bounding_box_ymin
    , CAST(0 as float(53)) AS bounding_box_xmax
    , CAST(0 as float(53)) AS bounding_box_ymax
    , CAST(0 as smallint) as level_1_grid
    , CAST('' as sys.nvarchar(60)) AS level_1_grid_desc
    , CAST(0 as smallint) as level_2_grid
    , CAST('' as sys.nvarchar(60)) AS level_2_grid_desc
    , CAST(0 as smallint) as level_3_grid
    , CAST('' as sys.nvarchar(60)) AS level_3_grid_desc
    , CAST(0 as smallint) as level_4_grid
    , CAST('' as sys.nvarchar(60)) AS level_4_grid_desc
    , CAST(0 as int) as cells_per_object
WHERE FALSE;
GRANT SELECT ON sys.spatial_index_tessellations TO PUBLIC;
>>>>>>> 5b192df0

-- Drops the temporary procedure used by the upgrade script.
-- Please have this be one of the last statements executed in this upgrade script.
DROP PROCEDURE sys.babelfish_drop_deprecated_view(varchar, varchar);
DROP PROCEDURE sys.babelfish_remove_object_from_extension(varchar, varchar);
DROP PROCEDURE sys.babelfish_drop_deprecated_function(varchar, varchar);

-- Reset search_path to not affect any subsequent scripts
SELECT set_config('search_path', trim(leading 'sys, ' from current_setting('search_path')), false);<|MERGE_RESOLUTION|>--- conflicted
+++ resolved
@@ -987,7 +987,6 @@
 WHERE FALSE;
 GRANT SELECT ON sys.fulltext_indexes TO PUBLIC;
 
-<<<<<<< HEAD
 CREATE OR REPLACE VIEW sys.synonyms
 AS
 SELECT 
@@ -1025,7 +1024,7 @@
     , CAST('' as sys.nvarchar(4000)) AS hints
 WHERE FALSE;
 GRANT SELECT ON sys.plan_guides TO PUBLIC;
-=======
+
 ALTER FUNCTION OBJECTPROPERTYEX(INT, SYS.VARCHAR) RENAME TO objectpropertyex_deprecated_2_1_0;
 
 CREATE OR REPLACE FUNCTION OBJECTPROPERTYEX(
@@ -1079,7 +1078,6 @@
     , CAST(0 as int) as cells_per_object
 WHERE FALSE;
 GRANT SELECT ON sys.spatial_index_tessellations TO PUBLIC;
->>>>>>> 5b192df0
 
 -- Drops the temporary procedure used by the upgrade script.
 -- Please have this be one of the last statements executed in this upgrade script.
