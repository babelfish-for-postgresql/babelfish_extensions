-- complain if script is sourced in psql, rather than via ALTER EXTENSION
\echo Use "ALTER EXTENSION ""babelfishpg_tsql"" UPDATE TO '2.2.0'" to load this file. \quit

-- add 'sys' to search path for the convenience
SELECT set_config('search_path', 'sys, '||current_setting('search_path'), false);
-- enable DDL from pgendpoint
SELECT set_config('babelfishpg_tsql.enable_ddl_from_pgendpoint', 'true', false);

-- SERVER_PRINCIPALS
CREATE OR REPLACE VIEW sys.server_principals
AS SELECT
  CAST(Base.rolname AS sys.SYSNAME) AS name,
  CAST(Base.oid As INT) AS principal_id,
  CAST(CAST(Base.oid as INT) as sys.varbinary(85)) AS sid,
  CAST(Ext.type AS CHAR(1)) as type,
  CAST(CASE WHEN Ext.type = 'S' THEN 'SQL_LOGIN'
  WHEN Ext.type = 'R' THEN 'SERVER_ROLE'
  ELSE NULL END AS NVARCHAR(60)) AS type_desc,
  CAST(Ext.is_disabled AS INT) AS is_disabled,
  CAST(Ext.create_date AS SYS.DATETIME) AS create_date,
  CAST(Ext.modify_date AS SYS.DATETIME) AS modify_date,
  CAST(CASE WHEN Ext.type = 'R' THEN NULL ELSE Ext.default_database_name END AS SYS.SYSNAME) AS default_database_name,
  CAST(Ext.default_language_name AS SYS.SYSNAME) AS default_language_name,
  CAST(CASE WHEN Ext.type = 'R' THEN NULL ELSE Ext.credential_id END AS INT) AS credential_id,
  CAST(CASE WHEN Ext.type = 'R' THEN 1 ELSE Ext.owning_principal_id END AS INT) AS owning_principal_id,
  CAST(CASE WHEN Ext.type = 'R' THEN 1 ELSE Ext.is_fixed_role END AS sys.BIT) AS is_fixed_role
FROM pg_catalog.pg_authid AS Base INNER JOIN sys.babelfish_authid_login_ext AS Ext ON Base.rolname = Ext.rolname;

-- Drops a view if it does not have any dependent objects.
-- Is a temporary procedure for use by the upgrade script. Will be dropped at the end of the upgrade.
-- Please have this be one of the first statements executed in this upgrade script. 
CREATE OR REPLACE PROCEDURE babelfish_drop_deprecated_view(schema_name varchar, view_name varchar) AS
$$
DECLARE
    error_msg text;
    query1 text;
    query2 text;
BEGIN
    query1 := format('alter extension babelfishpg_tsql drop view %s.%s', schema_name, view_name);
    query2 := format('drop view %s.%s', schema_name, view_name);
    execute query1;
    execute query2;
EXCEPTION
    when object_not_in_prerequisite_state then --if 'alter extension' statement fails
        GET STACKED DIAGNOSTICS error_msg = MESSAGE_TEXT;
        raise warning '%', error_msg;
    when dependent_objects_still_exist then --if 'drop view' statement fails
        GET STACKED DIAGNOSTICS error_msg = MESSAGE_TEXT;
        raise warning '%', error_msg;
end
$$
LANGUAGE plpgsql;

-- Drops a function if it does not have any dependent objects.
-- Is a temporary procedure for use by the upgrade script. Will be dropped at the end of the upgrade.
-- Please have this be one of the first statements executed in this upgrade script. 
CREATE OR REPLACE PROCEDURE babelfish_drop_deprecated_function(schema_name varchar, func_name varchar) AS
$$
DECLARE
    error_msg text;
    query1 text;
    query2 text;
BEGIN
    query1 := format('alter extension babelfishpg_tsql drop function %s.%s', schema_name, func_name);
    query2 := format('drop function %s.%s', schema_name, func_name);
    execute query1;
    execute query2;
EXCEPTION
    when object_not_in_prerequisite_state then --if 'alter extension' statement fails
        GET STACKED DIAGNOSTICS error_msg = MESSAGE_TEXT;
        raise warning '%', error_msg;
    when dependent_objects_still_exist then --if 'drop function' statement fails
        GET STACKED DIAGNOSTICS error_msg = MESSAGE_TEXT;
        raise warning '%', error_msg;
end
$$
LANGUAGE plpgsql;

-- Drops a table if it does not have any dependent objects.
-- Is a temporary procedure for use by the upgrade script. Will be dropped at the end of the upgrade.
-- Please have this be one of the first statements executed in this upgrade script. 
CREATE OR REPLACE PROCEDURE babelfish_drop_deprecated_table(schema_name varchar, func_name varchar) AS
$$
DECLARE
    error_msg text;
    query1 text;
    query2 text;
BEGIN
    query1 := format('alter extension babelfishpg_tsql drop table %s.%s', schema_name, func_name);
    query2 := format('drop table %s.%s', schema_name, func_name);
    execute query1;
    execute query2;
EXCEPTION
    when object_not_in_prerequisite_state then --if 'alter extension' statement fails
        GET STACKED DIAGNOSTICS error_msg = MESSAGE_TEXT;
        raise warning '%', error_msg;
    when dependent_objects_still_exist then --if 'drop function' statement fails
        GET STACKED DIAGNOSTICS error_msg = MESSAGE_TEXT;
        raise warning '%', error_msg;
end
$$
LANGUAGE plpgsql;

-- Removes a member object from the extension. The object is not dropped, only disassociated from the extension.
-- It is a temporary procedure for use by the upgrade script. Will be dropped at the end of the upgrade.
CREATE OR REPLACE PROCEDURE babelfish_remove_object_from_extension(obj_type varchar, qualified_obj_name varchar) AS
$$
DECLARE
    error_msg text;
    query text;
BEGIN
    query := format('alter extension babelfishpg_tsql drop %s %s', obj_type, qualified_obj_name);
    execute query;
EXCEPTION
    when object_not_in_prerequisite_state then --if 'alter extension' statement fails
        GET STACKED DIAGNOSTICS error_msg = MESSAGE_TEXT;
        raise warning '%', error_msg;
END
$$
LANGUAGE plpgsql;

-- please add your SQL here
CREATE OR REPLACE FUNCTION sys.tsql_get_constraintdef(IN constraint_id OID DEFAULT NULL)
RETURNS text
AS 'babelfishpg_tsql', 'tsql_get_constraintdef'
LANGUAGE C IMMUTABLE PARALLEL SAFE;

CREATE OR REPLACE VIEW information_schema_tsql.check_constraints AS
    SELECT CAST(nc.dbname AS sys.nvarchar(128)) AS "CONSTRAINT_CATALOG",
	    CAST(extc.orig_name AS sys.nvarchar(128)) AS "CONSTRAINT_SCHEMA",
           CAST(c.conname AS sys.sysname) AS "CONSTRAINT_NAME",
	    CAST(sys.tsql_get_constraintdef(c.oid) AS sys.nvarchar(4000)) AS "CHECK_CLAUSE"

    FROM sys.pg_namespace_ext nc LEFT OUTER JOIN sys.babelfish_namespace_ext extc ON nc.nspname = extc.nspname,
         pg_constraint c,
         pg_class r

    WHERE nc.oid = c.connamespace AND nc.oid = r.relnamespace
          AND c.conrelid = r.oid
          AND c.contype = 'c'
          AND r.relkind IN ('r', 'p')
          AND (NOT pg_is_other_temp_schema(nc.oid))
          AND (pg_has_role(r.relowner, 'USAGE')
               OR has_table_privilege(r.oid, 'SELECT, INSERT, UPDATE, DELETE, TRUNCATE, REFERENCES, TRIGGER')
               OR has_any_column_privilege(r.oid, 'SELECT, INSERT, UPDATE, REFERENCES'))
		  AND  extc.dbid = cast(sys.db_id() as oid);

GRANT SELECT ON information_schema_tsql.check_constraints TO PUBLIC;

ALTER VIEW sys.foreign_keys RENAME TO foreign_keys_deprecated;

CREATE OR REPLACE VIEW information_schema_tsql.COLUMN_DOMAIN_USAGE AS
    SELECT isc_col."DOMAIN_CATALOG",
           isc_col."DOMAIN_SCHEMA" ,
           CAST(isc_col."DOMAIN_NAME" AS sys.sysname),
           isc_col."TABLE_CATALOG",
           isc_col."TABLE_SCHEMA",
           CAST(isc_col."TABLE_NAME" AS sys.sysname),
           CAST(isc_col."COLUMN_NAME" AS sys.sysname)

    FROM information_schema_tsql.columns AS isc_col
    WHERE isc_col."DOMAIN_NAME" IS NOT NULL;

GRANT SELECT ON information_schema_tsql.COLUMN_DOMAIN_USAGE TO PUBLIC;

CREATE OR replace view sys.foreign_keys AS
SELECT
  CAST(c.conname AS sys.SYSNAME) AS name
, CAST(c.oid AS INT) AS object_id
, CAST(NULL AS INT) AS principal_id
, CAST(sch.schema_id AS INT) AS schema_id
, CAST(c.conrelid AS INT) AS parent_object_id
, CAST('F' AS CHAR(2)) AS type
, CAST('FOREIGN_KEY_CONSTRAINT' AS NVARCHAR(60)) AS type_desc
, CAST(NULL AS sys.DATETIME) AS create_date
, CAST(NULL AS sys.DATETIME) AS modify_date
, CAST(0 AS sys.BIT) AS is_ms_shipped
, CAST(0 AS sys.BIT) AS is_published
, CAST(0 AS sys.BIT) as is_schema_published
, CAST(c.confrelid AS INT) AS referenced_object_id
, CAST(c.conindid AS INT) AS key_index_id
, CAST(0 AS sys.BIT) AS is_disabled
, CAST(0 AS sys.BIT) AS is_not_for_replication
, CAST(0 AS sys.BIT) AS is_not_trusted
, CAST(
    (CASE c.confdeltype
    WHEN 'a' THEN 0
    WHEN 'r' THEN 0
    WHEN 'c' THEN 1
    WHEN 'n' THEN 2
    WHEN 'd' THEN 3
    END) 
    AS sys.TINYINT) AS delete_referential_action
, CAST(
    (CASE c.confdeltype
    WHEN 'a' THEN 'NO_ACTION'
    WHEN 'r' THEN 'NO_ACTION'
    WHEN 'c' THEN 'CASCADE'
    WHEN 'n' THEN 'SET_NULL'
    WHEN 'd' THEN 'SET_DEFAULT'
    END) 
    AS sys.NVARCHAR(60)) AS delete_referential_action_desc
, CAST(
    (CASE c.confupdtype
    WHEN 'a' THEN 0
    WHEN 'r' THEN 0
    WHEN 'c' THEN 1
    WHEN 'n' THEN 2
    WHEN 'd' THEN 3
    END)
    AS sys.TINYINT) AS update_referential_action
, CAST(
    (CASE c.confupdtype
    WHEN 'a' THEN 'NO_ACTION'
    WHEN 'r' THEN 'NO_ACTION'
    WHEN 'c' THEN 'CASCADE'
    WHEN 'n' THEN 'SET_NULL'
    WHEN 'd' THEN 'SET_DEFAULT'
    END)
    AS sys.NVARCHAR(60)) update_referential_action_desc
, CAST(1 AS sys.BIT) AS is_system_named
FROM pg_constraint c
INNER JOIN sys.schemas sch ON sch.schema_id = c.connamespace
WHERE has_schema_privilege(sch.schema_id, 'USAGE')
AND c.contype = 'f';
GRANT SELECT ON sys.foreign_keys TO PUBLIC;

CREATE OR REPLACE VIEW sys.triggers
AS
SELECT
  CAST(p.proname as sys.sysname) as name,
  CAST(p.oid as int) as object_id,
  CAST(1 as sys.tinyint) as parent_class,
  CAST('OBJECT_OR_COLUMN' as sys.nvarchar(60)) AS parent_class_desc,
  CAST(tr.tgrelid as int) AS parent_id,
  CAST('TR' as sys.bpchar(2)) AS type,
  CAST('SQL_TRIGGER' as sys.nvarchar(60)) AS type_desc,
  CAST(NULL as sys.datetime) AS create_date,
  CAST(NULL as sys.datetime) AS modify_date,
  CAST(0 as sys.bit) AS is_ms_shipped,
  CAST(
      CASE WHEN tr.tgenabled = 'D'
      THEN 1
      ELSE 0
      END
      AS sys.bit
  )	AS is_disabled,
  CAST(0 as sys.bit) AS is_not_for_replication,
  CAST(get_bit(CAST(CAST(tr.tgtype as int) as bit(7)),0) as sys.bit) AS is_instead_of_trigger
FROM pg_proc p
inner join sys.schemas sch on sch.schema_id = p.pronamespace
left join pg_trigger tr on tr.tgfoid = p.oid
where has_schema_privilege(sch.schema_id, 'USAGE')
and has_function_privilege(p.oid, 'EXECUTE')
and p.prokind = 'f'
and format_type(p.prorettype, null) = 'trigger';
GRANT SELECT ON sys.triggers TO PUBLIC;

ALTER VIEW sys.key_constraints RENAME TO key_constraints_deprecated;

CREATE OR replace view sys.key_constraints AS
SELECT
    CAST(c.conname AS SYSNAME) AS name
  , CAST(c.oid AS INT) AS object_id
  , CAST(0 AS INT) AS principal_id
  , CAST(sch.schema_id AS INT) AS schema_id
  , CAST(c.conrelid AS INT) AS parent_object_id
  , CAST(
    (CASE contype
      WHEN 'p' THEN 'PK'
      WHEN 'u' THEN 'UQ'
    END) 
    AS CHAR(2)) AS type
  , CAST(
    (CASE contype
      WHEN 'p' THEN 'PRIMARY_KEY_CONSTRAINT'
      WHEN 'u' THEN 'UNIQUE_CONSTRAINT'
    END)
    AS NVARCHAR(60)) AS type_desc
  , CAST(NULL AS DATETIME) AS create_date
  , CAST(NULL AS DATETIME) AS modify_date
  , CAST(c.conindid AS INT) AS unique_index_id
  , CAST(0 AS sys.BIT) AS is_ms_shipped
  , CAST(0 AS sys.BIT) AS is_published
  , CAST(0 AS sys.BIT) AS is_schema_published
  , CAST(1 as sys.BIT) as is_system_named
FROM pg_constraint c
INNER JOIN sys.schemas sch ON sch.schema_id = c.connamespace
WHERE has_schema_privilege(sch.schema_id, 'USAGE')
AND c.contype IN ('p', 'u');
GRANT SELECT ON sys.key_constraints TO PUBLIC;

create or replace view sys.objects as
select
      CAST(t.name as sys.sysname) as name 
    , CAST(t.object_id as int) as object_id
    , CAST(t.principal_id as int) as principal_id
    , CAST(t.schema_id as int) as schema_id
    , CAST(t.parent_object_id as int) as parent_object_id
    , CAST('U' as char(2)) as type
    , CAST('USER_TABLE' as sys.nvarchar(60)) as type_desc
    , CAST(t.create_date as sys.datetime) as create_date
    , CAST(t.modify_date as sys.datetime) as modify_date
    , CAST(t.is_ms_shipped as sys.bit) as is_ms_shipped
    , CAST(t.is_published as sys.bit) as is_published
    , CAST(t.is_schema_published as sys.bit) as is_schema_published
from  sys.tables t
union all
select
      CAST(v.name as sys.sysname) as name
    , CAST(v.object_id as int) as object_id
    , CAST(v.principal_id as int) as principal_id
    , CAST(v.schema_id as int) as schema_id
    , CAST(v.parent_object_id as int) as parent_object_id
    , CAST('V' as char(2)) as type
    , CAST('VIEW' as sys.nvarchar(60)) as type_desc
    , CAST(v.create_date as sys.datetime) as create_date
    , CAST(v.modify_date as sys.datetime) as modify_date
    , CAST(v.is_ms_shipped as sys.bit) as is_ms_shipped
    , CAST(v.is_published as sys.bit) as is_published
    , CAST(v.is_schema_published as sys.bit) as is_schema_published
from  sys.views v
union all
select
      CAST(f.name as sys.sysname) as name
    , CAST(f.object_id as int) as object_id
    , CAST(f.principal_id as int) as principal_id
    , CAST(f.schema_id as int) as schema_id
    , CAST(f.parent_object_id as int) as parent_object_id
    , CAST('F' as char(2)) as type
    , CAST('FOREIGN_KEY_CONSTRAINT' as sys.nvarchar(60)) as type_desc
    , CAST(f.create_date as sys.datetime) as create_date
    , CAST(f.modify_date as sys.datetime) as modify_date
    , CAST(f.is_ms_shipped as sys.bit) as is_ms_shipped
    , CAST(f.is_published as sys.bit) as is_published
    , CAST(f.is_schema_published as sys.bit) as is_schema_published
 from sys.foreign_keys f
union all
select
      CAST(p.name as sys.sysname) as name
    , CAST(p.object_id as int) as object_id
    , CAST(p.principal_id as int) as principal_id
    , CAST(p.schema_id as int) as schema_id
    , CAST(p.parent_object_id as int) as parent_object_id
    , CAST('PK' as char(2)) as type
    , CAST('PRIMARY_KEY_CONSTRAINT' as sys.nvarchar(60)) as type_desc
    , CAST(p.create_date as sys.datetime) as create_date
    , CAST(p.modify_date as sys.datetime) as modify_date
    , CAST(p.is_ms_shipped as sys.bit) as is_ms_shipped
    , CAST(p.is_published as sys.bit) as is_published
    , CAST(p.is_schema_published as sys.bit) as is_schema_published
from sys.key_constraints p
where p.type = 'PK'
union all
select
      CAST(pr.name as sys.sysname) as name
    , CAST(pr.object_id as int) as object_id
    , CAST(pr.principal_id as int) as principal_id
    , CAST(pr.schema_id as int) as schema_id
    , CAST(pr.parent_object_id as int) as parent_object_id
    , CAST(pr.type as char(2)) as type
    , CAST(pr.type_desc as sys.nvarchar(60)) as type_desc
    , CAST(pr.create_date as sys.datetime) as create_date
    , CAST(pr.modify_date as sys.datetime) as modify_date
    , CAST(pr.is_ms_shipped as sys.bit) as is_ms_shipped
    , CAST(pr.is_published as sys.bit) as is_published
    , CAST(pr.is_schema_published as sys.bit) as is_schema_published
 from sys.procedures pr
union all
select
      CAST(tr.name as sys.sysname) as name
    , CAST(tr.object_id as int) as object_id
    , CAST(NULL as int) as principal_id
    , CAST(p.pronamespace as int) as schema_id
    , CAST(tr.parent_id as int) as parent_object_id
    , CAST(tr.type as char(2)) as type
    , CAST(tr.type_desc as sys.nvarchar(60)) as type_desc
    , CAST(tr.create_date as sys.datetime) as create_date
    , CAST(tr.modify_date as sys.datetime) as modify_date
    , CAST(tr.is_ms_shipped as sys.bit) as is_ms_shipped
    , CAST(0 as sys.bit) as is_published
    , CAST(0 as sys.bit) as is_schema_published
  from sys.triggers tr
  inner join pg_proc p on p.oid = tr.object_id
union all 
select
    CAST(def.name as sys.sysname) as name
  , CAST(def.object_id as int) as object_id
  , CAST(def.principal_id as int) as principal_id
  , CAST(def.schema_id as int) as schema_id
  , CAST(def.parent_object_id as int) as parent_object_id
  , CAST(def.type as char(2)) as type
  , CAST(def.type_desc as sys.nvarchar(60)) as type_desc
  , CAST(def.create_date as sys.datetime) as create_date
  , CAST(def.modified_date as sys.datetime) as modify_date
  , CAST(def.is_ms_shipped as sys.bit) as is_ms_shipped
  , CAST(def.is_published as sys.bit) as is_published
  , CAST(def.is_schema_published as sys.bit) as is_schema_published
  from sys.default_constraints def
union all
select
    CAST(chk.name as sys.sysname) as name
  , CAST(chk.object_id as int) as object_id
  , CAST(chk.principal_id as int) as principal_id
  , CAST(chk.schema_id as int) as schema_id
  , CAST(chk.parent_object_id as int) as parent_object_id
  , CAST(chk.type as char(2)) as type
  , CAST(chk.type_desc as sys.nvarchar(60)) as type_desc
  , CAST(chk.create_date as sys.datetime) as create_date
  , CAST(chk.modify_date as sys.datetime) as modify_date
  , CAST(chk.is_ms_shipped as sys.bit) as is_ms_shipped
  , CAST(chk.is_published as sys.bit) as is_published
  , CAST(chk.is_schema_published as sys.bit) as is_schema_published
  from sys.check_constraints chk
union all
select
    CAST(p.relname as sys.sysname) as name
  , CAST(p.oid as int) as object_id
  , CAST(null as int) as principal_id
  , CAST(s.schema_id as int) as schema_id
  , CAST(0 as int) as parent_object_id
  , CAST('SO' as char(2)) as type
  , CAST('SEQUENCE_OBJECT' as sys.nvarchar(60)) as type_desc
  , CAST(null as sys.datetime) as create_date
  , CAST(null as sys.datetime) as modify_date
  , CAST(0 as sys.bit) as is_ms_shipped
  , CAST(0 as sys.bit) as is_published
  , CAST(0 as sys.bit) as is_schema_published
from pg_class p
inner join sys.schemas s on s.schema_id = p.relnamespace
and p.relkind = 'S'
and has_schema_privilege(s.schema_id, 'USAGE')
union all
select
    CAST(('TT_' || tt.name || '_' || tt.type_table_object_id) as sys.sysname) as name
  , CAST(tt.type_table_object_id as int) as object_id
  , CAST(tt.principal_id as int) as principal_id
  , CAST(tt.schema_id as int) as schema_id
  , CAST(0 as int) as parent_object_id
  , CAST('TT' as char(2)) as type
  , CAST('TABLE_TYPE' as sys.nvarchar(60)) as type_desc
  , CAST(null as sys.datetime) as create_date
  , CAST(null as sys.datetime) as modify_date
  , CAST(1 as sys.bit) as is_ms_shipped
  , CAST(0 as sys.bit) as is_published
  , CAST(0 as sys.bit) as is_schema_published
from sys.table_types tt;
GRANT SELECT ON sys.objects TO PUBLIC;

CALL sys.babelfish_drop_deprecated_view('sys', 'key_constraints_deprecated');
CALL sys.babelfish_drop_deprecated_view('sys', 'foreign_keys_deprecated');

ALTER FUNCTION OBJECTPROPERTY(INT, SYS.VARCHAR) RENAME TO objectproperty_deprecated_2_1_0;

CREATE OR REPLACE FUNCTION objectproperty(
    id INT,
    property SYS.VARCHAR
    )
RETURNS INT
AS $$
BEGIN

    IF NOT EXISTS(SELECT ao.object_id FROM sys.all_objects ao WHERE object_id = id)
    THEN
        RETURN NULL;
    END IF;

    property := RTRIM(LOWER(COALESCE(property, '')));

    IF property = 'ownerid' -- OwnerId
    THEN
        RETURN (
                SELECT CAST(COALESCE(t1.principal_id, pn.nspowner) AS INT)
                FROM sys.all_objects t1
                INNER JOIN pg_catalog.pg_namespace pn ON pn.oid = t1.schema_id
                WHERE t1.object_id = id);

    ELSEIF property = 'isdefaultcnst' -- IsDefaultCnst
    THEN
        RETURN (SELECT count(distinct dc.object_id) FROM sys.default_constraints dc WHERE dc.object_id = id);

    ELSEIF property = 'execisquotedidenton' -- ExecIsQuotedIdentOn
    THEN
        RETURN (SELECT CAST(sm.uses_quoted_identifier as int) FROM sys.all_sql_modules sm WHERE sm.object_id = id);

    ELSEIF property = 'tablefulltextpopulatestatus' -- TableFullTextPopulateStatus
    THEN
        IF NOT EXISTS (SELECT object_id FROM sys.tables t WHERE t.object_id = id) THEN
            RETURN NULL;
        END IF;
        RETURN 0;

    ELSEIF property = 'tablehasvardecimalstorageformat' -- TableHasVarDecimalStorageFormat
    THEN
        IF NOT EXISTS (SELECT object_id FROM sys.tables t WHERE t.object_id = id) THEN
            RETURN NULL;
        END IF;
        RETURN 0;

    ELSEIF property = 'ismsshipped' -- IsMSShipped
    THEN
        RETURN (SELECT CAST(ao.is_ms_shipped AS int) FROM sys.all_objects ao WHERE ao.object_id = id);

    ELSEIF property = 'isschemabound' -- IsSchemaBound
    THEN
        RETURN (SELECT CAST(sm.is_schema_bound AS int) FROM sys.all_sql_modules sm WHERE sm.object_id = id);

    ELSEIF property = 'execisansinullson' -- ExecIsAnsiNullsOn
    THEN
        RETURN (SELECT CAST(sm.uses_ansi_nulls AS int) FROM sys.all_sql_modules sm WHERE sm.object_id = id);

    ELSEIF property = 'isdeterministic' -- IsDeterministic
    THEN
        RETURN 0;
    
    ELSEIF property = 'isprocedure' -- IsProcedure
    THEN
        RETURN (SELECT count(distinct object_id) from sys.all_objects WHERE object_id = id and type = 'P');

    ELSEIF property = 'istable' -- IsTable
    THEN
        RETURN (SELECT count(distinct object_id) from sys.all_objects WHERE object_id = id and type in ('IT', 'TT', 'U', 'S'));

    ELSEIF property = 'isview' -- IsView
    THEN
        RETURN (SELECT count(distinct object_id) from sys.all_objects WHERE object_id = id and type = 'V');
    
    ELSEIF property = 'isusertable' -- IsUserTable
    THEN
        RETURN (SELECT count(distinct object_id) from sys.all_objects WHERE object_id = id and type = 'U' and is_ms_shipped = 0);
    
    ELSEIF property = 'istablefunction' -- IsTableFunction
    THEN
        RETURN (SELECT count(distinct object_id) from sys.all_objects WHERE object_id = id and type in ('IF', 'TF', 'FT'));
    
    ELSEIF property = 'isinlinefunction' -- IsInlineFunction
    THEN
        RETURN 0;
    
    ELSEIF property = 'isscalarfunction' -- IsScalarFunction
    THEN
        RETURN (SELECT count(distinct object_id) from sys.all_objects WHERE object_id = id and type in ('FN', 'FS'));

    ELSEIF property = 'isprimarykey' -- IsPrimaryKey
    THEN
        RETURN (SELECT count(distinct object_id) from sys.all_objects WHERE object_id = id and type = 'PK');
    
    ELSEIF property = 'isindexed' -- IsIndexed
    THEN
        RETURN (SELECT count(distinct object_id) from sys.indexes WHERE object_id = id and index_id > 0);

    ELSEIF property = 'isdefault' -- IsDefault
    THEN
        RETURN 0;

    ELSEIF property = 'isrule' -- IsRule
    THEN
        RETURN 0;
    
    ELSEIF property = 'istrigger' -- IsTrigger
    THEN
        RETURN (SELECT count(distinct object_id) from sys.all_objects WHERE object_id = id and type in ('TA', 'TR'));
    END IF;

    RETURN NULL;
END;
$$
LANGUAGE plpgsql;

CALL sys.babelfish_drop_deprecated_function('sys', 'objectproperty_deprecated_2_1_0');

CREATE OR REPLACE FUNCTION sys.DBTS()
RETURNS sys.ROWVERSION AS
$$
DECLARE
    eh_setting text;
BEGIN
    eh_setting = (select s.setting FROM pg_catalog.pg_settings s where name = 'babelfishpg_tsql.escape_hatch_rowversion');
    IF eh_setting = 'strict' THEN
        RAISE EXCEPTION 'DBTS is not currently supported in Babelfish. please use babelfishpg_tsql.escape_hatch_rowversion to ignore';
    ELSE
        RETURN sys.get_current_full_xact_id()::sys.ROWVERSION;
    END IF;
END;
$$
STRICT
LANGUAGE plpgsql;

<<<<<<< HEAD
CREATE TABLE sys.babelfish_view_def (
	dbid SMALLINT NOT NULL,
	schema_name sys.SYSNAME NOT NULL,
	object_name sys.SYSNAME NOT NULL,
	definition sys.NTEXT,
	is_ansi_nulls_on sys.BIT,
	uses_quoted_identifier sys.BIT,
	is_schema_bound	sys.BIT,
	uses_database_collation sys.BIT,
	PRIMARY KEY(dbid, schema_name, object_name)
);
GRANT SELECT ON sys.babelfish_view_def TO PUBLIC;

SELECT pg_catalog.pg_extension_config_dump('sys.babelfish_view_def', '');

/*
 * VIEWS view
 */

CREATE OR REPLACE VIEW information_schema_tsql.views AS
	SELECT CAST(nc.dbname AS sys.nvarchar(128)) AS "TABLE_CATALOG",
			CAST(ext.orig_name AS sys.nvarchar(128)) AS  "TABLE_SCHEMA",
			CAST(c.relname AS sys.nvarchar(128)) AS "TABLE_NAME",

			CAST(
				CASE WHEN LENGTH(vd.definition) <= 4000
					THEN vd.definition
					ELSE NULL END
				AS sys.nvarchar(4000)) AS "VIEW_DEFINITION",

			CAST(
				CASE WHEN 'check_option=cascaded' = ANY (c.reloptions)
					THEN 'CASCADE'
					ELSE 'NONE' END
				AS sys.varchar(7)) AS "CHECK_OPTION",

			CAST('NO' AS sys.varchar(2)) AS "IS_UPDATABLE"

	FROM sys.pg_namespace_ext nc JOIN pg_class c ON (nc.oid = c.relnamespace)
		LEFT OUTER JOIN sys.babelfish_namespace_ext ext ON nc.nspname = ext.nspname
		LEFT OUTER JOIN sys.babelfish_view_def vd
			ON ext.dbid = vd.dbid AND ext.orig_name = vd.schema_name AND c.relname = vd.object_name

	WHERE c.relkind = 'v'
		AND (NOT pg_is_other_temp_schema(nc.oid))
		AND (pg_has_role(c.relowner, 'USAGE')
			OR has_table_privilege(c.oid, 'SELECT, INSERT, UPDATE, DELETE, TRUNCATE, REFERENCES, TRIGGER')
			OR has_any_column_privilege(c.oid, 'SELECT, INSERT, UPDATE, REFERENCES') )
		AND ext.dbid = cast(sys.db_id() as oid);

GRANT SELECT ON information_schema_tsql.views TO PUBLIC;
=======
ALTER TABLE sys.assembly_types RENAME TO assembly_types_deprecated_2_1_0;

CREATE OR REPLACE VIEW sys.assembly_types
AS
SELECT
   CAST(t.name as sys.sysname) AS name,
   -- 'system_type_id' is specified as type INT here, and not TINYINT per SQL Server documentation.
   -- This is because the IDs of generated SQL Server system type values generated by B
   -- Babelfish installation will exceed the size of TINYINT.
   CAST(t.system_type_id as int) AS system_type_id,
   CAST(t.user_type_id as int) AS user_type_id,
   CAST(t.schema_id as int) AS schema_id,
   CAST(t.principal_id as int) AS principal_id,
   CAST(t.max_length as smallint) AS max_length,
   CAST(t.precision as sys.tinyint) AS precision,
   CAST(t.scale as sys.tinyint) AS scale,
   CAST(t.collation_name as sys.sysname) AS collation_name,
   CAST(t.is_nullable as sys.bit) AS is_nullable,
   CAST(t.is_user_defined as sys.bit) AS is_user_defined,
   CAST(t.is_assembly_type as sys.bit) AS is_assembly_type,
   CAST(t.default_object_id as int) AS default_object_id,
   CAST(t.rule_object_id as int) AS rule_object_id,
   CAST(NULL as int) AS assembly_id,
   CAST(NULL as sys.sysname) AS assembly_class,
   CAST(NULL as sys.bit) AS is_binary_ordered,
   CAST(NULL as sys.bit) AS is_fixed_length,
   CAST(NULL as sys.nvarchar(40)) AS prog_id,
   CAST(NULL as sys.nvarchar(4000)) AS assembly_qualified_name,
   CAST(t.is_table_type as sys.bit) AS is_table_type
FROM sys.types t
WHERE t.is_assembly_type = 1;
GRANT SELECT ON sys.assembly_types TO PUBLIC;

CALL sys.babelfish_drop_deprecated_table('sys', 'assembly_types_deprecated_2_1_0');
>>>>>>> 73eaccd3

CREATE OR REPLACE VIEW sys.hash_indexes
AS
SELECT 
  si.object_id,
  si.name,
  si.index_id,
  si.type,
  si.type_desc,
  si.is_unique,
  si.data_space_id,
  si.ignore_dup_key,
  si.is_primary_key,
  si.is_unique_constraint,
  si.fill_factor,
  si.is_padded,
  si.is_disabled,
  si.is_hypothetical,
  si.allow_row_locks,
  si.allow_page_locks,
  si.has_filter,
  si.filter_definition,
  CAST(0 as INT) AS bucket_count,
  si.auto_created
FROM sys.indexes si
WHERE FALSE;
GRANT SELECT ON sys.hash_indexes TO PUBLIC;

CREATE OR REPLACE VIEW sys.xml_indexes
AS
SELECT
    CAST(idx.object_id AS INT) AS object_id
  , CAST(idx.name AS sys.sysname) AS name
  , CAST(idx.index_id AS INT)  AS index_id
  , CAST(idx.type AS sys.tinyint) AS type
  , CAST(idx.type_desc AS sys.nvarchar(60)) AS type_desc
  , CAST(idx.is_unique AS sys.bit) AS is_unique
  , CAST(idx.data_space_id AS int) AS data_space_id
  , CAST(idx.ignore_dup_key AS sys.bit) AS ignore_dup_key
  , CAST(idx.is_primary_key AS sys.bit) AS is_primary_key
  , CAST(idx.is_unique_constraint AS sys.bit) AS is_unique_constraint
  , CAST(idx.fill_factor AS sys.tinyint) AS fill_factor
  , CAST(idx.is_padded AS sys.bit) AS is_padded
  , CAST(idx.is_disabled AS sys.bit) AS is_disabled
  , CAST(idx.is_hypothetical AS sys.bit) AS is_hypothetical
  , CAST(idx.allow_row_locks AS sys.bit) AS allow_row_locks
  , CAST(idx.allow_page_locks AS sys.bit) AS allow_page_locks
  , CAST(idx.has_filter AS sys.bit) AS has_filter
  , CAST(idx.filter_definition AS sys.nvarchar(4000)) AS filter_definition
  , CAST(idx.auto_created AS sys.bit) AS auto_created
  , CAST(NULL AS INT) AS using_xml_index_id
  , CAST(NULL AS char(1)) AS secondary_type
  , CAST(NULL AS sys.nvarchar(60)) AS secondary_type_desc
  , CAST(0 AS sys.tinyint) AS xml_index_type
  , CAST(NULL AS sys.nvarchar(60)) AS xml_index_type_description
  , CAST(NULL AS INT) AS path_id
FROM  sys.indexes idx
WHERE idx.type = 3; -- 3 is of type XML
GRANT SELECT ON sys.xml_indexes TO PUBLIC;

CREATE OR REPLACE VIEW sys.dm_hadr_cluster
AS
SELECT
   CAST('' as sys.nvarchar(128)) as cluster_name
  ,CAST(0 as sys.tinyint) as quorum_type
  ,CAST('NODE_MAJORITY' as sys.nvarchar(50)) as quorum_type_desc
  ,CAST(0 as sys.tinyint) as quorum_state
  ,CAST('NORMAL_QUORUM' as sys.nvarchar(50)) as quorum_state_desc;
GRANT SELECT ON sys.dm_hadr_cluster TO PUBLIC;

CREATE OR REPLACE VIEW sys.filetable_system_defined_objects
AS
SELECT 
  CAST(0 as INT) AS object_id,
  CAST(0 as INT) AS parent_object_id
  WHERE FALSE;
GRANT SELECT ON sys.filetable_system_defined_objects TO PUBLIC;

CREATE OR REPLACE VIEW sys.database_filestream_options
AS
SELECT
  CAST(0 as INT) AS database_id,
  CAST('' as NVARCHAR(255)) AS directory_name,
  CAST(0 as TINYINT) AS non_transacted_access,
  CAST('' as NVARCHAR(60)) AS non_transacted_access_desc
WHERE FALSE;
GRANT SELECT ON sys.database_filestream_options TO PUBLIC;

CREATE OR REPLACE FUNCTION sys.sid_binary(IN login sys.nvarchar)
RETURNS SYS.VARBINARY
AS $$
    SELECT CAST(NULL AS SYS.VARBINARY);
$$ 
LANGUAGE SQL IMMUTABLE PARALLEL RESTRICTED;

CREATE OR REPLACE FUNCTION sys.tsql_get_functiondef(IN function_id OID DEFAULT NULL)
RETURNS text
AS 'babelfishpg_tsql', 'tsql_get_functiondef'
LANGUAGE C IMMUTABLE PARALLEL SAFE;

CREATE OR REPLACE FUNCTION sys.tsql_get_returnTypmodValue(IN function_id OID DEFAULT NULL)
RETURNS INTEGER
AS 'babelfishpg_tsql', 'tsql_get_returnTypmodValue'
LANGUAGE C IMMUTABLE PARALLEL SAFE;

CREATE OR REPLACE FUNCTION information_schema_tsql._pgtsql_char_max_length_for_routines(type text, typmod int4) RETURNS integer
        LANGUAGE sql
        IMMUTABLE
        PARALLEL SAFE
        RETURNS NULL ON NULL INPUT
        AS
$$SELECT
        CASE WHEN type IN ('char', 'nchar', 'varchar', 'nvarchar', 'binary', 'varbinary')
                THEN CASE WHEN typmod = -1
                        THEN 1
                        ELSE typmod - 4
                        END
                WHEN type IN ('text', 'image')
                THEN 2147483647
                WHEN type = 'ntext'
                THEN 1073741823
                WHEN type = 'sysname'
                THEN 128
                WHEN type = 'xml'
                THEN -1
                WHEN type = 'sql_variant'
                THEN 0
                ELSE null
        END$$;

CREATE OR REPLACE FUNCTION information_schema_tsql._pgtsql_char_octet_length_for_routines(type text, typmod int4) RETURNS integer
        LANGUAGE sql
        IMMUTABLE
        PARALLEL SAFE
        RETURNS NULL ON NULL INPUT
        AS
$$SELECT
        CASE WHEN type IN ('char', 'varchar', 'binary', 'varbinary')
                THEN CASE WHEN typmod = -1 /* default typmod */
                        THEN 1
                        ELSE typmod - 4
                        END
                WHEN type IN ('nchar', 'nvarchar')
                THEN CASE WHEN typmod = -1 /* default typmod */
                        THEN 2
                        ELSE (typmod - 4) * 2
                        END
                WHEN type IN ('text', 'image')
                THEN 2147483647 /* 2^30 + 1 */
                WHEN type = 'ntext'
                THEN 2147483646 /* 2^30 */
                WHEN type = 'sysname'
                THEN 256
                WHEN type = 'sql_variant'
                THEN 0
                WHEN type = 'xml'
                THEN -1
           ELSE null
  END$$;	

CREATE OR REPLACE VIEW information_schema_tsql.routines AS
    SELECT CAST(nc.dbname AS sys.nvarchar(128)) AS "SPECIFIC_CATALOG",
           CAST(ext.orig_name AS sys.nvarchar(128)) AS "SPECIFIC_SCHEMA",
           CAST(p.proname AS sys.nvarchar(128)) AS "SPECIFIC_NAME",
           CAST(nc.dbname AS sys.nvarchar(128)) AS "ROUTINE_CATALOG",
           CAST(ext.orig_name AS sys.nvarchar(128)) AS "ROUTINE_SCHEMA",
           CAST(p.proname AS sys.nvarchar(128)) AS "ROUTINE_NAME",
           CAST(CASE p.prokind WHEN 'f' THEN 'FUNCTION' WHEN 'p' THEN 'PROCEDURE' END
           	 AS sys.nvarchar(20)) AS "ROUTINE_TYPE",
           CAST(NULL AS sys.nvarchar(128)) AS "MODULE_CATALOG",
           CAST(NULL AS sys.nvarchar(128)) AS "MODULE_SCHEMA",
           CAST(NULL AS sys.nvarchar(128)) AS "MODULE_NAME",
           CAST(NULL AS sys.nvarchar(128)) AS "UDT_CATALOG",
           CAST(NULL AS sys.nvarchar(128)) AS "UDT_SCHEMA",
           CAST(NULL AS sys.nvarchar(128)) AS "UDT_NAME",
           CAST(case when is_tbl_type THEN 'table' when p.prokind = 'p' THEN 'NULL' ELSE tsql_type_name END AS sys.nvarchar(128)) AS "DATA_TYPE",
           CAST(information_schema_tsql._pgtsql_char_max_length_for_routines(tsql_type_name, true_typmod)
                 AS int)
           AS "CHARACTER_MAXIMUM_LENGTH",
           CAST(information_schema_tsql._pgtsql_char_octet_length_for_routines(tsql_type_name, true_typmod)
                 AS int)
           AS "CHARACTER_OCTET_LENGTH",
           CAST(NULL AS sys.nvarchar(128)) AS "COLLATION_CATALOG",
           CAST(NULL AS sys.nvarchar(128)) AS "COLLATION_SCHEMA",
           CAST(
                 CASE co.collname
                       WHEN 'default' THEN current_setting('babelfishpg_tsql.server_collation_name')
                       ELSE co.collname
                 END
            AS sys.nvarchar(128)) AS "COLLATION_NAME",
            CAST(NULL AS sys.nvarchar(128)) AS "CHARACTER_SET_CATALOG",
            CAST(NULL AS sys.nvarchar(128)) AS "CHARACTER_SET_SCHEMA",
	    /*
                 * TODO: We need to first create mapping of collation name to char-set name;
                 * Until then return null.
            */
	    CAST(case when tsql_type_name IN ('nchar','nvarchar') THEN 'UNICODE' when tsql_type_name IN ('char','varchar') THEN 'iso_1' ELSE 'NULL' END AS sys.nvarchar(128)) AS "CHARACTER_SET_NAME",
            CAST(information_schema_tsql._pgtsql_numeric_precision(tsql_type_name, t.oid, true_typmod)
                        AS smallint)
            AS "NUMERIC_PRECISION",
            CAST(information_schema_tsql._pgtsql_numeric_precision_radix(tsql_type_name, case when t.typtype = 'd' THEN t.typbasetype ELSE t.oid END, true_typmod)
                        AS smallint)
            AS "NUMERIC_PRECISION_RADIX",
            CAST(information_schema_tsql._pgtsql_numeric_scale(tsql_type_name, t.oid, true_typmod)
                        AS smallint)
            AS "NUMERIC_SCALE",
            CAST(information_schema_tsql._pgtsql_datetime_precision(tsql_type_name, true_typmod)
                        AS smallint)
            AS "DATETIME_PRECISION",
            CAST(NULL AS sys.nvarchar(30)) AS "INTERVAL_TYPE",
            CAST(NULL AS smallint) AS "INTERVAL_PRECISION",
            CAST(NULL AS sys.nvarchar(128)) AS "TYPE_UDT_CATALOG",
            CAST(NULL AS sys.nvarchar(128)) AS "TYPE_UDT_SCHEMA",
            CAST(NULL AS sys.nvarchar(128)) AS "TYPE_UDT_NAME",
            CAST(NULL AS sys.nvarchar(128)) AS "SCOPE_CATALOG",
            CAST(NULL AS sys.nvarchar(128)) AS "SCOPE_SCHEMA",
            CAST(NULL AS sys.nvarchar(128)) AS "SCOPE_NAME",
            CAST(NULL AS bigint) AS "MAXIMUM_CARDINALITY",
            CAST(NULL AS sys.nvarchar(128)) AS "DTD_IDENTIFIER",
            CAST(CASE WHEN l.lanname = 'sql' THEN 'SQL' WHEN l.lanname = 'pltsql' THEN 'SQL' ELSE 'EXTERNAL' END AS sys.nvarchar(30)) AS "ROUTINE_BODY",
            CAST(sys.tsql_get_functiondef(p.oid) AS sys.nvarchar(4000)) AS "ROUTINE_DEFINITION",
            CAST(NULL AS sys.nvarchar(128)) AS "EXTERNAL_NAME",
            CAST(NULL AS sys.nvarchar(30)) AS "EXTERNAL_LANGUAGE",
            CAST(NULL AS sys.nvarchar(30)) AS "PARAMETER_STYLE",
            CAST(CASE WHEN p.provolatile = 'i' THEN 'YES' ELSE 'NO' END AS sys.nvarchar(10)) AS "IS_DETERMINISTIC",
	    CAST(CASE p.prokind WHEN 'p' THEN 'MODIFIES' ELSE 'READS' END AS sys.nvarchar(30)) AS "SQL_DATA_ACCESS",
            CAST(CASE WHEN p.prokind <> 'p' THEN
              CASE WHEN p.proisstrict THEN 'YES' ELSE 'NO' END END AS sys.nvarchar(10)) AS "IS_NULL_CALL",
            CAST(NULL AS sys.nvarchar(128)) AS "SQL_PATH",
            CAST('YES' AS sys.nvarchar(10)) AS "SCHEMA_LEVEL_ROUTINE",
            CAST(0 AS smallint) AS "MAX_DYNAMIC_RESULT_SETS",
            CAST('NO' AS sys.nvarchar(10)) AS "IS_USER_DEFINED_CAST",
            CAST('NO' AS sys.nvarchar(10)) AS "IS_IMPLICITLY_INVOCABLE",
            CAST(NULL AS sys.datetime) AS "CREATED",
            CAST(NULL AS sys.datetime) AS "LAST_ALTERED"

       FROM sys.pg_namespace_ext nc LEFT JOIN sys.babelfish_namespace_ext ext ON nc.nspname = ext.nspname,
            pg_proc p inner join sys.schemas sch on sch.schema_id = p.pronamespace,
            pg_language l,
            pg_type t LEFT JOIN pg_collation co ON t.typcollation = co.oid,
            sys.translate_pg_type_to_tsql(t.oid) AS tsql_type_name,
	    tsql_get_returnTypmodValue(p.oid) AS true_typmod,
            sys.is_table_type(t.typrelid) as is_tbl_type

       WHERE 
            (case p.prokind
              when 'p' then true
              when 'a' then false
               else
                  (case format_type(p.prorettype, null)
                     when 'trigger' then false
                     else true
                   end)
            end)
            AND (NOT pg_is_other_temp_schema(nc.oid))
            AND has_function_privilege(p.oid, 'EXECUTE')
            AND (pg_has_role(t.typowner, 'USAGE')
            OR has_type_privilege(t.oid, 'USAGE'))
            AND ext.dbid = cast(sys.db_id() as oid)
            AND p.prolang = l.oid
            AND p.prorettype = t.oid
            AND p.pronamespace = nc.oid;      

GRANT SELECT ON information_schema_tsql.routines TO PUBLIC;
	
CREATE OR REPLACE FUNCTION sys.system_user()
RETURNS sys.nvarchar(128) AS
$BODY$
	SELECT SESSION_USER;
$BODY$
LANGUAGE SQL;

CREATE OR REPLACE VIEW msdb_dbo.syspolicy_system_health_state
AS
SELECT 
    CAST(0 as BIGINT) AS health_state_id,
    CAST(0 as INT) AS policy_id,
    CAST(NULL AS sys.DATETIME) AS last_run_date,
    CAST('' AS sys.NVARCHAR(400)) AS target_query_expression_with_id,
    CAST('' AS sys.NVARCHAR) AS target_query_expression,
    CAST(1 as sys.BIT) AS result
WHERE FALSE;
GRANT SELECT ON msdb_dbo.syspolicy_system_health_state TO PUBLIC;
ALTER VIEW msdb_dbo.syspolicy_system_health_state OWNER TO sysadmin;

CREATE OR REPLACE FUNCTION msdb_dbo.fn_syspolicy_is_automation_enabled()
RETURNS INTEGER
AS 
$fn_body$    
    SELECT 0;
$fn_body$
LANGUAGE SQL IMMUTABLE PARALLEL SAFE;
ALTER FUNCTION msdb_dbo.fn_syspolicy_is_automation_enabled() OWNER TO sysadmin;

CREATE OR REPLACE VIEW msdb_dbo.syspolicy_configuration
AS
SELECT
    CAST(NULL AS sys.SYSNAME) AS name,
    CAST(NULL AS sys.sql_variant) AS current_value
WHERE FALSE; -- Condition will result in view with an empty result set
GRANT SELECT ON msdb_dbo.syspolicy_configuration TO PUBLIC;
ALTER VIEW msdb_dbo.syspolicy_configuration OWNER TO sysadmin;

create or replace view sys.shipped_objects_not_in_sys AS
-- This portion of view retrieves information on objects that reside in a schema in one specfic database.
-- For example, 'master_dbo' schema can only exist in the 'master' database.
-- Internally stored schema name (nspname) must be provided.
select t.name,t.type, ns.oid as schemaid from
(
  values 
    ('xp_qv','master_dbo','P'),
    ('xp_instance_regread','master_dbo','P'),
    ('fn_syspolicy_is_automation_enabled', 'msdb_dbo', 'FN'),
    ('syspolicy_configuration', 'msdb_dbo', 'V'),
    ('syspolicy_system_health_state', 'msdb_dbo', 'V')
) t(name,schema_name, type)
inner join pg_catalog.pg_namespace ns on t.schema_name = ns.nspname

union all 

-- This portion of view retrieves information on objects that reside in a schema in any number of databases.
-- For example, 'dbo' schema can exist in the 'master', 'tempdb', 'msdb', and any user created database.
select t.name,t.type, ns.oid  as schemaid from
(
  values 
    ('sysdatabases','dbo','V')
) t (name, schema_name, type)
inner join sys.babelfish_namespace_ext b on t.schema_name=b.orig_name
inner join pg_catalog.pg_namespace ns on b.nspname = ns.nspname;
GRANT SELECT ON sys.shipped_objects_not_in_sys TO PUBLIC;

-- Disassociate msdb objects from the extension
CALL sys.babelfish_remove_object_from_extension('view', 'msdb_dbo.sysdatabases');
CALL sys.babelfish_remove_object_from_extension('schema', 'msdb_dbo');
CALL sys.babelfish_remove_object_from_extension('view', 'msdb_dbo.syspolicy_system_health_state');
CALL sys.babelfish_remove_object_from_extension('view', 'msdb_dbo.syspolicy_configuration');
CALL sys.babelfish_remove_object_from_extension('function', 'msdb_dbo.fn_syspolicy_is_automation_enabled');
-- Disassociate procedures under master_dbo schema from the extension
CALL sys.babelfish_remove_object_from_extension('procedure', 'master_dbo.xp_qv(sys.nvarchar, sys.nvarchar)');
CALL sys.babelfish_remove_object_from_extension('procedure', 'master_dbo.xp_instance_regread(sys.nvarchar, sys.sysname, sys.nvarchar, int)');
CALL sys.babelfish_remove_object_from_extension('procedure', 'master_dbo.xp_instance_regread(sys.nvarchar, sys.sysname, sys.nvarchar, sys.nvarchar)');

CREATE OR REPLACE FUNCTION information_schema_tsql._pgtsql_numeric_precision(type text, typid oid, typmod int4) RETURNS integer
	LANGUAGE sql
	IMMUTABLE
	PARALLEL SAFE
	RETURNS NULL ON NULL INPUT
	AS
$$
	SELECT
	CASE typid
		WHEN 21 /*int2*/ THEN 5
		WHEN 23 /*int4*/ THEN 10
		WHEN 20 /*int8*/ THEN 19
		WHEN 1700 /*numeric*/ THEN
			CASE WHEN typmod = -1 THEN null
				ELSE ((typmod - 4) >> 16) & 65535
			END
		WHEN 700 /*float4*/ THEN 24
		WHEN 701 /*float8*/ THEN 53
		ELSE
			CASE WHEN type = 'tinyint' THEN 3
				WHEN type = 'money' THEN 19
				WHEN type = 'smallmoney' THEN 10
				WHEN type = 'decimal'	THEN
					CASE WHEN typmod = -1 THEN null
						ELSE ((typmod - 4) >> 16) & 65535
					END
				ELSE null
			END
	END
$$;

CREATE OR REPLACE FUNCTION information_schema_tsql._pgtsql_numeric_scale(type text, typid oid, typmod int4) RETURNS integer
	LANGUAGE sql
	IMMUTABLE
	PARALLEL SAFE
	RETURNS NULL ON NULL INPUT
	AS
$$
	SELECT
	CASE WHEN typid IN (21, 23, 20) THEN 0
		WHEN typid IN (1700) THEN
			CASE WHEN typmod = -1 THEN null
				ELSE (typmod - 4) & 65535
			END
		WHEN type = 'tinyint' THEN 0
		WHEN type IN ('money', 'smallmoney') THEN 4
		WHEN type = 'decimal' THEN
			CASE WHEN typmod = -1 THEN NULL
				ELSE (typmod - 4) & 65535
			END
		ELSE null
	END
$$;

ALTER VIEW sys.all_views RENAME TO all_views_deprecated_2_1_0;

create or replace view sys.all_views as
select
    CAST(t.name as sys.SYSNAME) AS name
  , CAST(t.object_id as int) AS object_id
  , CAST(t.principal_id as int) AS principal_id
  , CAST(t.schema_id as int) AS schema_id
  , CAST(t.parent_object_id as int) AS parent_object_id
  , CAST(t.type as sys.bpchar(2)) AS type
  , CAST(t.type_desc as sys.nvarchar(60)) AS type_desc
  , CAST(t.create_date as sys.datetime) AS create_date
  , CAST(t.modify_date as sys.datetime) AS modify_date
  , CAST(t.is_ms_shipped as sys.BIT) AS is_ms_shipped
  , CAST(t.is_published as sys.BIT) AS is_published
  , CAST(t.is_schema_published as sys.BIT) AS is_schema_published 
  , CAST(0 as sys.BIT) AS is_replicated
  , CAST(0 as sys.BIT) AS has_replication_filter
  , CAST(0 as sys.BIT) AS has_opaque_metadata
  , CAST(0 as sys.BIT) AS has_unchecked_assembly_data
  , CAST(
      CASE 
        WHEN (v.check_option = 'NONE') 
          THEN 0
        ELSE 1
      END
    AS sys.BIT) AS with_check_option
  , CAST(0 as sys.BIT) AS is_date_correlation_view
from sys.all_objects t
INNER JOIN pg_namespace ns ON t.schema_id = ns.oid
INNER JOIN information_schema.views v ON t.name = v.table_name AND ns.nspname = v.table_schema
where t.type = 'V';
GRANT SELECT ON sys.all_views TO PUBLIC;

CALL sys.babelfish_drop_deprecated_view('sys', 'all_views_deprecated_2_1_0');

CREATE OR REPLACE VIEW sys.assembly_modules
AS
SELECT 
   CAST(0 as INT) AS object_id,
   CAST(0 as INT) AS assembly_id,
   CAST('' AS SYSNAME) AS assembly_class,
   CAST('' AS SYSNAME) AS assembly_method,
   CAST(0 AS sys.BIT) AS null_on_null_input,
   CAST(0 as INT) AS execute_as_principal_id
   WHERE FALSE;
GRANT SELECT ON sys.assembly_modules TO PUBLIC;

CREATE OR REPLACE VIEW sys.change_tracking_databases
AS
SELECT
   CAST(0 as INT) AS database_id,
   CAST(0 as sys.BIT) AS is_auto_cleanup_on,
   CAST(0 as INT) AS retention_period,
   CAST('' as NVARCHAR(60)) AS retention_period_units_desc,
   CAST(0 as TINYINT) AS retention_period_units
WHERE FALSE;
GRANT SELECT ON sys.change_tracking_databases TO PUBLIC;

CREATE OR REPLACE VIEW sys.database_recovery_status
AS
SELECT
   CAST(0 as INT) AS database_id,
   CAST(NULL as UNIQUEIDENTIFIER) AS database_guid,
   CAST(NULL as UNIQUEIDENTIFIER) AS family_guid,
   CAST(0 as NUMERIC(25,0)) AS last_log_backup_lsn,
   CAST(NULL as UNIQUEIDENTIFIER) AS recovery_fork_guid,
   CAST(NULL as UNIQUEIDENTIFIER) AS first_recovery_fork_guid,
   CAST(0 as NUMERIC(25,0)) AS fork_point_lsn
WHERE FALSE;
GRANT SELECT ON sys.database_recovery_status TO PUBLIC;

CREATE OR REPLACE VIEW sys.fulltext_languages
AS
SELECT 
   CAST(0 as INT) AS lcid,
   CAST('' as SYSNAME) AS name
WHERE FALSE;
GRANT SELECT ON sys.fulltext_languages TO PUBLIC;

CREATE OR REPLACE VIEW sys.fulltext_index_columns
AS
SELECT 
   CAST(0 as INT) AS object_id,
   CAST(0 as INT) AS column_id,
   CAST(0 as INT) AS type_column_id,
   CAST(0 as INT) AS language_id,
   CAST(0 as INT) AS statistical_semantics
WHERE FALSE;
GRANT SELECT ON sys.fulltext_index_columns TO PUBLIC;

CREATE OR REPLACE VIEW sys.selective_xml_index_paths
AS
SELECT 
   CAST(0 as INT) AS object_id,
   CAST(0 as INT) AS index_id,
   CAST(0 as INT) AS path_id,
   CAST('' as NVARCHAR(4000)) AS path,
   CAST('' as SYSNAME) AS name,
   CAST(0 as TINYINT) AS path_type,
   CAST(0 as SYSNAME) AS path_type_desc,
   CAST(0 as INT) AS xml_component_id,
   CAST('' as NVARCHAR(4000)) AS xquery_type_description,
   CAST(0 as sys.BIT) AS is_xquery_type_inferred,
   CAST(0 as SMALLINT) AS xquery_max_length,
   CAST(0 as sys.BIT) AS is_xquery_max_length_inferred,
   CAST(0 as sys.BIT) AS is_node,
   CAST(0 as TINYINT) AS system_type_id,
   CAST(0 as TINYINT) AS user_type_id,
   CAST(0 as SMALLINT) AS max_length,
   CAST(0 as TINYINT) AS precision,
   CAST(0 as TINYINT) AS scale,
   CAST('' as SYSNAME) AS collation_name,
   CAST(0 as sys.BIT) AS is_singleton
WHERE FALSE;
GRANT SELECT ON sys.selective_xml_index_paths TO PUBLIC;

CREATE OR REPLACE VIEW sys.spatial_indexes
AS
SELECT 
   object_id,
   name,
   index_id,
   type,
   type_desc,
   is_unique,
   data_space_id,
   ignore_dup_key,
   is_primary_key,
   is_unique_constraint,
   fill_factor,
   is_padded,
   is_disabled,
   is_hypothetical,
   allow_row_locks,
   allow_page_locks,
   CAST(1 as TINYINT) AS spatial_index_type,
   CAST('' as NVARCHAR(60)) AS spatial_index_type_desc,
   CAST('' as SYSNAME) AS tessellation_scheme,
   has_filter,
   filter_definition,
   auto_created
FROM sys.indexes WHERE FALSE;
GRANT SELECT ON sys.spatial_indexes TO PUBLIC;

CREATE OR REPLACE VIEW information_schema_tsql.CONSTRAINT_COLUMN_USAGE AS
SELECT    CAST(tblcat AS sys.nvarchar(128)) AS "TABLE_CATALOG",
          CAST(tblschema AS sys.nvarchar(128)) AS "TABLE_SCHEMA",
          CAST(tblname AS sys.nvarchar(128)) AS "TABLE_NAME" ,
          CAST(colname AS sys.nvarchar(128)) AS "COLUMN_NAME",
          CAST(cstrcat AS sys.nvarchar(128)) AS "CONSTRAINT_CATALOG",
          CAST(cstrschema AS sys.nvarchar(128)) AS "CONSTRAINT_SCHEMA",
          CAST(cstrname AS sys.nvarchar(128)) AS "CONSTRAINT_NAME"

FROM (
        /* check constraints */
   SELECT DISTINCT extr.orig_name, r.relname, r.relowner, a.attname, extc.orig_name, c.conname, nr.dbname, nc.dbname
     FROM sys.pg_namespace_ext nc LEFT OUTER JOIN sys.babelfish_namespace_ext extc ON nc.nspname = extc.nspname,
          sys.pg_namespace_ext nr LEFT OUTER JOIN sys.babelfish_namespace_ext extr ON nr.nspname = extr.nspname,
          pg_attribute a,
          pg_constraint c,
          pg_class r, pg_depend d

     WHERE nr.oid = r.relnamespace
          AND r.oid = a.attrelid
          AND d.refclassid = 'pg_catalog.pg_class'::regclass
          AND d.refobjid = r.oid
          AND d.refobjsubid = a.attnum
          AND d.classid = 'pg_catalog.pg_constraint'::regclass
          AND d.objid = c.oid
          AND c.connamespace = nc.oid
          AND c.contype = 'c'
          AND r.relkind IN ('r', 'p')
          AND NOT a.attisdropped

       UNION ALL

        /* unique/primary key/foreign key constraints */
   SELECT extr.orig_name, r.relname, r.relowner, a.attname, extc.orig_name, c.conname, nr.dbname, nc.dbname
     FROM sys.pg_namespace_ext nc LEFT OUTER JOIN sys.babelfish_namespace_ext extc ON nc.nspname = extc.nspname,
          sys.pg_namespace_ext nr LEFT OUTER JOIN sys.babelfish_namespace_ext extr ON nr.nspname = extr.nspname,
          pg_attribute a,
          pg_constraint c,
          pg_class r
     WHERE nr.oid = r.relnamespace
          AND r.oid = a.attrelid
          AND nc.oid = c.connamespace
          AND r.oid = c.conrelid
          AND a.attnum = ANY (c.conkey)
          AND NOT a.attisdropped
          AND c.contype IN ('p', 'u', 'f')
          AND r.relkind IN ('r', 'p')

      ) AS x (tblschema, tblname, tblowner, colname, cstrschema, cstrname, tblcat, cstrcat)

WHERE pg_has_role(x.tblowner, 'USAGE');

GRANT SELECT ON information_schema_tsql.CONSTRAINT_COLUMN_USAGE TO PUBLIC;

CREATE OR REPLACE VIEW sys.filetables
AS
SELECT 
   CAST(0 AS INT) AS object_id,
   CAST(0 AS sys.BIT) AS is_enabled,
   CAST('' AS VARCHAR(255)) AS directory_name,
   CAST(0 AS INT) AS filename_collation_id,
   CAST('' AS VARCHAR) AS filename_collation_name
   WHERE FALSE;
GRANT SELECT ON sys.filetables TO PUBLIC;

CREATE OR REPLACE VIEW sys.registered_search_property_lists
AS
SELECT 
   CAST(0 AS INT) AS property_list_id,
   CAST('' AS SYSNAME) AS name,
   CAST(NULL AS DATETIME) AS create_date,
   CAST(NULL AS DATETIME) AS modify_date,
   CAST(0 AS INT) AS principal_id
WHERE FALSE;
GRANT SELECT ON sys.registered_search_property_lists TO PUBLIC;

ALTER VIEW sys.identity_columns RENAME TO identity_columns_deprecated;

CREATE OR replace view sys.identity_columns AS
SELECT 
  CAST(out_object_id AS INT) AS object_id
  , CAST(out_name AS SYSNAME) AS name
  , CAST(out_column_id AS INT) AS column_id
  , CAST(out_system_type_id AS TINYINT) AS system_type_id
  , CAST(out_user_type_id AS INT) AS user_type_id
  , CAST(out_max_length AS SMALLINT) AS max_length
  , CAST(out_precision AS TINYINT) AS precision
  , CAST(out_scale AS TINYINT) AS scale
  , CAST(out_collation_name AS SYSNAME) AS collation_name
  , CAST(out_is_nullable AS sys.BIT) AS is_nullable
  , CAST(out_is_ansi_padded AS sys.BIT) AS is_ansi_padded
  , CAST(out_is_rowguidcol AS sys.BIT) AS is_rowguidcol
  , CAST(out_is_identity AS sys.BIT) AS is_identity
  , CAST(out_is_computed AS sys.BIT) AS is_computed
  , CAST(out_is_filestream AS sys.BIT) AS is_filestream
  , CAST(out_is_replicated AS sys.BIT) AS is_replicated
  , CAST(out_is_non_sql_subscribed AS sys.BIT) AS is_non_sql_subscribed
  , CAST(out_is_merge_published AS sys.BIT) AS is_merge_published
  , CAST(out_is_dts_replicated AS sys.BIT) AS is_dts_replicated
  , CAST(out_is_xml_document AS sys.BIT) AS is_xml_document
  , CAST(out_xml_collection_id AS INT) AS xml_collection_id
  , CAST(out_default_object_id AS INT) AS default_object_id
  , CAST(out_rule_object_id AS INT) AS rule_object_id
  , CAST(out_is_sparse AS sys.BIT) AS is_sparse
  , CAST(out_is_column_set AS sys.BIT) AS is_column_set
  , CAST(out_generated_always_type AS TINYINT) AS generated_always_type
  , CAST(out_generated_always_type_desc AS NVARCHAR(60)) AS generated_always_type_desc
  , CAST(out_encryption_type AS INT) AS encryption_type
  , CAST(out_encryption_type_desc AS NVARCHAR(60)) AS encryption_type_desc
  , CAST(out_encryption_algorithm_name AS SYSNAME) AS encryption_algorithm_name
  , CAST(out_column_encryption_key_id AS INT) column_encryption_key_id
  , CAST(out_column_encryption_key_database_name AS SYSNAME) AS column_encryption_key_database_name
  , CAST(out_is_hidden AS sys.BIT) AS is_hidden
  , CAST(out_is_masked AS sys.BIT) AS is_masked
  , CAST(sys.ident_seed(OBJECT_NAME(sc.out_object_id)) AS SQL_VARIANT) AS seed_value
  , CAST(sys.ident_incr(OBJECT_NAME(sc.out_object_id)) AS SQL_VARIANT) AS increment_value
  , CAST(sys.babelfish_get_sequence_value(pg_get_serial_sequence(quote_ident(ext.nspname)||'.'||quote_ident(c.relname), a.attname)) AS SQL_VARIANT) AS last_value
  , CAST(0 as sys.BIT) as is_not_for_replication
FROM sys.columns_internal() sc
INNER JOIN pg_attribute a ON sc.out_name = a.attname AND sc.out_column_id = a.attnum
INNER JOIN pg_class c ON c.oid = a.attrelid
INNER JOIN sys.pg_namespace_ext ext ON ext.oid = c.relnamespace
WHERE NOT a.attisdropped
AND sc.out_is_identity::INTEGER = 1
AND pg_get_serial_sequence(quote_ident(ext.nspname)||'.'||quote_ident(c.relname), a.attname) IS NOT NULL
AND has_sequence_privilege(pg_get_serial_sequence(quote_ident(ext.nspname)||'.'||quote_ident(c.relname), a.attname), 'USAGE,SELECT,UPDATE');
GRANT SELECT ON sys.identity_columns TO PUBLIC;

CALL sys.babelfish_drop_deprecated_view('sys', 'identity_columns_deprecated');

CREATE OR REPLACE VIEW sys.filegroups
AS
SELECT 
   ds.name,
   ds.data_space_id,
   ds.type,
   ds.type_desc,
   ds.is_default,
   ds.is_system,
   CAST(NULL as UNIQUEIDENTIFIER) AS filegroup_guid,
   CAST(0 as INT) AS log_filegroup_id,
   CAST(0 as sys.BIT) AS is_read_only,
   CAST(0 as sys.BIT) AS is_autogrow_all_files
FROM sys.data_spaces ds WHERE type = 'FG';
GRANT SELECT ON sys.filegroups TO PUBLIC;

CREATE OR REPLACE VIEW sys.master_files
AS
SELECT
    CAST(0 as INT) AS database_id,
    CAST(0 as INT) AS file_id,
    CAST(NULL as UNIQUEIDENTIFIER) AS file_guid,
    CAST(0 as sys.TINYINT) AS type,
    CAST('' as NVARCHAR(60)) AS type_desc,
    CAST(0 as INT) AS data_space_id,
    CAST('' as SYSNAME) AS name,
    CAST('' as NVARCHAR(260)) AS physical_name,
    CAST(0 as sys.TINYINT) AS state,
    CAST('' as NVARCHAR(60)) AS state_desc,
    CAST(0 as INT) AS size,
    CAST(0 as INT) AS max_size,
    CAST(0 as INT) AS growth,
    CAST(0 as sys.BIT) AS is_media_read_only,
    CAST(0 as sys.BIT) AS is_read_only,
    CAST(0 as sys.BIT) AS is_sparse,
    CAST(0 as sys.BIT) AS is_percent_growth,
    CAST(0 as sys.BIT) AS is_name_reserved,
    CAST(0 as NUMERIC(25,0)) AS create_lsn,
    CAST(0 as NUMERIC(25,0)) AS drop_lsn,
    CAST(0 as NUMERIC(25,0)) AS read_only_lsn,
    CAST(0 as NUMERIC(25,0)) AS read_write_lsn,
    CAST(0 as NUMERIC(25,0)) AS differential_base_lsn,
    CAST(NULL as UNIQUEIDENTIFIER) AS differential_base_guid,
    CAST(NULL as DATETIME) AS differential_base_time,
    CAST(0 as NUMERIC(25,0)) AS redo_start_lsn,
    CAST(NULL as UNIQUEIDENTIFIER) AS redo_start_fork_guid,
    CAST(0 as NUMERIC(25,0)) AS redo_target_lsn,
    CAST(NULL as UNIQUEIDENTIFIER) AS redo_target_fork_guid,
    CAST(0 as NUMERIC(25,0)) AS backup_lsn,
    CAST(0 as INT) AS credential_id
WHERE FALSE;
GRANT SELECT ON sys.master_files TO PUBLIC;

CREATE OR REPLACE VIEW sys.stats
AS
SELECT 
   CAST(0 as INT) AS object_id,
   CAST('' as SYSNAME) AS name,
   CAST(0 as INT) AS stats_id,
   CAST(0 as sys.BIT) AS auto_created,
   CAST(0 as sys.BIT) AS user_created,
   CAST(0 as sys.BIT) AS no_recompute,
   CAST(0 as sys.BIT) AS has_filter,
   CAST('' as sys.NVARCHAR(4000)) AS filter_definition,
   CAST(0 as sys.BIT) AS is_temporary,
   CAST(0 as sys.BIT) AS is_incremental,
   CAST(0 as sys.BIT) AS has_persisted_sample,
   CAST(0 as INT) AS stats_generation_method,
   CAST('' as VARCHAR(255)) AS stats_generation_method_desc
WHERE FALSE;
GRANT SELECT ON sys.stats TO PUBLIC;

CREATE OR REPLACE VIEW sys.change_tracking_tables
AS
SELECT 
   CAST(0 as INT) AS object_id,
   CAST(0 as sys.BIT) AS is_track_columns_updated_on,
   CAST(0 AS sys.BIGINT) AS begin_version,
   CAST(0 AS sys.BIGINT) AS cleanup_version,
   CAST(0 AS sys.BIGINT) AS min_valid_version
   WHERE FALSE;
GRANT SELECT ON sys.change_tracking_tables TO PUBLIC;

CREATE OR REPLACE VIEW sys.fulltext_catalogs
AS
SELECT 
   CAST(0 as INT) AS fulltext_catalog_id,
   CAST('' as SYSNAME) AS name,
   CAST('' as NVARCHAR(260)) AS path,
   CAST(0 as sys.BIT) AS is_default,
   CAST(0 as sys.BIT) AS is_accent_sensitivity_on,
   CAST(0 as INT) AS data_space_id,
   CAST(0 as INT) AS file_id,
   CAST(0 as INT) AS principal_id,
   CAST(2 as sys.BIT) AS is_importing
WHERE FALSE;
GRANT SELECT ON sys.fulltext_catalogs TO PUBLIC;

CREATE OR REPLACE VIEW sys.fulltext_stoplists
AS
SELECT 
   CAST(0 as INT) AS stoplist_id,
   CAST('' as SYSNAME) AS name,
   CAST(NULL as DATETIME) AS create_date,
   CAST(NULL as DATETIME) AS modify_date,
   CAST(0 as INT) AS Principal_id
WHERE FALSE;
GRANT SELECT ON sys.fulltext_stoplists TO PUBLIC;

alter view sys.databases rename to databases_deprecated_2_1_0;

create or replace view sys.databases as
select
  CAST(d.name as SYS.SYSNAME) as name
  , CAST(sys.db_id(d.name) as INT) as database_id
  , CAST(NULL as INT) as source_database_id
  , cast(cast(r.oid as INT) as SYS.VARBINARY(85)) as owner_sid
  , CAST(d.crdate AS SYS.DATETIME) as create_date
  , CAST(120 AS SYS.TINYINT) as compatibility_level
  , CAST(c.collname as SYS.SYSNAME) as collation_name
  , CAST(0 AS SYS.TINYINT)  as user_access
  , CAST('MULTI_USER' AS SYS.NVARCHAR(60)) as user_access_desc
  , CAST(0 AS SYS.BIT) as is_read_only
  , CAST(0 AS SYS.BIT) as is_auto_close_on
  , CAST(0 AS SYS.BIT) as is_auto_shrink_on
  , CAST(0 AS SYS.TINYINT) as state
  , CAST('ONLINE' AS SYS.NVARCHAR(60)) as state_desc
  , CAST(
	  	CASE 
			WHEN pg_is_in_recovery() is false THEN 0 
			WHEN pg_is_in_recovery() is true THEN 1 
		END 
	AS SYS.BIT) as is_in_standby
  , CAST(0 AS SYS.BIT) as is_cleanly_shutdown
  , CAST(0 AS SYS.BIT) as is_supplemental_logging_enabled
  , CAST(1 AS SYS.TINYINT) as snapshot_isolation_state
  , CAST('ON' AS SYS.NVARCHAR(60)) as snapshot_isolation_state_desc
  , CAST(1 AS SYS.BIT) as is_read_committed_snapshot_on
  , CAST(1 AS SYS.TINYINT) as recovery_model
  , CAST('FULL' AS SYS.NVARCHAR(60)) as recovery_model_desc
  , CAST(0 AS SYS.TINYINT) as page_verify_option
  , CAST(NULL AS SYS.NVARCHAR(60)) as page_verify_option_desc
  , CAST(1 AS SYS.BIT) as is_auto_create_stats_on
  , CAST(0 AS SYS.BIT) as is_auto_create_stats_incremental_on
  , CAST(0 AS SYS.BIT) as is_auto_update_stats_on
  , CAST(0 AS SYS.BIT) as is_auto_update_stats_async_on
  , CAST(0 AS SYS.BIT) as is_ansi_null_default_on
  , CAST(0 AS SYS.BIT) as is_ansi_nulls_on
  , CAST(0 AS SYS.BIT) as is_ansi_padding_on
  , CAST(0 AS SYS.BIT) as is_ansi_warnings_on
  , CAST(0 AS SYS.BIT) as is_arithabort_on
  , CAST(0 AS SYS.BIT) as is_concat_null_yields_null_on
  , CAST(0 AS SYS.BIT) as is_numeric_roundabort_on
  , CAST(0 AS SYS.BIT) as is_quoted_identifier_on
  , CAST(0 AS SYS.BIT) as is_recursive_triggers_on
  , CAST(0 AS SYS.BIT) as is_cursor_close_on_commit_on
  , CAST(0 AS SYS.BIT) as is_local_cursor_default
  , CAST(0 AS SYS.BIT) as is_fulltext_enabled
  , CAST(0 AS SYS.BIT) as is_trustworthy_on
  , CAST(0 AS SYS.BIT) as is_db_chaining_on
  , CAST(0 AS SYS.BIT) as is_parameterization_forced
  , CAST(0 AS SYS.BIT) as is_master_key_encrypted_by_server
  , CAST(0 AS SYS.BIT) as is_query_store_on
  , CAST(0 AS SYS.BIT) as is_published
  , CAST(0 AS SYS.BIT) as is_subscribed
  , CAST(0 AS SYS.BIT) as is_merge_published
  , CAST(0 AS SYS.BIT) as is_distributor
  , CAST(0 AS SYS.BIT) as is_sync_with_backup
  , CAST(NULL AS SYS.UNIQUEIDENTIFIER) as service_broker_guid
  , CAST(0 AS SYS.BIT) as is_broker_enabled
  , CAST(0 AS SYS.TINYINT) as log_reuse_wait
  , CAST('NOTHING' AS SYS.NVARCHAR(60)) as log_reuse_wait_desc
  , CAST(0 AS SYS.BIT) as is_date_correlation_on
  , CAST(0 AS SYS.BIT) as is_cdc_enabled
  , CAST(0 AS SYS.BIT) as is_encrypted
  , CAST(0 AS SYS.BIT) as is_honor_broker_priority_on
  , CAST(NULL AS SYS.UNIQUEIDENTIFIER) as replica_id
  , CAST(NULL AS SYS.UNIQUEIDENTIFIER) as group_database_id
  , CAST(NULL AS INT) as resource_pool_id
  , CAST(NULL AS SMALLINT) as default_language_lcid
  , CAST(NULL AS SYS.NVARCHAR(128)) as default_language_name
  , CAST(NULL AS INT) as default_fulltext_language_lcid
  , CAST(NULL AS SYS.NVARCHAR(128)) as default_fulltext_language_name
  , CAST(NULL AS SYS.BIT) as is_nested_triggers_on
  , CAST(NULL AS SYS.BIT) as is_transform_noise_words_on
  , CAST(NULL AS SMALLINT) as two_digit_year_cutoff
  , CAST(0 AS SYS.TINYINT) as containment
  , CAST('NONE' AS SYS.NVARCHAR(60)) as containment_desc
  , CAST(0 AS INT) as target_recovery_time_in_seconds
  , CAST(0 AS INT) as delayed_durability
  , CAST(NULL AS SYS.NVARCHAR(60)) as delayed_durability_desc
  , CAST(0 AS SYS.BIT) as is_memory_optimized_elevate_to_snapshot_on
  , CAST(0 AS SYS.BIT) as is_federation_member
  , CAST(0 AS SYS.BIT) as is_remote_data_archive_enabled
  , CAST(0 AS SYS.BIT) as is_mixed_page_allocation_on
  , CAST(0 AS SYS.BIT) as is_temporal_history_retention_enabled
  , CAST(0 AS INT) as catalog_collation_type
  , CAST('Not Applicable' AS SYS.NVARCHAR(60)) as catalog_collation_type_desc
  , CAST(NULL AS SYS.NVARCHAR(128)) as physical_database_name
  , CAST(0 AS SYS.BIT) as is_result_set_caching_on
  , CAST(0 AS SYS.BIT) as is_accelerated_database_recovery_on
  , CAST(0 AS SYS.BIT) as is_tempdb_spill_to_remote_store
  , CAST(0 AS SYS.BIT) as is_stale_page_detection_on
  , CAST(0 AS SYS.BIT) as is_memory_optimized_enabled
  , CAST(0 AS SYS.BIT) as is_ledger_on
 from sys.babelfish_sysdatabases d LEFT OUTER JOIN pg_catalog.pg_collation c ON d.default_collation = c.collname
 LEFT OUTER JOIN pg_catalog.pg_roles r on r.rolname = d.owner;

GRANT SELECT ON sys.databases TO PUBLIC;

CREATE OR REPLACE VIEW sys.sp_stored_procedures_view AS
SELECT 
CAST(d.name AS sys.sysname) AS PROCEDURE_QUALIFIER,
CAST(s1.name AS sys.sysname) AS PROCEDURE_OWNER, 

CASE 
	WHEN p.prokind = 'p' THEN CAST(concat(p.proname, ';1') AS sys.nvarchar(134))
	ELSE CAST(concat(p.proname, ';0') AS sys.nvarchar(134))
END AS PROCEDURE_NAME,

-1 AS NUM_INPUT_PARAMS,
-1 AS NUM_OUTPUT_PARAMS,
-1 AS NUM_RESULT_SETS,
CAST(NULL AS varchar(254)) AS REMARKS,
cast(2 AS smallint) AS PROCEDURE_TYPE

FROM pg_catalog.pg_proc p 

INNER JOIN sys.schemas s1 ON p.pronamespace = s1.schema_id 
INNER JOIN sys.databases d ON d.database_id = sys.db_id()
WHERE has_schema_privilege(s1.schema_id, 'USAGE')

UNION 

SELECT CAST((SELECT sys.db_name()) AS sys.sysname) AS PROCEDURE_QUALIFIER,
CAST(nspname AS sys.sysname) AS PROCEDURE_OWNER,

CASE 
	WHEN prokind = 'p' THEN cast(concat(proname, ';1') AS sys.nvarchar(134))
	ELSE cast(concat(proname, ';0') AS sys.nvarchar(134))
END AS PROCEDURE_NAME,

-1 AS NUM_INPUT_PARAMS,
-1 AS NUM_OUTPUT_PARAMS,
-1 AS NUM_RESULT_SETS,
CAST(NULL AS varchar(254)) AS REMARKS,
cast(2 AS smallint) AS PROCEDURE_TYPE

FROM    pg_catalog.pg_namespace n 
JOIN    pg_catalog.pg_proc p 
ON      pronamespace = n.oid   
WHERE nspname = 'sys' AND (proname LIKE 'sp\_%' OR proname LIKE 'xp\_%' OR proname LIKE 'dm\_%' OR proname LIKE 'fn\_%');

GRANT SELECT ON sys.sp_stored_procedures_view TO PUBLIC;

CREATE OR REPLACE VIEW sys.sp_sproc_columns_view AS
-- Get parameters (if any) for a user-defined stored procedure/function
(SELECT 
	CAST(d.name AS sys.sysname) AS PROCEDURE_QUALIFIER,
	CAST(ext.orig_name AS sys.sysname) AS PROCEDURE_OWNER,
	CASE 
		WHEN proc.routine_type='PROCEDURE' THEN CAST(CONCAT(proc.routine_name, ';1') AS sys.nvarchar(134)) 
		ELSE CAST(CONCAT(proc.routine_name, ';0') AS sys.nvarchar(134)) 
	END AS PROCEDURE_NAME,
	
	CAST(coalesce(args.parameter_name, '') AS sys.sysname) AS COLUMN_NAME,
	CAST(1 AS smallint) AS COLUMN_TYPE,
	CAST(t5.data_type AS smallint) AS DATA_TYPE,
	CAST(coalesce(t6.name, '') AS sys.sysname) AS TYPE_NAME,
	CAST(t6.precision AS int) AS PRECISION,
	CAST(t6.max_length AS int) AS LENGTH,
	CAST(t6.scale AS smallint) AS SCALE,
	CAST(t5.num_prec_radix AS smallint) AS RADIX,
	CAST(t6.is_nullable AS smallint) AS NULLABLE,
	CAST(NULL AS varchar(254)) AS REMARKS,
	CAST(NULL AS sys.nvarchar(4000)) AS COLUMN_DEF,
	CAST(t5.sql_data_type AS smallint) AS SQL_DATA_TYPE,
	CAST(t5.sql_datetime_sub AS smallint) AS SQL_DATETIME_SUB,
	CAST(NULL AS int) AS CHAR_OCTET_LENGTH,
	CAST(args.ordinal_position AS int) AS ORDINAL_POSITION,
	CAST('YES' AS varchar(254)) AS IS_NULLABLE,
	CAST(t5.ss_data_type AS sys.tinyint) AS SS_DATA_TYPE,
	CAST(proc.routine_name AS sys.nvarchar(134)) AS original_procedure_name
	
	FROM information_schema.routines proc
	JOIN information_schema.parameters args
		ON proc.specific_schema = args.specific_schema AND proc.specific_name = args.specific_name
	INNER JOIN sys.babelfish_namespace_ext ext ON proc.specific_schema = ext.nspname
	INNER JOIN sys.databases d ON d.database_id =ext.dbid
	INNER JOIN sys.spt_datatype_info_table AS t5 
		JOIN sys.types t6
		JOIN sys.types t7 ON t6.system_type_id = t7.user_type_id
			ON t7.name = t5.type_name
		ON (args.data_type != 'USER-DEFINED' AND args.udt_name = t5.pg_type_name AND t6.name = t7.name)
		OR (args.data_type='USER-DEFINED' AND args.udt_name = t6.name)
	WHERE coalesce(args.parameter_name, '') LIKE '@%'
		AND ext.dbid = sys.db_id()
		AND has_schema_privilege(proc.specific_schema, 'USAGE')

UNION ALL

-- Create row describing return type for a user-defined stored procedure/function
SELECT 
	CAST(d.name AS sys.sysname) AS PROCEDURE_QUALIFIER,
	CAST(ext.orig_name AS sys.sysname) AS PROCEDURE_OWNER,
	CASE 
		WHEN proc.routine_type='PROCEDURE' THEN CAST(CONCAT(proc.routine_name, ';1') AS sys.nvarchar(134)) 
		ELSE CAST(CONCAT(proc.routine_name, ';0') AS sys.nvarchar(134)) 
	END AS PROCEDURE_NAME,
	
	CASE 
		WHEN pg_function_result_type LIKE '%TABLE%' THEN cast('@TABLE_RETURN_VALUE' AS sys.sysname)
		ELSE cast('@RETURN_VALUE' AS sys.sysname)
 	END AS COLUMN_NAME,
	 
	CASE 
		WHEN pg_function_result_type LIKE '%TABLE%' THEN CAST(3 AS smallint)
		ELSE CAST(5 as smallint) 
	END AS COLUMN_TYPE,
	
	CASE 
		WHEN proc.routine_type='PROCEDURE' THEN cast((SELECT data_type FROM sys.spt_datatype_info_table WHERE type_name = 'int') AS smallint)
		WHEN pg_function_result_type LIKE '%TABLE%' THEN cast(null AS smallint)
		ELSE CAST(t5.data_type AS smallint)
	END AS DATA_TYPE,
	
	CASE 
		WHEN proc.routine_type='PROCEDURE' THEN CAST('int' AS sys.sysname) 
		WHEN pg_function_result_type like '%TABLE%' then CAST('table' AS sys.sysname)
		ELSE CAST(coalesce(t6.name, '') AS sys.sysname) 
	END AS TYPE_NAME,
	
	CASE 
		WHEN proc.routine_type='PROCEDURE' THEN CAST(10 AS int) 
		WHEN pg_function_result_type LIKE '%TABLE%' THEN CAST(0 AS int) 
		ELSE CAST(t6.precision AS int) 
	END AS PRECISION,
	
	CASE 
		WHEN proc.routine_type='PROCEDURE' THEN CAST(4 AS int) 
		WHEN pg_function_result_type LIKE '%TABLE%' THEN CAST(0 AS int) 
		ELSE CAST(t6.max_length AS int) 
	END AS LENGTH,
	CASE 
		WHEN proc.routine_type='PROCEDURE' THEN CAST(0 AS smallint) 
		WHEN pg_function_result_type LIKE '%TABLE%' THEN CAST(0 AS smallint) 
		ELSE CAST(t6.scale AS smallint) 
	END AS SCALE,
	CASE 
		WHEN proc.routine_type='PROCEDURE' THEN CAST(10 AS smallint) 
		WHEN pg_function_result_type LIKE '%TABLE%' THEN CAST(0 AS smallint) 
		ELSE CAST(t5.num_prec_radix AS smallint) 
	END AS RADIX,
	CASE 
		WHEN proc.routine_type='PROCEDURE' THEN CAST(0 AS smallint)
		WHEN pg_function_result_type LIKE '%TABLE%' THEN CAST(0 AS smallint)
		ELSE CAST(t6.is_nullable AS smallint)
	END AS NULLABLE,
	CASE 
		WHEN pg_function_result_type LIKE '%TABLE%' THEN CAST('Result table returned by table valued function' AS varchar(254)) 
		ELSE CAST(NULL AS varchar(254)) 
	END AS REMARKS,
	
	CAST(NULL AS sys.nvarchar(4000)) AS COLUMN_DEF,
	CASE 
		WHEN proc.routine_type='PROCEDURE' THEN CAST((SELECT sql_data_type FROM sys.spt_datatype_info_table WHERE type_name = 'int') AS smallint) 
		WHEN pg_function_result_type LIKE '%TABLE%' THEN CAST(null AS smallint) 
		ELSE CAST(t5.sql_data_type AS smallint) 
	END AS SQL_DATA_TYPE,
	
	CAST(null AS smallint) AS SQL_DATETIME_SUB,
	CAST(null AS int) AS CHAR_OCTET_LENGTH,
	CAST(0 AS int) AS ORDINAL_POSITION,
	CASE 
		WHEN proc.routine_type='PROCEDURE' THEN CAST('NO' AS varchar(254)) 
		WHEN pg_function_result_type LIKE '%TABLE%' THEN CAST('NO' AS varchar(254))
		ELSE CAST('YES' AS varchar(254)) 
	END AS IS_NULLABLE,
	
	CASE 
		WHEN proc.routine_type='PROCEDURE' THEN CAST(56 AS sys.tinyint) 
		WHEN pg_function_result_type LIKE '%TABLE%' THEN CAST(0 AS sys.tinyint) 
		ELSE CAST(t5.ss_data_type AS sys.tinyint) 
	END AS SS_DATA_TYPE,
	CAST(proc.routine_name AS sys.nvarchar(134)) AS original_procedure_name

	FROM information_schema.routines proc
	INNER JOIN sys.babelfish_namespace_ext ext ON proc.specific_schema = ext.nspname
	INNER JOIN sys.databases d ON d.database_id = ext.dbid
	INNER JOIN pg_catalog.pg_proc p ON proc.specific_name = p.proname || '_' || p.oid
	LEFT JOIN sys.spt_datatype_info_table AS t5 
		JOIN sys.types t6
		JOIN sys.types t7 ON t6.system_type_id = t7.user_type_id
		ON t7.name = t5.type_name
	ON (proc.data_type != 'USER-DEFINED' 
			AND proc.type_udt_name = t5.pg_type_name 
			AND t6.name = t7.name)
		OR (proc.data_type = 'USER-DEFINED' 
			AND proc.type_udt_name = t6.name),
	pg_get_function_result(p.oid) AS pg_function_result_type
	WHERE ext.dbid = sys.db_id() AND has_schema_privilege(proc.specific_schema, 'USAGE'))

UNION ALL 

-- Get parameters (if any) for a system stored procedure/function
(SELECT 
	CAST((SELECT sys.db_name()) AS sys.sysname) AS PROCEDURE_QUALIFIER,
	CAST(args.specific_schema AS sys.sysname) AS PROCEDURE_OWNER,
	CASE 
		WHEN proc.routine_type='PROCEDURE' then CAST(CONCAT(proc.routine_name, ';1') AS sys.nvarchar(134)) 
		ELSE CAST(CONCAT(proc.routine_name, ';0') AS sys.nvarchar(134)) 
	END AS PROCEDURE_NAME,
	
	CAST(coalesce(args.parameter_name, '') AS sys.sysname) AS COLUMN_NAME,
	CAST(1 as smallint) AS COLUMN_TYPE,
	CAST(t5.data_type AS smallint) AS DATA_TYPE,
	CAST(coalesce(t6.name, '') as sys.sysname) as TYPE_NAME,
	CAST(t6.precision as int) as PRECISION,
	CAST(t6.max_length as int) as LENGTH,
	CAST(t6.scale AS smallint) AS SCALE,
	CAST(t5.num_prec_radix AS smallint) AS RADIX,
	CAST(t6.is_nullable as smallint) AS NULLABLE,
	CAST(NULL AS varchar(254)) AS REMARKS,
	CAST(NULL AS sys.nvarchar(4000)) AS COLUMN_DEF,
	CAST(t5.sql_data_type AS smallint) AS SQL_DATA_TYPE,
	CAST(t5.sql_datetime_sub AS smallint) AS SQL_DATETIME_SUB,
	CAST(NULL AS int) AS CHAR_OCTET_LENGTH,
	CAST(args.ordinal_position AS int) AS ORDINAL_POSITION,
	CAST('YES' AS varchar(254)) AS IS_NULLABLE,
	CAST(t5.ss_data_type AS sys.tinyint) AS SS_DATA_TYPE,
	CAST(proc.routine_name AS sys.nvarchar(134)) AS original_procedure_name
	
	FROM information_schema.routines proc
	JOIN information_schema.parameters args
		on proc.specific_schema = args.specific_schema
		and proc.specific_name = args.specific_name 
	LEFT JOIN sys.spt_datatype_info_table AS t5 
		LEFT JOIN sys.types t6 ON t6.name = t5.type_name
		ON args.udt_name = t5.pg_type_name OR args.udt_name = t5.type_name
	WHERE args.specific_schema ='sys' 
		AND coalesce(args.parameter_name, '') LIKE '@%' 
		AND (args.specific_name LIKE 'sp\_%' 
			OR args.specific_name LIKE 'xp\_%'
			OR args.specific_name LIKE 'dm\_%'
			OR  args.specific_name LIKE 'fn\_%')
		AND has_schema_privilege(proc.specific_schema, 'USAGE')
		
UNION ALL

-- Create row describing return type for a system stored procedure/function
SELECT 
	CAST((SELECT sys.db_name()) AS sys.sysname) AS PROCEDURE_QUALIFIER,
	CAST(proc.specific_schema AS sys.sysname) AS PROCEDURE_OWNER,
	CASE 
		WHEN proc.routine_type='PROCEDURE' then CAST(CONCAT(proc.routine_name, ';1') AS sys.nvarchar(134)) 
		ELSE CAST(CONCAT(proc.routine_name, ';0') AS sys.nvarchar(134)) 
	END AS PROCEDURE_NAME,
	
	CASE 
		WHEN pg_function_result_type LIKE '%TABLE%' THEN cast('@TABLE_RETURN_VALUE' AS sys.sysname)
		ELSE cast('@RETURN_VALUE' AS sys.sysname)
 	END AS COLUMN_NAME,
	 
	CASE 
		WHEN pg_function_result_type LIKE '%TABLE%' THEN CAST(3 AS smallint)
		ELSE CAST(5 AS smallint) 
	END AS COLUMN_TYPE,
	
	CASE 
		WHEN proc.routine_type='PROCEDURE' THEN cast((SELECT sql_data_type FROM sys.spt_datatype_info_table WHERE type_name = 'int') AS smallint)
		WHEN pg_function_result_type LIKE '%TABLE%' THEN cast(null AS smallint)
		ELSE CAST(t5.data_type AS smallint)
	END AS DATA_TYPE,
	
	CASE 
		WHEN proc.routine_type='PROCEDURE' THEN CAST('int' AS sys.sysname) 
		WHEN pg_function_result_type LIKE '%TABLE%' THEN CAST('table' AS sys.sysname)
		ELSE CAST(coalesce(t6.name, '') AS sys.sysname) 
	END AS TYPE_NAME,
	
	CASE 
		WHEN proc.routine_type='PROCEDURE' THEN CAST(10 AS int) 
		WHEN pg_function_result_type LIKE '%TABLE%' THEN CAST(0 AS int) 
		ELSE CAST(t6.precision AS int) 
	END AS PRECISION,
	
	CASE 
		WHEN proc.routine_type='PROCEDURE' THEN CAST(4 AS int) 
		WHEN pg_function_result_type LIKE '%TABLE%' THEN CAST(0 AS int) 
		ELSE CAST(t6.max_length AS int) 
	END AS LENGTH,
	CASE 
		WHEN proc.routine_type='PROCEDURE' THEN CAST(0 AS smallint) 
		WHEN pg_function_result_type LIKE '%TABLE%' THEN CAST(0 AS smallint) 
		ELSE CAST(t6.scale AS smallint) 
	END AS SCALE,
	CASE 
		WHEN proc.routine_type='PROCEDURE' THEN CAST(10 AS smallint) 
		WHEN pg_function_result_type LIKE '%TABLE%' THEN CAST(0 AS smallint) 
		ELSE CAST(t5.num_prec_radix AS smallint) 
	END AS RADIX,
	CASE 
		WHEN proc.routine_type='PROCEDURE' THEN CAST(0 AS smallint)
		WHEN pg_function_result_type LIKE '%TABLE%' THEN CAST(0 AS smallint)
		ELSE CAST(t6.is_nullable AS smallint)
	END AS NULLABLE,
	
	CASE 
		WHEN pg_function_result_type LIKE '%TABLE%' THEN CAST('Result table returned by table valued function' AS varchar(254)) 
		ELSE CAST(NULL AS varchar(254)) 
	END AS REMARKS,
	
	CAST(NULL AS sys.nvarchar(4000)) AS COLUMN_DEF,
	CASE 
		WHEN proc.routine_type='PROCEDURE' THEN CAST((SELECT sql_data_type FROM sys.spt_datatype_info_table WHERE type_name = 'int') AS smallint) 
		WHEN pg_function_result_type LIKE '%TABLE%' THEN CAST(null AS smallint) 
		ELSE CAST(t5.sql_data_type AS smallint) 
	END AS SQL_DATA_TYPE,
	
	CAST(null AS smallint) AS SQL_DATETIME_SUB,
	CAST(null AS int) AS CHAR_OCTET_LENGTH,
	CAST(0 AS int) AS ORDINAL_POSITION,
	CASE 
		WHEN proc.routine_type='PROCEDURE' THEN CAST('NO' AS varchar(254)) 
		WHEN pg_function_result_type LIKE '%TABLE%' THEN CAST('NO' AS varchar(254))
		ELSE CAST('YES' AS varchar(254)) 
	END AS IS_NULLABLE,
	
	CASE 
		WHEN proc.routine_type='PROCEDURE' THEN CAST(56 AS sys.tinyint) 
		WHEN pg_function_result_type LIKE '%TABLE%' THEN CAST(0 AS sys.tinyint) 
		ELSE CAST(t5.ss_data_type AS sys.tinyint) 
	END AS SS_DATA_TYPE,
	CAST(proc.routine_name AS sys.nvarchar(134)) AS original_procedure_name
	
	FROM information_schema.routines proc
	INNER JOIN pg_catalog.pg_proc p ON proc.specific_name = p.proname || '_' || p.oid
	LEFT JOIN sys.spt_datatype_info_table AS t5
		LEFT JOIN sys.types t6 ON t6.name = t5.type_name
	ON proc.type_udt_name = t5.pg_type_name OR proc.type_udt_name = t5.type_name, 
	pg_get_function_result(p.oid) AS pg_function_result_type
	WHERE proc.specific_schema = 'sys' 
		AND (proc.specific_name LIKE 'sp\_%' 
			OR proc.specific_name LIKE 'xp\_%' 
			OR proc.specific_name LIKE 'dm\_%'
			OR  proc.specific_name LIKE 'fn\_%')
		AND has_schema_privilege(proc.specific_schema, 'USAGE')
	);	
GRANT SELECT ON sys.sp_sproc_columns_view TO PUBLIC;

alter view sys.database_mirroring rename to database_mirroring_deprecated_2_1_0;

CREATE OR REPLACE VIEW sys.database_mirroring
AS
SELECT 
      CAST(database_id AS int) AS database_id,
      CAST(NULL AS sys.uniqueidentifier) AS mirroring_guid,
      CAST(NULL AS sys.tinyint) AS mirroring_state,
      CAST(NULL AS sys.nvarchar(60)) AS mirroring_state_desc,
      CAST(NULL AS sys.tinyint) AS mirroring_role,
      CAST(NULL AS sys.nvarchar(60)) AS mirroring_role_desc,
      CAST(NULL AS int) AS mirroring_role_sequence,
      CAST(NULL AS sys.tinyint) as mirroring_safety_level,
      CAST(NULL AS sys.nvarchar(60)) AS mirroring_safety_level_desc,
      CAST(NULL AS int) as mirroring_safety_sequence,
      CAST(NULL AS sys.nvarchar(128)) AS mirroring_partner_name,
      CAST(NULL AS sys.nvarchar(128)) AS mirroring_partner_instance,
      CAST(NULL AS sys.nvarchar(128)) AS mirroring_witness_name,
      CAST(NULL AS sys.tinyint) AS mirroring_witness_state,
      CAST(NULL AS sys.nvarchar(60)) AS mirroring_witness_state_desc,
      CAST(NULL AS numeric(25,0)) AS mirroring_failover_lsn,
      CAST(NULL AS int) AS mirroring_connection_timeout,
      CAST(NULL AS int) AS mirroring_redo_queue,
      CAST(NULL AS sys.nvarchar(60)) AS mirroring_redo_queue_type,
      CAST(NULL AS numeric(25,0)) AS mirroring_end_of_log_lsn,
      CAST(NULL AS numeric(25,0)) AS mirroring_replication_lsn
FROM sys.databases;
GRANT SELECT ON sys.database_mirroring TO PUBLIC;

call babelfish_drop_deprecated_view('sys', 'databases_deprecated_2_1_0');
call babelfish_drop_deprecated_view('sys', 'database_mirroring_deprecated_2_1_0');

CREATE OR REPLACE VIEW sys.fulltext_indexes
AS
SELECT 
   CAST(0 as INT) AS object_id,
   CAST(0 as INT) AS unique_index_id,
   CAST(0 as INT) AS fulltext_catalog_id,
   CAST(0 as sys.BIT) AS is_enabled,
   CAST('O' as CHAR(1)) AS change_tracking_state,
   CAST('' as NVARCHAR(60)) AS change_tracking_state_desc,
   CAST(0 as sys.BIT) AS has_crawl_completed,
   CAST('' as CHAR(1)) AS crawl_type,
   CAST('' as NVARCHAR(60)) AS crawl_type_desc,
   CAST(NULL as DATETIME) AS crawl_start_date,
   CAST(NULL as DATETIME) AS crawl_end_date,
   CAST(NULL as BINARY(8)) AS incremental_timestamp,
   CAST(0 as INT) AS stoplist_id,
   CAST(0 as INT) AS data_space_id,
   CAST(0 as INT) AS property_list_id
WHERE FALSE;
GRANT SELECT ON sys.fulltext_indexes TO PUBLIC;

CREATE OR REPLACE VIEW sys.synonyms
AS
SELECT 
    CAST(obj.name as sys.sysname) AS name
    , CAST(obj.object_id as int) AS object_id
    , CAST(obj.principal_id as int) AS principal_id
    , CAST(obj.schema_id as int) AS schema_id
    , CAST(obj.parent_object_id as int) AS parent_object_id
    , CAST(obj.type as sys.bpchar(2)) AS type
    , CAST(obj.type_desc as sys.nvarchar(60)) AS type_desc
    , CAST(obj.create_date as sys.datetime) as create_date
    , CAST(obj.modify_date as sys.datetime) as modify_date
    , CAST(obj.is_ms_shipped as sys.bit) as is_ms_shipped
    , CAST(obj.is_published as sys.bit) as is_published
    , CAST(obj.is_schema_published as sys.bit) as is_schema_published
    , CAST('' as sys.nvarchar(1035)) AS base_object_name
FROM sys.objects obj
WHERE type='SN';
GRANT SELECT ON sys.synonyms TO PUBLIC;

CREATE OR REPLACE VIEW sys.plan_guides
AS
SELECT 
    CAST(0 as int) AS plan_guide_id
    , CAST(NULL as sys.sysname) AS name
    , CAST(NULL as sys.datetime) as create_date
    , CAST(NULL as sys.datetime) as modify_date
    , CAST(0 as sys.bit) as is_disabled
    , CAST('' as sys.nvarchar(4000)) AS query_text
    , CAST(0 as sys.tinyint) AS scope_type
    , CAST('' as sys.nvarchar(60)) AS scope_type_desc
    , CAST(0 as int) AS scope_type_id
    , CAST('' as sys.nvarchar(4000)) AS scope_batch
    , CAST('' as sys.nvarchar(4000)) AS parameters
    , CAST('' as sys.nvarchar(4000)) AS hints
WHERE FALSE;
GRANT SELECT ON sys.plan_guides TO PUBLIC;

ALTER FUNCTION OBJECTPROPERTYEX(INT, SYS.VARCHAR) RENAME TO objectpropertyex_deprecated_2_1_0;

CREATE OR REPLACE FUNCTION OBJECTPROPERTYEX(
    id INT,
    property SYS.VARCHAR
)
RETURNS SYS.SQL_VARIANT
AS $$
BEGIN
	property := RTRIM(LOWER(COALESCE(property, '')));
	
	IF NOT EXISTS(SELECT ao.object_id FROM sys.all_objects ao WHERE object_id = id)
	THEN
		RETURN NULL;
	END IF;

	IF property = 'basetype' -- BaseType
	THEN
		RETURN (SELECT CAST(ao.type AS SYS.SQL_VARIANT) 
                FROM sys.all_objects ao
                WHERE ao.object_id = id
                LIMIT 1
                );
    END IF;

    RETURN CAST(OBJECTPROPERTY(id, property) AS SYS.SQL_VARIANT);
END
$$
LANGUAGE plpgsql;

CALL sys.babelfish_drop_deprecated_function('sys', 'objectpropertyex_deprecated_2_1_0');

ALTER FUNCTION sys.suser_name RENAME TO suser_name_deprecated_2_1_0;
ALTER FUNCTION sys.suser_sname RENAME TO suser_sname_deprecated_2_1_0;
ALTER FUNCTION sys.suser_id RENAME TO suser_id_deprecated_2_1_0;
ALTER FUNCTION sys.suser_sid RENAME TO suser_sid_deprecated_2_1_0;

CREATE OR REPLACE FUNCTION sys.suser_name_internal(IN server_user_id OID)
RETURNS sys.NVARCHAR(128)
AS 'babelfishpg_tsql', 'suser_name'
LANGUAGE C IMMUTABLE PARALLEL RESTRICTED;

CREATE OR REPLACE FUNCTION sys.suser_name(IN server_user_id OID)
RETURNS sys.NVARCHAR(128) AS $$
    SELECT CASE 
        WHEN server_user_id IS NULL THEN NULL
        ELSE sys.suser_name_internal(server_user_id)
    END;
$$
LANGUAGE SQL IMMUTABLE PARALLEL RESTRICTED;

CREATE OR REPLACE FUNCTION sys.suser_name()
RETURNS sys.NVARCHAR(128)
AS $$
    SELECT sys.suser_name_internal(NULL);
$$
LANGUAGE SQL IMMUTABLE PARALLEL RESTRICTED;

-- Since SIDs are currently not supported in Babelfish, this essentially behaves the same as suser_name but 
-- with a different input data type
CREATE OR REPLACE FUNCTION sys.suser_sname(IN server_user_sid SYS.VARBINARY(85))
RETURNS SYS.NVARCHAR(128)
AS $$
    SELECT sys.suser_name(CAST(server_user_sid AS INT)); 
$$
LANGUAGE SQL IMMUTABLE PARALLEL RESTRICTED;

CREATE OR REPLACE FUNCTION sys.suser_sname()
RETURNS SYS.NVARCHAR(128)
AS $$
    SELECT sys.suser_name();
$$
LANGUAGE SQL IMMUTABLE PARALLEL RESTRICTED;

CREATE OR REPLACE FUNCTION sys.suser_id_internal(IN login TEXT)
RETURNS OID
AS 'babelfishpg_tsql', 'suser_id'
LANGUAGE C IMMUTABLE PARALLEL RESTRICTED;

CREATE OR REPLACE FUNCTION sys.suser_id(IN login TEXT)
RETURNS OID AS $$
    SELECT CASE
        WHEN login IS NULL THEN NULL
        ELSE sys.suser_id_internal(login)
    END;
$$
LANGUAGE SQL IMMUTABLE PARALLEL RESTRICTED;

CREATE OR REPLACE FUNCTION sys.suser_id()
RETURNS OID
AS $$
    SELECT sys.suser_id_internal(NULL);
$$
LANGUAGE SQL IMMUTABLE PARALLEL RESTRICTED;

-- Since SIDs are currently not supported in Babelfish, this essentially behaves the same as suser_id but 
-- with different input/output data types. The second argument will be ignored as its functionality is not supported
CREATE OR REPLACE FUNCTION sys.suser_sid(IN login SYS.SYSNAME, IN Param2 INT DEFAULT NULL)
RETURNS SYS.VARBINARY(85) AS $$
    SELECT CASE
    WHEN login = '' 
        THEN CAST(CAST(sys.suser_id() AS INT) AS SYS.VARBINARY(85))
    ELSE 
        CAST(CAST(sys.suser_id(login) AS INT) AS SYS.VARBINARY(85))
    END;
$$
LANGUAGE SQL IMMUTABLE PARALLEL RESTRICTED;

CREATE OR REPLACE FUNCTION sys.suser_sid()
RETURNS SYS.VARBINARY(85)
AS $$
    SELECT CAST(CAST(sys.suser_id() AS INT) AS SYS.VARBINARY(85));
$$
LANGUAGE SQL IMMUTABLE PARALLEL RESTRICTED;

CALL sys.babelfish_drop_deprecated_function('sys', 'suser_name_deprecated_2_1_0');
CALL sys.babelfish_drop_deprecated_function('sys', 'suser_sname_deprecated_2_1_0');
CALL sys.babelfish_drop_deprecated_function('sys', 'suser_id_deprecated_2_1_0');
CALL sys.babelfish_drop_deprecated_function('sys', 'suser_sid_deprecated_2_1_0');
	  
INSERT INTO sys.babelfish_configurations
VALUES
  (
    1534,
    'user options',
    0,
    0,
    32767,
    0,
    'user options',
    sys.bitin('1'),
    sys.bitin('0'),
    'user options',
    'user options'
  ),
  (
    115,
    'nested triggers',
    1,
    0,
    1,
    1,
    'Allow triggers to be invoked within triggers',
    sys.bitin('1'),
    sys.bitin('0'),
    'Allow triggers to be invoked within triggers',
    'Allow triggers to be invoked within triggers'
  ),
  (
    124,
    'default language',
    0,
    0,
    9999,
    0,
    'default language',
    sys.bitin('1'),
    sys.bitin('0'),
    'default language',
    'default language'
  ),
  (
    1126,               
    'default full-text language',
    1033,
    0,
    2147483647,
    1033,
    'default full-text language',
    sys.bitin('1'),
    sys.bitin('1'),
    'default full-text language',
    'default full-text language'
  ),
  (
    1127,
    'two digit year cutoff',
    2049,
    1753,
    9999,
    2049,
    'two digit year cutoff',
    sys.bitin('1'),
    sys.bitin('1'),
    'two digit year cutoff',
    'two digit year cutoff'
  ),
  (
    1555,
    'transform noise words',
    0,
    0,
    1,
    0,
    'Transform noise words for full-text query',
    sys.bitin('1'),
    sys.bitin('1'),
    'Transform noise words for full-text query',
    'Transform noise words for full-text query'
  );

CREATE OR REPLACE VIEW sys.spatial_index_tessellations 
AS
SELECT 
    CAST(0 as int) AS object_id
    , CAST(0 as int) AS index_id
    , CAST('' as sys.sysname) AS tessellation_scheme
    , CAST(0 as float(53)) AS bounding_box_xmin
    , CAST(0 as float(53)) AS bounding_box_ymin
    , CAST(0 as float(53)) AS bounding_box_xmax
    , CAST(0 as float(53)) AS bounding_box_ymax
    , CAST(0 as smallint) as level_1_grid
    , CAST('' as sys.nvarchar(60)) AS level_1_grid_desc
    , CAST(0 as smallint) as level_2_grid
    , CAST('' as sys.nvarchar(60)) AS level_2_grid_desc
    , CAST(0 as smallint) as level_3_grid
    , CAST('' as sys.nvarchar(60)) AS level_3_grid_desc
    , CAST(0 as smallint) as level_4_grid
    , CAST('' as sys.nvarchar(60)) AS level_4_grid_desc
    , CAST(0 as int) as cells_per_object
WHERE FALSE;
GRANT SELECT ON sys.spatial_index_tessellations TO PUBLIC;
create or replace view sys.all_objects as
select 
    cast (name as sys.sysname) 
  , cast (object_id as integer) 
  , cast ( principal_id as integer)
  , cast (schema_id as integer)
  , cast (parent_object_id as integer)
  , cast (type as char(2))
  , cast (type_desc as sys.nvarchar(60))
  , cast (create_date as sys.datetime)
  , cast (modify_date as sys.datetime)
  , cast (case when (schema_id::regnamespace::text = 'sys') then 1
          when name in (select name from sys.shipped_objects_not_in_sys nis 
                        where nis.name = name and nis.schemaid = schema_id and nis.type = type) then 1 
          else 0 end as sys.bit) as is_ms_shipped
  , cast (is_published as sys.bit)
  , cast (is_schema_published as sys.bit)
from
(
-- details of user defined and system tables
select
    t.relname as name
  , t.oid as object_id
  , null::integer as principal_id
  , s.oid as schema_id
  , 0 as parent_object_id
  , 'U' as type
  , 'USER_TABLE' as type_desc
  , null::timestamp as create_date
  , null::timestamp as modify_date
  , 0 as is_ms_shipped
  , 0 as is_published
  , 0 as is_schema_published
from pg_class t inner join pg_namespace s on s.oid = t.relnamespace
where t.relpersistence in ('p', 'u', 't')
and t.relkind = 'r'
and (s.oid in (select schema_id from sys.schemas) or s.nspname = 'sys')
and has_schema_privilege(s.oid, 'USAGE')
and has_table_privilege(t.oid, 'SELECT,INSERT,UPDATE,DELETE,TRUNCATE,TRIGGER')
union all
-- details of user defined and system views
select
    t.relname as name
  , t.oid as object_id
  , null::integer as principal_id
  , s.oid as schema_id
  , 0 as parent_object_id
  , 'V'::varchar(2) as type
  , 'VIEW'::varchar(60) as type_desc
  , null::timestamp as create_date
  , null::timestamp as modify_date
  , 0 as is_ms_shipped
  , 0 as is_published
  , 0 as is_schema_published
from pg_class t inner join pg_namespace s on s.oid = t.relnamespace
where t.relkind = 'v'
and (s.oid in (select schema_id from sys.schemas) or s.nspname = 'sys')
and has_schema_privilege(s.oid, 'USAGE')
and has_table_privilege(quote_ident(s.nspname) ||'.'||quote_ident(t.relname), 'SELECT,INSERT,UPDATE,DELETE,TRUNCATE,TRIGGER')
union all
-- details of user defined and system foreign key constraints
select
    c.conname as name
  , c.oid as object_id
  , null::integer as principal_id
  , s.oid as schema_id
  , c.conrelid as parent_object_id
  , 'F' as type
  , 'FOREIGN_KEY_CONSTRAINT'
  , null::timestamp as create_date
  , null::timestamp as modify_date
  , 0 as is_ms_shipped
  , 0 as is_published
  , 0 as is_schema_published
from pg_constraint c
inner join pg_namespace s on s.oid = c.connamespace
where (s.oid in (select schema_id from sys.schemas) or s.nspname = 'sys')
and has_schema_privilege(s.oid, 'USAGE')
and c.contype = 'f'
union all
-- details of user defined and system primary key constraints
select
    c.conname as name
  , c.oid as object_id
  , null::integer as principal_id
  , s.oid as schema_id
  , c.conrelid as parent_object_id
  , 'PK' as type
  , 'PRIMARY_KEY_CONSTRAINT' as type_desc
  , null::timestamp as create_date
  , null::timestamp as modify_date
  , 0 as is_ms_shipped
  , 0 as is_published
  , 0 as is_schema_published
from pg_constraint c
inner join pg_namespace s on s.oid = c.connamespace
where (s.oid in (select schema_id from sys.schemas) or s.nspname = 'sys')
and has_schema_privilege(s.oid, 'USAGE')
and c.contype = 'p'
union all
-- details of user defined and system defined procedures
select
    p.proname as name
  , p.oid as object_id
  , null::integer as principal_id
  , s.oid as schema_id
  , cast (case when tr.tgrelid is not null 
  		       then tr.tgrelid 
  		       else 0 end as int) 
    as parent_object_id
  , case p.prokind
      when 'p' then 'P'::varchar(2)
      when 'a' then 'AF'::varchar(2)
      else
        case format_type(p.prorettype, null) when 'trigger'
          then 'TR'::varchar(2)
          else 'FN'::varchar(2)
        end
    end as type
  , case p.prokind
      when 'p' then 'SQL_STORED_PROCEDURE'::varchar(60)
      when 'a' then 'AGGREGATE_FUNCTION'::varchar(60)
      else
        case format_type(p.prorettype, null) when 'trigger'
          then 'SQL_TRIGGER'::varchar(60)
          else 'SQL_SCALAR_FUNCTION'::varchar(60)
        end
    end as type_desc
  , null::timestamp as create_date
  , null::timestamp as modify_date
  , 0 as is_ms_shipped
  , 0 as is_published
  , 0 as is_schema_published
from pg_proc p
inner join pg_namespace s on s.oid = p.pronamespace
left join pg_trigger tr on tr.tgfoid = p.oid
where (s.oid in (select schema_id from sys.schemas) or s.nspname = 'sys')
and has_schema_privilege(s.oid, 'USAGE')
and has_function_privilege(p.oid, 'EXECUTE')
union all
-- details of all default constraints
select
    ('DF_' || o.relname || '_' || d.oid)::name as name
  , d.oid as object_id
  , null::int as principal_id
  , o.relnamespace as schema_id
  , d.adrelid as parent_object_id
  , 'D'::char(2) as type
  , 'DEFAULT_CONSTRAINT'::sys.nvarchar(60) AS type_desc
  , null::timestamp as create_date
  , null::timestamp as modify_date
  , 0 as is_ms_shipped
  , 0 as is_published
  , 0 as is_schema_published
from pg_catalog.pg_attrdef d
inner join pg_attribute a on a.attrelid = d.adrelid and d.adnum = a.attnum
inner join pg_class o on d.adrelid = o.oid
inner join pg_namespace s on s.oid = o.relnamespace
where a.atthasdef = 't' and a.attgenerated = ''
and (s.oid in (select schema_id from sys.schemas) or s.nspname = 'sys')
and has_schema_privilege(s.oid, 'USAGE')
and has_column_privilege(a.attrelid, a.attname, 'SELECT,INSERT,UPDATE,REFERENCES')
union all
-- details of all check constraints
select
    c.conname::name
  , c.oid::integer as object_id
  , NULL::integer as principal_id 
  , c.connamespace::integer as schema_id
  , c.conrelid::integer as parent_object_id
  , 'C'::char(2) as type
  , 'CHECK_CONSTRAINT'::sys.nvarchar(60) as type_desc
  , null::sys.datetime as create_date
  , null::sys.datetime as modify_date
  , 0 as is_ms_shipped
  , 0 as is_published
  , 0 as is_schema_published
from pg_catalog.pg_constraint as c
inner join pg_namespace s on s.oid = c.connamespace
where (s.oid in (select schema_id from sys.schemas) or s.nspname = 'sys')
and has_schema_privilege(s.oid, 'USAGE')
and c.contype = 'c' and c.conrelid != 0
union all
-- details of user defined and system defined sequence objects
select
  p.relname as name
  , p.oid as object_id
  , null::integer as principal_id
  , s.oid as schema_id
  , 0 as parent_object_id
  , 'SO'::varchar(2) as type
  , 'SEQUENCE_OBJECT'::varchar(60) as type_desc
  , null::timestamp as create_date
  , null::timestamp as modify_date
  , 0 as is_ms_shipped
  , 0 as is_published
  , 0 as is_schema_published
from pg_class p
inner join pg_namespace s on s.oid = p.relnamespace
where p.relkind = 'S'
and (s.oid in (select schema_id from sys.schemas) or s.nspname = 'sys')
and has_schema_privilege(s.oid, 'USAGE')
union all
-- details of user defined table types
select
    ('TT_' || tt.name || '_' || tt.type_table_object_id)::name as name
  , tt.type_table_object_id as object_id
  , tt.principal_id as principal_id
  , tt.schema_id as schema_id
  , 0 as parent_object_id
  , 'TT'::varchar(2) as type
  , 'TABLE_TYPE'::varchar(60) as type_desc
  , null::timestamp as create_date
  , null::timestamp as modify_date
  , 1 as is_ms_shipped
  , 0 as is_published
  , 0 as is_schema_published
from sys.table_types tt
) ot;
GRANT SELECT ON sys.all_objects TO PUBLIC;

CREATE OR REPLACE PROCEDURE sys.sp_helpsrvrolemember("@srvrolename" sys.SYSNAME = NULL) AS
$$
BEGIN
	-- If server role is not specified, return info for all server roles
	IF @srvrolename IS NULL
	BEGIN
		SELECT CAST(Ext1.rolname AS sys.SYSNAME) AS 'ServerRole',
			   CAST(Ext2.rolname AS sys.SYSNAME) AS 'MemberName',
			   CAST(CAST(Base2.oid AS INT) AS sys.VARBINARY(85)) AS 'MemberSID'
		FROM pg_catalog.pg_auth_members AS Authmbr
		INNER JOIN pg_catalog.pg_roles AS Base1 ON Base1.oid = Authmbr.roleid
		INNER JOIN pg_catalog.pg_roles AS Base2 ON Base2.oid = Authmbr.member
		INNER JOIN sys.babelfish_authid_login_ext AS Ext1 ON Base1.rolname = Ext1.rolname
		INNER JOIN sys.babelfish_authid_login_ext AS Ext2 ON Base2.rolname = Ext2.rolname
		WHERE Ext1.type = 'R'
		ORDER BY ServerRole, MemberName;
	END
	-- If a valid server role is specified, return its member info
	ELSE IF EXISTS (SELECT 1
					FROM sys.babelfish_authid_login_ext
					WHERE (rolname = @srvrolename
					OR lower(rolname) = lower(@srvrolename))
					AND type = 'R')
	BEGIN
		SELECT CAST(Ext1.rolname AS sys.SYSNAME) AS 'ServerRole',
			   CAST(Ext2.rolname AS sys.SYSNAME) AS 'MemberName',
			   CAST(CAST(Base2.oid AS INT) AS sys.VARBINARY(85)) AS 'MemberSID'
		FROM pg_catalog.pg_auth_members AS Authmbr
		INNER JOIN pg_catalog.pg_roles AS Base1 ON Base1.oid = Authmbr.roleid
		INNER JOIN pg_catalog.pg_roles AS Base2 ON Base2.oid = Authmbr.member
		INNER JOIN sys.babelfish_authid_login_ext AS Ext1 ON Base1.rolname = Ext1.rolname
		INNER JOIN sys.babelfish_authid_login_ext AS Ext2 ON Base2.rolname = Ext2.rolname
		WHERE Ext1.type = 'R'
		AND (Ext1.rolname = @srvrolename OR lower(Ext1.rolname) = lower(@srvrolename))
		ORDER BY ServerRole, MemberName;
	END
	-- If the specified server role is not valid
	ELSE
		RAISERROR('%s is not a known fixed role.', 16, 1, @srvrolename);
END;
$$
LANGUAGE 'pltsql';
GRANT EXECUTE ON PROCEDURE sys.sp_helpsrvrolemember TO PUBLIC;

INSERT INTO sys.babelfish_helpcollation VALUES (N'estonian_ci_ai', N'Estonian, case-insensitive, accent-insensitive, kanatype-insensitive, width-insensitive');
INSERT INTO sys.babelfish_helpcollation VALUES (N'estonian_ci_as', N'Estonian, case-insensitive, accent-sensitive, kanatype-insensitive, width-insensitive');
INSERT INTO sys.babelfish_helpcollation VALUES (N'estonian_cs_as', N'Estonian, case-sensitive, accent-sensitive, kanatype-insensitive, width-insensitive');

INSERT INTO sys.babelfish_helpcollation VALUES (N'greek_ci_ai', N'Greek, case-insensitive, accent-insensitive, kanatype-insensitive, width-insensitive');
INSERT INTO sys.babelfish_helpcollation VALUES (N'greek_ci_as', N'Greek, case-insensitive, accent-sensitive, kanatype-insensitive, width-insensitive');
INSERT INTO sys.babelfish_helpcollation VALUES (N'greek_cs_as', N'Greek, case-sensitive, accent-sensitive, kanatype-insensitive, width-insensitive');

INSERT INTO sys.babelfish_helpcollation VALUES (N'hebrew_ci_ai', N'Hebrew, case-insensitive, accent-insensitive, kanatype-insensitive, width-insensitive');
INSERT INTO sys.babelfish_helpcollation VALUES (N'hebrew_ci_as', N'Hebrew, case-insensitive, accent-sensitive, kanatype-insensitive, width-insensitives');
INSERT INTO sys.babelfish_helpcollation VALUES (N'hebrew_cs_as', N'Hebrew, case-sensitive, accent-sensitive, kanatype-insensitive, width-insensitive');

INSERT INTO sys.babelfish_helpcollation VALUES (N'japanese_ci_ai', N'Japanese, case-insensitive, accent-insensitive, kanatype-insensitive, width-insensitive');
INSERT INTO sys.babelfish_helpcollation VALUES (N'japanese_ci_as', N'Japanese, case-insensitive, accent-sensitive, kanatype-insensitive, width-insensitive');
INSERT INTO sys.babelfish_helpcollation VALUES (N'japanese_cs_as', N'Japanese, case-sensitive, accent-sensitive, kanatype-insensitive, width-insensitive');

INSERT INTO sys.babelfish_helpcollation VALUES (N'mongolian_ci_ai', N'Mongolian, case-insensitive, accent-insensitive, kanatype-insensitive, width-insensitive');
INSERT INTO sys.babelfish_helpcollation VALUES (N'mongolian_ci_as', N'Mongolian, case-insensitive, accent-sensitive, kanatype-insensitive, width-insensitive');
INSERT INTO sys.babelfish_helpcollation VALUES (N'mongolian_cs_as', N'Mongolian, case-sensitive, accent-sensitive, kanatype-insensitive, width-insensitive');

INSERT INTO sys.babelfish_helpcollation VALUES (N'sql_latin1_general_cp874_ci_as', N'Virtual, default locale, code page 874, case-insensitive, accent-sensitive, kanatype-insensitive, width-insensitive');
INSERT INTO sys.babelfish_helpcollation VALUES (N'sql_latin1_general_cp874_cs_as', N'Virtual, default locale, code page 874, case-sensitive, accent-sensitive, kanatype-insensitive, width-insensitive');


ALTER VIEW sys.sysobjects RENAME TO sysobjects_deprecated_2_1_0;

create or replace view sys.sysobjects as
select
  CAST(s.name as sys._ci_sysname)
  , CAST(s.object_id as int) as id
  , CAST(s.type as sys.bpchar(2)) as xtype

  -- 'uid' is specified as type INT here, and not SMALLINT per SQL Server documentation.
  -- This is because if you routinely drop and recreate databases, it is possible for the
  -- dbo schema which relies on pg_catalog oid values to exceed the size of a smallint. 
  , CAST(s.schema_id as int) as uid
  , CAST(0 as smallint) as info
  , CAST(0 as int) as status
  , CAST(0 as int) as base_schema_ver
  , CAST(0 as int) as replinfo
  , CAST(s.parent_object_id as int) as parent_obj
  , CAST(s.create_date as sys.datetime) as crdate
  , CAST(0 as smallint) as ftcatid
  , CAST(0 as int) as schema_ver
  , CAST(0 as int) as stats_schema_ver
  , CAST(s.type as sys.bpchar(2)) as type
  , CAST(0 as smallint) as userstat
  , CAST(0 as smallint) as sysstat
  , CAST(0 as smallint) as indexdel
  , CAST(s.modify_date as sys.datetime) as refdate
  , CAST(0 as int) as version
  , CAST(0 as int) as deltrig
  , CAST(0 as int) as instrig
  , CAST(0 as int) as updtrig
  , CAST(0 as int) as seltrig
  , CAST(0 as int) as category
  , CAST(0 as smallint) as cache
from sys.objects s;
GRANT SELECT ON sys.sysobjects TO PUBLIC;

CALL sys.babelfish_drop_deprecated_view('sys', 'sysobjects_deprecated_2_1_0');

-- Drops the temporary procedure used by the upgrade script.
-- Please have this be one of the last statements executed in this upgrade script.
DROP PROCEDURE sys.babelfish_drop_deprecated_view(varchar, varchar);
DROP PROCEDURE sys.babelfish_remove_object_from_extension(varchar, varchar);
DROP PROCEDURE sys.babelfish_drop_deprecated_function(varchar, varchar);
DROP PROCEDURE sys.babelfish_drop_deprecated_table(varchar, varchar);

SELECT set_config('babelfishpg_tsql.enable_ddl_from_pgendpoint', 'false', false);
-- Reset search_path to not affect any subsequent scripts
SELECT set_config('search_path', trim(leading 'sys, ' from current_setting('search_path')), false);

CREATE OR REPLACE FUNCTION sys.language()
RETURNS sys.NVARCHAR(128)  AS 'babelfishpg_tsql' LANGUAGE C;<|MERGE_RESOLUTION|>--- conflicted
+++ resolved
@@ -586,7 +586,6 @@
 STRICT
 LANGUAGE plpgsql;
 
-<<<<<<< HEAD
 CREATE TABLE sys.babelfish_view_def (
 	dbid SMALLINT NOT NULL,
 	schema_name sys.SYSNAME NOT NULL,
@@ -638,7 +637,7 @@
 		AND ext.dbid = cast(sys.db_id() as oid);
 
 GRANT SELECT ON information_schema_tsql.views TO PUBLIC;
-=======
+
 ALTER TABLE sys.assembly_types RENAME TO assembly_types_deprecated_2_1_0;
 
 CREATE OR REPLACE VIEW sys.assembly_types
@@ -673,7 +672,6 @@
 GRANT SELECT ON sys.assembly_types TO PUBLIC;
 
 CALL sys.babelfish_drop_deprecated_table('sys', 'assembly_types_deprecated_2_1_0');
->>>>>>> 73eaccd3
 
 CREATE OR REPLACE VIEW sys.hash_indexes
 AS
