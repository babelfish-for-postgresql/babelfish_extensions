-- complain if script is sourced in psql, rather than via ALTER EXTENSION
\echo Use "ALTER EXTENSION ""babelfishpg_tsql"" UPDATE TO '2.2.0'" to load this file. \quit

-- add 'sys' to search path for the convenience
SELECT set_config('search_path', 'sys, '||current_setting('search_path'), false);

-- SERVER_PRINCIPALS
CREATE OR REPLACE VIEW sys.server_principals
AS SELECT
  CAST(Base.rolname AS sys.SYSNAME) AS name,
  CAST(Base.oid As INT) AS principal_id,
  CAST(CAST(Base.oid as INT) as sys.varbinary(85)) AS sid,
  CAST(Ext.type AS CHAR(1)) as type,
  CAST(CASE WHEN Ext.type = 'S' THEN 'SQL_LOGIN'
  WHEN Ext.type = 'R' THEN 'SERVER_ROLE'
  ELSE NULL END AS NVARCHAR(60)) AS type_desc,
  CAST(Ext.is_disabled AS INT) AS is_disabled,
  CAST(Ext.create_date AS SYS.DATETIME) AS create_date,
  CAST(Ext.modify_date AS SYS.DATETIME) AS modify_date,
  CAST(CASE WHEN Ext.type = 'R' THEN NULL ELSE Ext.default_database_name END AS SYS.SYSNAME) AS default_database_name,
  CAST(Ext.default_language_name AS SYS.SYSNAME) AS default_language_name,
  CAST(CASE WHEN Ext.type = 'R' THEN NULL ELSE Ext.credential_id END AS INT) AS credential_id,
  CAST(CASE WHEN Ext.type = 'R' THEN 1 ELSE Ext.owning_principal_id END AS INT) AS owning_principal_id,
  CAST(CASE WHEN Ext.type = 'R' THEN 1 ELSE Ext.is_fixed_role END AS sys.BIT) AS is_fixed_role
FROM pg_catalog.pg_authid AS Base INNER JOIN sys.babelfish_authid_login_ext AS Ext ON Base.rolname = Ext.rolname;

-- Drops a view if it does not have any dependent objects.
-- Is a temporary procedure for use by the upgrade script. Will be dropped at the end of the upgrade.
-- Please have this be one of the first statements executed in this upgrade script. 
CREATE OR REPLACE PROCEDURE babelfish_drop_deprecated_view(schema_name varchar, view_name varchar) AS
$$
DECLARE
    error_msg text;
    query1 text;
    query2 text;
BEGIN
    query1 := format('alter extension babelfishpg_tsql drop view %s.%s', schema_name, view_name);
    query2 := format('drop view %s.%s', schema_name, view_name);
    execute query1;
    execute query2;
EXCEPTION
    when object_not_in_prerequisite_state then --if 'alter extension' statement fails
        GET STACKED DIAGNOSTICS error_msg = MESSAGE_TEXT;
        raise warning '%', error_msg;
    when dependent_objects_still_exist then --if 'drop view' statement fails
        GET STACKED DIAGNOSTICS error_msg = MESSAGE_TEXT;
        raise warning '%', error_msg;
end
$$
LANGUAGE plpgsql;

-- Drops a function if it does not have any dependent objects.
-- Is a temporary procedure for use by the upgrade script. Will be dropped at the end of the upgrade.
-- Please have this be one of the first statements executed in this upgrade script. 
CREATE OR REPLACE PROCEDURE babelfish_drop_deprecated_function(schema_name varchar, func_name varchar) AS
$$
DECLARE
    error_msg text;
    query1 text;
    query2 text;
BEGIN
    query1 := format('alter extension babelfishpg_tsql drop function %s.%s', schema_name, func_name);
    query2 := format('drop function %s.%s', schema_name, func_name);
    execute query1;
    execute query2;
EXCEPTION
    when object_not_in_prerequisite_state then --if 'alter extension' statement fails
        GET STACKED DIAGNOSTICS error_msg = MESSAGE_TEXT;
        raise warning '%', error_msg;
    when dependent_objects_still_exist then --if 'drop function' statement fails
        GET STACKED DIAGNOSTICS error_msg = MESSAGE_TEXT;
        raise warning '%', error_msg;
end
$$
LANGUAGE plpgsql;

-- Drops a table if it does not have any dependent objects.
-- Is a temporary procedure for use by the upgrade script. Will be dropped at the end of the upgrade.
-- Please have this be one of the first statements executed in this upgrade script. 
CREATE OR REPLACE PROCEDURE babelfish_drop_deprecated_table(schema_name varchar, func_name varchar) AS
$$
DECLARE
    error_msg text;
    query1 text;
    query2 text;
BEGIN
    query1 := format('alter extension babelfishpg_tsql drop table %s.%s', schema_name, func_name);
    query2 := format('drop table %s.%s', schema_name, func_name);
    execute query1;
    execute query2;
EXCEPTION
    when object_not_in_prerequisite_state then --if 'alter extension' statement fails
        GET STACKED DIAGNOSTICS error_msg = MESSAGE_TEXT;
        raise warning '%', error_msg;
    when dependent_objects_still_exist then --if 'drop function' statement fails
        GET STACKED DIAGNOSTICS error_msg = MESSAGE_TEXT;
        raise warning '%', error_msg;
end
$$
LANGUAGE plpgsql;

-- Removes a member object from the extension. The object is not dropped, only disassociated from the extension.
-- It is a temporary procedure for use by the upgrade script. Will be dropped at the end of the upgrade.
CREATE OR REPLACE PROCEDURE babelfish_remove_object_from_extension(obj_type varchar, qualified_obj_name varchar) AS
$$
DECLARE
    error_msg text;
    query text;
BEGIN
    query := format('alter extension babelfishpg_tsql drop %s %s', obj_type, qualified_obj_name);
    execute query;
EXCEPTION
    when object_not_in_prerequisite_state then --if 'alter extension' statement fails
        GET STACKED DIAGNOSTICS error_msg = MESSAGE_TEXT;
        raise warning '%', error_msg;
END
$$
LANGUAGE plpgsql;

-- please add your SQL here
CREATE OR REPLACE FUNCTION sys.tsql_get_constraintdef(IN constraint_id OID DEFAULT NULL)
RETURNS text
AS 'babelfishpg_tsql', 'tsql_get_constraintdef'
LANGUAGE C IMMUTABLE PARALLEL SAFE;

CREATE OR REPLACE VIEW information_schema_tsql.check_constraints AS
    SELECT CAST(nc.dbname AS sys.nvarchar(128)) AS "CONSTRAINT_CATALOG",
	    CAST(extc.orig_name AS sys.nvarchar(128)) AS "CONSTRAINT_SCHEMA",
           CAST(c.conname AS sys.sysname) AS "CONSTRAINT_NAME",
	    CAST(sys.tsql_get_constraintdef(c.oid) AS sys.nvarchar(4000)) AS "CHECK_CLAUSE"

    FROM sys.pg_namespace_ext nc LEFT OUTER JOIN sys.babelfish_namespace_ext extc ON nc.nspname = extc.nspname,
         pg_constraint c,
         pg_class r

    WHERE nc.oid = c.connamespace AND nc.oid = r.relnamespace
          AND c.conrelid = r.oid
          AND c.contype = 'c'
          AND r.relkind IN ('r', 'p')
          AND (NOT pg_is_other_temp_schema(nc.oid))
          AND (pg_has_role(r.relowner, 'USAGE')
               OR has_table_privilege(r.oid, 'SELECT, INSERT, UPDATE, DELETE, TRUNCATE, REFERENCES, TRIGGER')
               OR has_any_column_privilege(r.oid, 'SELECT, INSERT, UPDATE, REFERENCES'))
		  AND  extc.dbid = cast(sys.db_id() as oid);

GRANT SELECT ON information_schema_tsql.check_constraints TO PUBLIC;

ALTER VIEW sys.foreign_keys RENAME TO foreign_keys_deprecated;

CREATE OR REPLACE VIEW information_schema_tsql.COLUMN_DOMAIN_USAGE AS
    SELECT isc_col."DOMAIN_CATALOG",
           isc_col."DOMAIN_SCHEMA" ,
           CAST(isc_col."DOMAIN_NAME" AS sys.sysname),
           isc_col."TABLE_CATALOG",
           isc_col."TABLE_SCHEMA",
           CAST(isc_col."TABLE_NAME" AS sys.sysname),
           CAST(isc_col."COLUMN_NAME" AS sys.sysname)

    FROM information_schema_tsql.columns AS isc_col
    WHERE isc_col."DOMAIN_NAME" IS NOT NULL;

GRANT SELECT ON information_schema_tsql.COLUMN_DOMAIN_USAGE TO PUBLIC;

CREATE OR replace view sys.foreign_keys AS
SELECT
  CAST(c.conname AS sys.SYSNAME) AS name
, CAST(c.oid AS INT) AS object_id
, CAST(NULL AS INT) AS principal_id
, CAST(sch.schema_id AS INT) AS schema_id
, CAST(c.conrelid AS INT) AS parent_object_id
, CAST('F' AS CHAR(2)) AS type
, CAST('FOREIGN_KEY_CONSTRAINT' AS NVARCHAR(60)) AS type_desc
, CAST(NULL AS sys.DATETIME) AS create_date
, CAST(NULL AS sys.DATETIME) AS modify_date
, CAST(0 AS sys.BIT) AS is_ms_shipped
, CAST(0 AS sys.BIT) AS is_published
, CAST(0 AS sys.BIT) as is_schema_published
, CAST(c.confrelid AS INT) AS referenced_object_id
, CAST(c.conindid AS INT) AS key_index_id
, CAST(0 AS sys.BIT) AS is_disabled
, CAST(0 AS sys.BIT) AS is_not_for_replication
, CAST(0 AS sys.BIT) AS is_not_trusted
, CAST(
    (CASE c.confdeltype
    WHEN 'a' THEN 0
    WHEN 'r' THEN 0
    WHEN 'c' THEN 1
    WHEN 'n' THEN 2
    WHEN 'd' THEN 3
    END) 
    AS sys.TINYINT) AS delete_referential_action
, CAST(
    (CASE c.confdeltype
    WHEN 'a' THEN 'NO_ACTION'
    WHEN 'r' THEN 'NO_ACTION'
    WHEN 'c' THEN 'CASCADE'
    WHEN 'n' THEN 'SET_NULL'
    WHEN 'd' THEN 'SET_DEFAULT'
    END) 
    AS sys.NVARCHAR(60)) AS delete_referential_action_desc
, CAST(
    (CASE c.confupdtype
    WHEN 'a' THEN 0
    WHEN 'r' THEN 0
    WHEN 'c' THEN 1
    WHEN 'n' THEN 2
    WHEN 'd' THEN 3
    END)
    AS sys.TINYINT) AS update_referential_action
, CAST(
    (CASE c.confupdtype
    WHEN 'a' THEN 'NO_ACTION'
    WHEN 'r' THEN 'NO_ACTION'
    WHEN 'c' THEN 'CASCADE'
    WHEN 'n' THEN 'SET_NULL'
    WHEN 'd' THEN 'SET_DEFAULT'
    END)
    AS sys.NVARCHAR(60)) update_referential_action_desc
, CAST(1 AS sys.BIT) AS is_system_named
FROM pg_constraint c
INNER JOIN sys.schemas sch ON sch.schema_id = c.connamespace
WHERE has_schema_privilege(sch.schema_id, 'USAGE')
AND c.contype = 'f';
GRANT SELECT ON sys.foreign_keys TO PUBLIC;

CREATE OR REPLACE VIEW sys.triggers
AS
SELECT
  CAST(p.proname as sys.sysname) as name,
  CAST(p.oid as int) as object_id,
  CAST(1 as sys.tinyint) as parent_class,
  CAST('OBJECT_OR_COLUMN' as sys.nvarchar(60)) AS parent_class_desc,
  CAST(tr.tgrelid as int) AS parent_id,
  CAST('TR' as sys.bpchar(2)) AS type,
  CAST('SQL_TRIGGER' as sys.nvarchar(60)) AS type_desc,
  CAST(NULL as sys.datetime) AS create_date,
  CAST(NULL as sys.datetime) AS modify_date,
  CAST(0 as sys.bit) AS is_ms_shipped,
  CAST(
      CASE WHEN tr.tgenabled = 'D'
      THEN 1
      ELSE 0
      END
      AS sys.bit
  )	AS is_disabled,
  CAST(0 as sys.bit) AS is_not_for_replication,
  CAST(get_bit(CAST(CAST(tr.tgtype as int) as bit(7)),0) as sys.bit) AS is_instead_of_trigger
FROM pg_proc p
inner join sys.schemas sch on sch.schema_id = p.pronamespace
left join pg_trigger tr on tr.tgfoid = p.oid
where has_schema_privilege(sch.schema_id, 'USAGE')
and has_function_privilege(p.oid, 'EXECUTE')
and p.prokind = 'f'
and format_type(p.prorettype, null) = 'trigger';
GRANT SELECT ON sys.triggers TO PUBLIC;

ALTER VIEW sys.key_constraints RENAME TO key_constraints_deprecated;

CREATE OR replace view sys.key_constraints AS
SELECT
    CAST(c.conname AS SYSNAME) AS name
  , CAST(c.oid AS INT) AS object_id
  , CAST(0 AS INT) AS principal_id
  , CAST(sch.schema_id AS INT) AS schema_id
  , CAST(c.conrelid AS INT) AS parent_object_id
  , CAST(
    (CASE contype
      WHEN 'p' THEN 'PK'
      WHEN 'u' THEN 'UQ'
    END) 
    AS CHAR(2)) AS type
  , CAST(
    (CASE contype
      WHEN 'p' THEN 'PRIMARY_KEY_CONSTRAINT'
      WHEN 'u' THEN 'UNIQUE_CONSTRAINT'
    END)
    AS NVARCHAR(60)) AS type_desc
  , CAST(NULL AS DATETIME) AS create_date
  , CAST(NULL AS DATETIME) AS modify_date
  , CAST(c.conindid AS INT) AS unique_index_id
  , CAST(0 AS sys.BIT) AS is_ms_shipped
  , CAST(0 AS sys.BIT) AS is_published
  , CAST(0 AS sys.BIT) AS is_schema_published
  , CAST(1 as sys.BIT) as is_system_named
FROM pg_constraint c
INNER JOIN sys.schemas sch ON sch.schema_id = c.connamespace
WHERE has_schema_privilege(sch.schema_id, 'USAGE')
AND c.contype IN ('p', 'u');
GRANT SELECT ON sys.key_constraints TO PUBLIC;

create or replace view sys.objects as
select
      CAST(t.name as sys.sysname) as name 
    , CAST(t.object_id as int) as object_id
    , CAST(t.principal_id as int) as principal_id
    , CAST(t.schema_id as int) as schema_id
    , CAST(t.parent_object_id as int) as parent_object_id
    , CAST('U' as char(2)) as type
    , CAST('USER_TABLE' as sys.nvarchar(60)) as type_desc
    , CAST(t.create_date as sys.datetime) as create_date
    , CAST(t.modify_date as sys.datetime) as modify_date
    , CAST(t.is_ms_shipped as sys.bit) as is_ms_shipped
    , CAST(t.is_published as sys.bit) as is_published
    , CAST(t.is_schema_published as sys.bit) as is_schema_published
from  sys.tables t
union all
select
      CAST(v.name as sys.sysname) as name
    , CAST(v.object_id as int) as object_id
    , CAST(v.principal_id as int) as principal_id
    , CAST(v.schema_id as int) as schema_id
    , CAST(v.parent_object_id as int) as parent_object_id
    , CAST('V' as char(2)) as type
    , CAST('VIEW' as sys.nvarchar(60)) as type_desc
    , CAST(v.create_date as sys.datetime) as create_date
    , CAST(v.modify_date as sys.datetime) as modify_date
    , CAST(v.is_ms_shipped as sys.bit) as is_ms_shipped
    , CAST(v.is_published as sys.bit) as is_published
    , CAST(v.is_schema_published as sys.bit) as is_schema_published
from  sys.views v
union all
select
      CAST(f.name as sys.sysname) as name
    , CAST(f.object_id as int) as object_id
    , CAST(f.principal_id as int) as principal_id
    , CAST(f.schema_id as int) as schema_id
    , CAST(f.parent_object_id as int) as parent_object_id
    , CAST('F' as char(2)) as type
    , CAST('FOREIGN_KEY_CONSTRAINT' as sys.nvarchar(60)) as type_desc
    , CAST(f.create_date as sys.datetime) as create_date
    , CAST(f.modify_date as sys.datetime) as modify_date
    , CAST(f.is_ms_shipped as sys.bit) as is_ms_shipped
    , CAST(f.is_published as sys.bit) as is_published
    , CAST(f.is_schema_published as sys.bit) as is_schema_published
 from sys.foreign_keys f
union all
select
      CAST(p.name as sys.sysname) as name
    , CAST(p.object_id as int) as object_id
    , CAST(p.principal_id as int) as principal_id
    , CAST(p.schema_id as int) as schema_id
    , CAST(p.parent_object_id as int) as parent_object_id
    , CAST('PK' as char(2)) as type
    , CAST('PRIMARY_KEY_CONSTRAINT' as sys.nvarchar(60)) as type_desc
    , CAST(p.create_date as sys.datetime) as create_date
    , CAST(p.modify_date as sys.datetime) as modify_date
    , CAST(p.is_ms_shipped as sys.bit) as is_ms_shipped
    , CAST(p.is_published as sys.bit) as is_published
    , CAST(p.is_schema_published as sys.bit) as is_schema_published
from sys.key_constraints p
where p.type = 'PK'
union all
select
      CAST(pr.name as sys.sysname) as name
    , CAST(pr.object_id as int) as object_id
    , CAST(pr.principal_id as int) as principal_id
    , CAST(pr.schema_id as int) as schema_id
    , CAST(pr.parent_object_id as int) as parent_object_id
    , CAST(pr.type as char(2)) as type
    , CAST(pr.type_desc as sys.nvarchar(60)) as type_desc
    , CAST(pr.create_date as sys.datetime) as create_date
    , CAST(pr.modify_date as sys.datetime) as modify_date
    , CAST(pr.is_ms_shipped as sys.bit) as is_ms_shipped
    , CAST(pr.is_published as sys.bit) as is_published
    , CAST(pr.is_schema_published as sys.bit) as is_schema_published
 from sys.procedures pr
union all
select
      CAST(tr.name as sys.sysname) as name
    , CAST(tr.object_id as int) as object_id
    , CAST(NULL as int) as principal_id
    , CAST(p.pronamespace as int) as schema_id
    , CAST(tr.parent_id as int) as parent_object_id
    , CAST(tr.type as char(2)) as type
    , CAST(tr.type_desc as sys.nvarchar(60)) as type_desc
    , CAST(tr.create_date as sys.datetime) as create_date
    , CAST(tr.modify_date as sys.datetime) as modify_date
    , CAST(tr.is_ms_shipped as sys.bit) as is_ms_shipped
    , CAST(0 as sys.bit) as is_published
    , CAST(0 as sys.bit) as is_schema_published
  from sys.triggers tr
  inner join pg_proc p on p.oid = tr.object_id
union all 
select
    CAST(def.name as sys.sysname) as name
  , CAST(def.object_id as int) as object_id
  , CAST(def.principal_id as int) as principal_id
  , CAST(def.schema_id as int) as schema_id
  , CAST(def.parent_object_id as int) as parent_object_id
  , CAST(def.type as char(2)) as type
  , CAST(def.type_desc as sys.nvarchar(60)) as type_desc
  , CAST(def.create_date as sys.datetime) as create_date
  , CAST(def.modified_date as sys.datetime) as modify_date
  , CAST(def.is_ms_shipped as sys.bit) as is_ms_shipped
  , CAST(def.is_published as sys.bit) as is_published
  , CAST(def.is_schema_published as sys.bit) as is_schema_published
  from sys.default_constraints def
union all
select
    CAST(chk.name as sys.sysname) as name
  , CAST(chk.object_id as int) as object_id
  , CAST(chk.principal_id as int) as principal_id
  , CAST(chk.schema_id as int) as schema_id
  , CAST(chk.parent_object_id as int) as parent_object_id
  , CAST(chk.type as char(2)) as type
  , CAST(chk.type_desc as sys.nvarchar(60)) as type_desc
  , CAST(chk.create_date as sys.datetime) as create_date
  , CAST(chk.modify_date as sys.datetime) as modify_date
  , CAST(chk.is_ms_shipped as sys.bit) as is_ms_shipped
  , CAST(chk.is_published as sys.bit) as is_published
  , CAST(chk.is_schema_published as sys.bit) as is_schema_published
  from sys.check_constraints chk
union all
select
    CAST(p.relname as sys.sysname) as name
  , CAST(p.oid as int) as object_id
  , CAST(null as int) as principal_id
  , CAST(s.schema_id as int) as schema_id
  , CAST(0 as int) as parent_object_id
  , CAST('SO' as char(2)) as type
  , CAST('SEQUENCE_OBJECT' as sys.nvarchar(60)) as type_desc
  , CAST(null as sys.datetime) as create_date
  , CAST(null as sys.datetime) as modify_date
  , CAST(0 as sys.bit) as is_ms_shipped
  , CAST(0 as sys.bit) as is_published
  , CAST(0 as sys.bit) as is_schema_published
from pg_class p
inner join sys.schemas s on s.schema_id = p.relnamespace
and p.relkind = 'S'
and has_schema_privilege(s.schema_id, 'USAGE')
union all
select
    CAST(('TT_' || tt.name || '_' || tt.type_table_object_id) as sys.sysname) as name
  , CAST(tt.type_table_object_id as int) as object_id
  , CAST(tt.principal_id as int) as principal_id
  , CAST(tt.schema_id as int) as schema_id
  , CAST(0 as int) as parent_object_id
  , CAST('TT' as char(2)) as type
  , CAST('TABLE_TYPE' as sys.nvarchar(60)) as type_desc
  , CAST(null as sys.datetime) as create_date
  , CAST(null as sys.datetime) as modify_date
  , CAST(1 as sys.bit) as is_ms_shipped
  , CAST(0 as sys.bit) as is_published
  , CAST(0 as sys.bit) as is_schema_published
from sys.table_types tt;
GRANT SELECT ON sys.objects TO PUBLIC;

CALL sys.babelfish_drop_deprecated_view('sys', 'key_constraints_deprecated');
CALL sys.babelfish_drop_deprecated_view('sys', 'foreign_keys_deprecated');

ALTER FUNCTION OBJECTPROPERTY(INT, SYS.VARCHAR) RENAME TO objectproperty_deprecated_2_1_0;

CREATE OR REPLACE FUNCTION objectproperty(
    id INT,
    property SYS.VARCHAR
    )
RETURNS INT
AS $$
BEGIN

    IF NOT EXISTS(SELECT ao.object_id FROM sys.all_objects ao WHERE object_id = id)
    THEN
        RETURN NULL;
    END IF;

    property := RTRIM(LOWER(COALESCE(property, '')));

    IF property = 'ownerid' -- OwnerId
    THEN
        RETURN (
                SELECT CAST(COALESCE(t1.principal_id, pn.nspowner) AS INT)
                FROM sys.all_objects t1
                INNER JOIN pg_catalog.pg_namespace pn ON pn.oid = t1.schema_id
                WHERE t1.object_id = id);

    ELSEIF property = 'isdefaultcnst' -- IsDefaultCnst
    THEN
        RETURN (SELECT count(distinct dc.object_id) FROM sys.default_constraints dc WHERE dc.object_id = id);

    ELSEIF property = 'execisquotedidenton' -- ExecIsQuotedIdentOn
    THEN
        RETURN (SELECT CAST(sm.uses_quoted_identifier as int) FROM sys.all_sql_modules sm WHERE sm.object_id = id);

    ELSEIF property = 'tablefulltextpopulatestatus' -- TableFullTextPopulateStatus
    THEN
        IF NOT EXISTS (SELECT object_id FROM sys.tables t WHERE t.object_id = id) THEN
            RETURN NULL;
        END IF;
        RETURN 0;

    ELSEIF property = 'tablehasvardecimalstorageformat' -- TableHasVarDecimalStorageFormat
    THEN
        IF NOT EXISTS (SELECT object_id FROM sys.tables t WHERE t.object_id = id) THEN
            RETURN NULL;
        END IF;
        RETURN 0;

    ELSEIF property = 'ismsshipped' -- IsMSShipped
    THEN
        RETURN (SELECT CAST(ao.is_ms_shipped AS int) FROM sys.all_objects ao WHERE ao.object_id = id);

    ELSEIF property = 'isschemabound' -- IsSchemaBound
    THEN
        RETURN (SELECT CAST(sm.is_schema_bound AS int) FROM sys.all_sql_modules sm WHERE sm.object_id = id);

    ELSEIF property = 'execisansinullson' -- ExecIsAnsiNullsOn
    THEN
        RETURN (SELECT CAST(sm.uses_ansi_nulls AS int) FROM sys.all_sql_modules sm WHERE sm.object_id = id);

    ELSEIF property = 'isdeterministic' -- IsDeterministic
    THEN
        RETURN 0;
    
    ELSEIF property = 'isprocedure' -- IsProcedure
    THEN
        RETURN (SELECT count(distinct object_id) from sys.all_objects WHERE object_id = id and type = 'P');

    ELSEIF property = 'istable' -- IsTable
    THEN
        RETURN (SELECT count(distinct object_id) from sys.all_objects WHERE object_id = id and type in ('IT', 'TT', 'U', 'S'));

    ELSEIF property = 'isview' -- IsView
    THEN
        RETURN (SELECT count(distinct object_id) from sys.all_objects WHERE object_id = id and type = 'V');
    
    ELSEIF property = 'isusertable' -- IsUserTable
    THEN
        RETURN (SELECT count(distinct object_id) from sys.all_objects WHERE object_id = id and type = 'U' and is_ms_shipped = 0);
    
    ELSEIF property = 'istablefunction' -- IsTableFunction
    THEN
        RETURN (SELECT count(distinct object_id) from sys.all_objects WHERE object_id = id and type in ('IF', 'TF', 'FT'));
    
    ELSEIF property = 'isinlinefunction' -- IsInlineFunction
    THEN
        RETURN 0;
    
    ELSEIF property = 'isscalarfunction' -- IsScalarFunction
    THEN
        RETURN (SELECT count(distinct object_id) from sys.all_objects WHERE object_id = id and type in ('FN', 'FS'));

    ELSEIF property = 'isprimarykey' -- IsPrimaryKey
    THEN
        RETURN (SELECT count(distinct object_id) from sys.all_objects WHERE object_id = id and type = 'PK');
    
    ELSEIF property = 'isindexed' -- IsIndexed
    THEN
        RETURN (SELECT count(distinct object_id) from sys.indexes WHERE object_id = id and index_id > 0);

    ELSEIF property = 'isdefault' -- IsDefault
    THEN
        RETURN 0;

    ELSEIF property = 'isrule' -- IsRule
    THEN
        RETURN 0;
    
    ELSEIF property = 'istrigger' -- IsTrigger
    THEN
        RETURN (SELECT count(distinct object_id) from sys.all_objects WHERE object_id = id and type in ('TA', 'TR'));
    END IF;

    RETURN NULL;
END;
$$
LANGUAGE plpgsql;

CALL sys.babelfish_drop_deprecated_function('sys', 'objectproperty_deprecated_2_1_0');

CREATE OR REPLACE FUNCTION sys.DBTS()
RETURNS sys.ROWVERSION AS
$$
DECLARE
    eh_setting text;
BEGIN
    eh_setting = (select s.setting FROM pg_catalog.pg_settings s where name = 'babelfishpg_tsql.escape_hatch_rowversion');
    IF eh_setting = 'strict' THEN
        RAISE EXCEPTION 'DBTS is not currently supported in Babelfish. please use babelfishpg_tsql.escape_hatch_rowversion to ignore';
    ELSE
        RETURN sys.get_current_full_xact_id()::sys.ROWVERSION;
    END IF;
END;
$$
STRICT
LANGUAGE plpgsql;

ALTER TABLE sys.assembly_types RENAME TO assembly_types_deprecated_2_1_0;

CREATE OR REPLACE VIEW sys.assembly_types
AS
SELECT
   CAST(t.name as sys.sysname) AS name,
   -- 'system_type_id' is specified as type INT here, and not TINYINT per SQL Server documentation.
   -- This is because the IDs of generated SQL Server system type values generated by B
   -- Babelfish installation will exceed the size of TINYINT.
   CAST(t.system_type_id as int) AS system_type_id,
   CAST(t.user_type_id as int) AS user_type_id,
   CAST(t.schema_id as int) AS schema_id,
   CAST(t.principal_id as int) AS principal_id,
   CAST(t.max_length as smallint) AS max_length,
   CAST(t.precision as sys.tinyint) AS precision,
   CAST(t.scale as sys.tinyint) AS scale,
   CAST(t.collation_name as sys.sysname) AS collation_name,
   CAST(t.is_nullable as sys.bit) AS is_nullable,
   CAST(t.is_user_defined as sys.bit) AS is_user_defined,
   CAST(t.is_assembly_type as sys.bit) AS is_assembly_type,
   CAST(t.default_object_id as int) AS default_object_id,
   CAST(t.rule_object_id as int) AS rule_object_id,
   CAST(NULL as int) AS assembly_id,
   CAST(NULL as sys.sysname) AS assembly_class,
   CAST(NULL as sys.bit) AS is_binary_ordered,
   CAST(NULL as sys.bit) AS is_fixed_length,
   CAST(NULL as sys.nvarchar(40)) AS prog_id,
   CAST(NULL as sys.nvarchar(4000)) AS assembly_qualified_name,
   CAST(t.is_table_type as sys.bit) AS is_table_type
FROM sys.types t
WHERE t.is_assembly_type = 1;
GRANT SELECT ON sys.assembly_types TO PUBLIC;

CALL sys.babelfish_drop_deprecated_table('sys', 'assembly_types_deprecated_2_1_0');

CREATE OR REPLACE VIEW sys.hash_indexes
AS
SELECT 
  si.object_id,
  si.name,
  si.index_id,
  si.type,
  si.type_desc,
  si.is_unique,
  si.data_space_id,
  si.ignore_dup_key,
  si.is_primary_key,
  si.is_unique_constraint,
  si.fill_factor,
  si.is_padded,
  si.is_disabled,
  si.is_hypothetical,
  si.allow_row_locks,
  si.allow_page_locks,
  si.has_filter,
  si.filter_definition,
  CAST(0 as INT) AS bucket_count,
  si.auto_created
FROM sys.indexes si
WHERE FALSE;
GRANT SELECT ON sys.hash_indexes TO PUBLIC;

CREATE OR REPLACE VIEW sys.xml_indexes
AS
SELECT
    CAST(idx.object_id AS INT) AS object_id
  , CAST(idx.name AS sys.sysname) AS name
  , CAST(idx.index_id AS INT)  AS index_id
  , CAST(idx.type AS sys.tinyint) AS type
  , CAST(idx.type_desc AS sys.nvarchar(60)) AS type_desc
  , CAST(idx.is_unique AS sys.bit) AS is_unique
  , CAST(idx.data_space_id AS int) AS data_space_id
  , CAST(idx.ignore_dup_key AS sys.bit) AS ignore_dup_key
  , CAST(idx.is_primary_key AS sys.bit) AS is_primary_key
  , CAST(idx.is_unique_constraint AS sys.bit) AS is_unique_constraint
  , CAST(idx.fill_factor AS sys.tinyint) AS fill_factor
  , CAST(idx.is_padded AS sys.bit) AS is_padded
  , CAST(idx.is_disabled AS sys.bit) AS is_disabled
  , CAST(idx.is_hypothetical AS sys.bit) AS is_hypothetical
  , CAST(idx.allow_row_locks AS sys.bit) AS allow_row_locks
  , CAST(idx.allow_page_locks AS sys.bit) AS allow_page_locks
  , CAST(idx.has_filter AS sys.bit) AS has_filter
  , CAST(idx.filter_definition AS sys.nvarchar(4000)) AS filter_definition
  , CAST(idx.auto_created AS sys.bit) AS auto_created
  , CAST(NULL AS INT) AS using_xml_index_id
  , CAST(NULL AS char(1)) AS secondary_type
  , CAST(NULL AS sys.nvarchar(60)) AS secondary_type_desc
  , CAST(0 AS sys.tinyint) AS xml_index_type
  , CAST(NULL AS sys.nvarchar(60)) AS xml_index_type_description
  , CAST(NULL AS INT) AS path_id
FROM  sys.indexes idx
WHERE idx.type = 3; -- 3 is of type XML
GRANT SELECT ON sys.xml_indexes TO PUBLIC;

CREATE OR REPLACE VIEW sys.dm_hadr_cluster
AS
SELECT
   CAST('' as sys.nvarchar(128)) as cluster_name
  ,CAST(0 as sys.tinyint) as quorum_type
  ,CAST('NODE_MAJORITY' as sys.nvarchar(50)) as quorum_type_desc
  ,CAST(0 as sys.tinyint) as quorum_state
  ,CAST('NORMAL_QUORUM' as sys.nvarchar(50)) as quorum_state_desc;
GRANT SELECT ON sys.dm_hadr_cluster TO PUBLIC;

CREATE OR REPLACE VIEW sys.filetable_system_defined_objects
AS
SELECT 
  CAST(0 as INT) AS object_id,
  CAST(0 as INT) AS parent_object_id
  WHERE FALSE;
GRANT SELECT ON sys.filetable_system_defined_objects TO PUBLIC;

CREATE OR REPLACE VIEW sys.database_filestream_options
AS
SELECT
  CAST(0 as INT) AS database_id,
  CAST('' as NVARCHAR(255)) AS directory_name,
  CAST(0 as TINYINT) AS non_transacted_access,
  CAST('' as NVARCHAR(60)) AS non_transacted_access_desc
WHERE FALSE;
GRANT SELECT ON sys.database_filestream_options TO PUBLIC;

CREATE OR REPLACE FUNCTION sys.sid_binary(IN login sys.nvarchar)
RETURNS SYS.VARBINARY
AS $$
    SELECT CAST(NULL AS SYS.VARBINARY);
$$ 
LANGUAGE SQL IMMUTABLE PARALLEL RESTRICTED;

CREATE OR REPLACE FUNCTION sys.tsql_get_functiondef(IN function_id OID DEFAULT NULL)
RETURNS text
AS 'babelfishpg_tsql', 'tsql_get_functiondef'
LANGUAGE C IMMUTABLE PARALLEL SAFE;

CREATE OR REPLACE FUNCTION sys.tsql_get_returnTypmodValue(IN function_id OID DEFAULT NULL)
RETURNS INTEGER
AS 'babelfishpg_tsql', 'tsql_get_returnTypmodValue'
LANGUAGE C IMMUTABLE PARALLEL SAFE;

CREATE OR REPLACE FUNCTION information_schema_tsql._pgtsql_char_max_length_for_routines(type text, typmod int4) RETURNS integer
        LANGUAGE sql
        IMMUTABLE
        PARALLEL SAFE
        RETURNS NULL ON NULL INPUT
        AS
$$SELECT
        CASE WHEN type IN ('char', 'nchar', 'varchar', 'nvarchar', 'binary', 'varbinary')
                THEN CASE WHEN typmod = -1
                        THEN 1
                        ELSE typmod - 4
                        END
                WHEN type IN ('text', 'image')
                THEN 2147483647
                WHEN type = 'ntext'
                THEN 1073741823
                WHEN type = 'sysname'
                THEN 128
                WHEN type = 'xml'
                THEN -1
                WHEN type = 'sql_variant'
                THEN 0
                ELSE null
        END$$;

CREATE OR REPLACE FUNCTION information_schema_tsql._pgtsql_char_octet_length_for_routines(type text, typmod int4) RETURNS integer
        LANGUAGE sql
        IMMUTABLE
        PARALLEL SAFE
        RETURNS NULL ON NULL INPUT
        AS
$$SELECT
        CASE WHEN type IN ('char', 'varchar', 'binary', 'varbinary')
                THEN CASE WHEN typmod = -1 /* default typmod */
                        THEN 1
                        ELSE typmod - 4
                        END
                WHEN type IN ('nchar', 'nvarchar')
                THEN CASE WHEN typmod = -1 /* default typmod */
                        THEN 2
                        ELSE (typmod - 4) * 2
                        END
                WHEN type IN ('text', 'image')
                THEN 2147483647 /* 2^30 + 1 */
                WHEN type = 'ntext'
                THEN 2147483646 /* 2^30 */
                WHEN type = 'sysname'
                THEN 256
                WHEN type = 'sql_variant'
                THEN 0
                WHEN type = 'xml'
                THEN -1
           ELSE null
  END$$;	

CREATE OR REPLACE VIEW information_schema_tsql.routines AS
    SELECT CAST(nc.dbname AS sys.nvarchar(128)) AS "SPECIFIC_CATALOG",
           CAST(ext.orig_name AS sys.nvarchar(128)) AS "SPECIFIC_SCHEMA",
           CAST(p.proname AS sys.nvarchar(128)) AS "SPECIFIC_NAME",
           CAST(nc.dbname AS sys.nvarchar(128)) AS "ROUTINE_CATALOG",
           CAST(ext.orig_name AS sys.nvarchar(128)) AS "ROUTINE_SCHEMA",
           CAST(p.proname AS sys.nvarchar(128)) AS "ROUTINE_NAME",
           CAST(CASE p.prokind WHEN 'f' THEN 'FUNCTION' WHEN 'p' THEN 'PROCEDURE' END
           	 AS sys.nvarchar(20)) AS "ROUTINE_TYPE",
           CAST(NULL AS sys.nvarchar(128)) AS "MODULE_CATALOG",
           CAST(NULL AS sys.nvarchar(128)) AS "MODULE_SCHEMA",
           CAST(NULL AS sys.nvarchar(128)) AS "MODULE_NAME",
           CAST(NULL AS sys.nvarchar(128)) AS "UDT_CATALOG",
           CAST(NULL AS sys.nvarchar(128)) AS "UDT_SCHEMA",
           CAST(NULL AS sys.nvarchar(128)) AS "UDT_NAME",
           CAST(case when is_tbl_type THEN 'table' when p.prokind = 'p' THEN 'NULL' ELSE tsql_type_name END AS sys.nvarchar(128)) AS "DATA_TYPE",
           CAST(information_schema_tsql._pgtsql_char_max_length_for_routines(tsql_type_name, true_typmod)
                 AS int)
           AS "CHARACTER_MAXIMUM_LENGTH",
           CAST(information_schema_tsql._pgtsql_char_octet_length_for_routines(tsql_type_name, true_typmod)
                 AS int)
           AS "CHARACTER_OCTET_LENGTH",
           CAST(NULL AS sys.nvarchar(128)) AS "COLLATION_CATALOG",
           CAST(NULL AS sys.nvarchar(128)) AS "COLLATION_SCHEMA",
           CAST(
                 CASE co.collname
                       WHEN 'default' THEN current_setting('babelfishpg_tsql.server_collation_name')
                       ELSE co.collname
                 END
            AS sys.nvarchar(128)) AS "COLLATION_NAME",
            CAST(NULL AS sys.nvarchar(128)) AS "CHARACTER_SET_CATALOG",
            CAST(NULL AS sys.nvarchar(128)) AS "CHARACTER_SET_SCHEMA",
	    /*
                 * TODO: We need to first create mapping of collation name to char-set name;
                 * Until then return null.
            */
	    CAST(case when tsql_type_name IN ('nchar','nvarchar') THEN 'UNICODE' when tsql_type_name IN ('char','varchar') THEN 'iso_1' ELSE 'NULL' END AS sys.nvarchar(128)) AS "CHARACTER_SET_NAME",
            CAST(information_schema_tsql._pgtsql_numeric_precision(tsql_type_name, t.oid, true_typmod)
                        AS smallint)
            AS "NUMERIC_PRECISION",
            CAST(information_schema_tsql._pgtsql_numeric_precision_radix(tsql_type_name, case when t.typtype = 'd' THEN t.typbasetype ELSE t.oid END, true_typmod)
                        AS smallint)
            AS "NUMERIC_PRECISION_RADIX",
            CAST(information_schema_tsql._pgtsql_numeric_scale(tsql_type_name, t.oid, true_typmod)
                        AS smallint)
            AS "NUMERIC_SCALE",
            CAST(information_schema_tsql._pgtsql_datetime_precision(tsql_type_name, true_typmod)
                        AS smallint)
            AS "DATETIME_PRECISION",
            CAST(NULL AS sys.nvarchar(30)) AS "INTERVAL_TYPE",
            CAST(NULL AS smallint) AS "INTERVAL_PRECISION",
            CAST(NULL AS sys.nvarchar(128)) AS "TYPE_UDT_CATALOG",
            CAST(NULL AS sys.nvarchar(128)) AS "TYPE_UDT_SCHEMA",
            CAST(NULL AS sys.nvarchar(128)) AS "TYPE_UDT_NAME",
            CAST(NULL AS sys.nvarchar(128)) AS "SCOPE_CATALOG",
            CAST(NULL AS sys.nvarchar(128)) AS "SCOPE_SCHEMA",
            CAST(NULL AS sys.nvarchar(128)) AS "SCOPE_NAME",
            CAST(NULL AS bigint) AS "MAXIMUM_CARDINALITY",
            CAST(NULL AS sys.nvarchar(128)) AS "DTD_IDENTIFIER",
            CAST(CASE WHEN l.lanname = 'sql' THEN 'SQL' WHEN l.lanname = 'pltsql' THEN 'SQL' ELSE 'EXTERNAL' END AS sys.nvarchar(30)) AS "ROUTINE_BODY",
            CAST(sys.tsql_get_functiondef(p.oid) AS sys.nvarchar(4000)) AS "ROUTINE_DEFINITION",
            CAST(NULL AS sys.nvarchar(128)) AS "EXTERNAL_NAME",
            CAST(NULL AS sys.nvarchar(30)) AS "EXTERNAL_LANGUAGE",
            CAST(NULL AS sys.nvarchar(30)) AS "PARAMETER_STYLE",
            CAST(CASE WHEN p.provolatile = 'i' THEN 'YES' ELSE 'NO' END AS sys.nvarchar(10)) AS "IS_DETERMINISTIC",
	    CAST(CASE p.prokind WHEN 'p' THEN 'MODIFIES' ELSE 'READS' END AS sys.nvarchar(30)) AS "SQL_DATA_ACCESS",
            CAST(CASE WHEN p.prokind <> 'p' THEN
              CASE WHEN p.proisstrict THEN 'YES' ELSE 'NO' END END AS sys.nvarchar(10)) AS "IS_NULL_CALL",
            CAST(NULL AS sys.nvarchar(128)) AS "SQL_PATH",
            CAST('YES' AS sys.nvarchar(10)) AS "SCHEMA_LEVEL_ROUTINE",
            CAST(0 AS smallint) AS "MAX_DYNAMIC_RESULT_SETS",
            CAST('NO' AS sys.nvarchar(10)) AS "IS_USER_DEFINED_CAST",
            CAST('NO' AS sys.nvarchar(10)) AS "IS_IMPLICITLY_INVOCABLE",
            CAST(NULL AS sys.datetime) AS "CREATED",
            CAST(NULL AS sys.datetime) AS "LAST_ALTERED"

       FROM sys.pg_namespace_ext nc LEFT JOIN sys.babelfish_namespace_ext ext ON nc.nspname = ext.nspname,
            pg_proc p inner join sys.schemas sch on sch.schema_id = p.pronamespace,
            pg_language l,
            pg_type t LEFT JOIN pg_collation co ON t.typcollation = co.oid,
            sys.translate_pg_type_to_tsql(t.oid) AS tsql_type_name,
	    tsql_get_returnTypmodValue(p.oid) AS true_typmod,
            sys.is_table_type(t.typrelid) as is_tbl_type

       WHERE 
            (case p.prokind
              when 'p' then true
              when 'a' then false
               else
                  (case format_type(p.prorettype, null)
                     when 'trigger' then false
                     else true
                   end)
            end)
            AND (NOT pg_is_other_temp_schema(nc.oid))
            AND has_function_privilege(p.oid, 'EXECUTE')
            AND (pg_has_role(t.typowner, 'USAGE')
            OR has_type_privilege(t.oid, 'USAGE'))
            AND ext.dbid = cast(sys.db_id() as oid)
            AND p.prolang = l.oid
            AND p.prorettype = t.oid
            AND p.pronamespace = nc.oid;      

GRANT SELECT ON information_schema_tsql.routines TO PUBLIC;
	
CREATE OR REPLACE FUNCTION sys.system_user()
RETURNS sys.nvarchar(128) AS
$BODY$
	SELECT SESSION_USER;
$BODY$
LANGUAGE SQL;

CREATE OR REPLACE VIEW msdb_dbo.syspolicy_system_health_state
AS
SELECT 
    CAST(0 as BIGINT) AS health_state_id,
    CAST(0 as INT) AS policy_id,
    CAST(NULL AS sys.DATETIME) AS last_run_date,
    CAST('' AS sys.NVARCHAR(400)) AS target_query_expression_with_id,
    CAST('' AS sys.NVARCHAR) AS target_query_expression,
    CAST(1 as sys.BIT) AS result
WHERE FALSE;
GRANT SELECT ON msdb_dbo.syspolicy_system_health_state TO PUBLIC;
ALTER VIEW msdb_dbo.syspolicy_system_health_state OWNER TO sysadmin;

CREATE OR REPLACE FUNCTION msdb_dbo.fn_syspolicy_is_automation_enabled()
RETURNS INTEGER
AS 
$fn_body$    
    SELECT 0;
$fn_body$
LANGUAGE SQL IMMUTABLE PARALLEL SAFE;
ALTER FUNCTION msdb_dbo.fn_syspolicy_is_automation_enabled() OWNER TO sysadmin;

CREATE OR REPLACE VIEW msdb_dbo.syspolicy_configuration
AS
SELECT
    CAST(NULL AS sys.SYSNAME) AS name,
    CAST(NULL AS sys.sql_variant) AS current_value
WHERE FALSE; -- Condition will result in view with an empty result set
GRANT SELECT ON msdb_dbo.syspolicy_configuration TO PUBLIC;
ALTER VIEW msdb_dbo.syspolicy_configuration OWNER TO sysadmin;

create or replace view sys.shipped_objects_not_in_sys AS
-- This portion of view retrieves information on objects that reside in a schema in one specfic database.
-- For example, 'master_dbo' schema can only exist in the 'master' database.
-- Internally stored schema name (nspname) must be provided.
select t.name,t.type, ns.oid as schemaid from
(
  values 
    ('xp_qv','master_dbo','P'),
    ('xp_instance_regread','master_dbo','P'),
    ('fn_syspolicy_is_automation_enabled', 'msdb_dbo', 'FN'),
    ('syspolicy_configuration', 'msdb_dbo', 'V'),
    ('syspolicy_system_health_state', 'msdb_dbo', 'V')
) t(name,schema_name, type)
inner join pg_catalog.pg_namespace ns on t.schema_name = ns.nspname

union all 

-- This portion of view retrieves information on objects that reside in a schema in any number of databases.
-- For example, 'dbo' schema can exist in the 'master', 'tempdb', 'msdb', and any user created database.
select t.name,t.type, ns.oid  as schemaid from
(
  values 
    ('sysdatabases','dbo','V')
) t (name, schema_name, type)
inner join sys.babelfish_namespace_ext b on t.schema_name=b.orig_name
inner join pg_catalog.pg_namespace ns on b.nspname = ns.nspname;
GRANT SELECT ON sys.shipped_objects_not_in_sys TO PUBLIC;

-- Disassociate msdb objects from the extension
CALL sys.babelfish_remove_object_from_extension('view', 'msdb_dbo.sysdatabases');
CALL sys.babelfish_remove_object_from_extension('schema', 'msdb_dbo');
CALL sys.babelfish_remove_object_from_extension('view', 'msdb_dbo.syspolicy_system_health_state');
CALL sys.babelfish_remove_object_from_extension('view', 'msdb_dbo.syspolicy_configuration');
CALL sys.babelfish_remove_object_from_extension('function', 'msdb_dbo.fn_syspolicy_is_automation_enabled');
-- Disassociate procedures under master_dbo schema from the extension
CALL sys.babelfish_remove_object_from_extension('procedure', 'master_dbo.xp_qv(sys.nvarchar, sys.nvarchar)');
CALL sys.babelfish_remove_object_from_extension('procedure', 'master_dbo.xp_instance_regread(sys.nvarchar, sys.sysname, sys.nvarchar, int)');
CALL sys.babelfish_remove_object_from_extension('procedure', 'master_dbo.xp_instance_regread(sys.nvarchar, sys.sysname, sys.nvarchar, sys.nvarchar)');

CREATE OR REPLACE FUNCTION information_schema_tsql._pgtsql_numeric_precision(type text, typid oid, typmod int4) RETURNS integer
	LANGUAGE sql
	IMMUTABLE
	PARALLEL SAFE
	RETURNS NULL ON NULL INPUT
	AS
$$
	SELECT
	CASE typid
		WHEN 21 /*int2*/ THEN 5
		WHEN 23 /*int4*/ THEN 10
		WHEN 20 /*int8*/ THEN 19
		WHEN 1700 /*numeric*/ THEN
			CASE WHEN typmod = -1 THEN null
				ELSE ((typmod - 4) >> 16) & 65535
			END
		WHEN 700 /*float4*/ THEN 24
		WHEN 701 /*float8*/ THEN 53
		ELSE
			CASE WHEN type = 'tinyint' THEN 3
				WHEN type = 'money' THEN 19
				WHEN type = 'smallmoney' THEN 10
				WHEN type = 'decimal'	THEN
					CASE WHEN typmod = -1 THEN null
						ELSE ((typmod - 4) >> 16) & 65535
					END
				ELSE null
			END
	END
$$;

CREATE OR REPLACE FUNCTION information_schema_tsql._pgtsql_numeric_scale(type text, typid oid, typmod int4) RETURNS integer
	LANGUAGE sql
	IMMUTABLE
	PARALLEL SAFE
	RETURNS NULL ON NULL INPUT
	AS
$$
	SELECT
	CASE WHEN typid IN (21, 23, 20) THEN 0
		WHEN typid IN (1700) THEN
			CASE WHEN typmod = -1 THEN null
				ELSE (typmod - 4) & 65535
			END
		WHEN type = 'tinyint' THEN 0
		WHEN type IN ('money', 'smallmoney') THEN 4
		WHEN type = 'decimal' THEN
			CASE WHEN typmod = -1 THEN NULL
				ELSE (typmod - 4) & 65535
			END
		ELSE null
	END
$$;

ALTER VIEW sys.all_views RENAME TO all_views_deprecated_2_1_0;

create or replace view sys.all_views as
select
    CAST(t.name as sys.SYSNAME) AS name
  , CAST(t.object_id as int) AS object_id
  , CAST(t.principal_id as int) AS principal_id
  , CAST(t.schema_id as int) AS schema_id
  , CAST(t.parent_object_id as int) AS parent_object_id
  , CAST(t.type as sys.bpchar(2)) AS type
  , CAST(t.type_desc as sys.nvarchar(60)) AS type_desc
  , CAST(t.create_date as sys.datetime) AS create_date
  , CAST(t.modify_date as sys.datetime) AS modify_date
  , CAST(t.is_ms_shipped as sys.BIT) AS is_ms_shipped
  , CAST(t.is_published as sys.BIT) AS is_published
  , CAST(t.is_schema_published as sys.BIT) AS is_schema_published 
  , CAST(0 as sys.BIT) AS is_replicated
  , CAST(0 as sys.BIT) AS has_replication_filter
  , CAST(0 as sys.BIT) AS has_opaque_metadata
  , CAST(0 as sys.BIT) AS has_unchecked_assembly_data
  , CAST(
      CASE 
        WHEN (v.check_option = 'NONE') 
          THEN 0
        ELSE 1
      END
    AS sys.BIT) AS with_check_option
  , CAST(0 as sys.BIT) AS is_date_correlation_view
from sys.all_objects t
INNER JOIN pg_namespace ns ON t.schema_id = ns.oid
INNER JOIN information_schema.views v ON t.name = v.table_name AND ns.nspname = v.table_schema
where t.type = 'V';
GRANT SELECT ON sys.all_views TO PUBLIC;

CALL sys.babelfish_drop_deprecated_view('sys', 'all_views_deprecated_2_1_0');

CREATE OR REPLACE VIEW sys.assembly_modules
AS
SELECT 
   CAST(0 as INT) AS object_id,
   CAST(0 as INT) AS assembly_id,
   CAST('' AS SYSNAME) AS assembly_class,
   CAST('' AS SYSNAME) AS assembly_method,
   CAST(0 AS sys.BIT) AS null_on_null_input,
   CAST(0 as INT) AS execute_as_principal_id
   WHERE FALSE;
GRANT SELECT ON sys.assembly_modules TO PUBLIC;

CREATE OR REPLACE VIEW sys.change_tracking_databases
AS
SELECT
   CAST(0 as INT) AS database_id,
   CAST(0 as sys.BIT) AS is_auto_cleanup_on,
   CAST(0 as INT) AS retention_period,
   CAST('' as NVARCHAR(60)) AS retention_period_units_desc,
   CAST(0 as TINYINT) AS retention_period_units
WHERE FALSE;
GRANT SELECT ON sys.change_tracking_databases TO PUBLIC;

CREATE OR REPLACE VIEW sys.database_recovery_status
AS
SELECT
   CAST(0 as INT) AS database_id,
   CAST(NULL as UNIQUEIDENTIFIER) AS database_guid,
   CAST(NULL as UNIQUEIDENTIFIER) AS family_guid,
   CAST(0 as NUMERIC(25,0)) AS last_log_backup_lsn,
   CAST(NULL as UNIQUEIDENTIFIER) AS recovery_fork_guid,
   CAST(NULL as UNIQUEIDENTIFIER) AS first_recovery_fork_guid,
   CAST(0 as NUMERIC(25,0)) AS fork_point_lsn
WHERE FALSE;
GRANT SELECT ON sys.database_recovery_status TO PUBLIC;

CREATE OR REPLACE VIEW sys.fulltext_languages
AS
SELECT 
   CAST(0 as INT) AS lcid,
   CAST('' as SYSNAME) AS name
WHERE FALSE;
GRANT SELECT ON sys.fulltext_languages TO PUBLIC;

CREATE OR REPLACE VIEW sys.fulltext_index_columns
AS
SELECT 
   CAST(0 as INT) AS object_id,
   CAST(0 as INT) AS column_id,
   CAST(0 as INT) AS type_column_id,
   CAST(0 as INT) AS language_id,
   CAST(0 as INT) AS statistical_semantics
WHERE FALSE;
GRANT SELECT ON sys.fulltext_index_columns TO PUBLIC;

CREATE OR REPLACE VIEW sys.selective_xml_index_paths
AS
SELECT 
   CAST(0 as INT) AS object_id,
   CAST(0 as INT) AS index_id,
   CAST(0 as INT) AS path_id,
   CAST('' as NVARCHAR(4000)) AS path,
   CAST('' as SYSNAME) AS name,
   CAST(0 as TINYINT) AS path_type,
   CAST(0 as SYSNAME) AS path_type_desc,
   CAST(0 as INT) AS xml_component_id,
   CAST('' as NVARCHAR(4000)) AS xquery_type_description,
   CAST(0 as sys.BIT) AS is_xquery_type_inferred,
   CAST(0 as SMALLINT) AS xquery_max_length,
   CAST(0 as sys.BIT) AS is_xquery_max_length_inferred,
   CAST(0 as sys.BIT) AS is_node,
   CAST(0 as TINYINT) AS system_type_id,
   CAST(0 as TINYINT) AS user_type_id,
   CAST(0 as SMALLINT) AS max_length,
   CAST(0 as TINYINT) AS precision,
   CAST(0 as TINYINT) AS scale,
   CAST('' as SYSNAME) AS collation_name,
   CAST(0 as sys.BIT) AS is_singleton
WHERE FALSE;
GRANT SELECT ON sys.selective_xml_index_paths TO PUBLIC;

CREATE OR REPLACE VIEW sys.spatial_indexes
AS
SELECT 
   object_id,
   name,
   index_id,
   type,
   type_desc,
   is_unique,
   data_space_id,
   ignore_dup_key,
   is_primary_key,
   is_unique_constraint,
   fill_factor,
   is_padded,
   is_disabled,
   is_hypothetical,
   allow_row_locks,
   allow_page_locks,
   CAST(1 as TINYINT) AS spatial_index_type,
   CAST('' as NVARCHAR(60)) AS spatial_index_type_desc,
   CAST('' as SYSNAME) AS tessellation_scheme,
   has_filter,
   filter_definition,
   auto_created
FROM sys.indexes WHERE FALSE;
GRANT SELECT ON sys.spatial_indexes TO PUBLIC;

CREATE OR REPLACE VIEW information_schema_tsql.CONSTRAINT_COLUMN_USAGE AS
SELECT    CAST(tblcat AS sys.nvarchar(128)) AS "TABLE_CATALOG",
          CAST(tblschema AS sys.nvarchar(128)) AS "TABLE_SCHEMA",
          CAST(tblname AS sys.nvarchar(128)) AS "TABLE_NAME" ,
          CAST(colname AS sys.nvarchar(128)) AS "COLUMN_NAME",
          CAST(cstrcat AS sys.nvarchar(128)) AS "CONSTRAINT_CATALOG",
          CAST(cstrschema AS sys.nvarchar(128)) AS "CONSTRAINT_SCHEMA",
          CAST(cstrname AS sys.nvarchar(128)) AS "CONSTRAINT_NAME"

FROM (
        /* check constraints */
   SELECT DISTINCT extr.orig_name, r.relname, r.relowner, a.attname, extc.orig_name, c.conname, nr.dbname, nc.dbname
     FROM sys.pg_namespace_ext nc LEFT OUTER JOIN sys.babelfish_namespace_ext extc ON nc.nspname = extc.nspname,
          sys.pg_namespace_ext nr LEFT OUTER JOIN sys.babelfish_namespace_ext extr ON nr.nspname = extr.nspname,
          pg_attribute a,
          pg_constraint c,
          pg_class r, pg_depend d

     WHERE nr.oid = r.relnamespace
          AND r.oid = a.attrelid
          AND d.refclassid = 'pg_catalog.pg_class'::regclass
          AND d.refobjid = r.oid
          AND d.refobjsubid = a.attnum
          AND d.classid = 'pg_catalog.pg_constraint'::regclass
          AND d.objid = c.oid
          AND c.connamespace = nc.oid
          AND c.contype = 'c'
          AND r.relkind IN ('r', 'p')
          AND NOT a.attisdropped

       UNION ALL

        /* unique/primary key/foreign key constraints */
   SELECT extr.orig_name, r.relname, r.relowner, a.attname, extc.orig_name, c.conname, nr.dbname, nc.dbname
     FROM sys.pg_namespace_ext nc LEFT OUTER JOIN sys.babelfish_namespace_ext extc ON nc.nspname = extc.nspname,
          sys.pg_namespace_ext nr LEFT OUTER JOIN sys.babelfish_namespace_ext extr ON nr.nspname = extr.nspname,
          pg_attribute a,
          pg_constraint c,
          pg_class r
     WHERE nr.oid = r.relnamespace
          AND r.oid = a.attrelid
          AND nc.oid = c.connamespace
          AND r.oid = c.conrelid
          AND a.attnum = ANY (c.conkey)
          AND NOT a.attisdropped
          AND c.contype IN ('p', 'u', 'f')
          AND r.relkind IN ('r', 'p')

      ) AS x (tblschema, tblname, tblowner, colname, cstrschema, cstrname, tblcat, cstrcat)

WHERE pg_has_role(x.tblowner, 'USAGE');

GRANT SELECT ON information_schema_tsql.CONSTRAINT_COLUMN_USAGE TO PUBLIC;

CREATE OR REPLACE VIEW sys.filetables
AS
SELECT 
   CAST(0 AS INT) AS object_id,
   CAST(0 AS sys.BIT) AS is_enabled,
   CAST('' AS VARCHAR(255)) AS directory_name,
   CAST(0 AS INT) AS filename_collation_id,
   CAST('' AS VARCHAR) AS filename_collation_name
   WHERE FALSE;
GRANT SELECT ON sys.filetables TO PUBLIC;

CREATE OR REPLACE VIEW sys.registered_search_property_lists
AS
SELECT 
   CAST(0 AS INT) AS property_list_id,
   CAST('' AS SYSNAME) AS name,
   CAST(NULL AS DATETIME) AS create_date,
   CAST(NULL AS DATETIME) AS modify_date,
   CAST(0 AS INT) AS principal_id
WHERE FALSE;
GRANT SELECT ON sys.registered_search_property_lists TO PUBLIC;

ALTER VIEW sys.identity_columns RENAME TO identity_columns_deprecated;

CREATE OR replace view sys.identity_columns AS
SELECT 
  CAST(out_object_id AS INT) AS object_id
  , CAST(out_name AS SYSNAME) AS name
  , CAST(out_column_id AS INT) AS column_id
  , CAST(out_system_type_id AS TINYINT) AS system_type_id
  , CAST(out_user_type_id AS INT) AS user_type_id
  , CAST(out_max_length AS SMALLINT) AS max_length
  , CAST(out_precision AS TINYINT) AS precision
  , CAST(out_scale AS TINYINT) AS scale
  , CAST(out_collation_name AS SYSNAME) AS collation_name
  , CAST(out_is_nullable AS sys.BIT) AS is_nullable
  , CAST(out_is_ansi_padded AS sys.BIT) AS is_ansi_padded
  , CAST(out_is_rowguidcol AS sys.BIT) AS is_rowguidcol
  , CAST(out_is_identity AS sys.BIT) AS is_identity
  , CAST(out_is_computed AS sys.BIT) AS is_computed
  , CAST(out_is_filestream AS sys.BIT) AS is_filestream
  , CAST(out_is_replicated AS sys.BIT) AS is_replicated
  , CAST(out_is_non_sql_subscribed AS sys.BIT) AS is_non_sql_subscribed
  , CAST(out_is_merge_published AS sys.BIT) AS is_merge_published
  , CAST(out_is_dts_replicated AS sys.BIT) AS is_dts_replicated
  , CAST(out_is_xml_document AS sys.BIT) AS is_xml_document
  , CAST(out_xml_collection_id AS INT) AS xml_collection_id
  , CAST(out_default_object_id AS INT) AS default_object_id
  , CAST(out_rule_object_id AS INT) AS rule_object_id
  , CAST(out_is_sparse AS sys.BIT) AS is_sparse
  , CAST(out_is_column_set AS sys.BIT) AS is_column_set
  , CAST(out_generated_always_type AS TINYINT) AS generated_always_type
  , CAST(out_generated_always_type_desc AS NVARCHAR(60)) AS generated_always_type_desc
  , CAST(out_encryption_type AS INT) AS encryption_type
  , CAST(out_encryption_type_desc AS NVARCHAR(60)) AS encryption_type_desc
  , CAST(out_encryption_algorithm_name AS SYSNAME) AS encryption_algorithm_name
  , CAST(out_column_encryption_key_id AS INT) column_encryption_key_id
  , CAST(out_column_encryption_key_database_name AS SYSNAME) AS column_encryption_key_database_name
  , CAST(out_is_hidden AS sys.BIT) AS is_hidden
  , CAST(out_is_masked AS sys.BIT) AS is_masked
  , CAST(sys.ident_seed(OBJECT_NAME(sc.out_object_id)) AS SQL_VARIANT) AS seed_value
  , CAST(sys.ident_incr(OBJECT_NAME(sc.out_object_id)) AS SQL_VARIANT) AS increment_value
  , CAST(sys.babelfish_get_sequence_value(pg_get_serial_sequence(quote_ident(ext.nspname)||'.'||quote_ident(c.relname), a.attname)) AS SQL_VARIANT) AS last_value
  , CAST(0 as sys.BIT) as is_not_for_replication
FROM sys.columns_internal() sc
INNER JOIN pg_attribute a ON sc.out_name = a.attname AND sc.out_column_id = a.attnum
INNER JOIN pg_class c ON c.oid = a.attrelid
INNER JOIN sys.pg_namespace_ext ext ON ext.oid = c.relnamespace
WHERE NOT a.attisdropped
AND sc.out_is_identity::INTEGER = 1
AND pg_get_serial_sequence(quote_ident(ext.nspname)||'.'||quote_ident(c.relname), a.attname) IS NOT NULL
AND has_sequence_privilege(pg_get_serial_sequence(quote_ident(ext.nspname)||'.'||quote_ident(c.relname), a.attname), 'USAGE,SELECT,UPDATE');
GRANT SELECT ON sys.identity_columns TO PUBLIC;

CALL sys.babelfish_drop_deprecated_view('sys', 'identity_columns_deprecated');

CREATE OR REPLACE VIEW sys.filegroups
AS
SELECT 
   ds.name,
   ds.data_space_id,
   ds.type,
   ds.type_desc,
   ds.is_default,
   ds.is_system,
   CAST(NULL as UNIQUEIDENTIFIER) AS filegroup_guid,
   CAST(0 as INT) AS log_filegroup_id,
   CAST(0 as sys.BIT) AS is_read_only,
   CAST(0 as sys.BIT) AS is_autogrow_all_files
FROM sys.data_spaces ds WHERE type = 'FG';
GRANT SELECT ON sys.filegroups TO PUBLIC;

CREATE OR REPLACE VIEW sys.master_files
AS
SELECT
    CAST(0 as INT) AS database_id,
    CAST(0 as INT) AS file_id,
    CAST(NULL as UNIQUEIDENTIFIER) AS file_guid,
    CAST(0 as sys.TINYINT) AS type,
    CAST('' as NVARCHAR(60)) AS type_desc,
    CAST(0 as INT) AS data_space_id,
    CAST('' as SYSNAME) AS name,
    CAST('' as NVARCHAR(260)) AS physical_name,
    CAST(0 as sys.TINYINT) AS state,
    CAST('' as NVARCHAR(60)) AS state_desc,
    CAST(0 as INT) AS size,
    CAST(0 as INT) AS max_size,
    CAST(0 as INT) AS growth,
    CAST(0 as sys.BIT) AS is_media_read_only,
    CAST(0 as sys.BIT) AS is_read_only,
    CAST(0 as sys.BIT) AS is_sparse,
    CAST(0 as sys.BIT) AS is_percent_growth,
    CAST(0 as sys.BIT) AS is_name_reserved,
    CAST(0 as NUMERIC(25,0)) AS create_lsn,
    CAST(0 as NUMERIC(25,0)) AS drop_lsn,
    CAST(0 as NUMERIC(25,0)) AS read_only_lsn,
    CAST(0 as NUMERIC(25,0)) AS read_write_lsn,
    CAST(0 as NUMERIC(25,0)) AS differential_base_lsn,
    CAST(NULL as UNIQUEIDENTIFIER) AS differential_base_guid,
    CAST(NULL as DATETIME) AS differential_base_time,
    CAST(0 as NUMERIC(25,0)) AS redo_start_lsn,
    CAST(NULL as UNIQUEIDENTIFIER) AS redo_start_fork_guid,
    CAST(0 as NUMERIC(25,0)) AS redo_target_lsn,
    CAST(NULL as UNIQUEIDENTIFIER) AS redo_target_fork_guid,
    CAST(0 as NUMERIC(25,0)) AS backup_lsn,
    CAST(0 as INT) AS credential_id
WHERE FALSE;
GRANT SELECT ON sys.master_files TO PUBLIC;

CREATE OR REPLACE VIEW sys.stats
AS
SELECT 
   CAST(0 as INT) AS object_id,
   CAST('' as SYSNAME) AS name,
   CAST(0 as INT) AS stats_id,
   CAST(0 as sys.BIT) AS auto_created,
   CAST(0 as sys.BIT) AS user_created,
   CAST(0 as sys.BIT) AS no_recompute,
   CAST(0 as sys.BIT) AS has_filter,
   CAST('' as sys.NVARCHAR(4000)) AS filter_definition,
   CAST(0 as sys.BIT) AS is_temporary,
   CAST(0 as sys.BIT) AS is_incremental,
   CAST(0 as sys.BIT) AS has_persisted_sample,
   CAST(0 as INT) AS stats_generation_method,
   CAST('' as VARCHAR(255)) AS stats_generation_method_desc
WHERE FALSE;
GRANT SELECT ON sys.stats TO PUBLIC;

CREATE OR REPLACE VIEW sys.change_tracking_tables
AS
SELECT 
   CAST(0 as INT) AS object_id,
   CAST(0 as sys.BIT) AS is_track_columns_updated_on,
   CAST(0 AS sys.BIGINT) AS begin_version,
   CAST(0 AS sys.BIGINT) AS cleanup_version,
   CAST(0 AS sys.BIGINT) AS min_valid_version
   WHERE FALSE;
GRANT SELECT ON sys.change_tracking_tables TO PUBLIC;

CREATE OR REPLACE VIEW sys.fulltext_catalogs
AS
SELECT 
   CAST(0 as INT) AS fulltext_catalog_id,
   CAST('' as SYSNAME) AS name,
   CAST('' as NVARCHAR(260)) AS path,
   CAST(0 as sys.BIT) AS is_default,
   CAST(0 as sys.BIT) AS is_accent_sensitivity_on,
   CAST(0 as INT) AS data_space_id,
   CAST(0 as INT) AS file_id,
   CAST(0 as INT) AS principal_id,
   CAST(2 as sys.BIT) AS is_importing
WHERE FALSE;
GRANT SELECT ON sys.fulltext_catalogs TO PUBLIC;

CREATE OR REPLACE VIEW sys.fulltext_stoplists
AS
SELECT 
   CAST(0 as INT) AS stoplist_id,
   CAST('' as SYSNAME) AS name,
   CAST(NULL as DATETIME) AS create_date,
   CAST(NULL as DATETIME) AS modify_date,
   CAST(0 as INT) AS Principal_id
WHERE FALSE;
GRANT SELECT ON sys.fulltext_stoplists TO PUBLIC;

alter view sys.databases rename to databases_deprecated_2_1_0;

create or replace view sys.databases as
select
  CAST(d.name as SYS.SYSNAME) as name
  , CAST(sys.db_id(d.name) as INT) as database_id
  , CAST(NULL as INT) as source_database_id
  , cast(cast(r.oid as INT) as SYS.VARBINARY(85)) as owner_sid
  , CAST(d.crdate AS SYS.DATETIME) as create_date
  , CAST(120 AS SYS.TINYINT) as compatibility_level
  , CAST(c.collname as SYS.SYSNAME) as collation_name
  , CAST(0 AS SYS.TINYINT)  as user_access
  , CAST('MULTI_USER' AS SYS.NVARCHAR(60)) as user_access_desc
  , CAST(0 AS SYS.BIT) as is_read_only
  , CAST(0 AS SYS.BIT) as is_auto_close_on
  , CAST(0 AS SYS.BIT) as is_auto_shrink_on
  , CAST(0 AS SYS.TINYINT) as state
  , CAST('ONLINE' AS SYS.NVARCHAR(60)) as state_desc
  , CAST(
	  	CASE 
			WHEN pg_is_in_recovery() is false THEN 0 
			WHEN pg_is_in_recovery() is true THEN 1 
		END 
	AS SYS.BIT) as is_in_standby
  , CAST(0 AS SYS.BIT) as is_cleanly_shutdown
  , CAST(0 AS SYS.BIT) as is_supplemental_logging_enabled
  , CAST(1 AS SYS.TINYINT) as snapshot_isolation_state
  , CAST('ON' AS SYS.NVARCHAR(60)) as snapshot_isolation_state_desc
  , CAST(1 AS SYS.BIT) as is_read_committed_snapshot_on
  , CAST(1 AS SYS.TINYINT) as recovery_model
  , CAST('FULL' AS SYS.NVARCHAR(60)) as recovery_model_desc
  , CAST(0 AS SYS.TINYINT) as page_verify_option
  , CAST(NULL AS SYS.NVARCHAR(60)) as page_verify_option_desc
  , CAST(1 AS SYS.BIT) as is_auto_create_stats_on
  , CAST(0 AS SYS.BIT) as is_auto_create_stats_incremental_on
  , CAST(0 AS SYS.BIT) as is_auto_update_stats_on
  , CAST(0 AS SYS.BIT) as is_auto_update_stats_async_on
  , CAST(0 AS SYS.BIT) as is_ansi_null_default_on
  , CAST(0 AS SYS.BIT) as is_ansi_nulls_on
  , CAST(0 AS SYS.BIT) as is_ansi_padding_on
  , CAST(0 AS SYS.BIT) as is_ansi_warnings_on
  , CAST(0 AS SYS.BIT) as is_arithabort_on
  , CAST(0 AS SYS.BIT) as is_concat_null_yields_null_on
  , CAST(0 AS SYS.BIT) as is_numeric_roundabort_on
  , CAST(0 AS SYS.BIT) as is_quoted_identifier_on
  , CAST(0 AS SYS.BIT) as is_recursive_triggers_on
  , CAST(0 AS SYS.BIT) as is_cursor_close_on_commit_on
  , CAST(0 AS SYS.BIT) as is_local_cursor_default
  , CAST(0 AS SYS.BIT) as is_fulltext_enabled
  , CAST(0 AS SYS.BIT) as is_trustworthy_on
  , CAST(0 AS SYS.BIT) as is_db_chaining_on
  , CAST(0 AS SYS.BIT) as is_parameterization_forced
  , CAST(0 AS SYS.BIT) as is_master_key_encrypted_by_server
  , CAST(0 AS SYS.BIT) as is_query_store_on
  , CAST(0 AS SYS.BIT) as is_published
  , CAST(0 AS SYS.BIT) as is_subscribed
  , CAST(0 AS SYS.BIT) as is_merge_published
  , CAST(0 AS SYS.BIT) as is_distributor
  , CAST(0 AS SYS.BIT) as is_sync_with_backup
  , CAST(NULL AS SYS.UNIQUEIDENTIFIER) as service_broker_guid
  , CAST(0 AS SYS.BIT) as is_broker_enabled
  , CAST(0 AS SYS.TINYINT) as log_reuse_wait
  , CAST('NOTHING' AS SYS.NVARCHAR(60)) as log_reuse_wait_desc
  , CAST(0 AS SYS.BIT) as is_date_correlation_on
  , CAST(0 AS SYS.BIT) as is_cdc_enabled
  , CAST(0 AS SYS.BIT) as is_encrypted
  , CAST(0 AS SYS.BIT) as is_honor_broker_priority_on
  , CAST(NULL AS SYS.UNIQUEIDENTIFIER) as replica_id
  , CAST(NULL AS SYS.UNIQUEIDENTIFIER) as group_database_id
  , CAST(NULL AS INT) as resource_pool_id
  , CAST(NULL AS SMALLINT) as default_language_lcid
  , CAST(NULL AS SYS.NVARCHAR(128)) as default_language_name
  , CAST(NULL AS INT) as default_fulltext_language_lcid
  , CAST(NULL AS SYS.NVARCHAR(128)) as default_fulltext_language_name
  , CAST(NULL AS SYS.BIT) as is_nested_triggers_on
  , CAST(NULL AS SYS.BIT) as is_transform_noise_words_on
  , CAST(NULL AS SMALLINT) as two_digit_year_cutoff
  , CAST(0 AS SYS.TINYINT) as containment
  , CAST('NONE' AS SYS.NVARCHAR(60)) as containment_desc
  , CAST(0 AS INT) as target_recovery_time_in_seconds
  , CAST(0 AS INT) as delayed_durability
  , CAST(NULL AS SYS.NVARCHAR(60)) as delayed_durability_desc
  , CAST(0 AS SYS.BIT) as is_memory_optimized_elevate_to_snapshot_on
  , CAST(0 AS SYS.BIT) as is_federation_member
  , CAST(0 AS SYS.BIT) as is_remote_data_archive_enabled
  , CAST(0 AS SYS.BIT) as is_mixed_page_allocation_on
  , CAST(0 AS SYS.BIT) as is_temporal_history_retention_enabled
  , CAST(0 AS INT) as catalog_collation_type
  , CAST('Not Applicable' AS SYS.NVARCHAR(60)) as catalog_collation_type_desc
  , CAST(NULL AS SYS.NVARCHAR(128)) as physical_database_name
  , CAST(0 AS SYS.BIT) as is_result_set_caching_on
  , CAST(0 AS SYS.BIT) as is_accelerated_database_recovery_on
  , CAST(0 AS SYS.BIT) as is_tempdb_spill_to_remote_store
  , CAST(0 AS SYS.BIT) as is_stale_page_detection_on
  , CAST(0 AS SYS.BIT) as is_memory_optimized_enabled
  , CAST(0 AS SYS.BIT) as is_ledger_on
 from sys.babelfish_sysdatabases d LEFT OUTER JOIN pg_catalog.pg_collation c ON d.default_collation = c.collname
 LEFT OUTER JOIN pg_catalog.pg_roles r on r.rolname = d.owner;

GRANT SELECT ON sys.databases TO PUBLIC;

CREATE OR REPLACE VIEW sys.sp_stored_procedures_view AS
SELECT 
CAST(d.name AS sys.sysname) AS PROCEDURE_QUALIFIER,
CAST(s1.name AS sys.sysname) AS PROCEDURE_OWNER, 

CASE 
	WHEN p.prokind = 'p' THEN CAST(concat(p.proname, ';1') AS sys.nvarchar(134))
	ELSE CAST(concat(p.proname, ';0') AS sys.nvarchar(134))
END AS PROCEDURE_NAME,

-1 AS NUM_INPUT_PARAMS,
-1 AS NUM_OUTPUT_PARAMS,
-1 AS NUM_RESULT_SETS,
CAST(NULL AS varchar(254)) AS REMARKS,
cast(2 AS smallint) AS PROCEDURE_TYPE

FROM pg_catalog.pg_proc p 

INNER JOIN sys.schemas s1 ON p.pronamespace = s1.schema_id 
INNER JOIN sys.databases d ON d.database_id = sys.db_id()
WHERE has_schema_privilege(s1.schema_id, 'USAGE')

UNION 

SELECT CAST((SELECT sys.db_name()) AS sys.sysname) AS PROCEDURE_QUALIFIER,
CAST(nspname AS sys.sysname) AS PROCEDURE_OWNER,

CASE 
	WHEN prokind = 'p' THEN cast(concat(proname, ';1') AS sys.nvarchar(134))
	ELSE cast(concat(proname, ';0') AS sys.nvarchar(134))
END AS PROCEDURE_NAME,

-1 AS NUM_INPUT_PARAMS,
-1 AS NUM_OUTPUT_PARAMS,
-1 AS NUM_RESULT_SETS,
CAST(NULL AS varchar(254)) AS REMARKS,
cast(2 AS smallint) AS PROCEDURE_TYPE

FROM    pg_catalog.pg_namespace n 
JOIN    pg_catalog.pg_proc p 
ON      pronamespace = n.oid   
WHERE nspname = 'sys' AND (proname LIKE 'sp\_%' OR proname LIKE 'xp\_%' OR proname LIKE 'dm\_%' OR proname LIKE 'fn\_%');

GRANT SELECT ON sys.sp_stored_procedures_view TO PUBLIC;

CREATE OR REPLACE VIEW sys.sp_sproc_columns_view AS
-- Get parameters (if any) for a user-defined stored procedure/function
(SELECT 
	CAST(d.name AS sys.sysname) AS PROCEDURE_QUALIFIER,
	CAST(ext.orig_name AS sys.sysname) AS PROCEDURE_OWNER,
	CASE 
		WHEN proc.routine_type='PROCEDURE' THEN CAST(CONCAT(proc.routine_name, ';1') AS sys.nvarchar(134)) 
		ELSE CAST(CONCAT(proc.routine_name, ';0') AS sys.nvarchar(134)) 
	END AS PROCEDURE_NAME,
	
	CAST(coalesce(args.parameter_name, '') AS sys.sysname) AS COLUMN_NAME,
	CAST(1 AS smallint) AS COLUMN_TYPE,
	CAST(t5.data_type AS smallint) AS DATA_TYPE,
	CAST(coalesce(t6.name, '') AS sys.sysname) AS TYPE_NAME,
	CAST(t6.precision AS int) AS PRECISION,
	CAST(t6.max_length AS int) AS LENGTH,
	CAST(t6.scale AS smallint) AS SCALE,
	CAST(t5.num_prec_radix AS smallint) AS RADIX,
	CAST(t6.is_nullable AS smallint) AS NULLABLE,
	CAST(NULL AS varchar(254)) AS REMARKS,
	CAST(NULL AS sys.nvarchar(4000)) AS COLUMN_DEF,
	CAST(t5.sql_data_type AS smallint) AS SQL_DATA_TYPE,
	CAST(t5.sql_datetime_sub AS smallint) AS SQL_DATETIME_SUB,
	CAST(NULL AS int) AS CHAR_OCTET_LENGTH,
	CAST(args.ordinal_position AS int) AS ORDINAL_POSITION,
	CAST('YES' AS varchar(254)) AS IS_NULLABLE,
	CAST(t5.ss_data_type AS sys.tinyint) AS SS_DATA_TYPE,
	CAST(proc.routine_name AS sys.nvarchar(134)) AS original_procedure_name
	
	FROM information_schema.routines proc
	JOIN information_schema.parameters args
		ON proc.specific_schema = args.specific_schema AND proc.specific_name = args.specific_name
	INNER JOIN sys.babelfish_namespace_ext ext ON proc.specific_schema = ext.nspname
	INNER JOIN sys.databases d ON d.database_id =ext.dbid
	INNER JOIN sys.spt_datatype_info_table AS t5 
		JOIN sys.types t6
		JOIN sys.types t7 ON t6.system_type_id = t7.user_type_id
			ON t7.name = t5.type_name
		ON (args.data_type != 'USER-DEFINED' AND args.udt_name = t5.pg_type_name AND t6.name = t7.name)
		OR (args.data_type='USER-DEFINED' AND args.udt_name = t6.name)
	WHERE coalesce(args.parameter_name, '') LIKE '@%'
		AND ext.dbid = sys.db_id()
		AND has_schema_privilege(proc.specific_schema, 'USAGE')

UNION ALL

-- Create row describing return type for a user-defined stored procedure/function
SELECT 
	CAST(d.name AS sys.sysname) AS PROCEDURE_QUALIFIER,
	CAST(ext.orig_name AS sys.sysname) AS PROCEDURE_OWNER,
	CASE 
		WHEN proc.routine_type='PROCEDURE' THEN CAST(CONCAT(proc.routine_name, ';1') AS sys.nvarchar(134)) 
		ELSE CAST(CONCAT(proc.routine_name, ';0') AS sys.nvarchar(134)) 
	END AS PROCEDURE_NAME,
	
	CASE 
		WHEN pg_function_result_type LIKE '%TABLE%' THEN cast('@TABLE_RETURN_VALUE' AS sys.sysname)
		ELSE cast('@RETURN_VALUE' AS sys.sysname)
 	END AS COLUMN_NAME,
	 
	CASE 
		WHEN pg_function_result_type LIKE '%TABLE%' THEN CAST(3 AS smallint)
		ELSE CAST(5 as smallint) 
	END AS COLUMN_TYPE,
	
	CASE 
		WHEN proc.routine_type='PROCEDURE' THEN cast((SELECT data_type FROM sys.spt_datatype_info_table WHERE type_name = 'int') AS smallint)
		WHEN pg_function_result_type LIKE '%TABLE%' THEN cast(null AS smallint)
		ELSE CAST(t5.data_type AS smallint)
	END AS DATA_TYPE,
	
	CASE 
		WHEN proc.routine_type='PROCEDURE' THEN CAST('int' AS sys.sysname) 
		WHEN pg_function_result_type like '%TABLE%' then CAST('table' AS sys.sysname)
		ELSE CAST(coalesce(t6.name, '') AS sys.sysname) 
	END AS TYPE_NAME,
	
	CASE 
		WHEN proc.routine_type='PROCEDURE' THEN CAST(10 AS int) 
		WHEN pg_function_result_type LIKE '%TABLE%' THEN CAST(0 AS int) 
		ELSE CAST(t6.precision AS int) 
	END AS PRECISION,
	
	CASE 
		WHEN proc.routine_type='PROCEDURE' THEN CAST(4 AS int) 
		WHEN pg_function_result_type LIKE '%TABLE%' THEN CAST(0 AS int) 
		ELSE CAST(t6.max_length AS int) 
	END AS LENGTH,
	CASE 
		WHEN proc.routine_type='PROCEDURE' THEN CAST(0 AS smallint) 
		WHEN pg_function_result_type LIKE '%TABLE%' THEN CAST(0 AS smallint) 
		ELSE CAST(t6.scale AS smallint) 
	END AS SCALE,
	CASE 
		WHEN proc.routine_type='PROCEDURE' THEN CAST(10 AS smallint) 
		WHEN pg_function_result_type LIKE '%TABLE%' THEN CAST(0 AS smallint) 
		ELSE CAST(t5.num_prec_radix AS smallint) 
	END AS RADIX,
	CASE 
		WHEN proc.routine_type='PROCEDURE' THEN CAST(0 AS smallint)
		WHEN pg_function_result_type LIKE '%TABLE%' THEN CAST(0 AS smallint)
		ELSE CAST(t6.is_nullable AS smallint)
	END AS NULLABLE,
	CASE 
		WHEN pg_function_result_type LIKE '%TABLE%' THEN CAST('Result table returned by table valued function' AS varchar(254)) 
		ELSE CAST(NULL AS varchar(254)) 
	END AS REMARKS,
	
	CAST(NULL AS sys.nvarchar(4000)) AS COLUMN_DEF,
	CASE 
		WHEN proc.routine_type='PROCEDURE' THEN CAST((SELECT sql_data_type FROM sys.spt_datatype_info_table WHERE type_name = 'int') AS smallint) 
		WHEN pg_function_result_type LIKE '%TABLE%' THEN CAST(null AS smallint) 
		ELSE CAST(t5.sql_data_type AS smallint) 
	END AS SQL_DATA_TYPE,
	
	CAST(null AS smallint) AS SQL_DATETIME_SUB,
	CAST(null AS int) AS CHAR_OCTET_LENGTH,
	CAST(0 AS int) AS ORDINAL_POSITION,
	CASE 
		WHEN proc.routine_type='PROCEDURE' THEN CAST('NO' AS varchar(254)) 
		WHEN pg_function_result_type LIKE '%TABLE%' THEN CAST('NO' AS varchar(254))
		ELSE CAST('YES' AS varchar(254)) 
	END AS IS_NULLABLE,
	
	CASE 
		WHEN proc.routine_type='PROCEDURE' THEN CAST(56 AS sys.tinyint) 
		WHEN pg_function_result_type LIKE '%TABLE%' THEN CAST(0 AS sys.tinyint) 
		ELSE CAST(t5.ss_data_type AS sys.tinyint) 
	END AS SS_DATA_TYPE,
	CAST(proc.routine_name AS sys.nvarchar(134)) AS original_procedure_name

	FROM information_schema.routines proc
	INNER JOIN sys.babelfish_namespace_ext ext ON proc.specific_schema = ext.nspname
	INNER JOIN sys.databases d ON d.database_id = ext.dbid
	INNER JOIN pg_catalog.pg_proc p ON proc.specific_name = p.proname || '_' || p.oid
	LEFT JOIN sys.spt_datatype_info_table AS t5 
		JOIN sys.types t6
		JOIN sys.types t7 ON t6.system_type_id = t7.user_type_id
		ON t7.name = t5.type_name
	ON (proc.data_type != 'USER-DEFINED' 
			AND proc.type_udt_name = t5.pg_type_name 
			AND t6.name = t7.name)
		OR (proc.data_type = 'USER-DEFINED' 
			AND proc.type_udt_name = t6.name),
	pg_get_function_result(p.oid) AS pg_function_result_type
	WHERE ext.dbid = sys.db_id() AND has_schema_privilege(proc.specific_schema, 'USAGE'))

UNION ALL 

-- Get parameters (if any) for a system stored procedure/function
(SELECT 
	CAST((SELECT sys.db_name()) AS sys.sysname) AS PROCEDURE_QUALIFIER,
	CAST(args.specific_schema AS sys.sysname) AS PROCEDURE_OWNER,
	CASE 
		WHEN proc.routine_type='PROCEDURE' then CAST(CONCAT(proc.routine_name, ';1') AS sys.nvarchar(134)) 
		ELSE CAST(CONCAT(proc.routine_name, ';0') AS sys.nvarchar(134)) 
	END AS PROCEDURE_NAME,
	
	CAST(coalesce(args.parameter_name, '') AS sys.sysname) AS COLUMN_NAME,
	CAST(1 as smallint) AS COLUMN_TYPE,
	CAST(t5.data_type AS smallint) AS DATA_TYPE,
	CAST(coalesce(t6.name, '') as sys.sysname) as TYPE_NAME,
	CAST(t6.precision as int) as PRECISION,
	CAST(t6.max_length as int) as LENGTH,
	CAST(t6.scale AS smallint) AS SCALE,
	CAST(t5.num_prec_radix AS smallint) AS RADIX,
	CAST(t6.is_nullable as smallint) AS NULLABLE,
	CAST(NULL AS varchar(254)) AS REMARKS,
	CAST(NULL AS sys.nvarchar(4000)) AS COLUMN_DEF,
	CAST(t5.sql_data_type AS smallint) AS SQL_DATA_TYPE,
	CAST(t5.sql_datetime_sub AS smallint) AS SQL_DATETIME_SUB,
	CAST(NULL AS int) AS CHAR_OCTET_LENGTH,
	CAST(args.ordinal_position AS int) AS ORDINAL_POSITION,
	CAST('YES' AS varchar(254)) AS IS_NULLABLE,
	CAST(t5.ss_data_type AS sys.tinyint) AS SS_DATA_TYPE,
	CAST(proc.routine_name AS sys.nvarchar(134)) AS original_procedure_name
	
	FROM information_schema.routines proc
	JOIN information_schema.parameters args
		on proc.specific_schema = args.specific_schema
		and proc.specific_name = args.specific_name 
	LEFT JOIN sys.spt_datatype_info_table AS t5 
		LEFT JOIN sys.types t6 ON t6.name = t5.type_name
		ON args.udt_name = t5.pg_type_name OR args.udt_name = t5.type_name
	WHERE args.specific_schema ='sys' 
		AND coalesce(args.parameter_name, '') LIKE '@%' 
		AND (args.specific_name LIKE 'sp\_%' 
			OR args.specific_name LIKE 'xp\_%'
			OR args.specific_name LIKE 'dm\_%'
			OR  args.specific_name LIKE 'fn\_%')
		AND has_schema_privilege(proc.specific_schema, 'USAGE')
		
UNION ALL

-- Create row describing return type for a system stored procedure/function
SELECT 
	CAST((SELECT sys.db_name()) AS sys.sysname) AS PROCEDURE_QUALIFIER,
	CAST(proc.specific_schema AS sys.sysname) AS PROCEDURE_OWNER,
	CASE 
		WHEN proc.routine_type='PROCEDURE' then CAST(CONCAT(proc.routine_name, ';1') AS sys.nvarchar(134)) 
		ELSE CAST(CONCAT(proc.routine_name, ';0') AS sys.nvarchar(134)) 
	END AS PROCEDURE_NAME,
	
	CASE 
		WHEN pg_function_result_type LIKE '%TABLE%' THEN cast('@TABLE_RETURN_VALUE' AS sys.sysname)
		ELSE cast('@RETURN_VALUE' AS sys.sysname)
 	END AS COLUMN_NAME,
	 
	CASE 
		WHEN pg_function_result_type LIKE '%TABLE%' THEN CAST(3 AS smallint)
		ELSE CAST(5 AS smallint) 
	END AS COLUMN_TYPE,
	
	CASE 
		WHEN proc.routine_type='PROCEDURE' THEN cast((SELECT sql_data_type FROM sys.spt_datatype_info_table WHERE type_name = 'int') AS smallint)
		WHEN pg_function_result_type LIKE '%TABLE%' THEN cast(null AS smallint)
		ELSE CAST(t5.data_type AS smallint)
	END AS DATA_TYPE,
	
	CASE 
		WHEN proc.routine_type='PROCEDURE' THEN CAST('int' AS sys.sysname) 
		WHEN pg_function_result_type LIKE '%TABLE%' THEN CAST('table' AS sys.sysname)
		ELSE CAST(coalesce(t6.name, '') AS sys.sysname) 
	END AS TYPE_NAME,
	
	CASE 
		WHEN proc.routine_type='PROCEDURE' THEN CAST(10 AS int) 
		WHEN pg_function_result_type LIKE '%TABLE%' THEN CAST(0 AS int) 
		ELSE CAST(t6.precision AS int) 
	END AS PRECISION,
	
	CASE 
		WHEN proc.routine_type='PROCEDURE' THEN CAST(4 AS int) 
		WHEN pg_function_result_type LIKE '%TABLE%' THEN CAST(0 AS int) 
		ELSE CAST(t6.max_length AS int) 
	END AS LENGTH,
	CASE 
		WHEN proc.routine_type='PROCEDURE' THEN CAST(0 AS smallint) 
		WHEN pg_function_result_type LIKE '%TABLE%' THEN CAST(0 AS smallint) 
		ELSE CAST(t6.scale AS smallint) 
	END AS SCALE,
	CASE 
		WHEN proc.routine_type='PROCEDURE' THEN CAST(10 AS smallint) 
		WHEN pg_function_result_type LIKE '%TABLE%' THEN CAST(0 AS smallint) 
		ELSE CAST(t5.num_prec_radix AS smallint) 
	END AS RADIX,
	CASE 
		WHEN proc.routine_type='PROCEDURE' THEN CAST(0 AS smallint)
		WHEN pg_function_result_type LIKE '%TABLE%' THEN CAST(0 AS smallint)
		ELSE CAST(t6.is_nullable AS smallint)
	END AS NULLABLE,
	
	CASE 
		WHEN pg_function_result_type LIKE '%TABLE%' THEN CAST('Result table returned by table valued function' AS varchar(254)) 
		ELSE CAST(NULL AS varchar(254)) 
	END AS REMARKS,
	
	CAST(NULL AS sys.nvarchar(4000)) AS COLUMN_DEF,
	CASE 
		WHEN proc.routine_type='PROCEDURE' THEN CAST((SELECT sql_data_type FROM sys.spt_datatype_info_table WHERE type_name = 'int') AS smallint) 
		WHEN pg_function_result_type LIKE '%TABLE%' THEN CAST(null AS smallint) 
		ELSE CAST(t5.sql_data_type AS smallint) 
	END AS SQL_DATA_TYPE,
	
	CAST(null AS smallint) AS SQL_DATETIME_SUB,
	CAST(null AS int) AS CHAR_OCTET_LENGTH,
	CAST(0 AS int) AS ORDINAL_POSITION,
	CASE 
		WHEN proc.routine_type='PROCEDURE' THEN CAST('NO' AS varchar(254)) 
		WHEN pg_function_result_type LIKE '%TABLE%' THEN CAST('NO' AS varchar(254))
		ELSE CAST('YES' AS varchar(254)) 
	END AS IS_NULLABLE,
	
	CASE 
		WHEN proc.routine_type='PROCEDURE' THEN CAST(56 AS sys.tinyint) 
		WHEN pg_function_result_type LIKE '%TABLE%' THEN CAST(0 AS sys.tinyint) 
		ELSE CAST(t5.ss_data_type AS sys.tinyint) 
	END AS SS_DATA_TYPE,
	CAST(proc.routine_name AS sys.nvarchar(134)) AS original_procedure_name
	
	FROM information_schema.routines proc
	INNER JOIN pg_catalog.pg_proc p ON proc.specific_name = p.proname || '_' || p.oid
	LEFT JOIN sys.spt_datatype_info_table AS t5
		LEFT JOIN sys.types t6 ON t6.name = t5.type_name
	ON proc.type_udt_name = t5.pg_type_name OR proc.type_udt_name = t5.type_name, 
	pg_get_function_result(p.oid) AS pg_function_result_type
	WHERE proc.specific_schema = 'sys' 
		AND (proc.specific_name LIKE 'sp\_%' 
			OR proc.specific_name LIKE 'xp\_%' 
			OR proc.specific_name LIKE 'dm\_%'
			OR  proc.specific_name LIKE 'fn\_%')
		AND has_schema_privilege(proc.specific_schema, 'USAGE')
	);	
GRANT SELECT ON sys.sp_sproc_columns_view TO PUBLIC;

alter view sys.database_mirroring rename to database_mirroring_deprecated_2_1_0;

CREATE OR REPLACE VIEW sys.database_mirroring
AS
SELECT 
      CAST(database_id AS int) AS database_id,
      CAST(NULL AS sys.uniqueidentifier) AS mirroring_guid,
      CAST(NULL AS sys.tinyint) AS mirroring_state,
      CAST(NULL AS sys.nvarchar(60)) AS mirroring_state_desc,
      CAST(NULL AS sys.tinyint) AS mirroring_role,
      CAST(NULL AS sys.nvarchar(60)) AS mirroring_role_desc,
      CAST(NULL AS int) AS mirroring_role_sequence,
      CAST(NULL AS sys.tinyint) as mirroring_safety_level,
      CAST(NULL AS sys.nvarchar(60)) AS mirroring_safety_level_desc,
      CAST(NULL AS int) as mirroring_safety_sequence,
      CAST(NULL AS sys.nvarchar(128)) AS mirroring_partner_name,
      CAST(NULL AS sys.nvarchar(128)) AS mirroring_partner_instance,
      CAST(NULL AS sys.nvarchar(128)) AS mirroring_witness_name,
      CAST(NULL AS sys.tinyint) AS mirroring_witness_state,
      CAST(NULL AS sys.nvarchar(60)) AS mirroring_witness_state_desc,
      CAST(NULL AS numeric(25,0)) AS mirroring_failover_lsn,
      CAST(NULL AS int) AS mirroring_connection_timeout,
      CAST(NULL AS int) AS mirroring_redo_queue,
      CAST(NULL AS sys.nvarchar(60)) AS mirroring_redo_queue_type,
      CAST(NULL AS numeric(25,0)) AS mirroring_end_of_log_lsn,
      CAST(NULL AS numeric(25,0)) AS mirroring_replication_lsn
FROM sys.databases;
GRANT SELECT ON sys.database_mirroring TO PUBLIC;

call babelfish_drop_deprecated_view('sys', 'databases_deprecated_2_1_0');
call babelfish_drop_deprecated_view('sys', 'database_mirroring_deprecated_2_1_0');

CREATE OR REPLACE VIEW sys.fulltext_indexes
AS
SELECT 
   CAST(0 as INT) AS object_id,
   CAST(0 as INT) AS unique_index_id,
   CAST(0 as INT) AS fulltext_catalog_id,
   CAST(0 as sys.BIT) AS is_enabled,
   CAST('O' as CHAR(1)) AS change_tracking_state,
   CAST('' as NVARCHAR(60)) AS change_tracking_state_desc,
   CAST(0 as sys.BIT) AS has_crawl_completed,
   CAST('' as CHAR(1)) AS crawl_type,
   CAST('' as NVARCHAR(60)) AS crawl_type_desc,
   CAST(NULL as DATETIME) AS crawl_start_date,
   CAST(NULL as DATETIME) AS crawl_end_date,
   CAST(NULL as BINARY(8)) AS incremental_timestamp,
   CAST(0 as INT) AS stoplist_id,
   CAST(0 as INT) AS data_space_id,
   CAST(0 as INT) AS property_list_id
WHERE FALSE;
GRANT SELECT ON sys.fulltext_indexes TO PUBLIC;

CREATE OR REPLACE VIEW sys.synonyms
AS
SELECT 
    CAST(obj.name as sys.sysname) AS name
    , CAST(obj.object_id as int) AS object_id
    , CAST(obj.principal_id as int) AS principal_id
    , CAST(obj.schema_id as int) AS schema_id
    , CAST(obj.parent_object_id as int) AS parent_object_id
    , CAST(obj.type as sys.bpchar(2)) AS type
    , CAST(obj.type_desc as sys.nvarchar(60)) AS type_desc
    , CAST(obj.create_date as sys.datetime) as create_date
    , CAST(obj.modify_date as sys.datetime) as modify_date
    , CAST(obj.is_ms_shipped as sys.bit) as is_ms_shipped
    , CAST(obj.is_published as sys.bit) as is_published
    , CAST(obj.is_schema_published as sys.bit) as is_schema_published
    , CAST('' as sys.nvarchar(1035)) AS base_object_name
FROM sys.objects obj
WHERE type='SN';
GRANT SELECT ON sys.synonyms TO PUBLIC;

CREATE OR REPLACE VIEW sys.plan_guides
AS
SELECT 
    CAST(0 as int) AS plan_guide_id
    , CAST(NULL as sys.sysname) AS name
    , CAST(NULL as sys.datetime) as create_date
    , CAST(NULL as sys.datetime) as modify_date
    , CAST(0 as sys.bit) as is_disabled
    , CAST('' as sys.nvarchar(4000)) AS query_text
    , CAST(0 as sys.tinyint) AS scope_type
    , CAST('' as sys.nvarchar(60)) AS scope_type_desc
    , CAST(0 as int) AS scope_type_id
    , CAST('' as sys.nvarchar(4000)) AS scope_batch
    , CAST('' as sys.nvarchar(4000)) AS parameters
    , CAST('' as sys.nvarchar(4000)) AS hints
WHERE FALSE;
GRANT SELECT ON sys.plan_guides TO PUBLIC;

ALTER FUNCTION OBJECTPROPERTYEX(INT, SYS.VARCHAR) RENAME TO objectpropertyex_deprecated_2_1_0;

CREATE OR REPLACE FUNCTION OBJECTPROPERTYEX(
    id INT,
    property SYS.VARCHAR
)
RETURNS SYS.SQL_VARIANT
AS $$
BEGIN
	property := RTRIM(LOWER(COALESCE(property, '')));
	
	IF NOT EXISTS(SELECT ao.object_id FROM sys.all_objects ao WHERE object_id = id)
	THEN
		RETURN NULL;
	END IF;

	IF property = 'basetype' -- BaseType
	THEN
		RETURN (SELECT CAST(ao.type AS SYS.SQL_VARIANT) 
                FROM sys.all_objects ao
                WHERE ao.object_id = id
                LIMIT 1
                );
    END IF;

    RETURN CAST(OBJECTPROPERTY(id, property) AS SYS.SQL_VARIANT);
END
$$
LANGUAGE plpgsql;

CALL sys.babelfish_drop_deprecated_function('sys', 'objectpropertyex_deprecated_2_1_0');

INSERT INTO sys.babelfish_configurations
VALUES
  (
    1534,
    'user options',
    0,
    0,
    32767,
    0,
    'user options',
    sys.bitin('1'),
    sys.bitin('0'),
    'user options',
    'user options'
  ),
  (
    115,
    'nested triggers',
    1,
    0,
    1,
    1,
    'Allow triggers to be invoked within triggers',
    sys.bitin('1'),
    sys.bitin('0'),
    'Allow triggers to be invoked within triggers',
    'Allow triggers to be invoked within triggers'
  ),
  (
    124,
    'default language',
    0,
    0,
    9999,
    0,
    'default language',
    sys.bitin('1'),
    sys.bitin('0'),
    'default language',
    'default language'
  ),
  (
    1126,               
    'default full-text language',
    1033,
    0,
    2147483647,
    1033,
    'default full-text language',
    sys.bitin('1'),
    sys.bitin('1'),
    'default full-text language',
    'default full-text language'
  ),
  (
    1127,
    'two digit year cutoff',
    2049,
    1753,
    9999,
    2049,
    'two digit year cutoff',
    sys.bitin('1'),
    sys.bitin('1'),
    'two digit year cutoff',
    'two digit year cutoff'
  ),
  (
    1555,
    'transform noise words',
    0,
    0,
    1,
    0,
    'Transform noise words for full-text query',
    sys.bitin('1'),
    sys.bitin('1'),
    'Transform noise words for full-text query',
    'Transform noise words for full-text query'
  );

CREATE OR REPLACE VIEW sys.spatial_index_tessellations 
AS
SELECT 
    CAST(0 as int) AS object_id
    , CAST(0 as int) AS index_id
    , CAST('' as sys.sysname) AS tessellation_scheme
    , CAST(0 as float(53)) AS bounding_box_xmin
    , CAST(0 as float(53)) AS bounding_box_ymin
    , CAST(0 as float(53)) AS bounding_box_xmax
    , CAST(0 as float(53)) AS bounding_box_ymax
    , CAST(0 as smallint) as level_1_grid
    , CAST('' as sys.nvarchar(60)) AS level_1_grid_desc
    , CAST(0 as smallint) as level_2_grid
    , CAST('' as sys.nvarchar(60)) AS level_2_grid_desc
    , CAST(0 as smallint) as level_3_grid
    , CAST('' as sys.nvarchar(60)) AS level_3_grid_desc
    , CAST(0 as smallint) as level_4_grid
    , CAST('' as sys.nvarchar(60)) AS level_4_grid_desc
    , CAST(0 as int) as cells_per_object
WHERE FALSE;
GRANT SELECT ON sys.spatial_index_tessellations TO PUBLIC;
create or replace view sys.all_objects as
select 
    cast (name as sys.sysname) 
  , cast (object_id as integer) 
  , cast ( principal_id as integer)
  , cast (schema_id as integer)
  , cast (parent_object_id as integer)
  , cast (type as char(2))
  , cast (type_desc as sys.nvarchar(60))
  , cast (create_date as sys.datetime)
  , cast (modify_date as sys.datetime)
  , cast (case when (schema_id::regnamespace::text = 'sys') then 1
          when name in (select name from sys.shipped_objects_not_in_sys nis 
                        where nis.name = name and nis.schemaid = schema_id and nis.type = type) then 1 
          else 0 end as sys.bit) as is_ms_shipped
  , cast (is_published as sys.bit)
  , cast (is_schema_published as sys.bit)
from
(
-- details of user defined and system tables
select
    t.relname as name
  , t.oid as object_id
  , null::integer as principal_id
  , s.oid as schema_id
  , 0 as parent_object_id
  , 'U' as type
  , 'USER_TABLE' as type_desc
  , null::timestamp as create_date
  , null::timestamp as modify_date
  , 0 as is_ms_shipped
  , 0 as is_published
  , 0 as is_schema_published
from pg_class t inner join pg_namespace s on s.oid = t.relnamespace
where t.relpersistence in ('p', 'u', 't')
and t.relkind = 'r'
and (s.oid in (select schema_id from sys.schemas) or s.nspname = 'sys')
and has_schema_privilege(s.oid, 'USAGE')
and has_table_privilege(t.oid, 'SELECT,INSERT,UPDATE,DELETE,TRUNCATE,TRIGGER')
union all
-- details of user defined and system views
select
    t.relname as name
  , t.oid as object_id
  , null::integer as principal_id
  , s.oid as schema_id
  , 0 as parent_object_id
  , 'V'::varchar(2) as type
  , 'VIEW'::varchar(60) as type_desc
  , null::timestamp as create_date
  , null::timestamp as modify_date
  , 0 as is_ms_shipped
  , 0 as is_published
  , 0 as is_schema_published
from pg_class t inner join pg_namespace s on s.oid = t.relnamespace
where t.relkind = 'v'
and (s.oid in (select schema_id from sys.schemas) or s.nspname = 'sys')
and has_schema_privilege(s.oid, 'USAGE')
and has_table_privilege(quote_ident(s.nspname) ||'.'||quote_ident(t.relname), 'SELECT,INSERT,UPDATE,DELETE,TRUNCATE,TRIGGER')
union all
-- details of user defined and system foreign key constraints
select
    c.conname as name
  , c.oid as object_id
  , null::integer as principal_id
  , s.oid as schema_id
  , c.conrelid as parent_object_id
  , 'F' as type
  , 'FOREIGN_KEY_CONSTRAINT'
  , null::timestamp as create_date
  , null::timestamp as modify_date
  , 0 as is_ms_shipped
  , 0 as is_published
  , 0 as is_schema_published
from pg_constraint c
inner join pg_namespace s on s.oid = c.connamespace
where (s.oid in (select schema_id from sys.schemas) or s.nspname = 'sys')
and has_schema_privilege(s.oid, 'USAGE')
and c.contype = 'f'
union all
-- details of user defined and system primary key constraints
select
    c.conname as name
  , c.oid as object_id
  , null::integer as principal_id
  , s.oid as schema_id
  , c.conrelid as parent_object_id
  , 'PK' as type
  , 'PRIMARY_KEY_CONSTRAINT' as type_desc
  , null::timestamp as create_date
  , null::timestamp as modify_date
  , 0 as is_ms_shipped
  , 0 as is_published
  , 0 as is_schema_published
from pg_constraint c
inner join pg_namespace s on s.oid = c.connamespace
where (s.oid in (select schema_id from sys.schemas) or s.nspname = 'sys')
and has_schema_privilege(s.oid, 'USAGE')
and c.contype = 'p'
union all
-- details of user defined and system defined procedures
select
    p.proname as name
  , p.oid as object_id
  , null::integer as principal_id
  , s.oid as schema_id
  , cast (case when tr.tgrelid is not null 
  		       then tr.tgrelid 
  		       else 0 end as int) 
    as parent_object_id
  , case p.prokind
      when 'p' then 'P'::varchar(2)
      when 'a' then 'AF'::varchar(2)
      else
        case format_type(p.prorettype, null) when 'trigger'
          then 'TR'::varchar(2)
          else 'FN'::varchar(2)
        end
    end as type
  , case p.prokind
      when 'p' then 'SQL_STORED_PROCEDURE'::varchar(60)
      when 'a' then 'AGGREGATE_FUNCTION'::varchar(60)
      else
        case format_type(p.prorettype, null) when 'trigger'
          then 'SQL_TRIGGER'::varchar(60)
          else 'SQL_SCALAR_FUNCTION'::varchar(60)
        end
    end as type_desc
  , null::timestamp as create_date
  , null::timestamp as modify_date
  , 0 as is_ms_shipped
  , 0 as is_published
  , 0 as is_schema_published
from pg_proc p
inner join pg_namespace s on s.oid = p.pronamespace
left join pg_trigger tr on tr.tgfoid = p.oid
where (s.oid in (select schema_id from sys.schemas) or s.nspname = 'sys')
and has_schema_privilege(s.oid, 'USAGE')
and has_function_privilege(p.oid, 'EXECUTE')
union all
-- details of all default constraints
select
    ('DF_' || o.relname || '_' || d.oid)::name as name
  , d.oid as object_id
  , null::int as principal_id
  , o.relnamespace as schema_id
  , d.adrelid as parent_object_id
  , 'D'::char(2) as type
  , 'DEFAULT_CONSTRAINT'::sys.nvarchar(60) AS type_desc
  , null::timestamp as create_date
  , null::timestamp as modify_date
  , 0 as is_ms_shipped
  , 0 as is_published
  , 0 as is_schema_published
from pg_catalog.pg_attrdef d
inner join pg_attribute a on a.attrelid = d.adrelid and d.adnum = a.attnum
inner join pg_class o on d.adrelid = o.oid
inner join pg_namespace s on s.oid = o.relnamespace
where a.atthasdef = 't' and a.attgenerated = ''
and (s.oid in (select schema_id from sys.schemas) or s.nspname = 'sys')
and has_schema_privilege(s.oid, 'USAGE')
and has_column_privilege(a.attrelid, a.attname, 'SELECT,INSERT,UPDATE,REFERENCES')
union all
-- details of all check constraints
select
    c.conname::name
  , c.oid::integer as object_id
  , NULL::integer as principal_id 
  , c.connamespace::integer as schema_id
  , c.conrelid::integer as parent_object_id
  , 'C'::char(2) as type
  , 'CHECK_CONSTRAINT'::sys.nvarchar(60) as type_desc
  , null::sys.datetime as create_date
  , null::sys.datetime as modify_date
  , 0 as is_ms_shipped
  , 0 as is_published
  , 0 as is_schema_published
from pg_catalog.pg_constraint as c
inner join pg_namespace s on s.oid = c.connamespace
where (s.oid in (select schema_id from sys.schemas) or s.nspname = 'sys')
and has_schema_privilege(s.oid, 'USAGE')
and c.contype = 'c' and c.conrelid != 0
union all
-- details of user defined and system defined sequence objects
select
  p.relname as name
  , p.oid as object_id
  , null::integer as principal_id
  , s.oid as schema_id
  , 0 as parent_object_id
  , 'SO'::varchar(2) as type
  , 'SEQUENCE_OBJECT'::varchar(60) as type_desc
  , null::timestamp as create_date
  , null::timestamp as modify_date
  , 0 as is_ms_shipped
  , 0 as is_published
  , 0 as is_schema_published
from pg_class p
inner join pg_namespace s on s.oid = p.relnamespace
where p.relkind = 'S'
and (s.oid in (select schema_id from sys.schemas) or s.nspname = 'sys')
and has_schema_privilege(s.oid, 'USAGE')
union all
-- details of user defined table types
select
    ('TT_' || tt.name || '_' || tt.type_table_object_id)::name as name
  , tt.type_table_object_id as object_id
  , tt.principal_id as principal_id
  , tt.schema_id as schema_id
  , 0 as parent_object_id
  , 'TT'::varchar(2) as type
  , 'TABLE_TYPE'::varchar(60) as type_desc
  , null::timestamp as create_date
  , null::timestamp as modify_date
  , 1 as is_ms_shipped
  , 0 as is_published
  , 0 as is_schema_published
from sys.table_types tt
) ot;
GRANT SELECT ON sys.all_objects TO PUBLIC;

CREATE OR REPLACE PROCEDURE sys.sp_helpsrvrolemember("@srvrolename" sys.SYSNAME = NULL) AS
$$
BEGIN
	-- If server role is not specified, return info for all server roles
	IF @srvrolename IS NULL
	BEGIN
		SELECT CAST(Ext1.rolname AS sys.SYSNAME) AS 'ServerRole',
			   CAST(Ext2.rolname AS sys.SYSNAME) AS 'MemberName',
			   CAST(CAST(Base2.oid AS INT) AS sys.VARBINARY(85)) AS 'MemberSID'
		FROM pg_catalog.pg_auth_members AS Authmbr
		INNER JOIN pg_catalog.pg_roles AS Base1 ON Base1.oid = Authmbr.roleid
		INNER JOIN pg_catalog.pg_roles AS Base2 ON Base2.oid = Authmbr.member
		INNER JOIN sys.babelfish_authid_login_ext AS Ext1 ON Base1.rolname = Ext1.rolname
		INNER JOIN sys.babelfish_authid_login_ext AS Ext2 ON Base2.rolname = Ext2.rolname
		WHERE Ext1.type = 'R'
		ORDER BY ServerRole, MemberName;
	END
	-- If a valid server role is specified, return its member info
	ELSE IF EXISTS (SELECT 1
					FROM sys.babelfish_authid_login_ext
					WHERE (rolname = @srvrolename
					OR lower(rolname) = lower(@srvrolename))
					AND type = 'R')
	BEGIN
		SELECT CAST(Ext1.rolname AS sys.SYSNAME) AS 'ServerRole',
			   CAST(Ext2.rolname AS sys.SYSNAME) AS 'MemberName',
			   CAST(CAST(Base2.oid AS INT) AS sys.VARBINARY(85)) AS 'MemberSID'
		FROM pg_catalog.pg_auth_members AS Authmbr
		INNER JOIN pg_catalog.pg_roles AS Base1 ON Base1.oid = Authmbr.roleid
		INNER JOIN pg_catalog.pg_roles AS Base2 ON Base2.oid = Authmbr.member
		INNER JOIN sys.babelfish_authid_login_ext AS Ext1 ON Base1.rolname = Ext1.rolname
		INNER JOIN sys.babelfish_authid_login_ext AS Ext2 ON Base2.rolname = Ext2.rolname
		WHERE Ext1.type = 'R'
		AND (Ext1.rolname = @srvrolename OR lower(Ext1.rolname) = lower(@srvrolename))
		ORDER BY ServerRole, MemberName;
	END
	-- If the specified server role is not valid
	ELSE
		RAISERROR('%s is not a known fixed role.', 16, 1, @srvrolename);
END;
$$
LANGUAGE 'pltsql';
GRANT EXECUTE ON PROCEDURE sys.sp_helpsrvrolemember TO PUBLIC;

INSERT INTO sys.babelfish_helpcollation VALUES (N'estonian_ci_ai', N'Estonian, case-insensitive, accent-insensitive, kanatype-insensitive, width-insensitive');
INSERT INTO sys.babelfish_helpcollation VALUES (N'estonian_ci_as', N'Estonian, case-insensitive, accent-sensitive, kanatype-insensitive, width-insensitive');
INSERT INTO sys.babelfish_helpcollation VALUES (N'estonian_cs_as', N'Estonian, case-sensitive, accent-sensitive, kanatype-insensitive, width-insensitive');

INSERT INTO sys.babelfish_helpcollation VALUES (N'greek_ci_ai', N'Greek, case-insensitive, accent-insensitive, kanatype-insensitive, width-insensitive');
INSERT INTO sys.babelfish_helpcollation VALUES (N'greek_ci_as', N'Greek, case-insensitive, accent-sensitive, kanatype-insensitive, width-insensitive');
INSERT INTO sys.babelfish_helpcollation VALUES (N'greek_cs_as', N'Greek, case-sensitive, accent-sensitive, kanatype-insensitive, width-insensitive');

INSERT INTO sys.babelfish_helpcollation VALUES (N'hebrew_ci_ai', N'Hebrew, case-insensitive, accent-insensitive, kanatype-insensitive, width-insensitive');
INSERT INTO sys.babelfish_helpcollation VALUES (N'hebrew_ci_as', N'Hebrew, case-insensitive, accent-sensitive, kanatype-insensitive, width-insensitives');
INSERT INTO sys.babelfish_helpcollation VALUES (N'hebrew_cs_as', N'Hebrew, case-sensitive, accent-sensitive, kanatype-insensitive, width-insensitive');

INSERT INTO sys.babelfish_helpcollation VALUES (N'japanese_ci_ai', N'Japanese, case-insensitive, accent-insensitive, kanatype-insensitive, width-insensitive');
INSERT INTO sys.babelfish_helpcollation VALUES (N'japanese_ci_as', N'Japanese, case-insensitive, accent-sensitive, kanatype-insensitive, width-insensitive');
INSERT INTO sys.babelfish_helpcollation VALUES (N'japanese_cs_as', N'Japanese, case-sensitive, accent-sensitive, kanatype-insensitive, width-insensitive');

INSERT INTO sys.babelfish_helpcollation VALUES (N'mongolian_ci_ai', N'Mongolian, case-insensitive, accent-insensitive, kanatype-insensitive, width-insensitive');
INSERT INTO sys.babelfish_helpcollation VALUES (N'mongolian_ci_as', N'Mongolian, case-insensitive, accent-sensitive, kanatype-insensitive, width-insensitive');
INSERT INTO sys.babelfish_helpcollation VALUES (N'mongolian_cs_as', N'Mongolian, case-sensitive, accent-sensitive, kanatype-insensitive, width-insensitive');

INSERT INTO sys.babelfish_helpcollation VALUES (N'sql_latin1_general_cp874_ci_as', N'Virtual, default locale, code page 874, case-insensitive, accent-sensitive, kanatype-insensitive, width-insensitive');
INSERT INTO sys.babelfish_helpcollation VALUES (N'sql_latin1_general_cp874_cs_as', N'Virtual, default locale, code page 874, case-sensitive, accent-sensitive, kanatype-insensitive, width-insensitive');

<<<<<<< HEAD
CREATE OR REPLACE FUNCTION sys.INDEXPROPERTY(IN object_id INT, IN index_or_statistics_name sys.nvarchar(128), IN property varchar(128))
RETURNS INT AS
$BODY$
DECLARE
ret_val INT;
BEGIN
	index_or_statistics_name = LOWER(TRIM(index_or_statistics_name));
	property = LOWER(TRIM(property));
    SELECT INTO ret_val
    CASE
       
      WHEN (SELECT CAST(type AS int) FROM sys.indexes i WHERE i.object_id = $1 AND i.name = $2 COLLATE "C") = 3 -- is XML index
      THEN CAST(NULL AS int)
    
      WHEN property = 'indexdepth'
      THEN CAST(0 AS int)

      WHEN property = 'indexfillfactor'
      THEN (SELECT CAST(fill_factor AS int) FROM sys.indexes i WHERE i.object_id = $1 AND i.name = $2 COLLATE "C")

      WHEN property = 'indexid'
      THEN (SELECT CAST(index_id AS int) FROM sys.indexes i WHERE i.object_id = $1 AND i.name = $2 COLLATE "C")

      WHEN property = 'isautostatistics'
      THEN CAST(0 AS int)

      WHEN property = 'isclustered'
      THEN (SELECT CAST(CASE WHEN type = 1 THEN 1 ELSE 0 END AS int) FROM sys.indexes i WHERE i.object_id = $1 AND i.name = $2 COLLATE "C")
      
      WHEN property = 'isdisabled'
      THEN (SELECT CAST(is_disabled AS int) FROM sys.indexes i WHERE i.object_id = $1 AND i.name = $2 COLLATE "C")
      
      WHEN property = 'isfulltextkey'
      THEN CAST(0 AS int)
      
      WHEN property = 'ishypothetical'
      THEN (SELECT CAST(is_hypothetical AS int) FROM sys.indexes i WHERE i.object_id = $1 AND i.name = $2 COLLATE "C")
      
      WHEN property = 'ispadindex'
      THEN (SELECT CAST(is_padded AS int) FROM sys.indexes i WHERE i.object_id = $1 AND i.name = $2 COLLATE "C")
      
      WHEN property = 'ispagelockdisallowed'
      THEN (SELECT CAST(CASE WHEN allow_page_locks = 1 THEN 0 ELSE 1 END AS int) FROM sys.indexes i WHERE i.object_id = $1 AND i.name = $2 COLLATE "C")
      
      WHEN property = 'isrowlockdisallowed'
      THEN (SELECT CAST(CASE WHEN allow_row_locks = 1 THEN 0 ELSE 1 END AS int) FROM sys.indexes i WHERE i.object_id=$1 AND i.name = $2 COLLATE "C")
      
      WHEN property = 'isstatistics'
      THEN CAST(0 AS int)
      
      WHEN property = 'isunique'
      THEN (SELECT CAST(is_unique AS int) FROM sys.indexes i WHERE i.object_id = $1 AND i.name = $2 COLLATE "C")
      
      WHEN property = 'iscolumnstore'
      THEN CAST(0 AS int)
      
      WHEN property = 'isoptimizedforsequentialkey'
      THEN CAST(0 AS int)
    ELSE
      CAST(NULL AS int)
    END;
RETURN ret_val;
END;
$BODY$
LANGUAGE plpgsql;
GRANT EXECUTE ON FUNCTION sys.INDEXPROPERTY(IN object_id INT, IN index_or_statistics_name sys.nvarchar(128),  IN property varchar) TO PUBLIC;
=======

ALTER VIEW sys.sysobjects RENAME TO sysobjects_deprecated_2_1_0;

create or replace view sys.sysobjects as
select
  CAST(s.name as sys._ci_sysname)
  , CAST(s.object_id as int) as id
  , CAST(s.type as sys.bpchar(2)) as xtype

  -- 'uid' is specified as type INT here, and not SMALLINT per SQL Server documentation.
  -- This is because if you routinely drop and recreate databases, it is possible for the
  -- dbo schema which relies on pg_catalog oid values to exceed the size of a smallint. 
  , CAST(s.schema_id as int) as uid
  , CAST(0 as smallint) as info
  , CAST(0 as int) as status
  , CAST(0 as int) as base_schema_ver
  , CAST(0 as int) as replinfo
  , CAST(s.parent_object_id as int) as parent_obj
  , CAST(s.create_date as sys.datetime) as crdate
  , CAST(0 as smallint) as ftcatid
  , CAST(0 as int) as schema_ver
  , CAST(0 as int) as stats_schema_ver
  , CAST(s.type as sys.bpchar(2)) as type
  , CAST(0 as smallint) as userstat
  , CAST(0 as smallint) as sysstat
  , CAST(0 as smallint) as indexdel
  , CAST(s.modify_date as sys.datetime) as refdate
  , CAST(0 as int) as version
  , CAST(0 as int) as deltrig
  , CAST(0 as int) as instrig
  , CAST(0 as int) as updtrig
  , CAST(0 as int) as seltrig
  , CAST(0 as int) as category
  , CAST(0 as smallint) as cache
from sys.objects s;
GRANT SELECT ON sys.sysobjects TO PUBLIC;

CALL sys.babelfish_drop_deprecated_view('sys', 'sysobjects_deprecated_2_1_0');
>>>>>>> f659bf08

-- Drops the temporary procedure used by the upgrade script.
-- Please have this be one of the last statements executed in this upgrade script.
DROP PROCEDURE sys.babelfish_drop_deprecated_view(varchar, varchar);
DROP PROCEDURE sys.babelfish_remove_object_from_extension(varchar, varchar);
DROP PROCEDURE sys.babelfish_drop_deprecated_function(varchar, varchar);
DROP PROCEDURE sys.babelfish_drop_deprecated_table(varchar, varchar);

-- Reset search_path to not affect any subsequent scripts
SELECT set_config('search_path', trim(leading 'sys, ' from current_setting('search_path')), false);

CREATE OR REPLACE FUNCTION sys.language()
RETURNS sys.NVARCHAR(128)  AS 'babelfishpg_tsql' LANGUAGE C;<|MERGE_RESOLUTION|>--- conflicted
+++ resolved
@@ -2352,7 +2352,6 @@
 INSERT INTO sys.babelfish_helpcollation VALUES (N'sql_latin1_general_cp874_ci_as', N'Virtual, default locale, code page 874, case-insensitive, accent-sensitive, kanatype-insensitive, width-insensitive');
 INSERT INTO sys.babelfish_helpcollation VALUES (N'sql_latin1_general_cp874_cs_as', N'Virtual, default locale, code page 874, case-sensitive, accent-sensitive, kanatype-insensitive, width-insensitive');
 
-<<<<<<< HEAD
 CREATE OR REPLACE FUNCTION sys.INDEXPROPERTY(IN object_id INT, IN index_or_statistics_name sys.nvarchar(128), IN property varchar(128))
 RETURNS INT AS
 $BODY$
@@ -2419,7 +2418,6 @@
 $BODY$
 LANGUAGE plpgsql;
 GRANT EXECUTE ON FUNCTION sys.INDEXPROPERTY(IN object_id INT, IN index_or_statistics_name sys.nvarchar(128),  IN property varchar) TO PUBLIC;
-=======
 
 ALTER VIEW sys.sysobjects RENAME TO sysobjects_deprecated_2_1_0;
 
@@ -2458,7 +2456,6 @@
 GRANT SELECT ON sys.sysobjects TO PUBLIC;
 
 CALL sys.babelfish_drop_deprecated_view('sys', 'sysobjects_deprecated_2_1_0');
->>>>>>> f659bf08
 
 -- Drops the temporary procedure used by the upgrade script.
 -- Please have this be one of the last statements executed in this upgrade script.
