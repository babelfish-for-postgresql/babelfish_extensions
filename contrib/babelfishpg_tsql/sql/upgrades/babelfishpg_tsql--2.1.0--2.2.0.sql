-- complain if script is sourced in psql, rather than via ALTER EXTENSION
\echo Use "ALTER EXTENSION ""babelfishpg_tsql"" UPDATE TO '2.2.0'" to load this file. \quit

-- add 'sys' to search path for the convenience
SELECT set_config('search_path', 'sys, '||current_setting('search_path'), false);

-- Drops a view if it does not have any dependent objects.
-- Is a temporary procedure for use by the upgrade script. Will be dropped at the end of the upgrade.
-- Please have this be one of the first statements executed in this upgrade script. 
CREATE OR REPLACE PROCEDURE babelfish_drop_deprecated_view(schema_name varchar, view_name varchar) AS
$$
DECLARE
    error_msg text;
    query1 text;
    query2 text;
BEGIN
    query1 := format('alter extension babelfishpg_tsql drop view %s.%s', schema_name, view_name);
    query2 := format('drop view %s.%s', schema_name, view_name);
    execute query1;
    execute query2;
EXCEPTION
    when object_not_in_prerequisite_state then --if 'alter extension' statement fails
        GET STACKED DIAGNOSTICS error_msg = MESSAGE_TEXT;
        raise warning '%', error_msg;
    when dependent_objects_still_exist then --if 'drop view' statement fails
        GET STACKED DIAGNOSTICS error_msg = MESSAGE_TEXT;
        raise warning '%', error_msg;
end
$$
LANGUAGE plpgsql;

-- Drops a function if it does not have any dependent objects.
-- Is a temporary procedure for use by the upgrade script. Will be dropped at the end of the upgrade.
-- Please have this be one of the first statements executed in this upgrade script. 
CREATE OR REPLACE PROCEDURE babelfish_drop_deprecated_function(schema_name varchar, func_name varchar) AS
$$
DECLARE
    error_msg text;
    query1 text;
    query2 text;
BEGIN
    query1 := format('alter extension babelfishpg_tsql drop function %s.%s', schema_name, func_name);
    query2 := format('drop function %s.%s', schema_name, func_name);
    execute query1;
    execute query2;
EXCEPTION
    when object_not_in_prerequisite_state then --if 'alter extension' statement fails
        GET STACKED DIAGNOSTICS error_msg = MESSAGE_TEXT;
        raise warning '%', error_msg;
    when dependent_objects_still_exist then --if 'drop function' statement fails
        GET STACKED DIAGNOSTICS error_msg = MESSAGE_TEXT;
        raise warning '%', error_msg;
end
$$
LANGUAGE plpgsql;

-- Removes a member object from the extension. The object is not dropped, only disassociated from the extension.
-- It is a temporary procedure for use by the upgrade script. Will be dropped at the end of the upgrade.
CREATE OR REPLACE PROCEDURE babelfish_remove_object_from_extension(obj_type varchar, qualified_obj_name varchar) AS
$$
DECLARE
    error_msg text;
    query text;
BEGIN
    query := format('alter extension babelfishpg_tsql drop %s %s', obj_type, qualified_obj_name);
    execute query;
EXCEPTION
    when object_not_in_prerequisite_state then --if 'alter extension' statement fails
        GET STACKED DIAGNOSTICS error_msg = MESSAGE_TEXT;
        raise warning '%', error_msg;
END
$$
LANGUAGE plpgsql;

-- please add your SQL here
CREATE OR REPLACE FUNCTION sys.tsql_get_constraintdef(IN constraint_id OID DEFAULT NULL)
RETURNS text
AS 'babelfishpg_tsql', 'tsql_get_constraintdef'
LANGUAGE C IMMUTABLE PARALLEL SAFE;

CREATE OR REPLACE VIEW information_schema_tsql.check_constraints AS
    SELECT CAST(nc.dbname AS sys.nvarchar(128)) AS "CONSTRAINT_CATALOG",
	    CAST(extc.orig_name AS sys.nvarchar(128)) AS "CONSTRAINT_SCHEMA",
           CAST(c.conname AS sys.sysname) AS "CONSTRAINT_NAME",
	    CAST(sys.tsql_get_constraintdef(c.oid) AS sys.nvarchar(4000)) AS "CHECK_CLAUSE"

    FROM sys.pg_namespace_ext nc LEFT OUTER JOIN sys.babelfish_namespace_ext extc ON nc.nspname = extc.nspname,
         pg_constraint c,
         pg_class r

    WHERE nc.oid = c.connamespace AND nc.oid = r.relnamespace
          AND c.conrelid = r.oid
          AND c.contype = 'c'
          AND r.relkind IN ('r', 'p')
          AND (NOT pg_is_other_temp_schema(nc.oid))
          AND (pg_has_role(r.relowner, 'USAGE')
               OR has_table_privilege(r.oid, 'SELECT, INSERT, UPDATE, DELETE, TRUNCATE, REFERENCES, TRIGGER')
               OR has_any_column_privilege(r.oid, 'SELECT, INSERT, UPDATE, REFERENCES'))
		  AND  extc.dbid = cast(sys.db_id() as oid);

GRANT SELECT ON information_schema_tsql.check_constraints TO PUBLIC;

ALTER VIEW sys.foreign_keys RENAME TO foreign_keys_deprecated;

CREATE OR replace view sys.foreign_keys AS
SELECT
  CAST(c.conname AS sys.SYSNAME) AS name
, CAST(c.oid AS INT) AS object_id
, CAST(NULL AS INT) AS principal_id
, CAST(sch.schema_id AS INT) AS schema_id
, CAST(c.conrelid AS INT) AS parent_object_id
, CAST('F' AS CHAR(2)) AS type
, CAST('FOREIGN_KEY_CONSTRAINT' AS NVARCHAR(60)) AS type_desc
, CAST(NULL AS sys.DATETIME) AS create_date
, CAST(NULL AS sys.DATETIME) AS modify_date
, CAST(0 AS sys.BIT) AS is_ms_shipped
, CAST(0 AS sys.BIT) AS is_published
, CAST(0 AS sys.BIT) as is_schema_published
, CAST(c.confrelid AS INT) AS referenced_object_id
, CAST(c.conindid AS INT) AS key_index_id
, CAST(0 AS sys.BIT) AS is_disabled
, CAST(0 AS sys.BIT) AS is_not_for_replication
, CAST(0 AS sys.BIT) AS is_not_trusted
, CAST(
    (CASE c.confdeltype
    WHEN 'a' THEN 0
    WHEN 'r' THEN 0
    WHEN 'c' THEN 1
    WHEN 'n' THEN 2
    WHEN 'd' THEN 3
    END) 
    AS sys.TINYINT) AS delete_referential_action
, CAST(
    (CASE c.confdeltype
    WHEN 'a' THEN 'NO_ACTION'
    WHEN 'r' THEN 'NO_ACTION'
    WHEN 'c' THEN 'CASCADE'
    WHEN 'n' THEN 'SET_NULL'
    WHEN 'd' THEN 'SET_DEFAULT'
    END) 
    AS sys.NVARCHAR(60)) AS delete_referential_action_desc
, CAST(
    (CASE c.confupdtype
    WHEN 'a' THEN 0
    WHEN 'r' THEN 0
    WHEN 'c' THEN 1
    WHEN 'n' THEN 2
    WHEN 'd' THEN 3
    END)
    AS sys.TINYINT) AS update_referential_action
, CAST(
    (CASE c.confupdtype
    WHEN 'a' THEN 'NO_ACTION'
    WHEN 'r' THEN 'NO_ACTION'
    WHEN 'c' THEN 'CASCADE'
    WHEN 'n' THEN 'SET_NULL'
    WHEN 'd' THEN 'SET_DEFAULT'
    END)
    AS sys.NVARCHAR(60)) update_referential_action_desc
, CAST(1 AS sys.BIT) AS is_system_named
FROM pg_constraint c
INNER JOIN sys.schemas sch ON sch.schema_id = c.connamespace
WHERE has_schema_privilege(sch.schema_id, 'USAGE')
AND c.contype = 'f';
GRANT SELECT ON sys.foreign_keys TO PUBLIC;

ALTER VIEW sys.key_constraints RENAME TO key_constraints_deprecated;

CREATE OR replace view sys.key_constraints AS
SELECT
    CAST(c.conname AS SYSNAME) AS name
  , CAST(c.oid AS INT) AS object_id
  , CAST(0 AS INT) AS principal_id
  , CAST(sch.schema_id AS INT) AS schema_id
  , CAST(c.conrelid AS INT) AS parent_object_id
  , CAST(
    (CASE contype
      WHEN 'p' THEN 'PK'
      WHEN 'u' THEN 'UQ'
    END) 
    AS CHAR(2)) AS type
  , CAST(
    (CASE contype
      WHEN 'p' THEN 'PRIMARY_KEY_CONSTRAINT'
      WHEN 'u' THEN 'UNIQUE_CONSTRAINT'
    END)
    AS NVARCHAR(60)) AS type_desc
  , CAST(NULL AS DATETIME) AS create_date
  , CAST(NULL AS DATETIME) AS modify_date
  , CAST(c.conindid AS INT) AS unique_index_id
  , CAST(0 AS sys.BIT) AS is_ms_shipped
  , CAST(0 AS sys.BIT) AS is_published
  , CAST(0 AS sys.BIT) AS is_schema_published
  , CAST(1 as sys.BIT) as is_system_named
FROM pg_constraint c
INNER JOIN sys.schemas sch ON sch.schema_id = c.connamespace
WHERE has_schema_privilege(sch.schema_id, 'USAGE')
AND c.contype IN ('p', 'u');
GRANT SELECT ON sys.key_constraints TO PUBLIC;

create or replace view sys.objects as
select
      CAST(t.name as sys.sysname) as name 
    , CAST(t.object_id as int) as object_id
    , CAST(t.principal_id as int) as principal_id
    , CAST(t.schema_id as int) as schema_id
    , CAST(t.parent_object_id as int) as parent_object_id
    , CAST('U' as char(2)) as type
    , CAST('USER_TABLE' as sys.nvarchar(60)) as type_desc
    , CAST(t.create_date as sys.datetime) as create_date
    , CAST(t.modify_date as sys.datetime) as modify_date
    , CAST(t.is_ms_shipped as sys.bit) as is_ms_shipped
    , CAST(t.is_published as sys.bit) as is_published
    , CAST(t.is_schema_published as sys.bit) as is_schema_published
from  sys.tables t
union all
select
      CAST(v.name as sys.sysname) as name
    , CAST(v.object_id as int) as object_id
    , CAST(v.principal_id as int) as principal_id
    , CAST(v.schema_id as int) as schema_id
    , CAST(v.parent_object_id as int) as parent_object_id
    , CAST('V' as char(2)) as type
    , CAST('VIEW' as sys.nvarchar(60)) as type_desc
    , CAST(v.create_date as sys.datetime) as create_date
    , CAST(v.modify_date as sys.datetime) as modify_date
    , CAST(v.is_ms_shipped as sys.bit) as is_ms_shipped
    , CAST(v.is_published as sys.bit) as is_published
    , CAST(v.is_schema_published as sys.bit) as is_schema_published
from  sys.views v
union all
select
      CAST(f.name as sys.sysname) as name
    , CAST(f.object_id as int) as object_id
    , CAST(f.principal_id as int) as principal_id
    , CAST(f.schema_id as int) as schema_id
    , CAST(f.parent_object_id as int) as parent_object_id
    , CAST('F' as char(2)) as type
    , CAST('FOREIGN_KEY_CONSTRAINT' as sys.nvarchar(60)) as type_desc
    , CAST(f.create_date as sys.datetime) as create_date
    , CAST(f.modify_date as sys.datetime) as modify_date
    , CAST(f.is_ms_shipped as sys.bit) as is_ms_shipped
    , CAST(f.is_published as sys.bit) as is_published
    , CAST(f.is_schema_published as sys.bit) as is_schema_published
 from sys.foreign_keys f
union all
select
      CAST(p.name as sys.sysname) as name
    , CAST(p.object_id as int) as object_id
    , CAST(p.principal_id as int) as principal_id
    , CAST(p.schema_id as int) as schema_id
    , CAST(p.parent_object_id as int) as parent_object_id
    , CAST('PK' as char(2)) as type
    , CAST('PRIMARY_KEY_CONSTRAINT' as sys.nvarchar(60)) as type_desc
    , CAST(p.create_date as sys.datetime) as create_date
    , CAST(p.modify_date as sys.datetime) as modify_date
    , CAST(p.is_ms_shipped as sys.bit) as is_ms_shipped
    , CAST(p.is_published as sys.bit) as is_published
    , CAST(p.is_schema_published as sys.bit) as is_schema_published
from sys.key_constraints p
where p.type = 'PK'
union all
select
      CAST(pr.name as sys.sysname) as name
    , CAST(pr.object_id as int) as object_id
    , CAST(pr.principal_id as int) as principal_id
    , CAST(pr.schema_id as int) as schema_id
    , CAST(pr.parent_object_id as int) as parent_object_id
    , CAST(pr.type as char(2)) as type
    , CAST(pr.type_desc as sys.nvarchar(60)) as type_desc
    , CAST(pr.create_date as sys.datetime) as create_date
    , CAST(pr.modify_date as sys.datetime) as modify_date
    , CAST(pr.is_ms_shipped as sys.bit) as is_ms_shipped
    , CAST(pr.is_published as sys.bit) as is_published
    , CAST(pr.is_schema_published as sys.bit) as is_schema_published
 from sys.procedures pr
union all
select
    CAST(def.name as sys.sysname) as name
  , CAST(def.object_id as int) as object_id
  , CAST(def.principal_id as int) as principal_id
  , CAST(def.schema_id as int) as schema_id
  , CAST(def.parent_object_id as int) as parent_object_id
  , CAST(def.type as char(2)) as type
  , CAST(def.type_desc as sys.nvarchar(60)) as type_desc
  , CAST(def.create_date as sys.datetime) as create_date
  , CAST(def.modified_date as sys.datetime) as modify_date
  , CAST(def.is_ms_shipped as sys.bit) as is_ms_shipped
  , CAST(def.is_published as sys.bit) as is_published
  , CAST(def.is_schema_published as sys.bit) as is_schema_published
  from sys.default_constraints def
union all
select
    CAST(chk.name as sys.sysname) as name
  , CAST(chk.object_id as int) as object_id
  , CAST(chk.principal_id as int) as principal_id
  , CAST(chk.schema_id as int) as schema_id
  , CAST(chk.parent_object_id as int) as parent_object_id
  , CAST(chk.type as char(2)) as type
  , CAST(chk.type_desc as sys.nvarchar(60)) as type_desc
  , CAST(chk.create_date as sys.datetime) as create_date
  , CAST(chk.modify_date as sys.datetime) as modify_date
  , CAST(chk.is_ms_shipped as sys.bit) as is_ms_shipped
  , CAST(chk.is_published as sys.bit) as is_published
  , CAST(chk.is_schema_published as sys.bit) as is_schema_published
  from sys.check_constraints chk
union all
select
    CAST(p.relname as sys.sysname) as name
  , CAST(p.oid as int) as object_id
  , CAST(null as int) as principal_id
  , CAST(s.schema_id as int) as schema_id
  , CAST(0 as int) as parent_object_id
  , CAST('SO' as char(2)) as type
  , CAST('SEQUENCE_OBJECT' as sys.nvarchar(60)) as type_desc
  , CAST(null as sys.datetime) as create_date
  , CAST(null as sys.datetime) as modify_date
  , CAST(0 as sys.bit) as is_ms_shipped
  , CAST(0 as sys.bit) as is_published
  , CAST(0 as sys.bit) as is_schema_published
from pg_class p
inner join sys.schemas s on s.schema_id = p.relnamespace
and p.relkind = 'S'
and has_schema_privilege(s.schema_id, 'USAGE')
union all
select
    CAST(('TT_' || tt.name || '_' || tt.type_table_object_id) as sys.sysname) as name
  , CAST(tt.type_table_object_id as int) as object_id
  , CAST(tt.principal_id as int) as principal_id
  , CAST(tt.schema_id as int) as schema_id
  , CAST(0 as int) as parent_object_id
  , CAST('TT' as char(2)) as type
  , CAST('TABLE_TYPE' as sys.nvarchar(60)) as type_desc
  , CAST(null as sys.datetime) as create_date
  , CAST(null as sys.datetime) as modify_date
  , CAST(1 as sys.bit) as is_ms_shipped
  , CAST(0 as sys.bit) as is_published
  , CAST(0 as sys.bit) as is_schema_published
from sys.table_types tt;
GRANT SELECT ON sys.objects TO PUBLIC;

CALL sys.babelfish_drop_deprecated_view('sys', 'key_constraints_deprecated');
CALL sys.babelfish_drop_deprecated_view('sys', 'foreign_keys_deprecated');

ALTER FUNCTION OBJECTPROPERTY(INT, SYS.VARCHAR) RENAME TO objectproperty_deprecated_2_1_0;

CREATE OR REPLACE FUNCTION objectproperty(
    id INT,
    property SYS.VARCHAR
    )
RETURNS INT
AS $$
BEGIN

    IF NOT EXISTS(SELECT ao.object_id FROM sys.all_objects ao WHERE object_id = id)
    THEN
        RETURN NULL;
    END IF;

    property := RTRIM(LOWER(COALESCE(property, '')));

    IF property = 'ownerid' -- OwnerId
    THEN
        RETURN (
                SELECT CAST(COALESCE(t1.principal_id, pn.nspowner) AS INT)
                FROM sys.all_objects t1
                INNER JOIN pg_catalog.pg_namespace pn ON pn.oid = t1.schema_id
                WHERE t1.object_id = id);

    ELSEIF property = 'isdefaultcnst' -- IsDefaultCnst
    THEN
        RETURN (SELECT count(distinct dc.object_id) FROM sys.default_constraints dc WHERE dc.object_id = id);

    ELSEIF property = 'execisquotedidenton' -- ExecIsQuotedIdentOn
    THEN
        RETURN (SELECT CAST(sm.uses_quoted_identifier as int) FROM sys.all_sql_modules sm WHERE sm.object_id = id);

    ELSEIF property = 'tablefulltextpopulatestatus' -- TableFullTextPopulateStatus
    THEN
        IF NOT EXISTS (SELECT object_id FROM sys.tables t WHERE t.object_id = id) THEN
            RETURN NULL;
        END IF;
        RETURN 0;

    ELSEIF property = 'tablehasvardecimalstorageformat' -- TableHasVarDecimalStorageFormat
    THEN
        IF NOT EXISTS (SELECT object_id FROM sys.tables t WHERE t.object_id = id) THEN
            RETURN NULL;
        END IF;
        RETURN 0;

    ELSEIF property = 'ismsshipped' -- IsMSShipped
    THEN
        RETURN (SELECT CAST(ao.is_ms_shipped AS int) FROM sys.all_objects ao WHERE ao.object_id = id);

    ELSEIF property = 'isschemabound' -- IsSchemaBound
    THEN
        RETURN (SELECT CAST(sm.is_schema_bound AS int) FROM sys.all_sql_modules sm WHERE sm.object_id = id);

    ELSEIF property = 'execisansinullson' -- ExecIsAnsiNullsOn
    THEN
        RETURN (SELECT CAST(sm.uses_ansi_nulls AS int) FROM sys.all_sql_modules sm WHERE sm.object_id = id);

    ELSEIF property = 'isdeterministic' -- IsDeterministic
    THEN
        RETURN 0;
    
    ELSEIF property = 'isprocedure' -- IsProcedure
    THEN
        RETURN (SELECT count(distinct object_id) from sys.all_objects WHERE object_id = id and type = 'P');

    ELSEIF property = 'istable' -- IsTable
    THEN
        RETURN (SELECT count(distinct object_id) from sys.all_objects WHERE object_id = id and type in ('IT', 'TT', 'U', 'S'));

    ELSEIF property = 'isview' -- IsView
    THEN
        RETURN (SELECT count(distinct object_id) from sys.all_objects WHERE object_id = id and type = 'V');
    
    ELSEIF property = 'isusertable' -- IsUserTable
    THEN
        RETURN (SELECT count(distinct object_id) from sys.all_objects WHERE object_id = id and type = 'U' and is_ms_shipped = 0);
    
    ELSEIF property = 'istablefunction' -- IsTableFunction
    THEN
        RETURN (SELECT count(distinct object_id) from sys.all_objects WHERE object_id = id and type in ('IF', 'TF', 'FT'));
    
    ELSEIF property = 'isinlinefunction' -- IsInlineFunction
    THEN
        RETURN 0;
    
    ELSEIF property = 'isscalarfunction' -- IsScalarFunction
    THEN
        RETURN (SELECT count(distinct object_id) from sys.all_objects WHERE object_id = id and type in ('FN', 'FS'));

    ELSEIF property = 'isprimarykey' -- IsPrimaryKey
    THEN
        RETURN (SELECT count(distinct object_id) from sys.all_objects WHERE object_id = id and type = 'PK');
    
    ELSEIF property = 'isindexed' -- IsIndexed
    THEN
        RETURN (SELECT count(distinct object_id) from sys.indexes WHERE object_id = id and index_id > 0);

    ELSEIF property = 'isdefault' -- IsDefault
    THEN
        RETURN 0;

    ELSEIF property = 'isrule' -- IsRule
    THEN
        RETURN 0;
    
    ELSEIF property = 'istrigger' -- IsTrigger
    THEN
        RETURN (SELECT count(distinct object_id) from sys.all_objects WHERE object_id = id and type in ('TA', 'TR'));
    END IF;

    RETURN NULL;
END;
$$
LANGUAGE plpgsql;

CALL sys.babelfish_drop_deprecated_function('sys', 'objectproperty_deprecated_2_1_0');

CREATE OR REPLACE FUNCTION sys.DBTS()
RETURNS sys.ROWVERSION AS
$$
DECLARE
    eh_setting text;
BEGIN
    eh_setting = (select s.setting FROM pg_catalog.pg_settings s where name = 'babelfishpg_tsql.escape_hatch_rowversion');
    IF eh_setting = 'strict' THEN
        RAISE EXCEPTION 'DBTS is not currently supported in Babelfish. please use babelfishpg_tsql.escape_hatch_rowversion to ignore';
    ELSE
        RETURN sys.get_current_full_xact_id()::sys.ROWVERSION;
    END IF;
END;
$$
STRICT
LANGUAGE plpgsql;

CREATE OR REPLACE VIEW sys.hash_indexes
AS
SELECT 
  si.object_id,
  si.name,
  si.index_id,
  si.type,
  si.type_desc,
  si.is_unique,
  si.data_space_id,
  si.ignore_dup_key,
  si.is_primary_key,
  si.is_unique_constraint,
  si.fill_factor,
  si.is_padded,
  si.is_disabled,
  si.is_hypothetical,
  si.allow_row_locks,
  si.allow_page_locks,
  si.has_filter,
  si.filter_definition,
  CAST(0 as INT) AS bucket_count,
  si.auto_created
FROM sys.indexes si
WHERE FALSE;
GRANT SELECT ON sys.hash_indexes TO PUBLIC;

CREATE OR REPLACE VIEW sys.filetable_system_defined_objects
AS
SELECT 
  CAST(0 as INT) AS object_id,
  CAST(0 as INT) AS parent_object_id
  WHERE FALSE;
GRANT SELECT ON sys.filetable_system_defined_objects TO PUBLIC;

CREATE OR REPLACE VIEW sys.database_filestream_options
AS
SELECT
  CAST(0 as INT) AS database_id,
  CAST('' as NVARCHAR(255)) AS directory_name,
  CAST(0 as TINYINT) AS non_transacted_access,
  CAST('' as NVARCHAR(60)) AS non_transacted_access_desc
WHERE FALSE;
GRANT SELECT ON sys.database_filestream_options TO PUBLIC;

CREATE OR REPLACE FUNCTION sys.sid_binary(IN login sys.nvarchar)
RETURNS SYS.VARBINARY
AS $$
    SELECT CAST(NULL AS SYS.VARBINARY);
$$ 
LANGUAGE SQL IMMUTABLE PARALLEL RESTRICTED;

CREATE OR REPLACE FUNCTION sys.system_user()
RETURNS sys.nvarchar(128) AS
$BODY$
	SELECT SESSION_USER;
$BODY$
LANGUAGE SQL;

-- Disassociate msdb objects from the extension
CALL sys.babelfish_remove_object_from_extension('view', 'msdb_dbo.sysdatabases');
CALL sys.babelfish_remove_object_from_extension('schema', 'msdb_dbo');
-- Disassociate procedures under master_dbo schema from the extension
CALL sys.babelfish_remove_object_from_extension('procedure', 'master_dbo.xp_qv(sys.nvarchar, sys.nvarchar)');
CALL sys.babelfish_remove_object_from_extension('procedure', 'master_dbo.xp_instance_regread(sys.nvarchar, sys.sysname, sys.nvarchar, int)');
CALL sys.babelfish_remove_object_from_extension('procedure', 'master_dbo.xp_instance_regread(sys.nvarchar, sys.sysname, sys.nvarchar, sys.nvarchar)');

CREATE OR REPLACE FUNCTION information_schema_tsql._pgtsql_numeric_precision(type text, typid oid, typmod int4) RETURNS integer
	LANGUAGE sql
	IMMUTABLE
	PARALLEL SAFE
	RETURNS NULL ON NULL INPUT
	AS
$$
	SELECT
	CASE typid
		WHEN 21 /*int2*/ THEN 5
		WHEN 23 /*int4*/ THEN 10
		WHEN 20 /*int8*/ THEN 19
		WHEN 1700 /*numeric*/ THEN
			CASE WHEN typmod = -1 THEN null
				ELSE ((typmod - 4) >> 16) & 65535
			END
		WHEN 700 /*float4*/ THEN 24
		WHEN 701 /*float8*/ THEN 53
		ELSE
			CASE WHEN type = 'tinyint' THEN 3
				WHEN type = 'money' THEN 19
				WHEN type = 'smallmoney' THEN 10
				WHEN type = 'decimal'	THEN
					CASE WHEN typmod = -1 THEN null
						ELSE ((typmod - 4) >> 16) & 65535
					END
				ELSE null
			END
	END
$$;

CREATE OR REPLACE FUNCTION information_schema_tsql._pgtsql_numeric_scale(type text, typid oid, typmod int4) RETURNS integer
	LANGUAGE sql
	IMMUTABLE
	PARALLEL SAFE
	RETURNS NULL ON NULL INPUT
	AS
$$
	SELECT
	CASE WHEN typid IN (21, 23, 20) THEN 0
		WHEN typid IN (1700) THEN
			CASE WHEN typmod = -1 THEN null
				ELSE (typmod - 4) & 65535
			END
		WHEN type = 'tinyint' THEN 0
		WHEN type IN ('money', 'smallmoney') THEN 4
		WHEN type = 'decimal' THEN
			CASE WHEN typmod = -1 THEN NULL
				ELSE (typmod - 4) & 65535
			END
		ELSE null
	END
$$;

CREATE OR REPLACE VIEW sys.assembly_modules
AS
SELECT 
   CAST(0 as INT) AS object_id,
   CAST(0 as INT) AS assembly_id,
   CAST('' AS SYSNAME) AS assembly_class,
   CAST('' AS SYSNAME) AS assembly_method,
   CAST(0 AS sys.BIT) AS null_on_null_input,
   CAST(0 as INT) AS execute_as_principal_id
   WHERE FALSE;
GRANT SELECT ON sys.assembly_modules TO PUBLIC;

CREATE OR REPLACE VIEW sys.change_tracking_databases
AS
SELECT
   CAST(0 as INT) AS database_id,
   CAST(0 as sys.BIT) AS is_auto_cleanup_on,
   CAST(0 as INT) AS retention_period,
   CAST('' as NVARCHAR(60)) AS retention_period_units_desc,
   CAST(0 as TINYINT) AS retention_period_units
WHERE FALSE;
GRANT SELECT ON sys.change_tracking_databases TO PUBLIC;

CREATE OR REPLACE VIEW sys.database_recovery_status
AS
SELECT
   CAST(0 as INT) AS database_id,
   CAST(NULL as UNIQUEIDENTIFIER) AS database_guid,
   CAST(NULL as UNIQUEIDENTIFIER) AS family_guid,
   CAST(0 as NUMERIC(25,0)) AS last_log_backup_lsn,
   CAST(NULL as UNIQUEIDENTIFIER) AS recovery_fork_guid,
   CAST(NULL as UNIQUEIDENTIFIER) AS first_recovery_fork_guid,
   CAST(0 as NUMERIC(25,0)) AS fork_point_lsn
WHERE FALSE;
GRANT SELECT ON sys.database_recovery_status TO PUBLIC;

CREATE OR REPLACE VIEW sys.fulltext_languages
AS
SELECT 
   CAST(0 as INT) AS lcid,
   CAST('' as SYSNAME) AS name
WHERE FALSE;
GRANT SELECT ON sys.fulltext_languages TO PUBLIC;

CREATE OR REPLACE VIEW sys.fulltext_index_columns
AS
SELECT 
   CAST(0 as INT) AS object_id,
   CAST(0 as INT) AS column_id,
   CAST(0 as INT) AS type_column_id,
   CAST(0 as INT) AS language_id,
   CAST(0 as INT) AS statistical_semantics
WHERE FALSE;
GRANT SELECT ON sys.fulltext_index_columns TO PUBLIC;

CREATE OR REPLACE VIEW sys.selective_xml_index_paths
AS
SELECT 
   CAST(0 as INT) AS object_id,
   CAST(0 as INT) AS index_id,
   CAST(0 as INT) AS path_id,
   CAST('' as NVARCHAR(4000)) AS path,
   CAST('' as SYSNAME) AS name,
   CAST(0 as TINYINT) AS path_type,
   CAST(0 as SYSNAME) AS path_type_desc,
   CAST(0 as INT) AS xml_component_id,
   CAST('' as NVARCHAR(4000)) AS xquery_type_description,
   CAST(0 as sys.BIT) AS is_xquery_type_inferred,
   CAST(0 as SMALLINT) AS xquery_max_length,
   CAST(0 as sys.BIT) AS is_xquery_max_length_inferred,
   CAST(0 as sys.BIT) AS is_node,
   CAST(0 as TINYINT) AS system_type_id,
   CAST(0 as TINYINT) AS user_type_id,
   CAST(0 as SMALLINT) AS max_length,
   CAST(0 as TINYINT) AS precision,
   CAST(0 as TINYINT) AS scale,
   CAST('' as SYSNAME) AS collation_name,
   CAST(0 as sys.BIT) AS is_singleton
WHERE FALSE;
GRANT SELECT ON sys.selective_xml_index_paths TO PUBLIC;

CREATE OR REPLACE VIEW sys.spatial_indexes
AS
SELECT 
   object_id,
   name,
   index_id,
   type,
   type_desc,
   is_unique,
   data_space_id,
   ignore_dup_key,
   is_primary_key,
   is_unique_constraint,
   fill_factor,
   is_padded,
   is_disabled,
   is_hypothetical,
   allow_row_locks,
   allow_page_locks,
   CAST(1 as TINYINT) AS spatial_index_type,
   CAST('' as NVARCHAR(60)) AS spatial_index_type_desc,
   CAST('' as SYSNAME) AS tessellation_scheme,
   has_filter,
   filter_definition,
   auto_created
FROM sys.indexes WHERE FALSE;
GRANT SELECT ON sys.spatial_indexes TO PUBLIC;

CREATE OR REPLACE VIEW sys.filetables
AS
SELECT 
   CAST(0 AS INT) AS object_id,
   CAST(0 AS sys.BIT) AS is_enabled,
   CAST('' AS VARCHAR(255)) AS directory_name,
   CAST(0 AS INT) AS filename_collation_id,
   CAST('' AS VARCHAR) AS filename_collation_name
   WHERE FALSE;
GRANT SELECT ON sys.filetables TO PUBLIC;

CREATE OR REPLACE VIEW sys.registered_search_property_lists
AS
SELECT 
   CAST(0 AS INT) AS property_list_id,
   CAST('' AS SYSNAME) AS name,
   CAST(NULL AS DATETIME) AS create_date,
   CAST(NULL AS DATETIME) AS modify_date,
   CAST(0 AS INT) AS principal_id
WHERE FALSE;
GRANT SELECT ON sys.registered_search_property_lists TO PUBLIC;

ALTER VIEW sys.identity_columns RENAME TO identity_columns_deprecated;

CREATE OR replace view sys.identity_columns AS
SELECT 
  CAST(out_object_id AS INT) AS object_id
  , CAST(out_name AS SYSNAME) AS name
  , CAST(out_column_id AS INT) AS column_id
  , CAST(out_system_type_id AS TINYINT) AS system_type_id
  , CAST(out_user_type_id AS INT) AS user_type_id
  , CAST(out_max_length AS SMALLINT) AS max_length
  , CAST(out_precision AS TINYINT) AS precision
  , CAST(out_scale AS TINYINT) AS scale
  , CAST(out_collation_name AS SYSNAME) AS collation_name
  , CAST(out_is_nullable AS sys.BIT) AS is_nullable
  , CAST(out_is_ansi_padded AS sys.BIT) AS is_ansi_padded
  , CAST(out_is_rowguidcol AS sys.BIT) AS is_rowguidcol
  , CAST(out_is_identity AS sys.BIT) AS is_identity
  , CAST(out_is_computed AS sys.BIT) AS is_computed
  , CAST(out_is_filestream AS sys.BIT) AS is_filestream
  , CAST(out_is_replicated AS sys.BIT) AS is_replicated
  , CAST(out_is_non_sql_subscribed AS sys.BIT) AS is_non_sql_subscribed
  , CAST(out_is_merge_published AS sys.BIT) AS is_merge_published
  , CAST(out_is_dts_replicated AS sys.BIT) AS is_dts_replicated
  , CAST(out_is_xml_document AS sys.BIT) AS is_xml_document
  , CAST(out_xml_collection_id AS INT) AS xml_collection_id
  , CAST(out_default_object_id AS INT) AS default_object_id
  , CAST(out_rule_object_id AS INT) AS rule_object_id
  , CAST(out_is_sparse AS sys.BIT) AS is_sparse
  , CAST(out_is_column_set AS sys.BIT) AS is_column_set
  , CAST(out_generated_always_type AS TINYINT) AS generated_always_type
  , CAST(out_generated_always_type_desc AS NVARCHAR(60)) AS generated_always_type_desc
  , CAST(out_encryption_type AS INT) AS encryption_type
  , CAST(out_encryption_type_desc AS NVARCHAR(60)) AS encryption_type_desc
  , CAST(out_encryption_algorithm_name AS SYSNAME) AS encryption_algorithm_name
  , CAST(out_column_encryption_key_id AS INT) column_encryption_key_id
  , CAST(out_column_encryption_key_database_name AS SYSNAME) AS column_encryption_key_database_name
  , CAST(out_is_hidden AS sys.BIT) AS is_hidden
  , CAST(out_is_masked AS sys.BIT) AS is_masked
  , CAST(sys.ident_seed(OBJECT_NAME(sc.out_object_id)) AS SQL_VARIANT) AS seed_value
  , CAST(sys.ident_incr(OBJECT_NAME(sc.out_object_id)) AS SQL_VARIANT) AS increment_value
  , CAST(sys.babelfish_get_sequence_value(pg_get_serial_sequence(quote_ident(ext.nspname)||'.'||quote_ident(c.relname), a.attname)) AS SQL_VARIANT) AS last_value
  , CAST(0 as sys.BIT) as is_not_for_replication
FROM sys.columns_internal() sc
INNER JOIN pg_attribute a ON sc.out_name = a.attname AND sc.out_column_id = a.attnum
INNER JOIN pg_class c ON c.oid = a.attrelid
INNER JOIN sys.pg_namespace_ext ext ON ext.oid = c.relnamespace
WHERE NOT a.attisdropped
AND sc.out_is_identity::INTEGER = 1
AND pg_get_serial_sequence(quote_ident(ext.nspname)||'.'||quote_ident(c.relname), a.attname) IS NOT NULL
AND has_sequence_privilege(pg_get_serial_sequence(quote_ident(ext.nspname)||'.'||quote_ident(c.relname), a.attname), 'USAGE,SELECT,UPDATE');
GRANT SELECT ON sys.identity_columns TO PUBLIC;

CALL sys.babelfish_drop_deprecated_view('sys', 'identity_columns_deprecated');

CREATE OR REPLACE VIEW sys.filegroups
AS
SELECT 
   ds.name,
   ds.data_space_id,
   ds.type,
   ds.type_desc,
   ds.is_default,
   ds.is_system,
   CAST(NULL as UNIQUEIDENTIFIER) AS filegroup_guid,
   CAST(0 as INT) AS log_filegroup_id,
   CAST(0 as sys.BIT) AS is_read_only,
   CAST(0 as sys.BIT) AS is_autogrow_all_files
FROM sys.data_spaces ds WHERE type = 'FG';
GRANT SELECT ON sys.filegroups TO PUBLIC;

CREATE OR REPLACE VIEW sys.master_files
AS
SELECT
    CAST(0 as INT) AS database_id,
    CAST(0 as INT) AS file_id,
    CAST(NULL as UNIQUEIDENTIFIER) AS file_guid,
    CAST(0 as sys.TINYINT) AS type,
    CAST('' as NVARCHAR(60)) AS type_desc,
    CAST(0 as INT) AS data_space_id,
    CAST('' as SYSNAME) AS name,
    CAST('' as NVARCHAR(260)) AS physical_name,
    CAST(0 as sys.TINYINT) AS state,
    CAST('' as NVARCHAR(60)) AS state_desc,
    CAST(0 as INT) AS size,
    CAST(0 as INT) AS max_size,
    CAST(0 as INT) AS growth,
    CAST(0 as sys.BIT) AS is_media_read_only,
    CAST(0 as sys.BIT) AS is_read_only,
    CAST(0 as sys.BIT) AS is_sparse,
    CAST(0 as sys.BIT) AS is_percent_growth,
    CAST(0 as sys.BIT) AS is_name_reserved,
    CAST(0 as NUMERIC(25,0)) AS create_lsn,
    CAST(0 as NUMERIC(25,0)) AS drop_lsn,
    CAST(0 as NUMERIC(25,0)) AS read_only_lsn,
    CAST(0 as NUMERIC(25,0)) AS read_write_lsn,
    CAST(0 as NUMERIC(25,0)) AS differential_base_lsn,
    CAST(NULL as UNIQUEIDENTIFIER) AS differential_base_guid,
    CAST(NULL as DATETIME) AS differential_base_time,
    CAST(0 as NUMERIC(25,0)) AS redo_start_lsn,
    CAST(NULL as UNIQUEIDENTIFIER) AS redo_start_fork_guid,
    CAST(0 as NUMERIC(25,0)) AS redo_target_lsn,
    CAST(NULL as UNIQUEIDENTIFIER) AS redo_target_fork_guid,
    CAST(0 as NUMERIC(25,0)) AS backup_lsn,
    CAST(0 as INT) AS credential_id
WHERE FALSE;
GRANT SELECT ON sys.master_files TO PUBLIC;

CREATE OR REPLACE VIEW sys.stats
AS
SELECT 
   CAST(0 as INT) AS object_id,
   CAST('' as SYSNAME) AS name,
   CAST(0 as INT) AS stats_id,
   CAST(0 as sys.BIT) AS auto_created,
   CAST(0 as sys.BIT) AS user_created,
   CAST(0 as sys.BIT) AS no_recompute,
   CAST(0 as sys.BIT) AS has_filter,
   CAST('' as sys.NVARCHAR(4000)) AS filter_definition,
   CAST(0 as sys.BIT) AS is_temporary,
   CAST(0 as sys.BIT) AS is_incremental,
   CAST(0 as sys.BIT) AS has_persisted_sample,
   CAST(0 as INT) AS stats_generation_method,
   CAST('' as VARCHAR(255)) AS stats_generation_method_desc
WHERE FALSE;
GRANT SELECT ON sys.stats TO PUBLIC;

<<<<<<< HEAD
CREATE OR REPLACE VIEW sys.change_tracking_tables
AS
SELECT 
   CAST(0 as INT) AS object_id,
   CAST(0 as sys.BIT) AS is_track_columns_updated_on,
   CAST(0 AS sys.BIGINT) AS begin_version,
   CAST(0 AS sys.BIGINT) AS cleanup_version,
   CAST(0 AS sys.BIGINT) AS min_valid_version
   WHERE FALSE;
GRANT SELECT ON sys.change_tracking_tables TO PUBLIC;
=======
CREATE OR REPLACE VIEW sys.fulltext_catalogs
AS
SELECT 
   CAST(0 as INT) AS fulltext_catalog_id,
   CAST('' as SYSNAME) AS name,
   CAST('' as NVARCHAR(260)) AS path,
   CAST(0 as sys.BIT) AS is_default,
   CAST(0 as sys.BIT) AS is_accent_sensitivity_on,
   CAST(0 as INT) AS data_space_id,
   CAST(0 as INT) AS file_id,
   CAST(0 as INT) AS principal_id,
   CAST(2 as sys.BIT) AS is_importing
WHERE FALSE;
GRANT SELECT ON sys.fulltext_catalogs TO PUBLIC;

CREATE OR REPLACE VIEW sys.fulltext_stoplists
AS
SELECT 
   CAST(0 as INT) AS stoplist_id,
   CAST('' as SYSNAME) AS name,
   CAST(NULL as DATETIME) AS create_date,
   CAST(NULL as DATETIME) AS modify_date,
   CAST(0 as INT) AS Principal_id
WHERE FALSE;
GRANT SELECT ON sys.fulltext_stoplists TO PUBLIC;

CREATE OR REPLACE VIEW sys.fulltext_indexes
AS
SELECT 
   CAST(0 as INT) AS object_id,
   CAST(0 as INT) AS unique_index_id,
   CAST(0 as INT) AS fulltext_catalog_id,
   CAST(0 as sys.BIT) AS is_enabled,
   CAST('O' as CHAR(1)) AS change_tracking_state,
   CAST('' as NVARCHAR(60)) AS change_tracking_state_desc,
   CAST(0 as sys.BIT) AS has_crawl_completed,
   CAST('' as CHAR(1)) AS crawl_type,
   CAST('' as NVARCHAR(60)) AS crawl_type_desc,
   CAST(NULL as DATETIME) AS crawl_start_date,
   CAST(NULL as DATETIME) AS crawl_end_date,
   CAST(NULL as BINARY(8)) AS incremental_timestamp,
   CAST(0 as INT) AS stoplist_id,
   CAST(0 as INT) AS data_space_id,
   CAST(0 as INT) AS property_list_id
WHERE FALSE;
GRANT SELECT ON sys.fulltext_indexes TO PUBLIC;
>>>>>>> 6fdcb72c

-- Drops the temporary procedure used by the upgrade script.
-- Please have this be one of the last statements executed in this upgrade script.
DROP PROCEDURE sys.babelfish_drop_deprecated_view(varchar, varchar);
DROP PROCEDURE sys.babelfish_remove_object_from_extension(varchar, varchar);
DROP PROCEDURE sys.babelfish_drop_deprecated_function(varchar, varchar);

-- Reset search_path to not affect any subsequent scripts
SELECT set_config('search_path', trim(leading 'sys, ' from current_setting('search_path')), false);<|MERGE_RESOLUTION|>--- conflicted
+++ resolved
@@ -856,7 +856,6 @@
 WHERE FALSE;
 GRANT SELECT ON sys.stats TO PUBLIC;
 
-<<<<<<< HEAD
 CREATE OR REPLACE VIEW sys.change_tracking_tables
 AS
 SELECT 
@@ -867,7 +866,7 @@
    CAST(0 AS sys.BIGINT) AS min_valid_version
    WHERE FALSE;
 GRANT SELECT ON sys.change_tracking_tables TO PUBLIC;
-=======
+
 CREATE OR REPLACE VIEW sys.fulltext_catalogs
 AS
 SELECT 
@@ -914,7 +913,6 @@
    CAST(0 as INT) AS property_list_id
 WHERE FALSE;
 GRANT SELECT ON sys.fulltext_indexes TO PUBLIC;
->>>>>>> 6fdcb72c
 
 -- Drops the temporary procedure used by the upgrade script.
 -- Please have this be one of the last statements executed in this upgrade script.
