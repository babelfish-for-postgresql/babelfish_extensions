-- complain if script is sourced in psql, rather than via ALTER EXTENSION
\echo Use "ALTER EXTENSION ""babelfishpg_tsql"" UPDATE TO '3.2.0'" to load this file. \quit

-- add 'sys' to search path for the convenience
SELECT set_config('search_path', 'sys, '||current_setting('search_path'), false);

-- Drops an object if it does not have any dependent objects.
-- Is a temporary procedure for use by the upgrade script. Will be dropped at the end of the upgrade.
-- Please have this be one of the first statements executed in this upgrade script. 
CREATE OR REPLACE PROCEDURE babelfish_drop_deprecated_object(object_type varchar, schema_name varchar, object_name varchar) AS
$$
DECLARE
    error_msg text;
    query1 text;
    query2 text;
BEGIN

    query1 := pg_catalog.format('alter extension babelfishpg_tsql drop %s %s.%s', object_type, schema_name, object_name);
    query2 := pg_catalog.format('drop %s %s.%s', object_type, schema_name, object_name);

    execute query1;
    execute query2;
EXCEPTION
    when object_not_in_prerequisite_state then --if 'alter extension' statement fails
        GET STACKED DIAGNOSTICS error_msg = MESSAGE_TEXT;
        raise warning '%', error_msg;
    when dependent_objects_still_exist then --if 'drop view' statement fails
        GET STACKED DIAGNOSTICS error_msg = MESSAGE_TEXT;
        raise warning '%', error_msg;
end
$$
LANGUAGE plpgsql;

-- please add your SQL here
/*
 * Note: These SQL statements may get executed multiple times specially when some features get backpatched.
 * So make sure that any SQL statement (DDL/DML) being added here can be executed multiple times without affecting
 * final behaviour.
 */

CREATE OR REPLACE VIEW sys.syslanguages
AS
SELECT
    lang_id AS langid,
    CAST(lower(lang_data_jsonb ->> 'date_format'::TEXT) AS SYS.NCHAR(3)) AS dateformat,
    CAST(lang_data_jsonb -> 'date_first'::TEXT AS SYS.TINYINT) AS datefirst,
    CAST(NULL AS INT) AS upgrade,
    CAST(coalesce(lang_name_mssql, lang_name_pg) AS SYS.SYSNAME) AS name,
    CAST(coalesce(lang_alias_mssql, lang_alias_pg) AS SYS.SYSNAME) AS alias,
    CAST(array_to_string(ARRAY(SELECT jsonb_array_elements_text(lang_data_jsonb -> 'months_names'::TEXT)), ',') AS SYS.NVARCHAR(372)) AS months,
    CAST(array_to_string(ARRAY(SELECT jsonb_array_elements_text(lang_data_jsonb -> 'months_shortnames'::TEXT)),',') AS SYS.NVARCHAR(132)) AS shortmonths,
    CAST(array_to_string(ARRAY(SELECT jsonb_array_elements_text(lang_data_jsonb -> 'days_shortnames'::TEXT)),',') AS SYS.NVARCHAR(217)) AS days,
    CAST(NULL AS INT) AS lcid,
    CAST(NULL AS SMALLINT) AS msglangid
FROM sys.babelfish_syslanguages;
GRANT SELECT ON sys.syslanguages TO PUBLIC;

-- Mark babelfish_authid_user_ext as configuration table
SELECT pg_catalog.pg_extension_config_dump('sys.babelfish_authid_user_ext', '');

-- Function to unmark a configuration table.
-- Currently PG has not exposed this as a function so we have implemented
-- the following function as a wrapper over original PG function.
CREATE OR REPLACE FUNCTION sys.pg_extension_config_remove(IN tableoid REGCLASS)
RETURNS VOID
AS 'babelfishpg_tsql', 'pg_extension_config_remove'
LANGUAGE C VOLATILE;

-- Unmark babelfish_configurations as configuration table
SELECT sys.pg_extension_config_remove('sys.babelfish_configurations');

CREATE AGGREGATE sys.STDEV(float8) (
    SFUNC = float8_accum,
    FINALFUNC = float8_stddev_samp,
    STYPE = float8[],
    COMBINEFUNC = float8_combine,
    PARALLEL = SAFE,
    INITCOND = '{0,0,0}'
);

CREATE AGGREGATE sys.STDEVP(float8) (
    SFUNC = float8_accum,
    FINALFUNC = float8_stddev_pop,
    STYPE = float8[],
    COMBINEFUNC = float8_combine,
    PARALLEL = SAFE,
    INITCOND = '{0,0,0}'
);

CREATE AGGREGATE sys.VAR(float8) (
    SFUNC = float8_accum,
    FINALFUNC = float8_var_samp,
    STYPE = float8[],
    COMBINEFUNC = float8_combine,
    PARALLEL = SAFE,
    INITCOND = '{0,0,0}'
);

CREATE AGGREGATE sys.VARP(float8) (
    SFUNC = float8_accum,
    FINALFUNC = float8_var_pop,
    STYPE = float8[],
    COMBINEFUNC = float8_combine,
    PARALLEL = SAFE,
    INITCOND = '{0,0,0}'
);

CREATE OR REPLACE FUNCTION sys.rowcount_big()
RETURNS BIGINT AS 'babelfishpg_tsql' LANGUAGE C STABLE;

ALTER FUNCTION sys.tsql_stat_get_activity(text) RENAME TO tsql_stat_get_activity_deprecated_in_3_2_0;
CREATE OR REPLACE FUNCTION sys.tsql_stat_get_activity_deprecated_in_3_2_0(
  IN view_name text,
  OUT procid int,
  OUT client_version int,
  OUT library_name VARCHAR(32),
  OUT language VARCHAR(128),
  OUT quoted_identifier bool,
  OUT arithabort bool,
  OUT ansi_null_dflt_on bool,
  OUT ansi_defaults bool,
  OUT ansi_warnings bool,
  OUT ansi_padding bool,
  OUT ansi_nulls bool,
  OUT concat_null_yields_null bool,
  OUT textsize int,
  OUT datefirst int,
  OUT lock_timeout int,
  OUT transaction_isolation int2,
  OUT client_pid int,
  OUT row_count bigint,
  OUT error int,
  OUT trancount int,
  OUT protocol_version int,
  OUT packet_size int,
  OUT encrypyt_option VARCHAR(40),
  OUT database_id int2,
  OUT host_name varchar(128))
RETURNS SETOF RECORD
AS 'babelfishpg_tsql', 'tsql_stat_get_activity_deprecated_in_3_2_0'
LANGUAGE C VOLATILE STRICT;
CREATE OR REPLACE FUNCTION sys.tsql_stat_get_activity(
  IN view_name text,
  OUT procid int,
  OUT client_version int,
  OUT library_name VARCHAR(32),
  OUT language VARCHAR(128),
  OUT quoted_identifier bool,
  OUT arithabort bool,
  OUT ansi_null_dflt_on bool,
  OUT ansi_defaults bool,
  OUT ansi_warnings bool,
  OUT ansi_padding bool,
  OUT ansi_nulls bool,
  OUT concat_null_yields_null bool,
  OUT textsize int,
  OUT datefirst int,
  OUT lock_timeout int,
  OUT transaction_isolation int2,
  OUT client_pid int,
  OUT row_count bigint,
  OUT error int,
  OUT trancount int,
  OUT protocol_version int,
  OUT packet_size int,
  OUT encrypyt_option VARCHAR(40),
  OUT database_id int2,
  OUT host_name varchar(128),
  OUT context_info bytea)
RETURNS SETOF RECORD
AS 'babelfishpg_tsql', 'tsql_stat_get_activity'
LANGUAGE C VOLATILE STRICT;

ALTER VIEW sys.sysprocesses RENAME TO sysprocesses_deprecated_in_3_2_0;
create or replace view sys.sysprocesses_deprecated_in_3_2_0 as
select
  a.pid as spid
  , null::integer as kpid
  , coalesce(blocking_activity.pid, 0) as blocked
  , null::bytea as waittype
  , 0 as waittime
  , a.wait_event_type as lastwaittype
  , null::text as waitresource
  , coalesce(t.database_id, 0)::oid as dbid
  , a.usesysid as uid
  , 0 as cpu
  , 0 as physical_io
  , 0 as memusage
  , a.backend_start as login_time
  , a.query_start as last_batch
  , 0 as ecid
  , 0 as open_tran
  , a.state as status
  , null::bytea as sid
  , CAST(t.host_name AS sys.nchar(128)) as hostname
  , a.application_name as program_name
  , null::varchar(10) as hostprocess
  , a.query as cmd
  , null::varchar(128) as nt_domain
  , null::varchar(128) as nt_username
  , null::varchar(12) as net_address
  , null::varchar(12) as net_library
  , a.usename as loginname
  , null::bytea as context_info
  , null::bytea as sql_handle
  , 0 as stmt_start
  , 0 as stmt_end
  , 0 as request_id
from pg_stat_activity a
left join sys.tsql_stat_get_activity_deprecated_in_3_2_0('sessions') as t on a.pid = t.procid
left join pg_catalog.pg_locks as blocked_locks on a.pid = blocked_locks.pid
left join pg_catalog.pg_locks         blocking_locks
        ON blocking_locks.locktype = blocked_locks.locktype
        AND blocking_locks.DATABASE IS NOT DISTINCT FROM blocked_locks.DATABASE
        AND blocking_locks.relation IS NOT DISTINCT FROM blocked_locks.relation
        AND blocking_locks.page IS NOT DISTINCT FROM blocked_locks.page
        AND blocking_locks.tuple IS NOT DISTINCT FROM blocked_locks.tuple
        AND blocking_locks.virtualxid IS NOT DISTINCT FROM blocked_locks.virtualxid
        AND blocking_locks.transactionid IS NOT DISTINCT FROM blocked_locks.transactionid
        AND blocking_locks.classid IS NOT DISTINCT FROM blocked_locks.classid
        AND blocking_locks.objid IS NOT DISTINCT FROM blocked_locks.objid
        AND blocking_locks.objsubid IS NOT DISTINCT FROM blocked_locks.objsubid
        AND blocking_locks.pid != blocked_locks.pid
 left join pg_catalog.pg_stat_activity blocking_activity ON blocking_activity.pid = blocking_locks.pid
 where a.datname = current_database(); /* current physical database will always be babelfish database */
GRANT SELECT ON sys.sysprocesses_deprecated_in_3_2_0 TO PUBLIC;
create or replace view sys.sysprocesses as
select
  a.pid as spid
  , null::integer as kpid
  , coalesce(blocking_activity.pid, 0) as blocked
  , null::bytea as waittype
  , 0 as waittime
  , a.wait_event_type as lastwaittype
  , null::text as waitresource
  , coalesce(t.database_id, 0)::oid as dbid
  , a.usesysid as uid
  , 0 as cpu
  , 0 as physical_io
  , 0 as memusage
  , a.backend_start as login_time
  , a.query_start as last_batch
  , 0 as ecid
  , 0 as open_tran
  , a.state as status
  , null::bytea as sid
  , CAST(t.host_name AS sys.nchar(128)) as hostname
  , a.application_name as program_name
  , null::varchar(10) as hostprocess
  , a.query as cmd
  , null::varchar(128) as nt_domain
  , null::varchar(128) as nt_username
  , null::varchar(12) as net_address
  , null::varchar(12) as net_library
  , a.usename as loginname
  , t.context_info::bytea as context_info
  , null::bytea as sql_handle
  , 0 as stmt_start
  , 0 as stmt_end
  , 0 as request_id
from pg_stat_activity a
left join sys.tsql_stat_get_activity('sessions') as t on a.pid = t.procid
left join pg_catalog.pg_locks as blocked_locks on a.pid = blocked_locks.pid
left join pg_catalog.pg_locks         blocking_locks
        ON blocking_locks.locktype = blocked_locks.locktype
        AND blocking_locks.DATABASE IS NOT DISTINCT FROM blocked_locks.DATABASE
        AND blocking_locks.relation IS NOT DISTINCT FROM blocked_locks.relation
        AND blocking_locks.page IS NOT DISTINCT FROM blocked_locks.page
        AND blocking_locks.tuple IS NOT DISTINCT FROM blocked_locks.tuple
        AND blocking_locks.virtualxid IS NOT DISTINCT FROM blocked_locks.virtualxid
        AND blocking_locks.transactionid IS NOT DISTINCT FROM blocked_locks.transactionid
        AND blocking_locks.classid IS NOT DISTINCT FROM blocked_locks.classid
        AND blocking_locks.objid IS NOT DISTINCT FROM blocked_locks.objid
        AND blocking_locks.objsubid IS NOT DISTINCT FROM blocked_locks.objsubid
        AND blocking_locks.pid != blocked_locks.pid
 left join pg_catalog.pg_stat_activity blocking_activity ON blocking_activity.pid = blocking_locks.pid
 where a.datname = current_database(); /* current physical database will always be babelfish database */
GRANT SELECT ON sys.sysprocesses TO PUBLIC;

ALTER VIEW sys.dm_exec_sessions RENAME TO dm_exec_sessions_deprecated_in_3_2_0;
create or replace view sys.dm_exec_sessions_deprecated_in_3_2_0
  as
  select a.pid as session_id
    , a.backend_start::sys.datetime as login_time
    , d.host_name::sys.nvarchar(128) as host_name
    , a.application_name::sys.nvarchar(128) as program_name
    , d.client_pid as host_process_id
    , d.client_version as client_version
    , d.library_name::sys.nvarchar(32) as client_interface_name
    , null::sys.varbinary(85) as security_id
    , a.usename::sys.nvarchar(128) as login_name
    , (select sys.default_domain())::sys.nvarchar(128) as nt_domain
    , null::sys.nvarchar(128) as nt_user_name
    , a.state::sys.nvarchar(30) as status
    , null::sys.nvarchar(128) as context_info
    , null::integer as cpu_time
    , null::integer as memory_usage
    , null::integer as total_scheduled_time
    , null::integer as total_elapsed_time
    , a.client_port as endpoint_id
    , a.query_start::sys.datetime as last_request_start_time
    , a.state_change::sys.datetime as last_request_end_time
    , null::bigint as "reads"
    , null::bigint as "writes"
    , null::bigint as logical_reads
    , case when a.client_port > 0 then 1::sys.bit else 0::sys.bit end as is_user_process
    , d.textsize as text_size
    , d.language::sys.nvarchar(128) as language
    , 'ymd'::sys.nvarchar(3) as date_format-- Bld 173 lacks support for SET DATEFORMAT and always expects ymd
    , d.datefirst::smallint as date_first -- Bld 173 lacks support for SET DATEFIRST and always returns 7
    , CAST(CAST(d.quoted_identifier as integer) as sys.bit) as quoted_identifier
    , CAST(CAST(d.arithabort as integer) as sys.bit) as arithabort
    , CAST(CAST(d.ansi_null_dflt_on as integer) as sys.bit) as ansi_null_dflt_on
    , CAST(CAST(d.ansi_defaults as integer) as sys.bit) as ansi_defaults
    , CAST(CAST(d.ansi_warnings as integer) as sys.bit) as ansi_warnings
    , CAST(CAST(d.ansi_padding as integer) as sys.bit) as ansi_padding
    , CAST(CAST(d.ansi_nulls as integer) as sys.bit) as ansi_nulls
    , CAST(CAST(d.concat_null_yields_null as integer) as sys.bit) as concat_null_yields_null
    , d.transaction_isolation::smallint as transaction_isolation_level
    , d.lock_timeout as lock_timeout
    , 0 as deadlock_priority
    , d.row_count as row_count
    , d.error as prev_error
    , null::sys.varbinary(85) as original_security_id
    , a.usename::sys.nvarchar(128) as original_login_name
    , null::sys.datetime as last_successful_logon
    , null::sys.datetime as last_unsuccessful_logon
    , null::bigint as unsuccessful_logons
    , null::int as group_id
    , d.database_id::smallint as database_id
    , 0 as authenticating_database_id
    , d.trancount as open_transaction_count
  from pg_catalog.pg_stat_activity AS a
  RIGHT JOIN sys.tsql_stat_get_activity_deprecated_in_3_2_0('sessions') AS d ON (a.pid = d.procid);
GRANT SELECT ON sys.dm_exec_sessions_deprecated_in_3_2_0 TO PUBLIC;
create or replace view sys.dm_exec_sessions
  as
  select a.pid as session_id
    , a.backend_start::sys.datetime as login_time
    , d.host_name::sys.nvarchar(128) as host_name
    , a.application_name::sys.nvarchar(128) as program_name
    , d.client_pid as host_process_id
    , d.client_version as client_version
    , d.library_name::sys.nvarchar(32) as client_interface_name
    , null::sys.varbinary(85) as security_id
    , a.usename::sys.nvarchar(128) as login_name
    , (select sys.default_domain())::sys.nvarchar(128) as nt_domain
    , null::sys.nvarchar(128) as nt_user_name
    , a.state::sys.nvarchar(30) as status
    , d.context_info::sys.varbinary(128) as context_info
    , null::integer as cpu_time
    , null::integer as memory_usage
    , null::integer as total_scheduled_time
    , null::integer as total_elapsed_time
    , a.client_port as endpoint_id
    , a.query_start::sys.datetime as last_request_start_time
    , a.state_change::sys.datetime as last_request_end_time
    , null::bigint as "reads"
    , null::bigint as "writes"
    , null::bigint as logical_reads
    , case when a.client_port > 0 then 1::sys.bit else 0::sys.bit end as is_user_process
    , d.textsize as text_size
    , d.language::sys.nvarchar(128) as language
    , 'ymd'::sys.nvarchar(3) as date_format-- Bld 173 lacks support for SET DATEFORMAT and always expects ymd
    , d.datefirst::smallint as date_first -- Bld 173 lacks support for SET DATEFIRST and always returns 7
    , CAST(CAST(d.quoted_identifier as integer) as sys.bit) as quoted_identifier
    , CAST(CAST(d.arithabort as integer) as sys.bit) as arithabort
    , CAST(CAST(d.ansi_null_dflt_on as integer) as sys.bit) as ansi_null_dflt_on
    , CAST(CAST(d.ansi_defaults as integer) as sys.bit) as ansi_defaults
    , CAST(CAST(d.ansi_warnings as integer) as sys.bit) as ansi_warnings
    , CAST(CAST(d.ansi_padding as integer) as sys.bit) as ansi_padding
    , CAST(CAST(d.ansi_nulls as integer) as sys.bit) as ansi_nulls
    , CAST(CAST(d.concat_null_yields_null as integer) as sys.bit) as concat_null_yields_null
    , d.transaction_isolation::smallint as transaction_isolation_level
    , d.lock_timeout as lock_timeout
    , 0 as deadlock_priority
    , d.row_count as row_count
    , d.error as prev_error
    , null::sys.varbinary(85) as original_security_id
    , a.usename::sys.nvarchar(128) as original_login_name
    , null::sys.datetime as last_successful_logon
    , null::sys.datetime as last_unsuccessful_logon
    , null::bigint as unsuccessful_logons
    , null::int as group_id
    , d.database_id::smallint as database_id
    , 0 as authenticating_database_id
    , d.trancount as open_transaction_count
  from pg_catalog.pg_stat_activity AS a
  RIGHT JOIN sys.tsql_stat_get_activity('sessions') AS d ON (a.pid = d.procid);
GRANT SELECT ON sys.dm_exec_sessions TO PUBLIC;

create or replace view sys.dm_exec_connections
 as
 select a.pid as session_id
   , a.pid as most_recent_session_id
   , a.backend_start::sys.datetime as connect_time
   , 'TCP'::sys.nvarchar(40) as net_transport
   , 'TSQL'::sys.nvarchar(40) as protocol_type
   , d.protocol_version as protocol_version
   , 4 as endpoint_id
   , d.encrypyt_option::sys.nvarchar(40) as encrypt_option
   , null::sys.nvarchar(40) as auth_scheme
   , null::smallint as node_affinity
   , null::int as num_reads
   , null::int as num_writes
   , null::sys.datetime as last_read
   , null::sys.datetime as last_write
   , d.packet_size as net_packet_size
   , a.client_addr::varchar(48) as client_net_address
   , a.client_port as client_tcp_port
   , null::varchar(48) as local_net_address
   , null::int as local_tcp_port
   , null::sys.uniqueidentifier as connection_id
   , null::sys.uniqueidentifier as parent_connection_id
   , a.pid::sys.varbinary(64) as most_recent_sql_handle
 from pg_catalog.pg_stat_activity AS a
 RIGHT JOIN sys.tsql_stat_get_activity('connections') AS d ON (a.pid = d.procid);
GRANT SELECT ON sys.dm_exec_connections TO PUBLIC;

CALL sys.babelfish_drop_deprecated_object('view', 'sys', 'sysprocesses_deprecated_in_3_2_0');
CALL sys.babelfish_drop_deprecated_object('view', 'sys', 'dm_exec_sessions_deprecated_in_3_2_0');
CALL sys.babelfish_drop_deprecated_object('function', 'sys', 'tsql_stat_get_activity_deprecated_in_3_2_0');

CREATE OR REPLACE FUNCTION sys.bbf_get_context_info()
RETURNS sys.VARBINARY(128) AS 'babelfishpg_tsql', 'bbf_get_context_info' LANGUAGE C STABLE;

CREATE OR REPLACE FUNCTION sys.context_info()
RETURNS sys.VARBINARY(128)
AS '{"version_num": "1", "typmod_array": ["128"], "original_probin": ""}',
$$
BEGIN
    return sys.bbf_get_context_info()
END;
$$
LANGUAGE pltsql STABLE;

CREATE OR REPLACE PROCEDURE sys.bbf_set_context_info(IN context_info sys.VARBINARY(128))
AS 'babelfishpg_tsql' LANGUAGE C;

ALTER FUNCTION sys.json_modify RENAME TO json_modify_deprecated_in_3_2_0;

CALL sys.babelfish_drop_deprecated_object('function', 'sys', 'json_modify_deprecated_in_3_2_0');

CREATE OR REPLACE FUNCTION sys.database_principal_id(IN user_name sys.sysname DEFAULT NULL)
RETURNS OID
AS
$$
BEGIN
    -- If user_name is NULL, return the result of USER_ID()
    IF user_name IS NULL OR user_name = 'NULL' THEN
        RETURN NULL;
    END IF;
    -- Trim the trailing spaces from user_name
    user_name := rtrim(user_name);
    -- If user_name is an empty string or contains only spaces, return NULL
    IF user_name = '' THEN
        RETURN NULL;
    END IF;
    -- Return the principal_id of the specified user_name
    RETURN (SELECT principal_id FROM sys.database_principals WHERE name = user_name);
END;
$$
LANGUAGE PLPGSQL IMMUTABLE PARALLEL SAFE;

/*
 * JSON MODIFY
 * This function is used to update the value of a property in a JSON string and returns the updated JSON string.
 * It has been implemented in three parts:
 *  1) Set the append and create_if_missing flag as postgres functions do not directly take append and lax/strict mode in the jsonb_path.
 *  2) To convert the input path into the expected jsonb_path.
 *  3) To implement the main logic of the JSON_MODIFY function by dividing it into 8 different cases.
 */
CREATE OR REPLACE FUNCTION sys.json_modify(in expression sys.NVARCHAR,in path_json TEXT, in new_value ANYELEMENT, in escape bool)
RETURNS sys.NVARCHAR
AS
$BODY$
DECLARE
    json_path TEXT;
    json_path_convert TEXT;
    new_jsonb_path TEXT[];
    key_value_type TEXT;
    path_split_array TEXT[];
    comparison_string TEXT COLLATE "C";
    len_array INTEGER;
    word_count INTEGER;
    create_if_missing BOOL = TRUE;
    append_modifier BOOL = FALSE;
    key_exists BOOL;
    key_value JSONB;
    json_expression JSONB = expression::JSONB;
    json_new_value JSONB;
    result_json sys.NVARCHAR;
BEGIN
    path_split_array = regexp_split_to_array(TRIM(path_json) COLLATE "C",'\s+');
    word_count = array_length(path_split_array,1);
    /*
     * This if else block is added to set the create_if_missing and append_modifier flags.
     * These flags will be used to know the mode and if the optional modifier append is present in the input path_json.
     * It is necessary as postgres functions do not directly take append and lax/strict mode in the jsonb_path.
     * Comparisons for comparison_string are case-sensitive.
     */
    IF word_count = 1 THEN
        json_path = path_split_array[1];
        create_if_missing = TRUE;
        append_modifier = FALSE;
    ELSIF word_count = 2 THEN
        json_path = path_split_array[2];
        comparison_string = path_split_array[1]; -- append or lax/strict mode
        IF comparison_string = 'append' THEN
            append_modifier = TRUE;
        ELSIF comparison_string = 'strict' THEN
            create_if_missing = FALSE;
        ELSIF comparison_string = 'lax' THEN
            create_if_missing = TRUE;
        ELSE
            RAISE invalid_json_text;
        END IF;
    ELSIF word_count = 3 THEN
        json_path = path_split_array[3];
        comparison_string = path_split_array[1]; -- append mode
        IF comparison_string = 'append' THEN
            append_modifier = TRUE;
        ELSE
            RAISE invalid_json_text;
        END IF;
        comparison_string = path_split_array[2]; -- lax/strict mode
        IF comparison_string = 'strict' THEN
            create_if_missing = FALSE;
        ELSIF comparison_string = 'lax' THEN
            create_if_missing = TRUE;
        ELSE
            RAISE invalid_json_text;
        END IF;
    ELSE
        RAISE invalid_json_text;
    END IF;

    -- To convert input jsonpath to the required jsonb_path format
    json_path_convert = regexp_replace(json_path, '\$\.|]|\$\[' , '' , 'ig'); -- To remove "$." and "]" sign from the string 
    json_path_convert = regexp_replace(json_path_convert, '\.|\[' , ',' , 'ig'); -- To replace "." and "[" with "," to change into required format
    new_jsonb_path = CONCAT('{',json_path_convert,'}'); -- Final required format of path by jsonb_set

    key_exists = jsonb_path_exists(json_expression,json_path::jsonpath); -- To check if key exist in the given path

    IF escape THEN
        json_new_value = new_value::JSONB;
    ELSE
        json_new_value = to_jsonb(new_value);
    END IF;

    --This if else block is to call the jsonb_set function based on the create_if_missing and append_modifier flags
    IF append_modifier THEN
        IF key_exists THEN
            key_value = jsonb_path_query_first(json_expression,json_path::jsonpath); -- To get the value of the key
            key_value_type = jsonb_typeof(key_value);
            IF key_value_type = 'array' THEN
                len_array = jsonb_array_length(key_value);
                /*
                 * As jsonb_insert requires the index of the value to be inserted, so the below FORMAT function changes the path format into the required jsonb_insert path format.
                 * Eg: JSON_MODIFY('{"name":"John","skills":["C#","SQL"]}','append $.skills','Azure'); -> converts the path from '$.skills' to '{skills,2}' instead of '{skills}'
                 */
                new_jsonb_path = FORMAT('%s,%s}',TRIM('}' FROM new_jsonb_path::TEXT),len_array);
                IF new_value IS NULL THEN
                    result_json = jsonb_insert(json_expression,new_jsonb_path,'null'); -- This needs to be done because "to_jsonb(coalesce(new_value, 'null'))" does not result in a JSON NULL
                ELSE
                    result_json = jsonb_insert(json_expression,new_jsonb_path,json_new_value);
                END IF;
            ELSE
                IF NOT create_if_missing THEN
                    RAISE sql_json_array_not_found;
                ELSE
                    result_json = json_expression;
                END IF;
            END IF;
        ELSE
            IF NOT create_if_missing THEN
                RAISE sql_json_object_not_found;
            ELSE
                result_json = jsonb_insert(json_expression,new_jsonb_path,to_jsonb(array_agg(new_value))); -- array_agg is used to convert the new_value text into array format as we append functionality is being used
            END IF;
        END IF;
    ELSE --When no append modifier is present
        IF new_value IS NOT NULL THEN
            IF key_exists OR create_if_missing THEN
                result_json = jsonb_set_lax(json_expression,new_jsonb_path,json_new_value,create_if_missing);
            ELSE
                RAISE sql_json_object_not_found;
            END IF;
        ELSE
            IF key_exists THEN
                IF NOT create_if_missing THEN
                    result_json = jsonb_set_lax(json_expression,new_jsonb_path,json_new_value);
                ELSE
                    result_json = jsonb_set_lax(json_expression,new_jsonb_path,json_new_value,create_if_missing,'delete_key');
                END IF;
            ELSE
                IF NOT create_if_missing THEN
                    RAISE sql_json_object_not_found;
                ELSE
                    result_json = jsonb_set_lax(json_expression,new_jsonb_path,json_new_value,FALSE);
                END IF;
            END IF;
        END IF;
    END IF;  -- If append_modifier block ends here
    RETURN result_json;
EXCEPTION
    WHEN invalid_json_text THEN
            RAISE USING MESSAGE = 'JSON path is not properly formatted',
                        DETAIL = FORMAT('Unexpected keyword "%s" is found.',comparison_string),
                        HINT = 'Change "modifier/mode" parameter to the proper value and try again.';
    WHEN sql_json_array_not_found THEN
            RAISE USING MESSAGE = 'array cannot be found in the specified JSON path',
                        HINT = 'Change JSON path to target array property and try again.';
    WHEN sql_json_object_not_found THEN
            RAISE USING MESSAGE = 'property cannot be found on the specified JSON path';
END;
$BODY$
LANGUAGE plpgsql STABLE;

/*
    This function is needed when input date is datetimeoffset type. When running the following query in postgres using tsql dialect, it failed.
        select dateadd(minute, -70, '2016-12-26 00:30:05.523456+8'::datetimeoffset);
    We tried to merge this function with sys.dateadd_internal by using '+' when adding interval to datetimeoffset, 
    but the error shows : operator does not exist: sys.datetimeoffset + interval. As the result, we should not use '+' directly
    but should keep using OPERATOR(sys.+) when input date is in datetimeoffset type.
*/
CREATE OR REPLACE FUNCTION sys.dateadd_internal_df(IN datepart PG_CATALOG.TEXT, IN num INTEGER, IN startdate datetimeoffset) RETURNS datetimeoffset AS $$
DECLARE
	timezone INTEGER;
BEGIN
	timezone = sys.babelfish_get_datetimeoffset_tzoffset(startdate)::INTEGER * 2;
	startdate = startdate OPERATOR(sys.+) make_interval(mins => timezone);
	CASE datepart
	WHEN 'year' THEN
		RETURN startdate OPERATOR(sys.+) make_interval(years => num);
	WHEN 'quarter' THEN
		RETURN startdate OPERATOR(sys.+) make_interval(months => num * 3);
	WHEN 'month' THEN
		RETURN startdate OPERATOR(sys.+) make_interval(months => num);
	WHEN 'dayofyear', 'y' THEN
		RETURN startdate OPERATOR(sys.+) make_interval(days => num);
	WHEN 'day' THEN
		RETURN startdate OPERATOR(sys.+) make_interval(days => num);
	WHEN 'week' THEN
		RETURN startdate OPERATOR(sys.+) make_interval(weeks => num);
	WHEN 'weekday' THEN
		RETURN startdate OPERATOR(sys.+) make_interval(days => num);
	WHEN 'hour' THEN
		RETURN startdate OPERATOR(sys.+) make_interval(hours => num);
	WHEN 'minute' THEN
		RETURN startdate OPERATOR(sys.+) make_interval(mins => num);
	WHEN 'second' THEN
		RETURN startdate OPERATOR(sys.+) make_interval(secs => num);
	WHEN 'millisecond' THEN
		RETURN startdate OPERATOR(sys.+) make_interval(secs => (num::numeric) * 0.001);
	WHEN 'microsecond' THEN
		RETURN startdate OPERATOR(sys.+) make_interval(secs => (num::numeric) * 0.000001);
	WHEN 'nanosecond' THEN
		-- Best we can do - Postgres does not support nanosecond precision
		RETURN startdate OPERATOR(sys.+) make_interval(secs => TRUNC((num::numeric)* 0.000000001, 6));
	ELSE
		RAISE EXCEPTION '"%" is not a recognized dateadd option.', datepart;
	END CASE;
END;
$$
STRICT
LANGUAGE plpgsql IMMUTABLE;

-- DATABASE_PRINCIPALS: Include Hard coded public, sys, INFORMATION_SCHEMA users
ALTER VIEW sys.database_principals RENAME TO database_principals_deprecated_3_2_0;

CREATE OR REPLACE VIEW sys.database_principals AS
SELECT
CAST(Ext.orig_username AS SYS.SYSNAME) AS name,
CAST(Base.oid AS INT) AS principal_id,
CAST(Ext.type AS CHAR(1)) as type,
CAST(
  CASE
    WHEN Ext.type = 'S' THEN 'SQL_USER'
    WHEN Ext.type = 'R' THEN 'DATABASE_ROLE'
    WHEN Ext.type = 'U' THEN 'WINDOWS_USER'
    ELSE NULL
  END
  AS SYS.NVARCHAR(60)) AS type_desc,
CAST(Ext.default_schema_name AS SYS.SYSNAME) AS default_schema_name,
CAST(Ext.create_date AS SYS.DATETIME) AS create_date,
CAST(Ext.modify_date AS SYS.DATETIME) AS modify_date,
CAST(Ext.owning_principal_id AS INT) AS owning_principal_id,
CAST(CAST(Base2.oid AS INT) AS SYS.VARBINARY(85)) AS SID,
CAST(Ext.is_fixed_role AS SYS.BIT) AS is_fixed_role,
CAST(Ext.authentication_type AS INT) AS authentication_type,
CAST(Ext.authentication_type_desc AS SYS.NVARCHAR(60)) AS authentication_type_desc,
CAST(Ext.default_language_name AS SYS.SYSNAME) AS default_language_name,
CAST(Ext.default_language_lcid AS INT) AS default_language_lcid,
CAST(Ext.allow_encrypted_value_modifications AS SYS.BIT) AS allow_encrypted_value_modifications
FROM pg_catalog.pg_roles AS Base INNER JOIN sys.babelfish_authid_user_ext AS Ext
ON Base.rolname = Ext.rolname
LEFT OUTER JOIN pg_catalog.pg_roles Base2
ON Ext.login_name = Base2.rolname
WHERE Ext.database_name = DB_NAME()
UNION ALL
SELECT
CAST(name AS SYS.SYSNAME) AS name,
CAST(-1 AS INT) AS principal_id,
CAST(type AS CHAR(1)) as type,
CAST(
  CASE
    WHEN type = 'S' THEN 'SQL_USER'
    WHEN type = 'R' THEN 'DATABASE_ROLE'
    WHEN type = 'U' THEN 'WINDOWS_USER'
    ELSE NULL
  END
  AS SYS.NVARCHAR(60)) AS type_desc,
CAST(NULL AS SYS.SYSNAME) AS default_schema_name,
CAST(NULL AS SYS.DATETIME) AS create_date,
CAST(NULL AS SYS.DATETIME) AS modify_date,
CAST(-1 AS INT) AS owning_principal_id,
CAST(CAST(0 AS INT) AS SYS.VARBINARY(85)) AS SID,
CAST(0 AS SYS.BIT) AS is_fixed_role,
CAST(-1 AS INT) AS authentication_type,
CAST(NULL AS SYS.NVARCHAR(60)) AS authentication_type_desc,
CAST(NULL AS SYS.SYSNAME) AS default_language_name,
CAST(-1 AS INT) AS default_language_lcid,
CAST(0 AS SYS.BIT) AS allow_encrypted_value_modifications
FROM (VALUES ('public', 'R'), ('sys', 'S'), ('INFORMATION_SCHEMA', 'S')) as dummy_principals(name, type);

GRANT SELECT ON sys.database_principals TO PUBLIC;
CALL sys.babelfish_drop_deprecated_object('view', 'sys', 'database_principals_deprecated_3_2_0');

CREATE OR REPLACE VIEW sys.spt_tablecollations_view AS
    SELECT
        o.object_id         AS object_id,
        o.schema_id         AS schema_id,
        c.column_id         AS colid,
        CASE WHEN p.attoptions[1] LIKE 'bbf_original_name=%' THEN CAST(split_part(p.attoptions[1], '=', 2) AS sys.VARCHAR)
			ELSE c.name COLLATE sys.database_default END AS name,
        CAST(CollationProperty(c.collation_name,'tdscollation') AS binary(5)) AS tds_collation_28,
        CAST(CollationProperty(c.collation_name,'tdscollation') AS binary(5)) AS tds_collation_90,
        CAST(CollationProperty(c.collation_name,'tdscollation') AS binary(5)) AS tds_collation_100,
        CAST(c.collation_name AS nvarchar(128)) AS collation_28,
        CAST(c.collation_name AS nvarchar(128)) AS collation_90,
        CAST(c.collation_name AS nvarchar(128)) AS collation_100
    FROM
        sys.all_columns c INNER JOIN
        sys.all_objects o ON (c.object_id = o.object_id) JOIN
        pg_attribute p ON (c.name = p.attname COLLATE sys.database_default AND c.object_id = p.attrelid)
    WHERE
        c.is_sparse = 0 AND p.attnum >= 0;

CREATE OR REPLACE VIEW sys.sp_databases_view AS
	SELECT CAST(database_name AS sys.SYSNAME),
	-- DATABASE_SIZE returns a NULL value for databases larger than 2.15 TB
	CASE WHEN (sum(table_size)/1024.0) > 2.15 * 1024.0 * 1024.0 * 1024.0 THEN NULL
		ELSE CAST((sum(table_size)/1024.0) AS int) END as database_size,
	CAST(NULL AS sys.VARCHAR(254)) as remarks
	FROM (
		SELECT pg_catalog.pg_namespace.oid as schema_oid,
		pg_catalog.pg_namespace.nspname as schema_name,
		INT.name AS database_name,
		coalesce(pg_relation_size(pg_catalog.pg_class.oid), 0) as table_size
		FROM
		sys.babelfish_namespace_ext EXT
		JOIN sys.babelfish_sysdatabases INT ON EXT.dbid = INT.dbid
		JOIN pg_catalog.pg_namespace ON pg_catalog.pg_namespace.nspname = EXT.nspname
		LEFT JOIN pg_catalog.pg_class ON relnamespace = pg_catalog.pg_namespace.oid where pg_catalog.pg_class.relkind = 'r'
	) t
	GROUP BY database_name
	ORDER BY database_name;

<<<<<<< HEAD
CREATE OR REPLACE PROCEDURE sys.sp_serveroption( IN "@server" sys.sysname,
                                                    IN "@optname" sys.varchar(35),
                                                    IN "@optvalue" sys.varchar(10))
AS 'babelfishpg_tsql', 'sp_serveroption_internal'
LANGUAGE C;

GRANT EXECUTE ON PROCEDURE sys.sp_serveroption( IN "@server" sys.sysname,
                                                    IN "@optname" sys.varchar(35),
                                                    IN "@optvalue" sys.varchar(10))
TO PUBLIC;
=======
ALTER FUNCTION sys.datetime2fromparts(NUMERIC, NUMERIC, NUMERIC, NUMERIC, NUMERIC, NUMERIC, NUMERIC, NUMERIC) RENAME TO datetime2fromparts_deprecated_3_2;
CALL sys.babelfish_drop_deprecated_object('function', 'sys', 'datetime2fromparts_deprecated_3_2');

CREATE OR REPLACE FUNCTION sys.datetime2fromparts(IN p_year NUMERIC,
                                                                IN p_month NUMERIC,
                                                                IN p_day NUMERIC,
                                                                IN p_hour NUMERIC,
                                                                IN p_minute NUMERIC,
                                                                IN p_seconds NUMERIC,
                                                                IN p_fractions NUMERIC,
                                                                IN p_precision NUMERIC)
RETURNS sys.DATETIME2
AS
$BODY$
DECLARE
   v_fractions VARCHAR;
   v_precision SMALLINT;
   v_err_message VARCHAR;
   v_calc_seconds NUMERIC;
   v_resdatetime TIMESTAMP WITHOUT TIME ZONE;
   v_string pg_catalog.text;
BEGIN
   v_fractions := floor(p_fractions)::INTEGER::VARCHAR;
   v_precision := p_precision::SMALLINT;

   IF (scale(p_precision) > 0) THEN
      RAISE most_specific_type_mismatch;
   ELSIF ((p_year::SMALLINT NOT BETWEEN 1 AND 9999) OR
       (p_month::SMALLINT NOT BETWEEN 1 AND 12) OR
       (p_day::SMALLINT NOT BETWEEN 1 AND 31) OR
       (p_hour::SMALLINT NOT BETWEEN 0 AND 23) OR
       (p_minute::SMALLINT NOT BETWEEN 0 AND 59) OR
       (p_seconds::SMALLINT NOT BETWEEN 0 AND 59) OR
       (p_fractions::SMALLINT NOT BETWEEN 0 AND 9999999) OR
       (p_fractions::SMALLINT != 0 AND char_length(v_fractions) > v_precision))
   THEN
      RAISE invalid_datetime_format;
   ELSIF (v_precision NOT BETWEEN 0 AND 7) THEN
      RAISE invalid_parameter_value;
   END IF;

   v_calc_seconds := pg_catalog.format('%s.%s',
                            floor(p_seconds)::SMALLINT,
                            substring(rpad(lpad(v_fractions, v_precision, '0'), 7, '0'), 1, v_precision))::NUMERIC;

   v_resdatetime := make_timestamp(floor(p_year)::SMALLINT,
                         floor(p_month)::SMALLINT,
                         floor(p_day)::SMALLINT,
                         floor(p_hour)::SMALLINT,
                         floor(p_minute)::SMALLINT,
                         v_calc_seconds);

   v_string := v_resdatetime::pg_catalog.text;

   RETURN CAST(v_string AS sys.DATETIME2);
EXCEPTION
   WHEN most_specific_type_mismatch THEN
      RAISE USING MESSAGE := 'Scale argument is not valid. Valid expressions for data type DATETIME2 scale argument are integer constants and integer constant expressions.',
                  DETAIL := 'Use of incorrect "precision" parameter value during conversion process.',
                  HINT := 'Change "precision" parameter to the proper value and try again.';

   WHEN invalid_parameter_value THEN
      RAISE USING MESSAGE := pg_catalog.format('Specified scale %s is invalid.', v_precision),
                  DETAIL := 'Use of incorrect "precision" parameter value during conversion process.',
                  HINT := 'Change "precision" parameter to the proper value and try again.';

   WHEN invalid_datetime_format THEN
      RAISE USING MESSAGE := 'Cannot construct data type DATETIME2, some of the arguments have values which are not valid.',
                  DETAIL := 'Possible use of incorrect value of date or time part (which lies outside of valid range).',
                  HINT := 'Check each input argument belongs to the valid range and try again.';

   WHEN numeric_value_out_of_range THEN
      GET STACKED DIAGNOSTICS v_err_message = MESSAGE_TEXT;
      v_err_message := upper(split_part(v_err_message, ' ', 1));

      RAISE USING MESSAGE := pg_catalog.format('Error while trying to cast to %s data type.', v_err_message),
                  DETAIL := pg_catalog.format('Source value is out of %s data type range.', v_err_message),
                  HINT := pg_catalog.format('Correct the source value you are trying to cast to %s data type and try again.',
                                 v_err_message);
END;
$BODY$
LANGUAGE plpgsql
IMMUTABLE
RETURNS NULL ON NULL INPUT;

CREATE OR REPLACE FUNCTION sys.timefromparts(IN p_hour NUMERIC,
                                                           IN p_minute NUMERIC,
                                                           IN p_seconds NUMERIC,
                                                           IN p_fractions NUMERIC,
                                                           IN p_precision NUMERIC)
RETURNS TIME WITHOUT TIME ZONE
AS
$BODY$
DECLARE
    v_fractions VARCHAR;
    v_precision SMALLINT;
    v_err_message VARCHAR;
    v_calc_seconds NUMERIC;
BEGIN
    v_fractions := floor(p_fractions)::INTEGER::VARCHAR;
    v_precision := p_precision::SMALLINT;

    IF (scale(p_precision) > 0) THEN
        RAISE most_specific_type_mismatch;
    ELSIF ((p_hour::SMALLINT NOT BETWEEN 0 AND 23) OR
           (p_minute::SMALLINT NOT BETWEEN 0 AND 59) OR
           (p_seconds::SMALLINT NOT BETWEEN 0 AND 59) OR
           (p_fractions::SMALLINT NOT BETWEEN 0 AND 9999999) OR
           (p_fractions::SMALLINT != 0 AND char_length(v_fractions) > v_precision))
    THEN
        RAISE invalid_datetime_format;
    ELSIF (v_precision NOT BETWEEN 0 AND 7) THEN
        RAISE numeric_value_out_of_range;
    END IF;

    v_calc_seconds := pg_catalog.format('%s.%s',
                             floor(p_seconds)::SMALLINT,
                             substring(rpad(lpad(v_fractions, v_precision, '0'), 7, '0'), 1, v_precision))::NUMERIC;

    RETURN make_time(floor(p_hour)::SMALLINT,
                     floor(p_minute)::SMALLINT,
                     v_calc_seconds);
EXCEPTION
    WHEN most_specific_type_mismatch THEN
        RAISE USING MESSAGE := 'Scale argument is not valid. Valid expressions for data type DATETIME2 scale argument are integer constants and integer constant expressions.',
                    DETAIL := 'Use of incorrect "precision" parameter value during conversion process.',
                    HINT := 'Change "precision" parameter to the proper value and try again.';

    WHEN invalid_parameter_value THEN
        RAISE USING MESSAGE := pg_catalog.format('Specified scale %s is invalid.', v_precision),
                    DETAIL := 'Use of incorrect "precision" parameter value during conversion process.',
                    HINT := 'Change "precision" parameter to the proper value and try again.';

    WHEN invalid_datetime_format THEN
        RAISE USING MESSAGE := 'Cannot construct data type time, some of the arguments have values which are not valid.',
                    DETAIL := 'Possible use of incorrect value of time part (which lies outside of valid range).',
                    HINT := 'Check each input argument belongs to the valid range and try again.';

    WHEN numeric_value_out_of_range THEN
        GET STACKED DIAGNOSTICS v_err_message = MESSAGE_TEXT;
        v_err_message := upper(split_part(v_err_message, ' ', 1));

        RAISE USING MESSAGE := pg_catalog.format('Error while trying to cast to %s data type.', v_err_message),
                    DETAIL := pg_catalog.format('Source value is out of %s data type range.', v_err_message),
                    HINT := pg_catalog.format('Correct the source value you are trying to cast to %s data type and try again.',
                                   v_err_message);
END;
$BODY$
LANGUAGE plpgsql
VOLATILE
RETURNS NULL ON NULL INPUT;
>>>>>>> 4b4df182

-- Drops the temporary procedure used by the upgrade script.
-- Please have this be one of the last statements executed in this upgrade script.
DROP PROCEDURE sys.babelfish_drop_deprecated_object(varchar, varchar, varchar);
DROP FUNCTION sys.pg_extension_config_remove(REGCLASS);

-- Reset search_path to not affect any subsequent scripts
SELECT set_config('search_path', trim(leading 'sys, ' from current_setting('search_path')), false);<|MERGE_RESOLUTION|>--- conflicted
+++ resolved
@@ -767,7 +767,6 @@
 	GROUP BY database_name
 	ORDER BY database_name;
 
-<<<<<<< HEAD
 CREATE OR REPLACE PROCEDURE sys.sp_serveroption( IN "@server" sys.sysname,
                                                     IN "@optname" sys.varchar(35),
                                                     IN "@optvalue" sys.varchar(10))
@@ -778,7 +777,7 @@
                                                     IN "@optname" sys.varchar(35),
                                                     IN "@optvalue" sys.varchar(10))
 TO PUBLIC;
-=======
+
 ALTER FUNCTION sys.datetime2fromparts(NUMERIC, NUMERIC, NUMERIC, NUMERIC, NUMERIC, NUMERIC, NUMERIC, NUMERIC) RENAME TO datetime2fromparts_deprecated_3_2;
 CALL sys.babelfish_drop_deprecated_object('function', 'sys', 'datetime2fromparts_deprecated_3_2');
 
@@ -930,7 +929,6 @@
 LANGUAGE plpgsql
 VOLATILE
 RETURNS NULL ON NULL INPUT;
->>>>>>> 4b4df182
 
 -- Drops the temporary procedure used by the upgrade script.
 -- Please have this be one of the last statements executed in this upgrade script.
