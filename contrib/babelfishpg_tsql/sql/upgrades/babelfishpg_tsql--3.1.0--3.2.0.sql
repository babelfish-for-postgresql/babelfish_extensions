--- conflicted
+++ resolved
@@ -105,11 +105,9 @@
     INITCOND = '{0,0,0}'
 );
 
-<<<<<<< HEAD
 
 CREATE OR REPLACE FUNCTION sys.rowcount_big()
 RETURNS BIGINT AS 'babelfishpg_tsql' LANGUAGE C STABLE;
-=======
 ALTER FUNCTION sys.tsql_stat_get_activity(text) RENAME TO tsql_stat_get_activity_deprecated_in_3_2_0;
 CREATE OR REPLACE FUNCTION sys.tsql_stat_get_activity_deprecated_in_3_2_0(
   IN view_name text,
@@ -428,7 +426,6 @@
 
 CREATE OR REPLACE PROCEDURE sys.bbf_set_context_info(IN context_info sys.VARBINARY(128))
 AS 'babelfishpg_tsql' LANGUAGE C;
->>>>>>> 5909c15e
 
 ALTER FUNCTION sys.json_modify RENAME TO json_modify_deprecated_in_3_2_0;
 
