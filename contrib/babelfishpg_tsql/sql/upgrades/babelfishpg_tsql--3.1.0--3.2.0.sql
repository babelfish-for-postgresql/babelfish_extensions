-- complain if script is sourced in psql, rather than via ALTER EXTENSION
\echo Use "ALTER EXTENSION ""babelfishpg_tsql"" UPDATE TO '3.1.0'" to load this file. \quit

-- add 'sys' to search path for the convenience
SELECT set_config('search_path', 'sys, '||current_setting('search_path'), false);

-- Drops an object if it does not have any dependent objects.
-- Is a temporary procedure for use by the upgrade script. Will be dropped at the end of the upgrade.
-- Please have this be one of the first statements executed in this upgrade script. 
CREATE OR REPLACE PROCEDURE babelfish_drop_deprecated_object(object_type varchar, schema_name varchar, object_name varchar) AS
$$
DECLARE
    error_msg text;
    query1 text;
    query2 text;
BEGIN

    query1 := pg_catalog.format('alter extension babelfishpg_tsql drop %s %s.%s', object_type, schema_name, object_name);
    query2 := pg_catalog.format('drop %s %s.%s', object_type, schema_name, object_name);

    execute query1;
    execute query2;
EXCEPTION
    when object_not_in_prerequisite_state then --if 'alter extension' statement fails
        GET STACKED DIAGNOSTICS error_msg = MESSAGE_TEXT;
        raise warning '%', error_msg;
    when dependent_objects_still_exist then --if 'drop view' statement fails
        GET STACKED DIAGNOSTICS error_msg = MESSAGE_TEXT;
        raise warning '%', error_msg;
end
$$
LANGUAGE plpgsql;

-- please add your SQL here
/*
 * Note: These SQL statements may get executed multiple times specially when some features get backpatched.
 * So make sure that any SQL statement (DDL/DML) being added here can be executed multiple times without affecting
 * final behaviour.
 */

CREATE OR REPLACE VIEW sys.syslanguages
AS
SELECT
    lang_id AS langid,
    CAST(lower(lang_data_jsonb ->> 'date_format'::TEXT) AS SYS.NCHAR(3)) AS dateformat,
    CAST(lang_data_jsonb -> 'date_first'::TEXT AS SYS.TINYINT) AS datefirst,
    CAST(NULL AS INT) AS upgrade,
    CAST(coalesce(lang_name_mssql, lang_name_pg) AS SYS.SYSNAME) AS name,
    CAST(coalesce(lang_alias_mssql, lang_alias_pg) AS SYS.SYSNAME) AS alias,
    CAST(array_to_string(ARRAY(SELECT jsonb_array_elements_text(lang_data_jsonb -> 'months_names'::TEXT)), ',') AS SYS.NVARCHAR(372)) AS months,
    CAST(array_to_string(ARRAY(SELECT jsonb_array_elements_text(lang_data_jsonb -> 'months_shortnames'::TEXT)),',') AS SYS.NVARCHAR(132)) AS shortmonths,
    CAST(array_to_string(ARRAY(SELECT jsonb_array_elements_text(lang_data_jsonb -> 'days_shortnames'::TEXT)),',') AS SYS.NVARCHAR(217)) AS days,
    CAST(NULL AS INT) AS lcid,
    CAST(NULL AS SMALLINT) AS msglangid
FROM sys.babelfish_syslanguages;
GRANT SELECT ON sys.syslanguages TO PUBLIC;

-- Mark babelfish_authid_user_ext as configuration table
SELECT pg_catalog.pg_extension_config_dump('sys.babelfish_authid_user_ext', '');

-- Function to unmark a configuration table.
-- Currently PG has not exposed this as a function so we have implemented
-- the following function as a wrapper over original PG function.
CREATE OR REPLACE FUNCTION sys.pg_extension_config_remove(IN tableoid REGCLASS)
RETURNS VOID
AS 'babelfishpg_tsql', 'pg_extension_config_remove'
LANGUAGE C VOLATILE;

-- Unmark babelfish_configurations as configuration table
SELECT sys.pg_extension_config_remove('sys.babelfish_configurations');

CREATE AGGREGATE sys.STDEV(float8) (
    SFUNC = float8_accum,
    FINALFUNC = float8_stddev_samp,
    STYPE = float8[],
    COMBINEFUNC = float8_combine,
    PARALLEL = SAFE,
    INITCOND = '{0,0,0}'
);

CREATE AGGREGATE sys.STDEVP(float8) (
    SFUNC = float8_accum,
    FINALFUNC = float8_stddev_pop,
    STYPE = float8[],
    COMBINEFUNC = float8_combine,
    PARALLEL = SAFE,
    INITCOND = '{0,0,0}'
);

CREATE AGGREGATE sys.VAR(float8) (
    SFUNC = float8_accum,
    FINALFUNC = float8_var_samp,
    STYPE = float8[],
    COMBINEFUNC = float8_combine,
    PARALLEL = SAFE,
    INITCOND = '{0,0,0}'
);

CREATE AGGREGATE sys.VARP(float8) (
    SFUNC = float8_accum,
    FINALFUNC = float8_var_pop,
    STYPE = float8[],
    COMBINEFUNC = float8_combine,
    PARALLEL = SAFE,
    INITCOND = '{0,0,0}'
);

CREATE OR REPLACE FUNCTION sys.rowcount_big()
RETURNS BIGINT AS 'babelfishpg_tsql' LANGUAGE C STABLE;

ALTER FUNCTION sys.tsql_stat_get_activity(text) RENAME TO tsql_stat_get_activity_deprecated_in_3_2_0;
CREATE OR REPLACE FUNCTION sys.tsql_stat_get_activity_deprecated_in_3_2_0(
  IN view_name text,
  OUT procid int,
  OUT client_version int,
  OUT library_name VARCHAR(32),
  OUT language VARCHAR(128),
  OUT quoted_identifier bool,
  OUT arithabort bool,
  OUT ansi_null_dflt_on bool,
  OUT ansi_defaults bool,
  OUT ansi_warnings bool,
  OUT ansi_padding bool,
  OUT ansi_nulls bool,
  OUT concat_null_yields_null bool,
  OUT textsize int,
  OUT datefirst int,
  OUT lock_timeout int,
  OUT transaction_isolation int2,
  OUT client_pid int,
  OUT row_count bigint,
  OUT error int,
  OUT trancount int,
  OUT protocol_version int,
  OUT packet_size int,
  OUT encrypyt_option VARCHAR(40),
  OUT database_id int2,
  OUT host_name varchar(128))
RETURNS SETOF RECORD
AS 'babelfishpg_tsql', 'tsql_stat_get_activity_deprecated_in_3_2_0'
LANGUAGE C VOLATILE STRICT;
CREATE OR REPLACE FUNCTION sys.tsql_stat_get_activity(
  IN view_name text,
  OUT procid int,
  OUT client_version int,
  OUT library_name VARCHAR(32),
  OUT language VARCHAR(128),
  OUT quoted_identifier bool,
  OUT arithabort bool,
  OUT ansi_null_dflt_on bool,
  OUT ansi_defaults bool,
  OUT ansi_warnings bool,
  OUT ansi_padding bool,
  OUT ansi_nulls bool,
  OUT concat_null_yields_null bool,
  OUT textsize int,
  OUT datefirst int,
  OUT lock_timeout int,
  OUT transaction_isolation int2,
  OUT client_pid int,
  OUT row_count bigint,
  OUT error int,
  OUT trancount int,
  OUT protocol_version int,
  OUT packet_size int,
  OUT encrypyt_option VARCHAR(40),
  OUT database_id int2,
  OUT host_name varchar(128),
  OUT context_info bytea)
RETURNS SETOF RECORD
AS 'babelfishpg_tsql', 'tsql_stat_get_activity'
LANGUAGE C VOLATILE STRICT;

ALTER VIEW sys.sysprocesses RENAME TO sysprocesses_deprecated_in_3_2_0;
create or replace view sys.sysprocesses_deprecated_in_3_2_0 as
select
  a.pid as spid
  , null::integer as kpid
  , coalesce(blocking_activity.pid, 0) as blocked
  , null::bytea as waittype
  , 0 as waittime
  , a.wait_event_type as lastwaittype
  , null::text as waitresource
  , coalesce(t.database_id, 0)::oid as dbid
  , a.usesysid as uid
  , 0 as cpu
  , 0 as physical_io
  , 0 as memusage
  , a.backend_start as login_time
  , a.query_start as last_batch
  , 0 as ecid
  , 0 as open_tran
  , a.state as status
  , null::bytea as sid
  , CAST(t.host_name AS sys.nchar(128)) as hostname
  , a.application_name as program_name
  , null::varchar(10) as hostprocess
  , a.query as cmd
  , null::varchar(128) as nt_domain
  , null::varchar(128) as nt_username
  , null::varchar(12) as net_address
  , null::varchar(12) as net_library
  , a.usename as loginname
  , null::bytea as context_info
  , null::bytea as sql_handle
  , 0 as stmt_start
  , 0 as stmt_end
  , 0 as request_id
from pg_stat_activity a
left join sys.tsql_stat_get_activity_deprecated_in_3_2_0('sessions') as t on a.pid = t.procid
left join pg_catalog.pg_locks as blocked_locks on a.pid = blocked_locks.pid
left join pg_catalog.pg_locks         blocking_locks
        ON blocking_locks.locktype = blocked_locks.locktype
        AND blocking_locks.DATABASE IS NOT DISTINCT FROM blocked_locks.DATABASE
        AND blocking_locks.relation IS NOT DISTINCT FROM blocked_locks.relation
        AND blocking_locks.page IS NOT DISTINCT FROM blocked_locks.page
        AND blocking_locks.tuple IS NOT DISTINCT FROM blocked_locks.tuple
        AND blocking_locks.virtualxid IS NOT DISTINCT FROM blocked_locks.virtualxid
        AND blocking_locks.transactionid IS NOT DISTINCT FROM blocked_locks.transactionid
        AND blocking_locks.classid IS NOT DISTINCT FROM blocked_locks.classid
        AND blocking_locks.objid IS NOT DISTINCT FROM blocked_locks.objid
        AND blocking_locks.objsubid IS NOT DISTINCT FROM blocked_locks.objsubid
        AND blocking_locks.pid != blocked_locks.pid
 left join pg_catalog.pg_stat_activity blocking_activity ON blocking_activity.pid = blocking_locks.pid
 where a.datname = current_database(); /* current physical database will always be babelfish database */
GRANT SELECT ON sys.sysprocesses_deprecated_in_3_2_0 TO PUBLIC;
create or replace view sys.sysprocesses as
select
  a.pid as spid
  , null::integer as kpid
  , coalesce(blocking_activity.pid, 0) as blocked
  , null::bytea as waittype
  , 0 as waittime
  , a.wait_event_type as lastwaittype
  , null::text as waitresource
  , coalesce(t.database_id, 0)::oid as dbid
  , a.usesysid as uid
  , 0 as cpu
  , 0 as physical_io
  , 0 as memusage
  , a.backend_start as login_time
  , a.query_start as last_batch
  , 0 as ecid
  , 0 as open_tran
  , a.state as status
  , null::bytea as sid
  , CAST(t.host_name AS sys.nchar(128)) as hostname
  , a.application_name as program_name
  , null::varchar(10) as hostprocess
  , a.query as cmd
  , null::varchar(128) as nt_domain
  , null::varchar(128) as nt_username
  , null::varchar(12) as net_address
  , null::varchar(12) as net_library
  , a.usename as loginname
  , t.context_info::bytea as context_info
  , null::bytea as sql_handle
  , 0 as stmt_start
  , 0 as stmt_end
  , 0 as request_id
from pg_stat_activity a
left join sys.tsql_stat_get_activity('sessions') as t on a.pid = t.procid
left join pg_catalog.pg_locks as blocked_locks on a.pid = blocked_locks.pid
left join pg_catalog.pg_locks         blocking_locks
        ON blocking_locks.locktype = blocked_locks.locktype
        AND blocking_locks.DATABASE IS NOT DISTINCT FROM blocked_locks.DATABASE
        AND blocking_locks.relation IS NOT DISTINCT FROM blocked_locks.relation
        AND blocking_locks.page IS NOT DISTINCT FROM blocked_locks.page
        AND blocking_locks.tuple IS NOT DISTINCT FROM blocked_locks.tuple
        AND blocking_locks.virtualxid IS NOT DISTINCT FROM blocked_locks.virtualxid
        AND blocking_locks.transactionid IS NOT DISTINCT FROM blocked_locks.transactionid
        AND blocking_locks.classid IS NOT DISTINCT FROM blocked_locks.classid
        AND blocking_locks.objid IS NOT DISTINCT FROM blocked_locks.objid
        AND blocking_locks.objsubid IS NOT DISTINCT FROM blocked_locks.objsubid
        AND blocking_locks.pid != blocked_locks.pid
 left join pg_catalog.pg_stat_activity blocking_activity ON blocking_activity.pid = blocking_locks.pid
 where a.datname = current_database(); /* current physical database will always be babelfish database */
GRANT SELECT ON sys.sysprocesses TO PUBLIC;

ALTER VIEW sys.dm_exec_sessions RENAME TO dm_exec_sessions_deprecated_in_3_2_0;
create or replace view sys.dm_exec_sessions_deprecated_in_3_2_0
  as
  select a.pid as session_id
    , a.backend_start::sys.datetime as login_time
    , d.host_name::sys.nvarchar(128) as host_name
    , a.application_name::sys.nvarchar(128) as program_name
    , d.client_pid as host_process_id
    , d.client_version as client_version
    , d.library_name::sys.nvarchar(32) as client_interface_name
    , null::sys.varbinary(85) as security_id
    , a.usename::sys.nvarchar(128) as login_name
    , (select sys.default_domain())::sys.nvarchar(128) as nt_domain
    , null::sys.nvarchar(128) as nt_user_name
    , a.state::sys.nvarchar(30) as status
    , null::sys.nvarchar(128) as context_info
    , null::integer as cpu_time
    , null::integer as memory_usage
    , null::integer as total_scheduled_time
    , null::integer as total_elapsed_time
    , a.client_port as endpoint_id
    , a.query_start::sys.datetime as last_request_start_time
    , a.state_change::sys.datetime as last_request_end_time
    , null::bigint as "reads"
    , null::bigint as "writes"
    , null::bigint as logical_reads
    , case when a.client_port > 0 then 1::sys.bit else 0::sys.bit end as is_user_process
    , d.textsize as text_size
    , d.language::sys.nvarchar(128) as language
    , 'ymd'::sys.nvarchar(3) as date_format-- Bld 173 lacks support for SET DATEFORMAT and always expects ymd
    , d.datefirst::smallint as date_first -- Bld 173 lacks support for SET DATEFIRST and always returns 7
    , CAST(CAST(d.quoted_identifier as integer) as sys.bit) as quoted_identifier
    , CAST(CAST(d.arithabort as integer) as sys.bit) as arithabort
    , CAST(CAST(d.ansi_null_dflt_on as integer) as sys.bit) as ansi_null_dflt_on
    , CAST(CAST(d.ansi_defaults as integer) as sys.bit) as ansi_defaults
    , CAST(CAST(d.ansi_warnings as integer) as sys.bit) as ansi_warnings
    , CAST(CAST(d.ansi_padding as integer) as sys.bit) as ansi_padding
    , CAST(CAST(d.ansi_nulls as integer) as sys.bit) as ansi_nulls
    , CAST(CAST(d.concat_null_yields_null as integer) as sys.bit) as concat_null_yields_null
    , d.transaction_isolation::smallint as transaction_isolation_level
    , d.lock_timeout as lock_timeout
    , 0 as deadlock_priority
    , d.row_count as row_count
    , d.error as prev_error
    , null::sys.varbinary(85) as original_security_id
    , a.usename::sys.nvarchar(128) as original_login_name
    , null::sys.datetime as last_successful_logon
    , null::sys.datetime as last_unsuccessful_logon
    , null::bigint as unsuccessful_logons
    , null::int as group_id
    , d.database_id::smallint as database_id
    , 0 as authenticating_database_id
    , d.trancount as open_transaction_count
  from pg_catalog.pg_stat_activity AS a
  RIGHT JOIN sys.tsql_stat_get_activity_deprecated_in_3_2_0('sessions') AS d ON (a.pid = d.procid);
GRANT SELECT ON sys.dm_exec_sessions_deprecated_in_3_2_0 TO PUBLIC;
create or replace view sys.dm_exec_sessions
  as
  select a.pid as session_id
    , a.backend_start::sys.datetime as login_time
    , d.host_name::sys.nvarchar(128) as host_name
    , a.application_name::sys.nvarchar(128) as program_name
    , d.client_pid as host_process_id
    , d.client_version as client_version
    , d.library_name::sys.nvarchar(32) as client_interface_name
    , null::sys.varbinary(85) as security_id
    , a.usename::sys.nvarchar(128) as login_name
    , (select sys.default_domain())::sys.nvarchar(128) as nt_domain
    , null::sys.nvarchar(128) as nt_user_name
    , a.state::sys.nvarchar(30) as status
    , d.context_info::sys.varbinary(128) as context_info
    , null::integer as cpu_time
    , null::integer as memory_usage
    , null::integer as total_scheduled_time
    , null::integer as total_elapsed_time
    , a.client_port as endpoint_id
    , a.query_start::sys.datetime as last_request_start_time
    , a.state_change::sys.datetime as last_request_end_time
    , null::bigint as "reads"
    , null::bigint as "writes"
    , null::bigint as logical_reads
    , case when a.client_port > 0 then 1::sys.bit else 0::sys.bit end as is_user_process
    , d.textsize as text_size
    , d.language::sys.nvarchar(128) as language
    , 'ymd'::sys.nvarchar(3) as date_format-- Bld 173 lacks support for SET DATEFORMAT and always expects ymd
    , d.datefirst::smallint as date_first -- Bld 173 lacks support for SET DATEFIRST and always returns 7
    , CAST(CAST(d.quoted_identifier as integer) as sys.bit) as quoted_identifier
    , CAST(CAST(d.arithabort as integer) as sys.bit) as arithabort
    , CAST(CAST(d.ansi_null_dflt_on as integer) as sys.bit) as ansi_null_dflt_on
    , CAST(CAST(d.ansi_defaults as integer) as sys.bit) as ansi_defaults
    , CAST(CAST(d.ansi_warnings as integer) as sys.bit) as ansi_warnings
    , CAST(CAST(d.ansi_padding as integer) as sys.bit) as ansi_padding
    , CAST(CAST(d.ansi_nulls as integer) as sys.bit) as ansi_nulls
    , CAST(CAST(d.concat_null_yields_null as integer) as sys.bit) as concat_null_yields_null
    , d.transaction_isolation::smallint as transaction_isolation_level
    , d.lock_timeout as lock_timeout
    , 0 as deadlock_priority
    , d.row_count as row_count
    , d.error as prev_error
    , null::sys.varbinary(85) as original_security_id
    , a.usename::sys.nvarchar(128) as original_login_name
    , null::sys.datetime as last_successful_logon
    , null::sys.datetime as last_unsuccessful_logon
    , null::bigint as unsuccessful_logons
    , null::int as group_id
    , d.database_id::smallint as database_id
    , 0 as authenticating_database_id
    , d.trancount as open_transaction_count
  from pg_catalog.pg_stat_activity AS a
  RIGHT JOIN sys.tsql_stat_get_activity('sessions') AS d ON (a.pid = d.procid);
GRANT SELECT ON sys.dm_exec_sessions TO PUBLIC;

create or replace view sys.dm_exec_connections
 as
 select a.pid as session_id
   , a.pid as most_recent_session_id
   , a.backend_start::sys.datetime as connect_time
   , 'TCP'::sys.nvarchar(40) as net_transport
   , 'TSQL'::sys.nvarchar(40) as protocol_type
   , d.protocol_version as protocol_version
   , 4 as endpoint_id
   , d.encrypyt_option::sys.nvarchar(40) as encrypt_option
   , null::sys.nvarchar(40) as auth_scheme
   , null::smallint as node_affinity
   , null::int as num_reads
   , null::int as num_writes
   , null::sys.datetime as last_read
   , null::sys.datetime as last_write
   , d.packet_size as net_packet_size
   , a.client_addr::varchar(48) as client_net_address
   , a.client_port as client_tcp_port
   , null::varchar(48) as local_net_address
   , null::int as local_tcp_port
   , null::sys.uniqueidentifier as connection_id
   , null::sys.uniqueidentifier as parent_connection_id
   , a.pid::sys.varbinary(64) as most_recent_sql_handle
 from pg_catalog.pg_stat_activity AS a
 RIGHT JOIN sys.tsql_stat_get_activity('connections') AS d ON (a.pid = d.procid);
GRANT SELECT ON sys.dm_exec_connections TO PUBLIC;

CALL sys.babelfish_drop_deprecated_object('view', 'sys', 'sysprocesses_deprecated_in_3_2_0');
CALL sys.babelfish_drop_deprecated_object('view', 'sys', 'dm_exec_sessions_deprecated_in_3_2_0');
CALL sys.babelfish_drop_deprecated_object('function', 'sys', 'tsql_stat_get_activity_deprecated_in_3_2_0');

CREATE OR REPLACE FUNCTION sys.context_info()
RETURNS sys.VARBINARY(128) AS 'babelfishpg_tsql' LANGUAGE C STABLE;

CREATE OR REPLACE PROCEDURE sys.bbf_set_context_info(IN context_info sys.VARBINARY(128))
AS 'babelfishpg_tsql' LANGUAGE C;

ALTER FUNCTION sys.json_modify RENAME TO json_modify_deprecated_in_3_2_0;

CALL sys.babelfish_drop_deprecated_object('function', 'sys', 'json_modify_deprecated_in_3_2_0');

CREATE OR REPLACE FUNCTION sys.database_principal_id(IN user_name sys.sysname DEFAULT NULL)
RETURNS OID
AS 'babelfishpg_tsql', 'user_id'
LANGUAGE C IMMUTABLE PARALLEL SAFE;

/*
 * JSON MODIFY
 * This function is used to update the value of a property in a JSON string and returns the updated JSON string.
 * It has been implemented in three parts:
 *  1) Set the append and create_if_missing flag as postgres functions do not directly take append and lax/strict mode in the jsonb_path.
 *  2) To convert the input path into the expected jsonb_path.
 *  3) To implement the main logic of the JSON_MODIFY function by dividing it into 8 different cases.
 */
CREATE OR REPLACE FUNCTION sys.json_modify(in expression sys.NVARCHAR,in path_json TEXT, in new_value ANYELEMENT, in escape bool)
RETURNS sys.NVARCHAR
AS
$BODY$
DECLARE
    json_path TEXT;
    json_path_convert TEXT;
    new_jsonb_path TEXT[];
    key_value_type TEXT;
    path_split_array TEXT[];
    comparison_string TEXT COLLATE "C";
    len_array INTEGER;
    word_count INTEGER;
    create_if_missing BOOL = TRUE;
    append_modifier BOOL = FALSE;
    key_exists BOOL;
    key_value JSONB;
    json_expression JSONB = expression::JSONB;
    json_new_value JSONB;
    result_json sys.NVARCHAR;
BEGIN
    path_split_array = regexp_split_to_array(TRIM(path_json) COLLATE "C",'\s+');
    word_count = array_length(path_split_array,1);
    /*
     * This if else block is added to set the create_if_missing and append_modifier flags.
     * These flags will be used to know the mode and if the optional modifier append is present in the input path_json.
     * It is necessary as postgres functions do not directly take append and lax/strict mode in the jsonb_path.
     * Comparisons for comparison_string are case-sensitive.
     */
    IF word_count = 1 THEN
        json_path = path_split_array[1];
        create_if_missing = TRUE;
        append_modifier = FALSE;
    ELSIF word_count = 2 THEN
        json_path = path_split_array[2];
        comparison_string = path_split_array[1]; -- append or lax/strict mode
        IF comparison_string = 'append' THEN
            append_modifier = TRUE;
        ELSIF comparison_string = 'strict' THEN
            create_if_missing = FALSE;
        ELSIF comparison_string = 'lax' THEN
            create_if_missing = TRUE;
        ELSE
            RAISE invalid_json_text;
        END IF;
    ELSIF word_count = 3 THEN
        json_path = path_split_array[3];
        comparison_string = path_split_array[1]; -- append mode
        IF comparison_string = 'append' THEN
            append_modifier = TRUE;
        ELSE
            RAISE invalid_json_text;
        END IF;
        comparison_string = path_split_array[2]; -- lax/strict mode
        IF comparison_string = 'strict' THEN
            create_if_missing = FALSE;
        ELSIF comparison_string = 'lax' THEN
            create_if_missing = TRUE;
        ELSE
            RAISE invalid_json_text;
        END IF;
    ELSE
        RAISE invalid_json_text;
    END IF;

    -- To convert input jsonpath to the required jsonb_path format
    json_path_convert = regexp_replace(json_path, '\$\.|]|\$\[' , '' , 'ig'); -- To remove "$." and "]" sign from the string 
    json_path_convert = regexp_replace(json_path_convert, '\.|\[' , ',' , 'ig'); -- To replace "." and "[" with "," to change into required format
    new_jsonb_path = CONCAT('{',json_path_convert,'}'); -- Final required format of path by jsonb_set

    key_exists = jsonb_path_exists(json_expression,json_path::jsonpath); -- To check if key exist in the given path

    IF escape THEN
        json_new_value = new_value::JSONB;
    ELSE
        json_new_value = to_jsonb(new_value);
    END IF;

    --This if else block is to call the jsonb_set function based on the create_if_missing and append_modifier flags
    IF append_modifier THEN
        IF key_exists THEN
            key_value = jsonb_path_query_first(json_expression,json_path::jsonpath); -- To get the value of the key
            key_value_type = jsonb_typeof(key_value);
            IF key_value_type = 'array' THEN
                len_array = jsonb_array_length(key_value);
                /*
                 * As jsonb_insert requires the index of the value to be inserted, so the below FORMAT function changes the path format into the required jsonb_insert path format.
                 * Eg: JSON_MODIFY('{"name":"John","skills":["C#","SQL"]}','append $.skills','Azure'); -> converts the path from '$.skills' to '{skills,2}' instead of '{skills}'
                 */
                new_jsonb_path = FORMAT('%s,%s}',TRIM('}' FROM new_jsonb_path::TEXT),len_array);
                IF new_value IS NULL THEN
                    result_json = jsonb_insert(json_expression,new_jsonb_path,'null'); -- This needs to be done because "to_jsonb(coalesce(new_value, 'null'))" does not result in a JSON NULL
                ELSE
                    result_json = jsonb_insert(json_expression,new_jsonb_path,json_new_value);
                END IF;
            ELSE
                IF NOT create_if_missing THEN
                    RAISE sql_json_array_not_found;
                ELSE
                    result_json = json_expression;
                END IF;
            END IF;
        ELSE
            IF NOT create_if_missing THEN
                RAISE sql_json_object_not_found;
            ELSE
                result_json = jsonb_insert(json_expression,new_jsonb_path,to_jsonb(array_agg(new_value))); -- array_agg is used to convert the new_value text into array format as we append functionality is being used
            END IF;
        END IF;
    ELSE --When no append modifier is present
        IF new_value IS NOT NULL THEN
            IF key_exists OR create_if_missing THEN
                result_json = jsonb_set_lax(json_expression,new_jsonb_path,json_new_value,create_if_missing);
            ELSE
                RAISE sql_json_object_not_found;
            END IF;
        ELSE
            IF key_exists THEN
                IF NOT create_if_missing THEN
                    result_json = jsonb_set_lax(json_expression,new_jsonb_path,json_new_value);
                ELSE
                    result_json = jsonb_set_lax(json_expression,new_jsonb_path,json_new_value,create_if_missing,'delete_key');
                END IF;
            ELSE
                IF NOT create_if_missing THEN
                    RAISE sql_json_object_not_found;
                ELSE
                    result_json = jsonb_set_lax(json_expression,new_jsonb_path,json_new_value,FALSE);
                END IF;
            END IF;
        END IF;
    END IF;  -- If append_modifier block ends here
    RETURN result_json;
EXCEPTION
    WHEN invalid_json_text THEN
            RAISE USING MESSAGE = 'JSON path is not properly formatted',
                        DETAIL = FORMAT('Unexpected keyword "%s" is found.',comparison_string),
                        HINT = 'Change "modifier/mode" parameter to the proper value and try again.';
    WHEN sql_json_array_not_found THEN
            RAISE USING MESSAGE = 'array cannot be found in the specified JSON path',
                        HINT = 'Change JSON path to target array property and try again.';
    WHEN sql_json_object_not_found THEN
            RAISE USING MESSAGE = 'property cannot be found on the specified JSON path';
END;
$BODY$
LANGUAGE plpgsql STABLE;

<<<<<<< HEAD
ALTER PROCEDURE sys.babelfish_sp_rename_internal RENAME TO babelfish_sp_rename_internal_deprecated_in_3_2_0;
ALTER PROCEDURE sys.sp_rename RENAME TO sp_rename_deprecated_in_3_2_0;

CREATE OR REPLACE PROCEDURE sys.babelfish_sp_rename_internal(
	IN "@objname" sys.nvarchar(776),
	IN "@newname" sys.SYSNAME,
	IN "@schemaname" sys.nvarchar(776),
	IN "@objtype" char(2) DEFAULT NULL,
	IN "@curr_relname" sys.nvarchar(776) DEFAULT NULL
) AS 'babelfishpg_tsql', 'sp_rename_internal' LANGUAGE C;
GRANT EXECUTE on PROCEDURE sys.babelfish_sp_rename_internal TO PUBLIC;

CREATE OR REPLACE PROCEDURE sys.sp_rename(
	IN "@objname" sys.nvarchar(776),
	IN "@newname" sys.SYSNAME,
	IN "@objtype" sys.varchar(13) DEFAULT NULL
)
LANGUAGE 'pltsql'
AS $$
BEGIN
	If @objtype IS NULL
		BEGIN
			THROW 33557097, N'Please provide @objtype that is supported in Babelfish', 1;
		END
	IF @objtype = 'COLUMN'
		BEGIN
			THROW 33557097, N'Feature not supported: renaming object type Column', 1;
		END
	IF @objtype = 'INDEX'
		BEGIN
			THROW 33557097, N'Feature not supported: renaming object type Index', 1;
		END
	IF @objtype = 'STATISTICS'
		BEGIN
			THROW 33557097, N'Feature not supported: renaming object type Statistics', 1;
		END
	IF @objtype = 'USERDATATYPE'
		BEGIN
			THROW 33557097, N'Feature not supported: renaming object type User-defined Data Type alias', 1;
		END
	IF @objtype IS NOT NULL AND (@objtype != 'OBJECT')
		BEGIN
			THROW 33557097, N'Provided @objtype is not currently supported in Babelfish', 1;
		END
	DECLARE @name_count INT;
	DECLARE @subname sys.nvarchar(776) = '';
	DECLARE @schemaname sys.nvarchar(776) = '';
	DECLARE @dbname sys.nvarchar(776) = '';
	DECLARE @curr_relname sys.nvarchar(776) = NULL;
	SELECT @name_count = COUNT(*) FROM STRING_SPLIT(@objname, '.');
	IF @name_count > 3
		BEGIN
			THROW 33557097, N'No item by the given @objname could be found in the current database', 1;
		END
	IF @name_count = 3
		BEGIN
			WITH parseTable AS (
				SELECT (ROW_NUMBER() OVER (ORDER BY NULL)) as row,*
				FROM STRING_SPLIT(@objname, '.'))
			SELECT @dbname = value FROM parseTable WHERE row = 1;
			IF @dbname != sys.db_name()
				BEGIN
					THROW 33557097, N'No item by the given @objname could be found in the current database', 1;
				END
			WITH parseTable AS (
				SELECT (ROW_NUMBER() OVER (ORDER BY NULL)) as row,*
				FROM STRING_SPLIT(@objname, '.'))
			SELECT @schemaname = value FROM parseTable WHERE row = 2;
			WITH parseTable AS (
				SELECT (ROW_NUMBER() OVER (ORDER BY NULL)) as row,*
				FROM STRING_SPLIT(@objname, '.'))
			SELECT @subname = value FROM parseTable WHERE row = 3;
		END
	IF @name_count = 2
		BEGIN
			WITH parseTable AS (
				SELECT (ROW_NUMBER() OVER (ORDER BY NULL)) as row,*
				FROM STRING_SPLIT(@objname, '.'))
			SELECT @schemaname = value FROM parseTable WHERE row = 1;
			WITH parseTable AS (
				SELECT (ROW_NUMBER() OVER (ORDER BY NULL)) as row,*
				FROM STRING_SPLIT(@objname, '.'))
			SELECT @subname = value FROM parseTable WHERE row = 2;
		END
	IF @name_count = 1
		BEGIN
			SET @schemaname = sys.schema_name();
			SET @subname = @objname;
		END
	
	DECLARE @count INT;
	DECLARE @currtype char(2);
	-- SELECT @count, @ = COUNT(*) FROM sys.objects o1 INNER JOIN sys.schemas s1 ON o1.schema_id = s1.schema_id 
	-- SELECT @count = COUNT(*), @currtype = type FROM sys.objects o1 INNER JOIN sys.schemas s1 ON o1.schema_id = s1.schema_id 
	-- WHERE s1.name = @schemaname AND o1.name = @subname GROUP BY o1.object_id;
	SELECT type INTO #tempTable FROM sys.objects o1 INNER JOIN sys.schemas s1 ON o1.schema_id = s1.schema_id 
	WHERE s1.name = @schemaname AND o1.name = @subname;
	SELECT @count = COUNT(*) FROM #tempTable;
	IF @count > 1
		BEGIN
			THROW 33557097, N'There are multiple objects with the given @objname.', 1;
		END
	IF @count < 1
		BEGIN
			-- TODO: TABLE TYPE: check if there is a match in sys.table_types (if we cannot alter sys.objects table_type naming)
			SELECT @count = COUNT(*) FROM sys.table_types tt1 INNER JOIN sys.schemas s1 ON tt1.schema_id = s1.schema_id 
			WHERE s1.name = @schemaname AND tt1.name = @subname;
			IF @count > 1
				BEGIN
					THROW 33557097, N'There are multiple objects with the given @objname.', 1;
				END
			IF @count < 1
				BEGIN
					THROW 33557097, N'There is no object with the given @objname.', 1;
				END
			IF @count = 1
				BEGIN
					SET @currtype = 'TT'
				END
		END
	IF @currtype IS NULL
		BEGIN
			SELECT @currtype = type from #tempTable;
			-- SELECT @currtype = type FROM sys.objects o1 INNER JOIN sys.schemas s1 ON o1.schema_id = s1.schema_id 
			-- WHERE s1.name = @schemaname AND o1.name = @subname;
		END
	-- TODO: If current match is TRIGGER, retrieve relname
	IF @currtype = 'TR' OR @currtype = 'TA'
		BEGIN
			SELECT @curr_relname = relname FROM pg_catalog.pg_trigger tr LEFT JOIN pg_catalog.pg_class c ON tr.tgrelid = c.oid LEFT JOIN pg_catalog.pg_namespace n ON c.relnamespace = n.oid 
			WHERE tr.tgname = @subname AND n.nspname = (sys.db_name() + '_' + @schemaname);
		END
	EXEC sys.babelfish_sp_rename_internal @subname, @newname, @schemaname, @currtype, @curr_relname;
	PRINT 'Caution: Changing any part of an object name could break scripts and stored procedures.';
END;
$$;
GRANT EXECUTE on PROCEDURE sys.sp_rename(IN sys.nvarchar(776), IN sys.SYSNAME, IN sys.varchar(13)) TO PUBLIC;

CALL sys.babelfish_drop_deprecated_object('procedure', 'sys', 'babelfish_sp_rename_internal_deprecated_in_3_2_0');
CALL sys.babelfish_drop_deprecated_object('procedure', 'sys', 'sp_rename_deprecated_in_3_2_0');
=======
/*
    This function is needed when input date is datetimeoffset type. When running the following query in postgres using tsql dialect, it failed.
        select dateadd(minute, -70, '2016-12-26 00:30:05.523456+8'::datetimeoffset);
    We tried to merge this function with sys.dateadd_internal by using '+' when adding interval to datetimeoffset, 
    but the error shows : operator does not exist: sys.datetimeoffset + interval. As the result, we should not use '+' directly
    but should keep using OPERATOR(sys.+) when input date is in datetimeoffset type.
*/
CREATE OR REPLACE FUNCTION sys.dateadd_internal_df(IN datepart PG_CATALOG.TEXT, IN num INTEGER, IN startdate datetimeoffset) RETURNS datetimeoffset AS $$
DECLARE
	timezone INTEGER;
BEGIN
	timezone = sys.babelfish_get_datetimeoffset_tzoffset(startdate)::INTEGER * 2;
	startdate = startdate OPERATOR(sys.+) make_interval(mins => timezone);
	CASE datepart
	WHEN 'year' THEN
		RETURN startdate OPERATOR(sys.+) make_interval(years => num);
	WHEN 'quarter' THEN
		RETURN startdate OPERATOR(sys.+) make_interval(months => num * 3);
	WHEN 'month' THEN
		RETURN startdate OPERATOR(sys.+) make_interval(months => num);
	WHEN 'dayofyear', 'y' THEN
		RETURN startdate OPERATOR(sys.+) make_interval(days => num);
	WHEN 'day' THEN
		RETURN startdate OPERATOR(sys.+) make_interval(days => num);
	WHEN 'week' THEN
		RETURN startdate OPERATOR(sys.+) make_interval(weeks => num);
	WHEN 'weekday' THEN
		RETURN startdate OPERATOR(sys.+) make_interval(days => num);
	WHEN 'hour' THEN
		RETURN startdate OPERATOR(sys.+) make_interval(hours => num);
	WHEN 'minute' THEN
		RETURN startdate OPERATOR(sys.+) make_interval(mins => num);
	WHEN 'second' THEN
		RETURN startdate OPERATOR(sys.+) make_interval(secs => num);
	WHEN 'millisecond' THEN
		RETURN startdate OPERATOR(sys.+) make_interval(secs => (num::numeric) * 0.001);
	WHEN 'microsecond' THEN
		RETURN startdate OPERATOR(sys.+) make_interval(secs => (num::numeric) * 0.000001);
	WHEN 'nanosecond' THEN
		-- Best we can do - Postgres does not support nanosecond precision
		RETURN startdate OPERATOR(sys.+) make_interval(secs => TRUNC((num::numeric)* 0.000000001, 6));
	ELSE
		RAISE EXCEPTION '"%" is not a recognized dateadd option.', datepart;
	END CASE;
END;
$$
STRICT
LANGUAGE plpgsql IMMUTABLE;
>>>>>>> 3db679f7

-- Drops the temporary procedure used by the upgrade script.
-- Please have this be one of the last statements executed in this upgrade script.
DROP PROCEDURE sys.babelfish_drop_deprecated_object(varchar, varchar, varchar);
DROP FUNCTION sys.pg_extension_config_remove(REGCLASS);

-- Reset search_path to not affect any subsequent scripts
SELECT set_config('search_path', trim(leading 'sys, ' from current_setting('search_path')), false);<|MERGE_RESOLUTION|>--- conflicted
+++ resolved
@@ -591,7 +591,6 @@
 $BODY$
 LANGUAGE plpgsql STABLE;
 
-<<<<<<< HEAD
 ALTER PROCEDURE sys.babelfish_sp_rename_internal RENAME TO babelfish_sp_rename_internal_deprecated_in_3_2_0;
 ALTER PROCEDURE sys.sp_rename RENAME TO sp_rename_deprecated_in_3_2_0;
 
@@ -732,7 +731,6 @@
 
 CALL sys.babelfish_drop_deprecated_object('procedure', 'sys', 'babelfish_sp_rename_internal_deprecated_in_3_2_0');
 CALL sys.babelfish_drop_deprecated_object('procedure', 'sys', 'sp_rename_deprecated_in_3_2_0');
-=======
 /*
     This function is needed when input date is datetimeoffset type. When running the following query in postgres using tsql dialect, it failed.
         select dateadd(minute, -70, '2016-12-26 00:30:05.523456+8'::datetimeoffset);
@@ -781,7 +779,6 @@
 $$
 STRICT
 LANGUAGE plpgsql IMMUTABLE;
->>>>>>> 3db679f7
 
 -- Drops the temporary procedure used by the upgrade script.
 -- Please have this be one of the last statements executed in this upgrade script.
