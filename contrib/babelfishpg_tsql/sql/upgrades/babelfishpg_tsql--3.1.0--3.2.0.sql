--- conflicted
+++ resolved
@@ -586,148 +586,6 @@
 $BODY$
 LANGUAGE plpgsql STABLE;
 
-<<<<<<< HEAD
-ALTER PROCEDURE sys.babelfish_sp_rename_internal RENAME TO babelfish_sp_rename_internal_deprecated_in_3_2_0;
-ALTER PROCEDURE sys.sp_rename RENAME TO sp_rename_deprecated_in_3_2_0;
-
-CREATE OR REPLACE PROCEDURE sys.babelfish_sp_rename_internal(
-	IN "@objname" sys.nvarchar(776),
-	IN "@newname" sys.SYSNAME,
-	IN "@schemaname" sys.nvarchar(776),
-	IN "@objtype" char(2) DEFAULT NULL,
-	IN "@curr_relname" sys.nvarchar(776) DEFAULT NULL
-) AS 'babelfishpg_tsql', 'sp_rename_internal' LANGUAGE C;
-GRANT EXECUTE on PROCEDURE sys.babelfish_sp_rename_internal TO PUBLIC;
-
-CREATE OR REPLACE PROCEDURE sys.sp_rename(
-	IN "@objname" sys.nvarchar(776),
-	IN "@newname" sys.SYSNAME,
-	IN "@objtype" sys.varchar(13) DEFAULT NULL
-)
-LANGUAGE 'pltsql'
-AS $$
-BEGIN
-	If @objtype IS NULL
-		BEGIN
-			THROW 33557097, N'Please provide @objtype that is supported in Babelfish', 1;
-		END
-	IF @objtype = 'COLUMN'
-		BEGIN
-			THROW 33557097, N'Feature not supported: renaming object type Column', 1;
-		END
-	IF @objtype = 'INDEX'
-		BEGIN
-			THROW 33557097, N'Feature not supported: renaming object type Index', 1;
-		END
-	IF @objtype = 'STATISTICS'
-		BEGIN
-			THROW 33557097, N'Feature not supported: renaming object type Statistics', 1;
-		END
-	IF @objtype = 'USERDATATYPE'
-		BEGIN
-			THROW 33557097, N'Feature not supported: renaming object type User-defined Data Type alias', 1;
-		END
-	IF @objtype IS NOT NULL AND (@objtype != 'OBJECT')
-		BEGIN
-			THROW 33557097, N'Provided @objtype is not currently supported in Babelfish', 1;
-		END
-	DECLARE @name_count INT;
-	DECLARE @subname sys.nvarchar(776) = '';
-	DECLARE @schemaname sys.nvarchar(776) = '';
-	DECLARE @dbname sys.nvarchar(776) = '';
-	DECLARE @curr_relname sys.nvarchar(776) = NULL;
-	SELECT @name_count = COUNT(*) FROM STRING_SPLIT(@objname, '.');
-	IF @name_count > 3
-		BEGIN
-			THROW 33557097, N'No item by the given @objname could be found in the current database', 1;
-		END
-	IF @name_count = 3
-		BEGIN
-			WITH parseTable AS (
-				SELECT (ROW_NUMBER() OVER (ORDER BY NULL)) as row,*
-				FROM STRING_SPLIT(@objname, '.'))
-			SELECT @dbname = value FROM parseTable WHERE row = 1;
-			IF @dbname != sys.db_name()
-				BEGIN
-					THROW 33557097, N'No item by the given @objname could be found in the current database', 1;
-				END
-			WITH parseTable AS (
-				SELECT (ROW_NUMBER() OVER (ORDER BY NULL)) as row,*
-				FROM STRING_SPLIT(@objname, '.'))
-			SELECT @schemaname = value FROM parseTable WHERE row = 2;
-			WITH parseTable AS (
-				SELECT (ROW_NUMBER() OVER (ORDER BY NULL)) as row,*
-				FROM STRING_SPLIT(@objname, '.'))
-			SELECT @subname = value FROM parseTable WHERE row = 3;
-		END
-	IF @name_count = 2
-		BEGIN
-			WITH parseTable AS (
-				SELECT (ROW_NUMBER() OVER (ORDER BY NULL)) as row,*
-				FROM STRING_SPLIT(@objname, '.'))
-			SELECT @schemaname = value FROM parseTable WHERE row = 1;
-			WITH parseTable AS (
-				SELECT (ROW_NUMBER() OVER (ORDER BY NULL)) as row,*
-				FROM STRING_SPLIT(@objname, '.'))
-			SELECT @subname = value FROM parseTable WHERE row = 2;
-		END
-	IF @name_count = 1
-		BEGIN
-			SET @schemaname = sys.schema_name();
-			SET @subname = @objname;
-		END
-	
-	DECLARE @count INT;
-	DECLARE @currtype char(2);
-	-- SELECT @count, @ = COUNT(*) FROM sys.objects o1 INNER JOIN sys.schemas s1 ON o1.schema_id = s1.schema_id 
-	-- SELECT @count = COUNT(*), @currtype = type FROM sys.objects o1 INNER JOIN sys.schemas s1 ON o1.schema_id = s1.schema_id 
-	-- WHERE s1.name = @schemaname AND o1.name = @subname GROUP BY o1.object_id;
-	SELECT type INTO #tempTable FROM sys.objects o1 INNER JOIN sys.schemas s1 ON o1.schema_id = s1.schema_id 
-	WHERE s1.name = @schemaname AND o1.name = @subname;
-	SELECT @count = COUNT(*) FROM #tempTable;
-	IF @count > 1
-		BEGIN
-			THROW 33557097, N'There are multiple objects with the given @objname.', 1;
-		END
-	IF @count < 1
-		BEGIN
-			-- TODO: TABLE TYPE: check if there is a match in sys.table_types (if we cannot alter sys.objects table_type naming)
-			SELECT @count = COUNT(*) FROM sys.table_types tt1 INNER JOIN sys.schemas s1 ON tt1.schema_id = s1.schema_id 
-			WHERE s1.name = @schemaname AND tt1.name = @subname;
-			IF @count > 1
-				BEGIN
-					THROW 33557097, N'There are multiple objects with the given @objname.', 1;
-				END
-			IF @count < 1
-				BEGIN
-					THROW 33557097, N'There is no object with the given @objname.', 1;
-				END
-			IF @count = 1
-				BEGIN
-					SET @currtype = 'TT'
-				END
-		END
-	IF @currtype IS NULL
-		BEGIN
-			SELECT @currtype = type from #tempTable;
-			-- SELECT @currtype = type FROM sys.objects o1 INNER JOIN sys.schemas s1 ON o1.schema_id = s1.schema_id 
-			-- WHERE s1.name = @schemaname AND o1.name = @subname;
-		END
-	-- TODO: If current match is TRIGGER, retrieve relname
-	IF @currtype = 'TR' OR @currtype = 'TA'
-		BEGIN
-			SELECT @curr_relname = relname FROM pg_catalog.pg_trigger tr LEFT JOIN pg_catalog.pg_class c ON tr.tgrelid = c.oid LEFT JOIN pg_catalog.pg_namespace n ON c.relnamespace = n.oid 
-			WHERE tr.tgname = @subname AND n.nspname = (sys.db_name() + '_' + @schemaname);
-		END
-	EXEC sys.babelfish_sp_rename_internal @subname, @newname, @schemaname, @currtype, @curr_relname;
-	PRINT 'Caution: Changing any part of an object name could break scripts and stored procedures.';
-END;
-$$;
-GRANT EXECUTE on PROCEDURE sys.sp_rename(IN sys.nvarchar(776), IN sys.SYSNAME, IN sys.varchar(13)) TO PUBLIC;
-
-CALL sys.babelfish_drop_deprecated_object('procedure', 'sys', 'babelfish_sp_rename_internal_deprecated_in_3_2_0');
-CALL sys.babelfish_drop_deprecated_object('procedure', 'sys', 'sp_rename_deprecated_in_3_2_0');
-=======
 /*
     This function is needed when input date is datetimeoffset type. When running the following query in postgres using tsql dialect, it failed.
         select dateadd(minute, -70, '2016-12-26 00:30:05.523456+8'::datetimeoffset);
@@ -776,7 +634,147 @@
 $$
 STRICT
 LANGUAGE plpgsql IMMUTABLE;
->>>>>>> 7df165fa
+
+ALTER PROCEDURE sys.babelfish_sp_rename_internal RENAME TO babelfish_sp_rename_internal_deprecated_in_3_2_0;
+ALTER PROCEDURE sys.sp_rename RENAME TO sp_rename_deprecated_in_3_2_0;
+
+CREATE OR REPLACE PROCEDURE sys.babelfish_sp_rename_internal(
+	IN "@objname" sys.nvarchar(776),
+	IN "@newname" sys.SYSNAME,
+	IN "@schemaname" sys.nvarchar(776),
+	IN "@objtype" char(2) DEFAULT NULL,
+	IN "@curr_relname" sys.nvarchar(776) DEFAULT NULL
+) AS 'babelfishpg_tsql', 'sp_rename_internal' LANGUAGE C;
+GRANT EXECUTE on PROCEDURE sys.babelfish_sp_rename_internal TO PUBLIC;
+
+CREATE OR REPLACE PROCEDURE sys.sp_rename(
+	IN "@objname" sys.nvarchar(776),
+	IN "@newname" sys.SYSNAME,
+	IN "@objtype" sys.varchar(13) DEFAULT NULL
+)
+LANGUAGE 'pltsql'
+AS $$
+BEGIN
+	If @objtype IS NULL
+		BEGIN
+			THROW 33557097, N'Please provide @objtype that is supported in Babelfish', 1;
+		END
+	IF @objtype = 'COLUMN'
+		BEGIN
+			THROW 33557097, N'Feature not supported: renaming object type Column', 1;
+		END
+	IF @objtype = 'INDEX'
+		BEGIN
+			THROW 33557097, N'Feature not supported: renaming object type Index', 1;
+		END
+	IF @objtype = 'STATISTICS'
+		BEGIN
+			THROW 33557097, N'Feature not supported: renaming object type Statistics', 1;
+		END
+	IF @objtype = 'USERDATATYPE'
+		BEGIN
+			THROW 33557097, N'Feature not supported: renaming object type User-defined Data Type alias', 1;
+		END
+	IF @objtype IS NOT NULL AND (@objtype != 'OBJECT')
+		BEGIN
+			THROW 33557097, N'Provided @objtype is not currently supported in Babelfish', 1;
+		END
+	DECLARE @name_count INT;
+	DECLARE @subname sys.nvarchar(776) = '';
+	DECLARE @schemaname sys.nvarchar(776) = '';
+	DECLARE @dbname sys.nvarchar(776) = '';
+	DECLARE @curr_relname sys.nvarchar(776) = NULL;
+	SELECT @name_count = COUNT(*) FROM STRING_SPLIT(@objname, '.');
+	IF @name_count > 3
+		BEGIN
+			THROW 33557097, N'No item by the given @objname could be found in the current database', 1;
+		END
+	IF @name_count = 3
+		BEGIN
+			WITH parseTable AS (
+				SELECT (ROW_NUMBER() OVER (ORDER BY NULL)) as row,*
+				FROM STRING_SPLIT(@objname, '.'))
+			SELECT @dbname = value FROM parseTable WHERE row = 1;
+			IF @dbname != sys.db_name()
+				BEGIN
+					THROW 33557097, N'No item by the given @objname could be found in the current database', 1;
+				END
+			WITH parseTable AS (
+				SELECT (ROW_NUMBER() OVER (ORDER BY NULL)) as row,*
+				FROM STRING_SPLIT(@objname, '.'))
+			SELECT @schemaname = value FROM parseTable WHERE row = 2;
+			WITH parseTable AS (
+				SELECT (ROW_NUMBER() OVER (ORDER BY NULL)) as row,*
+				FROM STRING_SPLIT(@objname, '.'))
+			SELECT @subname = value FROM parseTable WHERE row = 3;
+		END
+	IF @name_count = 2
+		BEGIN
+			WITH parseTable AS (
+				SELECT (ROW_NUMBER() OVER (ORDER BY NULL)) as row,*
+				FROM STRING_SPLIT(@objname, '.'))
+			SELECT @schemaname = value FROM parseTable WHERE row = 1;
+			WITH parseTable AS (
+				SELECT (ROW_NUMBER() OVER (ORDER BY NULL)) as row,*
+				FROM STRING_SPLIT(@objname, '.'))
+			SELECT @subname = value FROM parseTable WHERE row = 2;
+		END
+	IF @name_count = 1
+		BEGIN
+			SET @schemaname = sys.schema_name();
+			SET @subname = @objname;
+		END
+	
+	DECLARE @count INT;
+	DECLARE @currtype char(2);
+	-- SELECT @count, @ = COUNT(*) FROM sys.objects o1 INNER JOIN sys.schemas s1 ON o1.schema_id = s1.schema_id 
+	-- SELECT @count = COUNT(*), @currtype = type FROM sys.objects o1 INNER JOIN sys.schemas s1 ON o1.schema_id = s1.schema_id 
+	-- WHERE s1.name = @schemaname AND o1.name = @subname GROUP BY o1.object_id;
+	SELECT type INTO #tempTable FROM sys.objects o1 INNER JOIN sys.schemas s1 ON o1.schema_id = s1.schema_id 
+	WHERE s1.name = @schemaname AND o1.name = @subname;
+	SELECT @count = COUNT(*) FROM #tempTable;
+	IF @count > 1
+		BEGIN
+			THROW 33557097, N'There are multiple objects with the given @objname.', 1;
+		END
+	IF @count < 1
+		BEGIN
+			-- TODO: TABLE TYPE: check if there is a match in sys.table_types (if we cannot alter sys.objects table_type naming)
+			SELECT @count = COUNT(*) FROM sys.table_types tt1 INNER JOIN sys.schemas s1 ON tt1.schema_id = s1.schema_id 
+			WHERE s1.name = @schemaname AND tt1.name = @subname;
+			IF @count > 1
+				BEGIN
+					THROW 33557097, N'There are multiple objects with the given @objname.', 1;
+				END
+			IF @count < 1
+				BEGIN
+					THROW 33557097, N'There is no object with the given @objname.', 1;
+				END
+			IF @count = 1
+				BEGIN
+					SET @currtype = 'TT'
+				END
+		END
+	IF @currtype IS NULL
+		BEGIN
+			SELECT @currtype = type from #tempTable;
+			-- SELECT @currtype = type FROM sys.objects o1 INNER JOIN sys.schemas s1 ON o1.schema_id = s1.schema_id 
+			-- WHERE s1.name = @schemaname AND o1.name = @subname;
+		END
+	-- TODO: If current match is TRIGGER, retrieve relname
+	IF @currtype = 'TR' OR @currtype = 'TA'
+		BEGIN
+			SELECT @curr_relname = relname FROM pg_catalog.pg_trigger tr LEFT JOIN pg_catalog.pg_class c ON tr.tgrelid = c.oid LEFT JOIN pg_catalog.pg_namespace n ON c.relnamespace = n.oid 
+			WHERE tr.tgname = @subname AND n.nspname = (sys.db_name() + '_' + @schemaname);
+		END
+	EXEC sys.babelfish_sp_rename_internal @subname, @newname, @schemaname, @currtype, @curr_relname;
+	PRINT 'Caution: Changing any part of an object name could break scripts and stored procedures.';
+END;
+$$;
+GRANT EXECUTE on PROCEDURE sys.sp_rename(IN sys.nvarchar(776), IN sys.SYSNAME, IN sys.varchar(13)) TO PUBLIC;
+
+CALL sys.babelfish_drop_deprecated_object('procedure', 'sys', 'babelfish_sp_rename_internal_deprecated_in_3_2_0');
+CALL sys.babelfish_drop_deprecated_object('procedure', 'sys', 'sp_rename_deprecated_in_3_2_0');
 
 -- Drops the temporary procedure used by the upgrade script.
 -- Please have this be one of the last statements executed in this upgrade script.
