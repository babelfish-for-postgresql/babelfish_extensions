-- complain if script is sourced in psql, rather than via ALTER EXTENSION
\echo Use "ALTER EXTENSION ""babelfishpg_tsql"" UPDATE TO '3.6.0'" to load this file. \quit

-- add 'sys' to search path for the convenience
SELECT set_config('search_path', 'sys, '||current_setting('search_path'), false);

-- Drops an object if it does not have any dependent objects.
-- Is a temporary procedure for use by the upgrade script. Will be dropped at the end of the upgrade.
-- Please have this be one of the first statements executed in this upgrade script. 
CREATE OR REPLACE PROCEDURE babelfish_drop_deprecated_object(object_type varchar, schema_name varchar, object_name varchar) AS
$$
DECLARE
    error_msg text;
    query1 text;
    query2 text;
BEGIN

    query1 := pg_catalog.format('alter extension babelfishpg_tsql drop %s %s.%s', object_type, schema_name, object_name);
    query2 := pg_catalog.format('drop %s %s.%s', object_type, schema_name, object_name);

    execute query1;
    execute query2;
EXCEPTION
    when object_not_in_prerequisite_state then --if 'alter extension' statement fails
        GET STACKED DIAGNOSTICS error_msg = MESSAGE_TEXT;
        raise warning '%', error_msg;
    when dependent_objects_still_exist then --if 'drop view' statement fails
        GET STACKED DIAGNOSTICS error_msg = MESSAGE_TEXT;
        raise warning '%', error_msg;
end
$$
LANGUAGE plpgsql;

-- BABELFISH_SCHEMA_PERMISSIONS
CREATE TABLE IF NOT EXISTS sys.babelfish_schema_permissions (
  dbid smallint NOT NULL,
  schema_name sys.NVARCHAR(128) NOT NULL COLLATE sys.database_default,
  object_name sys.NVARCHAR(128) NOT NULL COLLATE sys.database_default,
  permission INT CHECK(permission > 0),
  grantee sys.NVARCHAR(128) NOT NULL COLLATE sys.database_default,
  object_type CHAR(1) NOT NULL COLLATE sys.database_default,
  function_args TEXT COLLATE "C",
  grantor sys.NVARCHAR(128) NOT NULL COLLATE sys.database_default,
  PRIMARY KEY(dbid, schema_name, object_name, grantee, object_type)
);

SELECT pg_catalog.pg_extension_config_dump('sys.babelfish_schema_permissions', '');

CREATE OR REPLACE VIEW sys.index_columns
AS
WITH index_id_map AS MATERIALIZED (
  SELECT
    indexrelid,
    CASE
      WHEN indisclustered THEN 1
      ELSE 1+row_number() OVER(PARTITION BY indrelid ORDER BY indexrelid)
    END AS index_id
  FROM pg_index
)
SELECT
    CAST(i.indrelid AS INT) AS object_id,
    -- should match index_id of sys.indexes 
    CAST(imap.index_id AS INT) AS index_id,
    CAST(a.index_column_id AS INT) AS index_column_id,
    CAST(a.attnum AS INT) AS column_id,
    CAST(CASE
            WHEN a.index_column_id <= i.indnkeyatts THEN a.index_column_id
            ELSE 0
         END AS SYS.TINYINT) AS key_ordinal,
    CAST(0 AS SYS.TINYINT) AS partition_ordinal,
    CAST(CASE
            WHEN i.indoption[a.index_column_id-1] & 1 = 1 THEN 1
            ELSE 0 
         END AS SYS.BIT) AS is_descending_key,
    CAST(CASE
            WHEN a.index_column_id > i.indnkeyatts THEN 1
            ELSE 0
         END AS SYS.BIT) AS is_included_column
FROM
    pg_index i
    INNER JOIN index_id_map imap ON imap.indexrelid = i.indexrelid
    INNER JOIN pg_class c ON i.indrelid = c.oid
    INNER JOIN pg_namespace nsp ON nsp.oid = c.relnamespace
    LEFT JOIN sys.babelfish_namespace_ext ext ON (nsp.nspname = ext.nspname AND ext.dbid = sys.db_id())
    LEFT JOIN unnest(i.indkey) WITH ORDINALITY AS a(attnum, index_column_id) ON true
WHERE
    has_schema_privilege(c.relnamespace, 'USAGE') AND
    has_table_privilege(c.oid, 'SELECT,INSERT,UPDATE,DELETE,TRUNCATE,TRIGGER') AND
    (nsp.nspname = 'sys' OR ext.nspname is not null) AND
    i.indislive;
GRANT SELECT ON sys.index_columns TO PUBLIC;

CREATE OR REPLACE FUNCTION sys.columnproperty(object_id OID, property NAME, property_name TEXT)
RETURNS INTEGER
LANGUAGE plpgsql
STABLE STRICT
AS $$
DECLARE
    extra_bytes CONSTANT INTEGER := 4;
    return_value INTEGER;
BEGIN
	return_value:=
        CASE LOWER(property_name)
            WHEN 'charmaxlen' COLLATE sys.database_default THEN (SELECT
                CASE
                    WHEN a.atttypmod > 0 THEN a.atttypmod - extra_bytes
                    ELSE NULL
                END FROM pg_catalog.pg_attribute a WHERE a.attrelid = object_id AND (a.attname = property COLLATE sys.database_default))
            WHEN 'allowsnull' COLLATE sys.database_default THEN (SELECT
                CASE
                    WHEN a.attnotnull THEN 0
                    ELSE 1
                END FROM pg_catalog.pg_attribute a WHERE a.attrelid = object_id AND (a.attname = property COLLATE sys.database_default))
            WHEN 'iscomputed' COLLATE sys.database_default THEN (SELECT
                CASE
                    WHEN a.attgenerated != '' THEN 1
                    ELSE 0
                END FROM pg_catalog.pg_attribute a WHERE a.attrelid = object_id and (a.attname = property COLLATE sys.database_default))
            WHEN 'columnid' COLLATE sys.database_default THEN
                (SELECT a.attnum FROM pg_catalog.pg_attribute a
                 WHERE a.attrelid = object_id AND (a.attname = property COLLATE sys.database_default))
            WHEN 'ordinal' COLLATE sys.database_default THEN
                (SELECT b.count FROM (SELECT attname, row_number() OVER () AS count FROM pg_catalog.pg_attribute a
                 WHERE a.attrelid = object_id AND attisdropped = false AND attnum > 0 ORDER BY a.attnum) AS b WHERE b.attname = property COLLATE sys.database_default)
            WHEN 'isidentity' COLLATE sys.database_default THEN (SELECT
                CASE
                    WHEN char_length(a.attidentity) > 0 THEN 1
                    ELSE 0
                END FROM pg_catalog.pg_attribute a WHERE a.attrelid = object_id and (a.attname = property COLLATE sys.database_default))
            ELSE
                NULL
        END;
    RETURN return_value::INTEGER;
EXCEPTION 
	WHEN others THEN
 		RETURN NULL;
END;
$$;
GRANT EXECUTE ON FUNCTION sys.columnproperty(object_id OID, property NAME, property_name TEXT) TO PUBLIC;

CREATE OR REPLACE VIEW sys.computed_columns
AS
SELECT out_object_id as object_id
  , out_name as name
  , out_column_id as column_id
  , out_system_type_id as system_type_id
  , out_user_type_id as user_type_id
  , out_max_length as max_length
  , out_precision as precision
  , out_scale as scale
  , out_collation_name as collation_name
  , out_is_nullable as is_nullable
  , out_is_ansi_padded as is_ansi_padded
  , out_is_rowguidcol as is_rowguidcol
  , out_is_identity as is_identity
  , out_is_computed as is_computed
  , out_is_filestream as is_filestream
  , out_is_replicated as is_replicated
  , out_is_non_sql_subscribed as is_non_sql_subscribed
  , out_is_merge_published as is_merge_published
  , out_is_dts_replicated as is_dts_replicated
  , out_is_xml_document as is_xml_document
  , out_xml_collection_id as xml_collection_id
  , out_default_object_id as default_object_id
  , out_rule_object_id as rule_object_id
  , out_is_sparse as is_sparse
  , out_is_column_set as is_column_set
  , out_generated_always_type as generated_always_type
  , out_generated_always_type_desc as generated_always_type_desc
  , out_encryption_type as encryption_type
  , out_encryption_type_desc as encryption_type_desc
  , out_encryption_algorithm_name as encryption_algorithm_name
  , out_column_encryption_key_id as column_encryption_key_id
  , out_column_encryption_key_database_name as column_encryption_key_database_name
  , out_is_hidden as is_hidden
  , out_is_masked as is_masked
  , out_graph_type as graph_type
  , out_graph_type_desc as graph_type_desc
  , cast(tsql_get_expr(d.adbin, d.adrelid) AS sys.nvarchar(4000)) AS definition
  , 1::sys.bit AS uses_database_collation
  , 1::sys.bit AS is_persisted
FROM sys.columns_internal() sc
INNER JOIN pg_attribute a ON sc.out_object_id = a.attrelid AND sc.out_column_id = a.attnum
INNER JOIN pg_attrdef d ON d.adrelid = a.attrelid AND d.adnum = a.attnum
WHERE a.attgenerated = 's' AND sc.out_is_computed::integer = 1;
GRANT SELECT ON sys.computed_columns TO PUBLIC;

create or replace view sys.indexes as
-- Get all indexes from all system and user tables
with index_id_map as MATERIALIZED(
  select
    indexrelid,
    case
      when indisclustered then 1
      else 1+row_number() over(partition by indrelid order by indexrelid)
    end as index_id
  from pg_index
)
select
  cast(X.indrelid as int) as object_id
  , cast(I.relname as sys.sysname) as name
  , cast(case when X.indisclustered then 1 else 2 end as sys.tinyint) as type
  , cast(case when X.indisclustered then 'CLUSTERED' else 'NONCLUSTERED' end as sys.nvarchar(60)) as type_desc
  , cast(case when X.indisunique then 1 else 0 end as sys.bit) as is_unique
  , cast(I.reltablespace as int) as data_space_id
  , cast(0 as sys.bit) as ignore_dup_key
  , cast(case when X.indisprimary then 1 else 0 end as sys.bit) as is_primary_key
  , cast(case when const.oid is null then 0 else 1 end as sys.bit) as is_unique_constraint
  , cast(0 as sys.tinyint) as fill_factor
  , cast(case when X.indpred is null then 0 else 1 end as sys.bit) as is_padded
  , cast(case when X.indisready then 0 else 1 end as sys.bit) as is_disabled
  , cast(0 as sys.bit) as is_hypothetical
  , cast(1 as sys.bit) as allow_row_locks
  , cast(1 as sys.bit) as allow_page_locks
  , cast(0 as sys.bit) as has_filter
  , cast(null as sys.nvarchar) as filter_definition
  , cast(0 as sys.bit) as auto_created
  , cast(imap.index_id as int) as index_id
from pg_index X 
inner join index_id_map imap on imap.indexrelid = X.indexrelid
inner join pg_class I on I.oid = X.indexrelid and I.relkind = 'i'
inner join pg_namespace nsp on nsp.oid = I.relnamespace
left join sys.babelfish_namespace_ext ext on (nsp.nspname = ext.nspname and ext.dbid = sys.db_id())
-- check if index is a unique constraint
left join pg_constraint const on const.conindid = I.oid and const.contype = 'u'
where has_schema_privilege(I.relnamespace, 'USAGE')
-- index is active
and X.indislive 
-- filter to get all the objects that belong to sys or babelfish schemas
and (nsp.nspname = 'sys' or ext.nspname is not null)

union all 
-- Create HEAP entries for each system and user table
select
  cast(t.oid as int) as object_id
  , cast(null as sys.sysname) as name
  , cast(0 as sys.tinyint) as type
  , cast('HEAP' as sys.nvarchar(60)) as type_desc
  , cast(0 as sys.bit) as is_unique
  , cast(1 as int) as data_space_id
  , cast(0 as sys.bit) as ignore_dup_key
  , cast(0 as sys.bit) as is_primary_key
  , cast(0 as sys.bit) as is_unique_constraint
  , cast(0 as sys.tinyint) as fill_factor
  , cast(0 as sys.bit) as is_padded
  , cast(0 as sys.bit) as is_disabled
  , cast(0 as sys.bit) as is_hypothetical
  , cast(1 as sys.bit) as allow_row_locks
  , cast(1 as sys.bit) as allow_page_locks
  , cast(0 as sys.bit) as has_filter
  , cast(null as sys.nvarchar) as filter_definition
  , cast(0 as sys.bit) as auto_created
  , cast(0 as int) as index_id
from pg_class t
inner join pg_namespace nsp on nsp.oid = t.relnamespace
left join sys.babelfish_namespace_ext ext on (nsp.nspname = ext.nspname and ext.dbid = sys.db_id())
where t.relkind = 'r'
-- filter to get all the objects that belong to sys or babelfish schemas
and (nsp.nspname = 'sys' or ext.nspname is not null)
and has_schema_privilege(t.relnamespace, 'USAGE')
and has_table_privilege(t.oid, 'SELECT,INSERT,UPDATE,DELETE,TRUNCATE,TRIGGER')
order by object_id, type_desc;
GRANT SELECT ON sys.indexes TO PUBLIC;


-- Please add your SQLs here
/*
 * Note: These SQL statements may get executed multiple times specially when some features get backpatched.
 * So make sure that any SQL statement (DDL/DML) being added here can be executed multiple times without affecting
 * final behaviour.
 */

CREATE OR REPLACE FUNCTION sys.sp_tables_internal(
	in_table_name sys.nvarchar(384) = '',
	in_table_owner sys.nvarchar(384) = '', 
	in_table_qualifier sys.sysname = '',
	in_table_type sys.varchar(100) = '',
	in_fusepattern sys.bit = '1')
	RETURNS TABLE (
		out_table_qualifier sys.sysname,
		out_table_owner sys.sysname,
		out_table_name sys.sysname,
		out_table_type sys.varchar(32),
		out_remarks sys.varchar(254)
	)
	AS $$
		DECLARE opt_table sys.varchar(16) = '';
		DECLARE opt_view sys.varchar(16) = '';
		DECLARE cs_as_in_table_type varchar COLLATE "C" = in_table_type;
	BEGIN
		IF upper(cs_as_in_table_type) LIKE '%''TABLE''%' THEN
			opt_table = 'TABLE';
		END IF;
		IF upper(cs_as_in_table_type) LIKE '%''VIEW''%' THEN
			opt_view = 'VIEW';
		END IF;
		IF in_fusepattern = 1 THEN
			RETURN query
			SELECT 
			CAST(table_qualifier AS sys.sysname) AS TABLE_QUALIFIER,
			CAST(table_owner AS sys.sysname) AS TABLE_OWNER,
			CAST(table_name AS sys.sysname) AS TABLE_NAME,
			CAST(table_type AS sys.varchar(32)) AS TABLE_TYPE,
			CAST(remarks AS sys.varchar(254)) AS REMARKS
			FROM sys.sp_tables_view
			WHERE ((SELECT coalesce(in_table_name,'')) = '' OR table_name LIKE in_table_name collate sys.database_default)
			AND ((SELECT coalesce(in_table_owner,'')) = '' OR table_owner LIKE in_table_owner collate sys.database_default)
			AND ((SELECT coalesce(in_table_qualifier,'')) = '' OR table_qualifier LIKE in_table_qualifier collate sys.database_default)
			AND ((SELECT coalesce(cs_as_in_table_type,'')) = ''
			    OR table_type = opt_table
			    OR table_type = opt_view)
			ORDER BY table_qualifier, table_owner, table_name;
		ELSE 
			RETURN query
			SELECT 
			CAST(table_qualifier AS sys.sysname) AS TABLE_QUALIFIER,
			CAST(table_owner AS sys.sysname) AS TABLE_OWNER,
			CAST(table_name AS sys.sysname) AS TABLE_NAME,
			CAST(table_type AS sys.varchar(32)) AS TABLE_TYPE,
			CAST(remarks AS sys.varchar(254)) AS REMARKS
			FROM sys.sp_tables_view
			WHERE ((SELECT coalesce(in_table_name,'')) = '' OR table_name = in_table_name collate sys.database_default)
			AND ((SELECT coalesce(in_table_owner,'')) = '' OR table_owner = in_table_owner collate sys.database_default)
			AND ((SELECT coalesce(in_table_qualifier,'')) = '' OR table_qualifier = in_table_qualifier collate sys.database_default)
			AND ((SELECT coalesce(cs_as_in_table_type,'')) = ''
			    OR table_type = opt_table
			    OR table_type = opt_view)
			ORDER BY table_qualifier, table_owner, table_name;
		END IF;
	END;
$$
LANGUAGE plpgsql STABLE;

<<<<<<< HEAD
-- wrapper functions for upper --
-- Function to handle datatypes which are implicitly convertable to VARCHAR
CREATE OR REPLACE FUNCTION sys.upper(ANYELEMENT)
RETURNS sys.VARCHAR
AS $$
DECLARE
    varch sys.varchar;
BEGIN
    IF pg_typeof($1) IN ('image'::regtype, 'sql_variant'::regtype, 'xml'::regtype, 'geometry'::regtype, 'geography'::regtype) THEN
        RAISE EXCEPTION 'Argument data type % is invalid for argument 1 of upper function.', pg_typeof($1);
    END IF;
    varch := (SELECT CAST ($1 AS sys.varchar));
    -- Call the underlying function after preprocessing
    RETURN (SELECT pg_catalog.upper(varch));
END;
$$ LANGUAGE plpgsql IMMUTABLE STRICT PARALLEL SAFE;

-- Function to handle NCHAR because of return type NVARCHAR
CREATE OR REPLACE FUNCTION sys.upper(sys.NCHAR)
RETURNS sys.NVARCHAR
AS $$
BEGIN
    RETURN (SELECT pg_catalog.upper($1));
END;
$$ LANGUAGE plpgsql IMMUTABLE STRICT PARALLEL SAFE;

-- Function to handle NVARCHAR because of return type NVARCHAR
CREATE OR REPLACE FUNCTION sys.upper(sys.NVARCHAR)
RETURNS sys.NVARCHAR
AS $$
BEGIN
    RETURN (SELECT pg_catalog.upper($1));
END;
$$ LANGUAGE plpgsql IMMUTABLE STRICT PARALLEL SAFE;

-- Function to handle TEXT because of return type VARCHAR
CREATE OR REPLACE FUNCTION sys.upper(TEXT)
RETURNS sys.VARCHAR
AS $$
BEGIN
    RETURN (SELECT pg_catalog.upper($1));
END;
$$ LANGUAGE plpgsql IMMUTABLE STRICT PARALLEL SAFE;

-- Function to handle NTEXT because of return type VARCHAR
CREATE OR REPLACE FUNCTION sys.upper(NTEXT)
RETURNS sys.VARCHAR
AS $$
BEGIN
    RETURN (SELECT pg_catalog.upper($1));
END;
$$ LANGUAGE plpgsql IMMUTABLE STRICT PARALLEL SAFE;

-- wrapper functions for lower --
-- Function to handle datatypes which are implicitly convertable to VARCHAR
CREATE OR REPLACE FUNCTION sys.lower(ANYELEMENT)
RETURNS sys.VARCHAR
AS $$
DECLARE
    varch sys.varchar;
BEGIN
    IF pg_typeof($1) IN ('image'::regtype, 'sql_variant'::regtype, 'xml'::regtype, 'geometry'::regtype, 'geography'::regtype) THEN
        RAISE EXCEPTION 'Argument data type % is invalid for argument 1 of upper function.', pg_typeof($1);
    END IF;
    varch := (SELECT CAST ($1 AS sys.varchar));
    -- Call the underlying function after preprocessing
    RETURN (SELECT pg_catalog.lower(varch));
END;
$$ LANGUAGE plpgsql IMMUTABLE STRICT PARALLEL SAFE;

-- Function to handle NCHAR because of return type NVARCHAR
CREATE OR REPLACE FUNCTION sys.lower(sys.NCHAR)
RETURNS sys.NVARCHAR
AS $$
BEGIN
    RETURN (SELECT pg_catalog.lower($1));
END;
$$ LANGUAGE plpgsql IMMUTABLE STRICT PARALLEL SAFE;

-- Function to handle NVARCHAR because of return type NVARCHAR
CREATE OR REPLACE FUNCTION sys.lower(sys.NVARCHAR)
RETURNS sys.NVARCHAR
AS $$
BEGIN
    RETURN (SELECT pg_catalog.lower($1));
END;
$$ LANGUAGE plpgsql IMMUTABLE STRICT PARALLEL SAFE;

-- Function to handle TEXT because of return type VARCHAR
CREATE OR REPLACE FUNCTION sys.lower(TEXT)
RETURNS sys.VARCHAR
AS $$
BEGIN
    RETURN (SELECT pg_catalog.lower($1));
END;
$$ LANGUAGE plpgsql IMMUTABLE STRICT PARALLEL SAFE;

-- Function to handle NTEXT because of return type VARCHAR
CREATE OR REPLACE FUNCTION sys.lower(NTEXT)
RETURNS sys.VARCHAR
AS $$
BEGIN
    RETURN (SELECT pg_catalog.lower($1));
END;
$$ LANGUAGE plpgsql IMMUTABLE STRICT PARALLEL SAFE;
=======
CREATE OR REPLACE PROCEDURE sys.sp_babelfish_configure(IN "@option_name" varchar(128),  IN "@option_value" varchar(128), IN "@option_scope" varchar(128))
AS $$
DECLARE
  normalized_name varchar(256);
  default_value text;
  value_type text;
  enum_value text[];
  cnt int;
  cur refcursor;
  guc_name varchar(256);
  server boolean := false;
  prev_user text;
BEGIN
  IF lower("@option_name") like 'babelfishpg_tsql.%' collate "C" THEN
    SELECT "@option_name" INTO normalized_name;
  ELSE
    SELECT concat('babelfishpg_tsql.',"@option_name") INTO normalized_name;
  END IF;

  IF lower("@option_scope") = 'server' THEN
    server := true;
  ELSIF btrim("@option_scope") != '' THEN
    RAISE EXCEPTION 'invalid option: %', "@option_scope";
  END IF;

  SELECT COUNT(*) INTO cnt FROM sys.babelfish_configurations_view where name collate "C" like normalized_name;
  IF cnt = 0 THEN 
    IF LOWER(normalized_name) = 'babelfishpg_tsql.escape_hatch_unique_constraint' COLLATE C THEN
      CALl sys.printarg('Config option babelfishpg_tsql.escape_hatch_unique_constraint has been deprecated, babelfish now supports unique constraints on nullable columns');
    ELSE
      RAISE EXCEPTION 'unknown configuration: %', normalized_name;
    END IF;
  ELSIF cnt > 1 AND (lower("@option_value") != 'ignore' AND lower("@option_value") != 'strict' 
                AND lower("@option_value") != 'default') THEN
    RAISE EXCEPTION 'unvalid option: %', lower("@option_value");
  END IF;

  OPEN cur FOR SELECT name FROM sys.babelfish_configurations_view where name collate "C" like normalized_name;
  LOOP
    FETCH NEXT FROM cur into guc_name;
    exit when not found;

    SELECT boot_val, vartype, enumvals INTO default_value, value_type, enum_value FROM pg_catalog.pg_settings WHERE name = guc_name;
    IF lower("@option_value") = 'default' THEN
        PERFORM pg_catalog.set_config(guc_name, default_value, 'false');
    ELSIF lower("@option_value") = 'ignore' or lower("@option_value") = 'strict' THEN
      IF value_type = 'enum' AND enum_value = '{"strict", "ignore"}' THEN
        PERFORM pg_catalog.set_config(guc_name, "@option_value", 'false');
      ELSE
        CONTINUE;
      END IF;
    ELSE
        PERFORM pg_catalog.set_config(guc_name, "@option_value", 'false');
    END IF;
    IF server THEN
      SELECT current_user INTO prev_user;
      PERFORM sys.babelfish_set_role(session_user);
      IF lower("@option_value") = 'default' THEN
        EXECUTE format('ALTER DATABASE %s SET %s = %s', CURRENT_DATABASE(), guc_name, default_value);
      ELSIF lower("@option_value") = 'ignore' or lower("@option_value") = 'strict' THEN
        IF value_type = 'enum' AND enum_value = '{"strict", "ignore"}' THEN
          EXECUTE format('ALTER DATABASE %s SET %s = %s', CURRENT_DATABASE(), guc_name, "@option_value");
        ELSE
          CONTINUE;
        END IF;
      ELSE
        -- store the setting in PG master database so that it can be applied to all bbf databases
        EXECUTE format('ALTER DATABASE %s SET %s = %s', CURRENT_DATABASE(), guc_name, "@option_value");
      END IF;
      PERFORM sys.babelfish_set_role(prev_user);
    END IF;
  END LOOP;

  CLOSE cur;

END;
$$ LANGUAGE plpgsql;
GRANT EXECUTE ON PROCEDURE sys.sp_babelfish_configure(
	IN varchar(128), IN varchar(128), IN varchar(128)
) TO PUBLIC;
>>>>>>> 07ddc9c6

-- Drops the temporary procedure used by the upgrade script.
-- Please have this be one of the last statements executed in this upgrade script.
DROP PROCEDURE sys.babelfish_drop_deprecated_object(varchar, varchar, varchar);

-- After upgrade, always run analyze for all babelfish catalogs.
CALL sys.analyze_babelfish_catalogs();

-- Reset search_path to not affect any subsequent scripts
SELECT set_config('search_path', trim(leading 'sys, ' from current_setting('search_path')), false);<|MERGE_RESOLUTION|>--- conflicted
+++ resolved
@@ -331,113 +331,6 @@
 $$
 LANGUAGE plpgsql STABLE;
 
-<<<<<<< HEAD
--- wrapper functions for upper --
--- Function to handle datatypes which are implicitly convertable to VARCHAR
-CREATE OR REPLACE FUNCTION sys.upper(ANYELEMENT)
-RETURNS sys.VARCHAR
-AS $$
-DECLARE
-    varch sys.varchar;
-BEGIN
-    IF pg_typeof($1) IN ('image'::regtype, 'sql_variant'::regtype, 'xml'::regtype, 'geometry'::regtype, 'geography'::regtype) THEN
-        RAISE EXCEPTION 'Argument data type % is invalid for argument 1 of upper function.', pg_typeof($1);
-    END IF;
-    varch := (SELECT CAST ($1 AS sys.varchar));
-    -- Call the underlying function after preprocessing
-    RETURN (SELECT pg_catalog.upper(varch));
-END;
-$$ LANGUAGE plpgsql IMMUTABLE STRICT PARALLEL SAFE;
-
--- Function to handle NCHAR because of return type NVARCHAR
-CREATE OR REPLACE FUNCTION sys.upper(sys.NCHAR)
-RETURNS sys.NVARCHAR
-AS $$
-BEGIN
-    RETURN (SELECT pg_catalog.upper($1));
-END;
-$$ LANGUAGE plpgsql IMMUTABLE STRICT PARALLEL SAFE;
-
--- Function to handle NVARCHAR because of return type NVARCHAR
-CREATE OR REPLACE FUNCTION sys.upper(sys.NVARCHAR)
-RETURNS sys.NVARCHAR
-AS $$
-BEGIN
-    RETURN (SELECT pg_catalog.upper($1));
-END;
-$$ LANGUAGE plpgsql IMMUTABLE STRICT PARALLEL SAFE;
-
--- Function to handle TEXT because of return type VARCHAR
-CREATE OR REPLACE FUNCTION sys.upper(TEXT)
-RETURNS sys.VARCHAR
-AS $$
-BEGIN
-    RETURN (SELECT pg_catalog.upper($1));
-END;
-$$ LANGUAGE plpgsql IMMUTABLE STRICT PARALLEL SAFE;
-
--- Function to handle NTEXT because of return type VARCHAR
-CREATE OR REPLACE FUNCTION sys.upper(NTEXT)
-RETURNS sys.VARCHAR
-AS $$
-BEGIN
-    RETURN (SELECT pg_catalog.upper($1));
-END;
-$$ LANGUAGE plpgsql IMMUTABLE STRICT PARALLEL SAFE;
-
--- wrapper functions for lower --
--- Function to handle datatypes which are implicitly convertable to VARCHAR
-CREATE OR REPLACE FUNCTION sys.lower(ANYELEMENT)
-RETURNS sys.VARCHAR
-AS $$
-DECLARE
-    varch sys.varchar;
-BEGIN
-    IF pg_typeof($1) IN ('image'::regtype, 'sql_variant'::regtype, 'xml'::regtype, 'geometry'::regtype, 'geography'::regtype) THEN
-        RAISE EXCEPTION 'Argument data type % is invalid for argument 1 of upper function.', pg_typeof($1);
-    END IF;
-    varch := (SELECT CAST ($1 AS sys.varchar));
-    -- Call the underlying function after preprocessing
-    RETURN (SELECT pg_catalog.lower(varch));
-END;
-$$ LANGUAGE plpgsql IMMUTABLE STRICT PARALLEL SAFE;
-
--- Function to handle NCHAR because of return type NVARCHAR
-CREATE OR REPLACE FUNCTION sys.lower(sys.NCHAR)
-RETURNS sys.NVARCHAR
-AS $$
-BEGIN
-    RETURN (SELECT pg_catalog.lower($1));
-END;
-$$ LANGUAGE plpgsql IMMUTABLE STRICT PARALLEL SAFE;
-
--- Function to handle NVARCHAR because of return type NVARCHAR
-CREATE OR REPLACE FUNCTION sys.lower(sys.NVARCHAR)
-RETURNS sys.NVARCHAR
-AS $$
-BEGIN
-    RETURN (SELECT pg_catalog.lower($1));
-END;
-$$ LANGUAGE plpgsql IMMUTABLE STRICT PARALLEL SAFE;
-
--- Function to handle TEXT because of return type VARCHAR
-CREATE OR REPLACE FUNCTION sys.lower(TEXT)
-RETURNS sys.VARCHAR
-AS $$
-BEGIN
-    RETURN (SELECT pg_catalog.lower($1));
-END;
-$$ LANGUAGE plpgsql IMMUTABLE STRICT PARALLEL SAFE;
-
--- Function to handle NTEXT because of return type VARCHAR
-CREATE OR REPLACE FUNCTION sys.lower(NTEXT)
-RETURNS sys.VARCHAR
-AS $$
-BEGIN
-    RETURN (SELECT pg_catalog.lower($1));
-END;
-$$ LANGUAGE plpgsql IMMUTABLE STRICT PARALLEL SAFE;
-=======
 CREATE OR REPLACE PROCEDURE sys.sp_babelfish_configure(IN "@option_name" varchar(128),  IN "@option_value" varchar(128), IN "@option_scope" varchar(128))
 AS $$
 DECLARE
@@ -518,7 +411,112 @@
 GRANT EXECUTE ON PROCEDURE sys.sp_babelfish_configure(
 	IN varchar(128), IN varchar(128), IN varchar(128)
 ) TO PUBLIC;
->>>>>>> 07ddc9c6
+
+-- wrapper functions for upper --
+-- Function to handle datatypes which are implicitly convertable to VARCHAR
+CREATE OR REPLACE FUNCTION sys.upper(ANYELEMENT)
+RETURNS sys.VARCHAR
+AS $$
+DECLARE
+    varch sys.varchar;
+BEGIN
+    IF pg_typeof($1) IN ('image'::regtype, 'sql_variant'::regtype, 'xml'::regtype, 'geometry'::regtype, 'geography'::regtype) THEN
+        RAISE EXCEPTION 'Argument data type % is invalid for argument 1 of upper function.', pg_typeof($1);
+    END IF;
+    varch := (SELECT CAST ($1 AS sys.varchar));
+    -- Call the underlying function after preprocessing
+    RETURN (SELECT pg_catalog.upper(varch));
+END;
+$$ LANGUAGE plpgsql IMMUTABLE STRICT PARALLEL SAFE;
+
+-- Function to handle NCHAR because of return type NVARCHAR
+CREATE OR REPLACE FUNCTION sys.upper(sys.NCHAR)
+RETURNS sys.NVARCHAR
+AS $$
+BEGIN
+    RETURN (SELECT pg_catalog.upper($1));
+END;
+$$ LANGUAGE plpgsql IMMUTABLE STRICT PARALLEL SAFE;
+
+-- Function to handle NVARCHAR because of return type NVARCHAR
+CREATE OR REPLACE FUNCTION sys.upper(sys.NVARCHAR)
+RETURNS sys.NVARCHAR
+AS $$
+BEGIN
+    RETURN (SELECT pg_catalog.upper($1));
+END;
+$$ LANGUAGE plpgsql IMMUTABLE STRICT PARALLEL SAFE;
+
+-- Function to handle TEXT because of return type VARCHAR
+CREATE OR REPLACE FUNCTION sys.upper(TEXT)
+RETURNS sys.VARCHAR
+AS $$
+BEGIN
+    RETURN (SELECT pg_catalog.upper($1));
+END;
+$$ LANGUAGE plpgsql IMMUTABLE STRICT PARALLEL SAFE;
+
+-- Function to handle NTEXT because of return type VARCHAR
+CREATE OR REPLACE FUNCTION sys.upper(NTEXT)
+RETURNS sys.VARCHAR
+AS $$
+BEGIN
+    RETURN (SELECT pg_catalog.upper($1));
+END;
+$$ LANGUAGE plpgsql IMMUTABLE STRICT PARALLEL SAFE;
+
+-- wrapper functions for lower --
+-- Function to handle datatypes which are implicitly convertable to VARCHAR
+CREATE OR REPLACE FUNCTION sys.lower(ANYELEMENT)
+RETURNS sys.VARCHAR
+AS $$
+DECLARE
+    varch sys.varchar;
+BEGIN
+    IF pg_typeof($1) IN ('image'::regtype, 'sql_variant'::regtype, 'xml'::regtype, 'geometry'::regtype, 'geography'::regtype) THEN
+        RAISE EXCEPTION 'Argument data type % is invalid for argument 1 of upper function.', pg_typeof($1);
+    END IF;
+    varch := (SELECT CAST ($1 AS sys.varchar));
+    -- Call the underlying function after preprocessing
+    RETURN (SELECT pg_catalog.lower(varch));
+END;
+$$ LANGUAGE plpgsql IMMUTABLE STRICT PARALLEL SAFE;
+
+-- Function to handle NCHAR because of return type NVARCHAR
+CREATE OR REPLACE FUNCTION sys.lower(sys.NCHAR)
+RETURNS sys.NVARCHAR
+AS $$
+BEGIN
+    RETURN (SELECT pg_catalog.lower($1));
+END;
+$$ LANGUAGE plpgsql IMMUTABLE STRICT PARALLEL SAFE;
+
+-- Function to handle NVARCHAR because of return type NVARCHAR
+CREATE OR REPLACE FUNCTION sys.lower(sys.NVARCHAR)
+RETURNS sys.NVARCHAR
+AS $$
+BEGIN
+    RETURN (SELECT pg_catalog.lower($1));
+END;
+$$ LANGUAGE plpgsql IMMUTABLE STRICT PARALLEL SAFE;
+
+-- Function to handle TEXT because of return type VARCHAR
+CREATE OR REPLACE FUNCTION sys.lower(TEXT)
+RETURNS sys.VARCHAR
+AS $$
+BEGIN
+    RETURN (SELECT pg_catalog.lower($1));
+END;
+$$ LANGUAGE plpgsql IMMUTABLE STRICT PARALLEL SAFE;
+
+-- Function to handle NTEXT because of return type VARCHAR
+CREATE OR REPLACE FUNCTION sys.lower(NTEXT)
+RETURNS sys.VARCHAR
+AS $$
+BEGIN
+    RETURN (SELECT pg_catalog.lower($1));
+END;
+$$ LANGUAGE plpgsql IMMUTABLE STRICT PARALLEL SAFE;
 
 -- Drops the temporary procedure used by the upgrade script.
 -- Please have this be one of the last statements executed in this upgrade script.
