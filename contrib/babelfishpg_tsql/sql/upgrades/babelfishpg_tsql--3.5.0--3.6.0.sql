-- complain if script is sourced in psql, rather than via ALTER EXTENSION
\echo Use "ALTER EXTENSION ""babelfishpg_tsql"" UPDATE TO '3.6.0'" to load this file. \quit

-- add 'sys' to search path for the convenience
SELECT set_config('search_path', 'sys, '||current_setting('search_path'), false);

-- Drops an object if it does not have any dependent objects.
-- Is a temporary procedure for use by the upgrade script. Will be dropped at the end of the upgrade.
-- Please have this be one of the first statements executed in this upgrade script. 
CREATE OR REPLACE PROCEDURE babelfish_drop_deprecated_object(object_type varchar, schema_name varchar, object_name varchar) AS
$$
DECLARE
    error_msg text;
    query1 text;
    query2 text;
BEGIN

    query1 := pg_catalog.format('alter extension babelfishpg_tsql drop %s %s.%s', object_type, schema_name, object_name);
    query2 := pg_catalog.format('drop %s %s.%s', object_type, schema_name, object_name);

    execute query1;
    execute query2;
EXCEPTION
    when object_not_in_prerequisite_state then --if 'alter extension' statement fails
        GET STACKED DIAGNOSTICS error_msg = MESSAGE_TEXT;
        raise warning '%', error_msg;
    when dependent_objects_still_exist then --if 'drop view' statement fails
        GET STACKED DIAGNOSTICS error_msg = MESSAGE_TEXT;
        raise warning '%', error_msg;
end
$$
LANGUAGE plpgsql;

-- BABELFISH_SCHEMA_PERMISSIONS
CREATE TABLE IF NOT EXISTS sys.babelfish_schema_permissions (
  dbid smallint NOT NULL,
  schema_name sys.NVARCHAR(128) NOT NULL COLLATE sys.database_default,
  object_name sys.NVARCHAR(128) NOT NULL COLLATE sys.database_default,
  permission INT CHECK(permission > 0),
  grantee sys.NVARCHAR(128) NOT NULL COLLATE sys.database_default,
  object_type CHAR(1) NOT NULL COLLATE sys.database_default,
  function_args TEXT COLLATE "C",
  grantor sys.NVARCHAR(128) NOT NULL COLLATE sys.database_default,
  PRIMARY KEY(dbid, schema_name, object_name, grantee, object_type)
);

SELECT pg_catalog.pg_extension_config_dump('sys.babelfish_schema_permissions', '');

CREATE OR REPLACE VIEW sys.index_columns
AS
WITH index_id_map AS MATERIALIZED (
  SELECT
    indexrelid,
    CASE
      WHEN indisclustered THEN 1
      ELSE 1+row_number() OVER(PARTITION BY indrelid ORDER BY indexrelid)
    END AS index_id
  FROM pg_index
)
SELECT
    CAST(i.indrelid AS INT) AS object_id,
    -- should match index_id of sys.indexes 
    CAST(imap.index_id AS INT) AS index_id,
    CAST(a.index_column_id AS INT) AS index_column_id,
    CAST(a.attnum AS INT) AS column_id,
    CAST(CASE
            WHEN a.index_column_id <= i.indnkeyatts THEN a.index_column_id
            ELSE 0
         END AS SYS.TINYINT) AS key_ordinal,
    CAST(0 AS SYS.TINYINT) AS partition_ordinal,
    CAST(CASE
            WHEN i.indoption[a.index_column_id-1] & 1 = 1 THEN 1
            ELSE 0 
         END AS SYS.BIT) AS is_descending_key,
    CAST(CASE
            WHEN a.index_column_id > i.indnkeyatts THEN 1
            ELSE 0
         END AS SYS.BIT) AS is_included_column
FROM
    pg_index i
    INNER JOIN index_id_map imap ON imap.indexrelid = i.indexrelid
    INNER JOIN pg_class c ON i.indrelid = c.oid
    INNER JOIN pg_namespace nsp ON nsp.oid = c.relnamespace
    LEFT JOIN sys.babelfish_namespace_ext ext ON (nsp.nspname = ext.nspname AND ext.dbid = sys.db_id())
    LEFT JOIN unnest(i.indkey) WITH ORDINALITY AS a(attnum, index_column_id) ON true
WHERE
    has_schema_privilege(c.relnamespace, 'USAGE') AND
    has_table_privilege(c.oid, 'SELECT,INSERT,UPDATE,DELETE,TRUNCATE,TRIGGER') AND
    (nsp.nspname = 'sys' OR ext.nspname is not null) AND
    i.indislive;
GRANT SELECT ON sys.index_columns TO PUBLIC;

CREATE OR REPLACE FUNCTION sys.columnproperty(object_id OID, property NAME, property_name TEXT)
RETURNS INTEGER
LANGUAGE plpgsql
STABLE STRICT
AS $$
DECLARE
    extra_bytes CONSTANT INTEGER := 4;
    return_value INTEGER;
BEGIN
	return_value:=
        CASE LOWER(property_name)
            WHEN 'charmaxlen' COLLATE sys.database_default THEN (SELECT
                CASE
                    WHEN a.atttypmod > 0 THEN a.atttypmod - extra_bytes
                    ELSE NULL
                END FROM pg_catalog.pg_attribute a WHERE a.attrelid = object_id AND (a.attname = property COLLATE sys.database_default))
            WHEN 'allowsnull' COLLATE sys.database_default THEN (SELECT
                CASE
                    WHEN a.attnotnull THEN 0
                    ELSE 1
                END FROM pg_catalog.pg_attribute a WHERE a.attrelid = object_id AND (a.attname = property COLLATE sys.database_default))
            WHEN 'iscomputed' COLLATE sys.database_default THEN (SELECT
                CASE
                    WHEN a.attgenerated != '' THEN 1
                    ELSE 0
                END FROM pg_catalog.pg_attribute a WHERE a.attrelid = object_id and (a.attname = property COLLATE sys.database_default))
            WHEN 'columnid' COLLATE sys.database_default THEN
                (SELECT a.attnum FROM pg_catalog.pg_attribute a
                 WHERE a.attrelid = object_id AND (a.attname = property COLLATE sys.database_default))
            WHEN 'ordinal' COLLATE sys.database_default THEN
                (SELECT b.count FROM (SELECT attname, row_number() OVER () AS count FROM pg_catalog.pg_attribute a
                 WHERE a.attrelid = object_id AND attisdropped = false AND attnum > 0 ORDER BY a.attnum) AS b WHERE b.attname = property COLLATE sys.database_default)
            WHEN 'isidentity' COLLATE sys.database_default THEN (SELECT
                CASE
                    WHEN char_length(a.attidentity) > 0 THEN 1
                    ELSE 0
                END FROM pg_catalog.pg_attribute a WHERE a.attrelid = object_id and (a.attname = property COLLATE sys.database_default))
            ELSE
                NULL
        END;
    RETURN return_value::INTEGER;
EXCEPTION 
	WHEN others THEN
 		RETURN NULL;
END;
$$;
GRANT EXECUTE ON FUNCTION sys.columnproperty(object_id OID, property NAME, property_name TEXT) TO PUBLIC;

CREATE OR REPLACE VIEW sys.computed_columns
AS
SELECT out_object_id as object_id
  , out_name as name
  , out_column_id as column_id
  , out_system_type_id as system_type_id
  , out_user_type_id as user_type_id
  , out_max_length as max_length
  , out_precision as precision
  , out_scale as scale
  , out_collation_name as collation_name
  , out_is_nullable as is_nullable
  , out_is_ansi_padded as is_ansi_padded
  , out_is_rowguidcol as is_rowguidcol
  , out_is_identity as is_identity
  , out_is_computed as is_computed
  , out_is_filestream as is_filestream
  , out_is_replicated as is_replicated
  , out_is_non_sql_subscribed as is_non_sql_subscribed
  , out_is_merge_published as is_merge_published
  , out_is_dts_replicated as is_dts_replicated
  , out_is_xml_document as is_xml_document
  , out_xml_collection_id as xml_collection_id
  , out_default_object_id as default_object_id
  , out_rule_object_id as rule_object_id
  , out_is_sparse as is_sparse
  , out_is_column_set as is_column_set
  , out_generated_always_type as generated_always_type
  , out_generated_always_type_desc as generated_always_type_desc
  , out_encryption_type as encryption_type
  , out_encryption_type_desc as encryption_type_desc
  , out_encryption_algorithm_name as encryption_algorithm_name
  , out_column_encryption_key_id as column_encryption_key_id
  , out_column_encryption_key_database_name as column_encryption_key_database_name
  , out_is_hidden as is_hidden
  , out_is_masked as is_masked
  , out_graph_type as graph_type
  , out_graph_type_desc as graph_type_desc
  , cast(tsql_get_expr(d.adbin, d.adrelid) AS sys.nvarchar(4000)) AS definition
  , 1::sys.bit AS uses_database_collation
  , 1::sys.bit AS is_persisted
FROM sys.columns_internal() sc
INNER JOIN pg_attribute a ON sc.out_object_id = a.attrelid AND sc.out_column_id = a.attnum
INNER JOIN pg_attrdef d ON d.adrelid = a.attrelid AND d.adnum = a.attnum
WHERE a.attgenerated = 's' AND sc.out_is_computed::integer = 1;
GRANT SELECT ON sys.computed_columns TO PUBLIC;

create or replace view sys.indexes as
-- Get all indexes from all system and user tables
with index_id_map as MATERIALIZED(
  select
    indexrelid,
    case
      when indisclustered then 1
      else 1+row_number() over(partition by indrelid order by indexrelid)
    end as index_id
  from pg_index
)
select
  cast(X.indrelid as int) as object_id
  , cast(I.relname as sys.sysname) as name
  , cast(case when X.indisclustered then 1 else 2 end as sys.tinyint) as type
  , cast(case when X.indisclustered then 'CLUSTERED' else 'NONCLUSTERED' end as sys.nvarchar(60)) as type_desc
  , cast(case when X.indisunique then 1 else 0 end as sys.bit) as is_unique
  , cast(I.reltablespace as int) as data_space_id
  , cast(0 as sys.bit) as ignore_dup_key
  , cast(case when X.indisprimary then 1 else 0 end as sys.bit) as is_primary_key
  , cast(case when const.oid is null then 0 else 1 end as sys.bit) as is_unique_constraint
  , cast(0 as sys.tinyint) as fill_factor
  , cast(case when X.indpred is null then 0 else 1 end as sys.bit) as is_padded
  , cast(case when X.indisready then 0 else 1 end as sys.bit) as is_disabled
  , cast(0 as sys.bit) as is_hypothetical
  , cast(1 as sys.bit) as allow_row_locks
  , cast(1 as sys.bit) as allow_page_locks
  , cast(0 as sys.bit) as has_filter
  , cast(null as sys.nvarchar) as filter_definition
  , cast(0 as sys.bit) as auto_created
  , cast(imap.index_id as int) as index_id
from pg_index X 
inner join index_id_map imap on imap.indexrelid = X.indexrelid
inner join pg_class I on I.oid = X.indexrelid and I.relkind = 'i'
inner join pg_namespace nsp on nsp.oid = I.relnamespace
left join sys.babelfish_namespace_ext ext on (nsp.nspname = ext.nspname and ext.dbid = sys.db_id())
-- check if index is a unique constraint
left join pg_constraint const on const.conindid = I.oid and const.contype = 'u'
where has_schema_privilege(I.relnamespace, 'USAGE')
-- index is active
and X.indislive 
-- filter to get all the objects that belong to sys or babelfish schemas
and (nsp.nspname = 'sys' or ext.nspname is not null)

union all 
-- Create HEAP entries for each system and user table
select
  cast(t.oid as int) as object_id
  , cast(null as sys.sysname) as name
  , cast(0 as sys.tinyint) as type
  , cast('HEAP' as sys.nvarchar(60)) as type_desc
  , cast(0 as sys.bit) as is_unique
  , cast(1 as int) as data_space_id
  , cast(0 as sys.bit) as ignore_dup_key
  , cast(0 as sys.bit) as is_primary_key
  , cast(0 as sys.bit) as is_unique_constraint
  , cast(0 as sys.tinyint) as fill_factor
  , cast(0 as sys.bit) as is_padded
  , cast(0 as sys.bit) as is_disabled
  , cast(0 as sys.bit) as is_hypothetical
  , cast(1 as sys.bit) as allow_row_locks
  , cast(1 as sys.bit) as allow_page_locks
  , cast(0 as sys.bit) as has_filter
  , cast(null as sys.nvarchar) as filter_definition
  , cast(0 as sys.bit) as auto_created
  , cast(0 as int) as index_id
from pg_class t
inner join pg_namespace nsp on nsp.oid = t.relnamespace
left join sys.babelfish_namespace_ext ext on (nsp.nspname = ext.nspname and ext.dbid = sys.db_id())
where t.relkind = 'r'
-- filter to get all the objects that belong to sys or babelfish schemas
and (nsp.nspname = 'sys' or ext.nspname is not null)
and has_schema_privilege(t.relnamespace, 'USAGE')
and has_table_privilege(t.oid, 'SELECT,INSERT,UPDATE,DELETE,TRUNCATE,TRIGGER')
order by object_id, type_desc;
GRANT SELECT ON sys.indexes TO PUBLIC;


-- Please add your SQLs here
/*
 * Note: These SQL statements may get executed multiple times specially when some features get backpatched.
 * So make sure that any SQL statement (DDL/DML) being added here can be executed multiple times without affecting
 * final behaviour.
 */

CREATE OR REPLACE FUNCTION sys.sp_tables_internal(
	in_table_name sys.nvarchar(384) = '',
	in_table_owner sys.nvarchar(384) = '', 
	in_table_qualifier sys.sysname = '',
	in_table_type sys.varchar(100) = '',
	in_fusepattern sys.bit = '1')
	RETURNS TABLE (
		out_table_qualifier sys.sysname,
		out_table_owner sys.sysname,
		out_table_name sys.sysname,
		out_table_type sys.varchar(32),
		out_remarks sys.varchar(254)
	)
	AS $$
		DECLARE opt_table sys.varchar(16) = '';
		DECLARE opt_view sys.varchar(16) = '';
		DECLARE cs_as_in_table_type varchar COLLATE "C" = in_table_type;
	BEGIN
		IF upper(cs_as_in_table_type) LIKE '%''TABLE''%' THEN
			opt_table = 'TABLE';
		END IF;
		IF upper(cs_as_in_table_type) LIKE '%''VIEW''%' THEN
			opt_view = 'VIEW';
		END IF;
		IF in_fusepattern = 1 THEN
			RETURN query
			SELECT 
			CAST(table_qualifier AS sys.sysname) AS TABLE_QUALIFIER,
			CAST(table_owner AS sys.sysname) AS TABLE_OWNER,
			CAST(table_name AS sys.sysname) AS TABLE_NAME,
			CAST(table_type AS sys.varchar(32)) AS TABLE_TYPE,
			CAST(remarks AS sys.varchar(254)) AS REMARKS
			FROM sys.sp_tables_view
			WHERE ((SELECT coalesce(in_table_name,'')) = '' OR table_name LIKE in_table_name collate sys.database_default)
			AND ((SELECT coalesce(in_table_owner,'')) = '' OR table_owner LIKE in_table_owner collate sys.database_default)
			AND ((SELECT coalesce(in_table_qualifier,'')) = '' OR table_qualifier LIKE in_table_qualifier collate sys.database_default)
			AND ((SELECT coalesce(cs_as_in_table_type,'')) = ''
			    OR table_type = opt_table
			    OR table_type = opt_view)
			ORDER BY table_qualifier, table_owner, table_name;
		ELSE 
			RETURN query
			SELECT 
			CAST(table_qualifier AS sys.sysname) AS TABLE_QUALIFIER,
			CAST(table_owner AS sys.sysname) AS TABLE_OWNER,
			CAST(table_name AS sys.sysname) AS TABLE_NAME,
			CAST(table_type AS sys.varchar(32)) AS TABLE_TYPE,
			CAST(remarks AS sys.varchar(254)) AS REMARKS
			FROM sys.sp_tables_view
			WHERE ((SELECT coalesce(in_table_name,'')) = '' OR table_name = in_table_name collate sys.database_default)
			AND ((SELECT coalesce(in_table_owner,'')) = '' OR table_owner = in_table_owner collate sys.database_default)
			AND ((SELECT coalesce(in_table_qualifier,'')) = '' OR table_qualifier = in_table_qualifier collate sys.database_default)
			AND ((SELECT coalesce(cs_as_in_table_type,'')) = ''
			    OR table_type = opt_table
			    OR table_type = opt_view)
			ORDER BY table_qualifier, table_owner, table_name;
		END IF;
	END;
$$
LANGUAGE plpgsql STABLE;

<<<<<<< HEAD
-- Update deprecated object_id function(s) since left function now restricts TEXT datatype
DO $$
BEGIN
    -- Update body of object_id_deprecated_in_2_4_0 to use PG_CATALOG.LEFT instead, if function exists
    IF EXISTS(SELECT count(*) 
                FROM pg_proc p 
                JOIN pg_namespace nsp 
                    ON p.pronamespace = nsp.oid 
                WHERE p.proname='object_id_deprecated_in_2_4_0' AND nsp.nspname='sys') THEN
        
        CREATE OR REPLACE FUNCTION sys.object_id_deprecated_in_2_4_0(IN object_name TEXT, IN object_type char(2) DEFAULT '')
        RETURNS INTEGER AS
        $BODY$
        DECLARE
            id oid;
            db_name text collate "C";
            bbf_schema_name text collate "C";
            schema_name text collate "C";
            schema_oid oid;
            obj_name text collate "C";
            is_temp_object boolean;
            obj_type char(2) collate "C";
            cs_as_object_name text collate "C" := object_name;
        BEGIN
            obj_type = object_type;
            id = null;
            schema_oid = NULL;

            SELECT s.db_name, s.schema_name, s.object_name INTO db_name, bbf_schema_name, obj_name 
            FROM babelfish_split_object_name(cs_as_object_name) s;

            -- Invalid object_name
            IF obj_name IS NULL OR obj_name = '' collate sys.database_default THEN
                RETURN NULL;
            END IF;

            IF bbf_schema_name IS NULL OR bbf_schema_name = '' collate sys.database_default THEN
                bbf_schema_name := sys.schema_name();
            END IF;

            schema_name := sys.bbf_get_current_physical_schema_name(bbf_schema_name);

            -- Check if looking for temp object.
            is_temp_object = PG_CATALOG.left(obj_name, 1) = '#' collate sys.database_default;

            -- Can only search in current database. Allowing tempdb for temp objects.
            IF db_name IS NOT NULL AND db_name collate sys.database_default <> db_name() AND db_name collate sys.database_default <> 'tempdb' THEN
                RAISE EXCEPTION 'Can only do lookup in current database.';
            END IF;

            IF schema_name IS NULL OR schema_name = '' collate sys.database_default THEN
                RETURN NULL;
            END IF;

            -- Searching within a schema. Get schema oid.
            schema_oid = (SELECT oid FROM pg_namespace WHERE nspname = schema_name);
            IF schema_oid IS NULL THEN
                RETURN NULL;
            END IF;

            if obj_type <> '' then
                case
                    -- Schema does not apply as much to temp objects.
                    when upper(object_type) in ('S', 'U', 'V', 'IT', 'ET', 'SO') and is_temp_object then
                    id := (select reloid from sys.babelfish_get_enr_list() where lower(relname) collate sys.database_default = obj_name limit 1);

                    when upper(object_type) in ('S', 'U', 'V', 'IT', 'ET', 'SO') and not is_temp_object then
                    id := (select oid from pg_class where lower(relname) collate sys.database_default = obj_name 
                                and relnamespace = schema_oid limit 1);

                    when upper(object_type) in ('C', 'D', 'F', 'PK', 'UQ') then
                    id := (select oid from pg_constraint where lower(conname) collate sys.database_default = obj_name 
                                and connamespace = schema_oid limit 1);

                    when upper(object_type) in ('AF', 'FN', 'FS', 'FT', 'IF', 'P', 'PC', 'TF', 'RF', 'X') then
                    id := (select oid from pg_proc where lower(proname) collate sys.database_default = obj_name 
                                and pronamespace = schema_oid limit 1);

                    when upper(object_type) in ('TR', 'TA') then
                    id := (select oid from pg_trigger where lower(tgname) collate sys.database_default = obj_name limit 1);

                    -- Throwing exception as a reminder to add support in the future.
                    when upper(object_type) collate sys.database_default in ('R', 'EC', 'PG', 'SN', 'SQ', 'TT') then
                        RAISE EXCEPTION 'Object type currently unsupported.';

                    -- unsupported obj_type
                    else id := null;
                end case;
            else
                if not is_temp_object then 
                    id := (
                        select oid from pg_class where lower(relname) = obj_name
                            and relnamespace = schema_oid
                        union
                        select oid from pg_constraint where lower(conname) = obj_name
                            and connamespace = schema_oid
                        union
                        select oid from pg_proc where lower(proname) = obj_name
                            and pronamespace = schema_oid
                        union
                        select oid from pg_trigger where lower(tgname) = obj_name
                        limit 1
                    );
                else
                    -- temp object without "object_type" in-argument
                    id := (select reloid from sys.babelfish_get_enr_list() where lower(relname) collate sys.database_default = obj_name limit 1);
                end if;
            end if;

            RETURN id::integer;
        END;
        $BODY$
        LANGUAGE plpgsql STABLE RETURNS NULL ON NULL INPUT;
    END IF;

    -- Update body of object_id_deprecated_in_3_1_0 to use PG_CATALOG.LEFT instead, if function exists
    IF EXISTS(SELECT count(*) 
                FROM pg_proc p 
                JOIN pg_namespace nsp 
                    ON p.pronamespace = nsp.oid 
                WHERE p.proname='object_id_deprecated_in_3_1_0' AND nsp.nspname='sys') THEN
        
        CREATE OR REPLACE FUNCTION sys.object_id_deprecated_in_3_1_0(IN object_name TEXT, IN object_type char(2) DEFAULT '')
        RETURNS INTEGER AS
        $BODY$
        DECLARE
            id oid;
            db_name text collate "C";
            bbf_schema_name text collate "C";
            schema_name text collate "C";
            schema_oid oid;
            obj_name text collate "C";
            is_temp_object boolean;
            obj_type char(2) collate "C";
            cs_as_object_name text collate "C" := object_name;
        BEGIN
            obj_type = object_type;
            id = null;
            schema_oid = NULL;

            SELECT s.db_name, s.schema_name, s.object_name INTO db_name, bbf_schema_name, obj_name 
            FROM babelfish_split_object_name(cs_as_object_name) s;

            -- Invalid object_name
            IF obj_name IS NULL OR obj_name = '' collate sys.database_default THEN
                RETURN NULL;
            END IF;

            IF bbf_schema_name IS NULL OR bbf_schema_name = '' collate sys.database_default THEN
                bbf_schema_name := sys.schema_name();
            END IF;

            schema_name := sys.bbf_get_current_physical_schema_name(bbf_schema_name);

            -- Check if looking for temp object.
            is_temp_object = PG_CATALOG.left(obj_name, 1) = '#' collate sys.database_default;

            -- Can only search in current database. Allowing tempdb for temp objects.
            IF db_name IS NOT NULL AND db_name collate sys.database_default <> db_name() AND db_name collate sys.database_default <> 'tempdb' THEN
                RAISE EXCEPTION 'Can only do lookup in current database.';
            END IF;

            IF schema_name IS NULL OR schema_name = '' collate sys.database_default THEN
                RETURN NULL;
            END IF;

            -- Searching within a schema. Get schema oid.
            schema_oid = (SELECT oid FROM pg_namespace WHERE nspname = schema_name);
            IF schema_oid IS NULL THEN
                RETURN NULL;
            END IF;

            if obj_type <> '' then
                case
                    -- Schema does not apply as much to temp objects.
                    when upper(object_type) in ('S', 'U', 'V', 'IT', 'ET', 'SO') and is_temp_object then
                    id := (select reloid from sys.babelfish_get_enr_list() where lower(relname) collate sys.database_default = obj_name limit 1);

                    when upper(object_type) in ('S', 'U', 'V', 'IT', 'ET', 'SO') and not is_temp_object then
                    id := (select oid from pg_class where lower(relname) collate sys.database_default = obj_name 
                                and relnamespace = schema_oid limit 1);

                    when upper(object_type) in ('C', 'D', 'F', 'PK', 'UQ') then
                    id := (select oid from pg_constraint where lower(conname) collate sys.database_default = obj_name 
                                and connamespace = schema_oid limit 1);

                    when upper(object_type) in ('AF', 'FN', 'FS', 'FT', 'IF', 'P', 'PC', 'TF', 'RF', 'X') then
                    id := (select oid from pg_proc where lower(proname) collate sys.database_default = obj_name 
                                and pronamespace = schema_oid limit 1);

                    when upper(object_type) in ('TR', 'TA') then
                    id := (select oid from pg_trigger where lower(tgname) collate sys.database_default = obj_name limit 1);

                    -- Throwing exception as a reminder to add support in the future.
                    when upper(object_type) collate sys.database_default in ('R', 'EC', 'PG', 'SN', 'SQ', 'TT') then
                        RAISE EXCEPTION 'Object type currently unsupported.';

                    -- unsupported obj_type
                    else id := null;
                end case;
            else
                if not is_temp_object then 
                    id := (
                        select oid from pg_class where lower(relname) = obj_name
                            and relnamespace = schema_oid
                        union
                        select oid from pg_constraint where lower(conname) = obj_name
                            and connamespace = schema_oid
                        union
                        select oid from pg_proc where lower(proname) = obj_name
                            and pronamespace = schema_oid
                        union
                        select oid from pg_trigger where lower(tgname) = obj_name
                        limit 1
                    );
                else
                    -- temp object without "object_type" in-argument
                    id := (select reloid from sys.babelfish_get_enr_list() where lower(relname) collate sys.database_default = obj_name limit 1);
                end if;
            end if;

            RETURN id::integer;
        END;
        $BODY$
        LANGUAGE plpgsql STABLE RETURNS NULL ON NULL INPUT;
    END IF;
END;
$$;

-- wrapper functions for TRIM
CREATE OR REPLACE FUNCTION sys.TRIM(string sys.BPCHAR)
RETURNS sys.VARCHAR
AS 
$BODY$
BEGIN
    RETURN PG_CATALOG.btrim(string::text);
END;
$BODY$
LANGUAGE plpgsql IMMUTABLE STRICT PARALLEL SAFE;

CREATE OR REPLACE FUNCTION sys.TRIM(string sys.VARCHAR)
RETURNS sys.VARCHAR
AS 
$BODY$
BEGIN
    RETURN PG_CATALOG.btrim(string::text);
END;
$BODY$
LANGUAGE plpgsql IMMUTABLE STRICT PARALLEL SAFE;

CREATE OR REPLACE FUNCTION sys.TRIM(string sys.NCHAR)
RETURNS sys.NVARCHAR
AS 
$BODY$
BEGIN
    RETURN PG_CATALOG.btrim(string::text);
END;
$BODY$
LANGUAGE plpgsql IMMUTABLE STRICT PARALLEL SAFE;

CREATE OR REPLACE FUNCTION sys.TRIM(string sys.NVARCHAR)
RETURNS sys.NVARCHAR
AS 
$BODY$
BEGIN
    RETURN PG_CATALOG.btrim(string::text);
END;
$BODY$
LANGUAGE plpgsql IMMUTABLE STRICT PARALLEL SAFE;

CREATE OR REPLACE FUNCTION sys.TRIM(string ANYELEMENT)
RETURNS sys.VARCHAR
AS 
$BODY$
DECLARE
    string_arg_datatype regtype;
BEGIN
    string_arg_datatype := pg_typeof(string);

    -- restricting arguments with invalid datatypes for trim function
    IF string_arg_datatype != 'sys.varchar'::regtype AND
        string_arg_datatype != 'sys.bpchar'::regtype AND
        string_arg_datatype != 'sys.nchar'::regtype AND
        string_arg_datatype != 'sys.nvarchar'::regtype THEN
            RAISE 'Argument data type % is invalid for argument 1 of Trim function.', string_arg_datatype;
    END IF;

    IF string IS NULL THEN
        RETURN NULL;
    END IF;

    RETURN PG_CATALOG.btrim(string::text);
END;
$BODY$
LANGUAGE plpgsql IMMUTABLE PARALLEL SAFE;

-- Additional handling is added for TRIM function with 2 arguments, 
-- hence only following two definitions are required.
CREATE OR REPLACE FUNCTION sys.TRIM(string sys.NVARCHAR, characters sys.VARCHAR)
RETURNS sys.NVARCHAR
AS 
$BODY$
BEGIN
    RETURN PG_CATALOG.btrim(string::text, characters::text);
END;
$BODY$
LANGUAGE plpgsql IMMUTABLE STRICT PARALLEL SAFE;

CREATE OR REPLACE FUNCTION sys.TRIM(string sys.VARCHAR, characters sys.VARCHAR)
RETURNS sys.VARCHAR
AS 
$BODY$
BEGIN
    RETURN PG_CATALOG.btrim(string::text, characters::text);
END;
$BODY$
LANGUAGE plpgsql IMMUTABLE STRICT PARALLEL SAFE;

-- wrapper functions for LTRIM
CREATE OR REPLACE FUNCTION sys.LTRIM(string ANYELEMENT)
RETURNS sys.VARCHAR
AS
$BODY$
DECLARE
    string_arg_datatype regtype;
BEGIN
    string_arg_datatype := pg_typeof(string);

    -- restricting arguments with invalid datatypes for ltrim function
    IF string_arg_datatype = 'sys.image'::regtype OR
        string_arg_datatype = 'sys.sql_variant'::regtype OR
        string_arg_datatype = 'xml'::regtype OR
        string_arg_datatype = 'geometry'::regtype OR
        string_arg_datatype = 'geography'::regtype  THEN
            RAISE 'Argument data type % is invalid for argument 1 of ltrim function.', string_arg_datatype;
    END IF;

    IF string IS NULL THEN
        RETURN NULL;
    END IF;

    RETURN PG_CATALOG.ltrim(string::text);
END;
$BODY$
LANGUAGE plpgsql IMMUTABLE PARALLEL SAFE;

CREATE OR REPLACE FUNCTION sys.LTRIM(string sys.BPCHAR)
RETURNS sys.VARCHAR
AS
$BODY$
BEGIN
    RETURN PG_CATALOG.ltrim(string::text);
END;
$BODY$
LANGUAGE plpgsql IMMUTABLE STRICT PARALLEL SAFE;

CREATE OR REPLACE FUNCTION sys.LTRIM(string sys.VARCHAR)
RETURNS sys.VARCHAR
AS
$BODY$
BEGIN
    RETURN PG_CATALOG.ltrim(string::text);
END;
$BODY$
LANGUAGE plpgsql IMMUTABLE STRICT PARALLEL SAFE;

CREATE OR REPLACE FUNCTION sys.LTRIM(string sys.NCHAR)
RETURNS sys.NVARCHAR
AS
$BODY$
BEGIN
    RETURN PG_CATALOG.ltrim(string::text);
END;
$BODY$
LANGUAGE plpgsql IMMUTABLE STRICT PARALLEL SAFE;

CREATE OR REPLACE FUNCTION sys.LTRIM(string sys.NVARCHAR)
RETURNS sys.NVARCHAR
AS
$BODY$
BEGIN
    RETURN PG_CATALOG.ltrim(string::text);
END;
$BODY$
LANGUAGE plpgsql IMMUTABLE STRICT PARALLEL SAFE;

-- Adding following definition will make sure that ltrim with text input
-- will use following definition instead of PG ltrim
CREATE OR REPLACE FUNCTION sys.LTRIM(string TEXT)
RETURNS sys.VARCHAR
AS
$BODY$
BEGIN
    RAISE 'Argument data type text is invalid for argument 1 of ltrim function.';
END;
$BODY$
LANGUAGE plpgsql IMMUTABLE PARALLEL SAFE;

-- Adding following definition will make sure that ltrim with ntext input
-- will use following definition instead of PG ltrim
CREATE OR REPLACE FUNCTION sys.LTRIM(string NTEXT)
RETURNS sys.VARCHAR
AS
$BODY$
BEGIN
    RAISE 'Argument data type ntext is invalid for argument 1 of ltrim function.';
END;
$BODY$
LANGUAGE plpgsql IMMUTABLE PARALLEL SAFE;

-- wrapper functions for RTRIM
CREATE OR REPLACE FUNCTION sys.RTRIM(string ANYELEMENT)
RETURNS sys.VARCHAR
AS
$BODY$
DECLARE
    string_arg_datatype regtype;
BEGIN
    string_arg_datatype := pg_typeof(string);

    -- restricting arguments with invalid datatypes for rtrim function
    IF string_arg_datatype = 'sys.image'::regtype OR
        string_arg_datatype = 'sys.sql_variant'::regtype OR
        string_arg_datatype = 'xml'::regtype OR
        string_arg_datatype = 'geometry'::regtype OR
        string_arg_datatype = 'geography'::regtype  THEN
            RAISE 'Argument data type % is invalid for argument 1 of rtrim function.', string_arg_datatype;
    END IF;

    IF string IS NULL THEN
        RETURN NULL;
    END IF;

    RETURN PG_CATALOG.rtrim(string::text);
END;
$BODY$
LANGUAGE plpgsql IMMUTABLE PARALLEL SAFE;

CREATE OR REPLACE FUNCTION sys.RTRIM(string sys.BPCHAR)
RETURNS sys.VARCHAR
AS
$BODY$
BEGIN
    RETURN PG_CATALOG.rtrim(string::text);
END;
$BODY$
LANGUAGE plpgsql IMMUTABLE STRICT PARALLEL SAFE;

CREATE OR REPLACE FUNCTION sys.RTRIM(string sys.VARCHAR)
RETURNS sys.VARCHAR
AS
$BODY$
BEGIN
    RETURN PG_CATALOG.rtrim(string::text);
END;
$BODY$
LANGUAGE plpgsql IMMUTABLE STRICT PARALLEL SAFE;

CREATE OR REPLACE FUNCTION sys.RTRIM(string sys.NCHAR)
RETURNS sys.NVARCHAR
AS
$BODY$
BEGIN
    RETURN PG_CATALOG.rtrim(string::text);
END;
$BODY$
LANGUAGE plpgsql IMMUTABLE STRICT PARALLEL SAFE;

CREATE OR REPLACE FUNCTION sys.RTRIM(string sys.NVARCHAR)
RETURNS sys.NVARCHAR
AS
$BODY$
BEGIN
    RETURN PG_CATALOG.rtrim(string::text);
END;
$BODY$
LANGUAGE plpgsql IMMUTABLE STRICT PARALLEL SAFE;

-- Adding following definition will make sure that rtrim with text input
-- will use following definition instead of PG rtrim
CREATE OR REPLACE FUNCTION sys.RTRIM(string TEXT)
RETURNS sys.VARCHAR
AS
$BODY$
BEGIN
    RAISE 'Argument data type text is invalid for argument 1 of rtrim function.';
END;
$BODY$
LANGUAGE plpgsql IMMUTABLE PARALLEL SAFE;

-- Adding following definition will make sure that rtrim with ntext input
-- will use following definition instead of PG rtrim
CREATE OR REPLACE FUNCTION sys.RTRIM(string NTEXT)
RETURNS sys.VARCHAR
AS
$BODY$
BEGIN
    RAISE 'Argument data type ntext is invalid for argument 1 of rtrim function.';
END;
$BODY$
LANGUAGE plpgsql IMMUTABLE PARALLEL SAFE;


-- wrapper functions for LEFT
CREATE OR REPLACE FUNCTION sys.LEFT(string ANYELEMENT, i INTEGER)
RETURNS sys.VARCHAR
AS
$BODY$
DECLARE
    string_arg_datatype regtype;
BEGIN
    string_arg_datatype := pg_typeof(string);

    -- restricting arguments with invalid datatypes for left function
    IF string_arg_datatype = 'sys.image'::regtype OR
        string_arg_datatype = 'sys.sql_variant'::regtype OR
        string_arg_datatype = 'xml'::regtype OR
        string_arg_datatype = 'geometry'::regtype OR
        string_arg_datatype = 'geography'::regtype THEN
            RAISE 'Argument data type % is invalid for argument 1 of left function.', string_arg_datatype;
    END IF;

    IF i IS NULL THEN
        RETURN NULL;
    END IF;

    IF i < 0 THEN
        RAISE 'Invalid length parameter passed to the left function.';
    END IF;

    IF string IS NULL THEN
        RETURN NULL;
    END IF;

    RETURN PG_CATALOG.left(string::text, i);
END;
$BODY$
LANGUAGE plpgsql IMMUTABLE PARALLEL SAFE;

CREATE OR REPLACE FUNCTION sys.LEFT(string sys.BPCHAR, i INTEGER)
RETURNS sys.VARCHAR
AS
$BODY$
BEGIN
    IF i IS NULL THEN
        RETURN NULL;
    END IF;

    IF i < 0 THEN
        RAISE 'Invalid length parameter passed to the left function.';
    END IF;

    IF string IS NULL THEN
        RETURN NULL;
    END IF;

    RETURN PG_CATALOG.left(string::text, i);
END;
$BODY$
LANGUAGE plpgsql IMMUTABLE PARALLEL SAFE;

CREATE OR REPLACE FUNCTION sys.LEFT(string sys.VARCHAR, i INTEGER)
RETURNS sys.VARCHAR
AS
$BODY$
BEGIN
    IF i IS NULL THEN
        RETURN NULL;
    END IF;

    IF i < 0 THEN
        RAISE 'Invalid length parameter passed to the left function.';
    END IF;

    IF string IS NULL THEN
        RETURN NULL;
    END IF;

    RETURN PG_CATALOG.left(string::text, i);
END;
$BODY$
LANGUAGE plpgsql IMMUTABLE PARALLEL SAFE;

CREATE OR REPLACE FUNCTION sys.LEFT(string sys.NCHAR, i INTEGER)
RETURNS sys.NVARCHAR
AS
$BODY$
BEGIN
    IF i IS NULL THEN
        RETURN NULL;
    END IF;

    IF i < 0 THEN
        RAISE 'Invalid length parameter passed to the left function.';
    END IF;

    IF string IS NULL THEN
        RETURN NULL;
    END IF;

    RETURN PG_CATALOG.left(string::text, i);
END;
$BODY$
LANGUAGE plpgsql IMMUTABLE PARALLEL SAFE;

CREATE OR REPLACE FUNCTION sys.LEFT(string sys.NVARCHAR, i INTEGER)
RETURNS sys.NVARCHAR
AS
$BODY$
BEGIN
    IF i IS NULL THEN
        RETURN NULL;
    END IF;

    IF i < 0 THEN
        RAISE 'Invalid length parameter passed to the left function.';
    END IF;

    IF string IS NULL THEN
        RETURN NULL;
    END IF;

    RETURN PG_CATALOG.left(string::text, i);
END;
$BODY$
LANGUAGE plpgsql IMMUTABLE PARALLEL SAFE;

-- Adding following definition will make sure that left with text input
-- will use following definition instead of PG left
CREATE OR REPLACE FUNCTION sys.LEFT(string TEXT, i INTEGER)
RETURNS sys.VARCHAR
AS
$BODY$
BEGIN
   RAISE 'Argument data type text is invalid for argument 1 of left function.';
END;
$BODY$
LANGUAGE plpgsql IMMUTABLE PARALLEL SAFE;

-- Adding following definition will make sure that left with ntext input
-- will use following definition instead of PG left
CREATE OR REPLACE FUNCTION sys.LEFT(string NTEXT, i INTEGER)
RETURNS sys.VARCHAR
AS
$BODY$
BEGIN
   RAISE 'Argument data type ntext is invalid for argument 1 of left function.';
END;
$BODY$
LANGUAGE plpgsql IMMUTABLE PARALLEL SAFE;


-- wrapper functions for RIGHT
CREATE OR REPLACE FUNCTION sys.RIGHT(string ANYELEMENT, i INTEGER)
RETURNS sys.VARCHAR
AS
$BODY$
DECLARE
    string_arg_datatype regtype;
BEGIN
    string_arg_datatype := pg_typeof(string);

    -- restricting arguments with invalid datatypes for right function
    IF string_arg_datatype = 'sys.image'::regtype OR
        string_arg_datatype = 'sys.sql_variant'::regtype OR
        string_arg_datatype = 'xml'::regtype OR
        string_arg_datatype = 'geometry'::regtype OR
        string_arg_datatype = 'geography'::regtype THEN
            RAISE 'Argument data type % is invalid for argument 1 of right function.', string_arg_datatype;
    END IF;

    IF i IS NULL THEN
        RETURN NULL;
    END IF;

    IF i < 0 THEN
        RAISE 'Invalid length parameter passed to the right function.';
    END IF;

    IF string IS NULL THEN
        RETURN NULL;
    END IF;
    RETURN PG_CATALOG.right(string::text, i);
END;
$BODY$
LANGUAGE plpgsql IMMUTABLE PARALLEL SAFE;

CREATE OR REPLACE FUNCTION sys.RIGHT(string sys.BPCHAR, i INTEGER)
RETURNS sys.VARCHAR
AS
$BODY$
BEGIN
    IF i IS NULL THEN
        RETURN NULL;
    END IF;

    IF i < 0 THEN
        RAISE 'Invalid length parameter passed to the right function.';
    END IF;

    IF string IS NULL THEN
        RETURN NULL;
    END IF;

    RETURN PG_CATALOG.right(string::text, i);
END;
$BODY$
LANGUAGE plpgsql IMMUTABLE PARALLEL SAFE;

CREATE OR REPLACE FUNCTION sys.RIGHT(string sys.VARCHAR, i INTEGER)
RETURNS sys.VARCHAR
AS
$BODY$
BEGIN
    IF i IS NULL THEN
        RETURN NULL;
    END IF;

    IF i < 0 THEN
        RAISE 'Invalid length parameter passed to the right function.';
    END IF;

    IF string IS NULL THEN
        RETURN NULL;
    END IF;

    RETURN PG_CATALOG.right(string::text, i);
END;
$BODY$
LANGUAGE plpgsql IMMUTABLE PARALLEL SAFE;

CREATE OR REPLACE FUNCTION sys.RIGHT(string sys.NCHAR, i INTEGER)
RETURNS sys.NVARCHAR
AS
$BODY$
BEGIN
    IF i IS NULL THEN
        RETURN NULL;
    END IF;

    IF i < 0 THEN
        RAISE 'Invalid length parameter passed to the right function.';
    END IF;

    IF string IS NULL THEN
        RETURN NULL;
    END IF;

    RETURN PG_CATALOG.right(string::text, i);
END;
$BODY$
LANGUAGE plpgsql IMMUTABLE PARALLEL SAFE;

CREATE OR REPLACE FUNCTION sys.RIGHT(string sys.NVARCHAR, i INTEGER)
RETURNS sys.NVARCHAR
AS
$BODY$
BEGIN
    IF i IS NULL THEN
        RETURN NULL;
    END IF;

    IF i < 0 THEN
        RAISE 'Invalid length parameter passed to the right function.';
    END IF;

    IF string IS NULL THEN
        RETURN NULL;
    END IF;

    RETURN PG_CATALOG.right(string::text, i);
END;
$BODY$
LANGUAGE plpgsql IMMUTABLE PARALLEL SAFE;

-- Adding following definition will make sure that right with text input
-- will use following definition instead of PG right
CREATE OR REPLACE FUNCTION sys.RIGHT(string TEXT, i INTEGER)
RETURNS sys.VARCHAR
AS
$BODY$
BEGIN
   RAISE 'Argument data type text is invalid for argument 1 of right function.';
END;
$BODY$
LANGUAGE plpgsql IMMUTABLE PARALLEL SAFE;

-- Adding following definition will make sure that right with ntext input
-- will use following definition instead of PG right
CREATE OR REPLACE FUNCTION sys.RIGHT(string NTEXT, i INTEGER)
RETURNS sys.VARCHAR
AS
$BODY$
BEGIN
   RAISE 'Argument data type ntext is invalid for argument 1 of right function.';
END;
$BODY$
LANGUAGE plpgsql IMMUTABLE PARALLEL SAFE;

CREATE OR REPLACE PROCEDURE sys.sp_who(
	IN "@loginame" sys.sysname DEFAULT NULL,
	IN "@option"   sys.VARCHAR(30) DEFAULT NULL)
LANGUAGE 'pltsql'
AS $$
BEGIN
	SET NOCOUNT ON
	DECLARE @msg sys.VARCHAR(200)
	DECLARE @show_pg BIT = 0
	DECLARE @hide_col sys.VARCHAR(50) 
	
	IF @option IS NOT NULL
	BEGIN
		IF LOWER(TRIM(@option)) <> 'postgres' 
		BEGIN
			RAISERROR('Parameter @option can only be ''postgres''', 16, 1)
			RETURN			
		END
	END
	
	-- Take a copy of sysprocesses so that we reference it only once
	SELECT DISTINCT * INTO #sp_who_sysprocesses FROM sys.sysprocesses

	-- Get the executing statement for each spid and extract the main stmt type
	-- This is for informational purposes only
	SELECT pid, CAST(query AS sys.VARCHAR(MAX)) INTO #sp_who_tmp FROM pg_stat_activity pgsa
	
	UPDATE #sp_who_tmp SET query = ' ' + TRIM(CAST(UPPER(query) AS sys.VARCHAR(MAX)))
	UPDATE #sp_who_tmp SET query = sys.REPLACE(query,  chr(9), ' ')
	UPDATE #sp_who_tmp SET query = sys.REPLACE(query,  chr(10), ' ')
	UPDATE #sp_who_tmp SET query = sys.REPLACE(query,  chr(13), ' ')
	WHILE (SELECT count(*) FROM #sp_who_tmp WHERE sys.CHARINDEX('  ',query)>0) > 0 
	BEGIN
		UPDATE #sp_who_tmp SET query = sys.REPLACE(query, '  ', ' ')
	END

	-- Determine type of stmt to report by sp_who: very basic only
	-- NB: not handling presence of comments in the query string
	UPDATE #sp_who_tmp 
	SET query = 
	    CASE 
			WHEN PATINDEX('%[^a-zA-Z0-9_]UPDATE[^a-zA-Z0-9_]%', query) > 0 THEN 'UPDATE'
			WHEN PATINDEX('%[^a-zA-Z0-9_]DELETE[^a-zA-Z0-9_]%', query) > 0 THEN 'DELETE'
			WHEN PATINDEX('%[^a-zA-Z0-9_]INSERT[^a-zA-Z0-9_]%', query) > 0 THEN 'INSERT'
			WHEN PATINDEX('%[^a-zA-Z0-9_]SELECT[^a-zA-Z0-9_]%', query) > 0 THEN 'SELECT'
			WHEN PATINDEX('%[^a-zA-Z0-9_]WAITFOR[^a-zA-Z0-9_]%', query) > 0 THEN 'WAITFOR'
			WHEN PATINDEX('%[^a-zA-Z0-9_]CREATE ]%', query) > 0 THEN sys.SUBSTRING(query,1,sys.CHARINDEX('CREATE ', query))
			WHEN PATINDEX('%[^a-zA-Z0-9_]ALTER ]%', query) > 0 THEN sys.SUBSTRING(query,1,sys.CHARINDEX('ALTER ', query))
			WHEN PATINDEX('%[^a-zA-Z0-9_]DROP ]%', query) > 0 THEN sys.SUBSTRING(query,1,sys.CHARINDEX('DROP ', query))
			ELSE sys.SUBSTRING(query, 1, sys.CHARINDEX(' ', query))
		END

	UPDATE #sp_who_tmp 
	SET query = sys.SUBSTRING(query,1, 8-1 + sys.CHARINDEX(' ', sys.SUBSTRING(query,8,99)))
	WHERE query LIKE 'CREATE %' OR query LIKE 'ALTER %' OR query LIKE 'DROP %'	

	-- The executing spid is always shown as doing a SELECT
	UPDATE #sp_who_tmp SET query = 'SELECT' WHERE pid = @@spid
	UPDATE #sp_who_tmp SET query = TRIM(query)

	-- Get all current connections
	SELECT 
		spid, 
		MAX(blocked) AS blocked, 
		0 AS ecid, 
		CAST('' AS sys.VARCHAR(100)) AS status,
		CAST('' AS sys.VARCHAR(100)) AS loginname,
		CAST('' AS sys.VARCHAR(100)) AS hostname,
		0 AS dbid,
		CAST('' AS sys.VARCHAR(100)) AS cmd,
		0 AS request_id,
		CAST('TDS' AS sys.VARCHAR(20)) AS connection,
		hostprocess
	INTO #sp_who_proc
	FROM #sp_who_sysprocesses
		GROUP BY spid, status, hostprocess
		
	-- Add attributes to each connection
	UPDATE #sp_who_proc
	SET ecid = sp.ecid,
		status = sp.status,
		loginname = sp.loginname,
		hostname = sp.hostname,
		dbid = sp.dbid,
		request_id = sp.request_id
	FROM #sp_who_sysprocesses sp
		WHERE #sp_who_proc.spid = sp.spid				

	-- Identify PG connections: the hostprocess PID comes from the TDS login packet 
	-- and therefore PG connections do not have a value here
	UPDATE #sp_who_proc
	SET connection = 'PostgreSQL'
	WHERE hostprocess IS NULL 

	-- Keep or delete PG connections
	IF (LOWER(@loginame) = 'postgres' OR LOWER(@option) = 'postgres')
	begin    
		-- Show PG connections; these have dbid = 0
		-- This is a Babelfish-specific enhancement, since PG connections may also be active in the Babelfish DB
		-- and it may be useful to see these displayed
		SET @show_pg = 1
		
		-- blank out the loginame parameter for the tests below
		IF LOWER(@loginame) = 'postgres' SET @loginame = NULL
	END
	
	-- By default, do not show the column indicating the connection type since SQL Server does not have this column
	SET @hide_col = 'connection' 
	
	IF (@show_pg = 1) 
	BEGIN
		SET @hide_col = ''
	END
	ELSE 
	BEGIN
		-- Delete PG connections
		DELETE #sp_who_proc
		WHERE dbid = 0
	END
			
	-- Apply filter if specified
	IF (@loginame IS NOT NULL)
	BEGIN
		IF (TRIM(@loginame) = '')
		BEGIN
			-- Raise error
			SET @msg = ''''+@loginame+''' is not a valid login or you do not have permission.'
			RAISERROR(@msg, 16, 1)
			RETURN
		END
		
		IF (sys.ISNUMERIC(@loginame) = 1)
		BEGIN
			-- Remove all connections except the specified one
			DELETE #sp_who_proc
			WHERE spid <> CAST(@loginame AS INT)
		END
		ELSE 
		BEGIN	
			IF (LOWER(@loginame) = 'active')
			BEGIN
				-- Remove all 'idle' connections 
				DELETE #sp_who_proc
				WHERE status = 'idle'
			END
			ELSE 
			BEGIN
				-- Verify the specified login name exists
				IF (sys.SUSER_ID(@loginame) IS NULL)
				BEGIN
					SET @msg = ''''+@loginame+''' is not a valid login or you do not have permission.'
					RAISERROR(@msg, 16, 1)
					RETURN					
				END
				ELSE 
				BEGIN
					-- Keep only connections for the specified login
					DELETE #sp_who_proc
					WHERE sys.SUSER_ID(loginname) <> sys.SUSER_ID(@loginame)
				END
			END
		END
	END			
			
	-- Create final result set; use DISTINCT since there are usually duplicate rows from the PG catalogs
	SELECT distinct 
		p.spid AS spid, 
		p.ecid AS ecid, 
		CAST(LEFT(p.status,20) AS sys.VARCHAR(20)) AS status,
		CAST(LEFT(p.loginname,40) AS sys.VARCHAR(40)) AS loginame,
		CAST(LEFT(p.hostname,60) AS sys.VARCHAR(60)) AS hostname,
		p.blocked AS blk, 
		CAST(LEFT(db_name(p.dbid),40) AS sys.VARCHAR(40)) AS dbname,
		CAST(LEFT(#sp_who_tmp.query,30)as sys.VARCHAR(30)) AS cmd,
		p.request_id AS request_id,
		connection
	INTO #sp_who_tmp2
	FROM #sp_who_proc p, #sp_who_tmp
		WHERE p.spid = #sp_who_tmp.pid
		ORDER BY spid		
	
	-- Patch up remaining cases
	UPDATE #sp_who_tmp2
	SET cmd = 'AWAITING COMMAND'
	WHERE TRIM(ISNULL(cmd,'')) = '' AND status = 'idle'
	
	UPDATE #sp_who_tmp2
	SET cmd = 'UNKNOWN'
	WHERE TRIM(cmd) = ''	
	
	-- Format the result set as narrow as possible for readability
	SET @hide_col += ',hostprocess'
	EXECUTE sys.sp_babelfish_autoformat @tab='#sp_who_tmp2', @orderby='ORDER BY spid', @hiddencols=@hide_col, @printrc=0
	RETURN
END	
$$;
GRANT EXECUTE ON PROCEDURE sys.sp_who(IN sys.sysname, IN sys.VARCHAR(30)) TO PUBLIC;

CREATE OR REPLACE PROCEDURE sys.sp_stored_procedures(
    "@sp_name" sys.nvarchar(390) = '',
    "@sp_owner" sys.nvarchar(384) = '',
    "@sp_qualifier" sys.sysname = '',
    "@fusepattern" sys.bit = '1'
)
AS $$
BEGIN
	IF (@sp_qualifier != '') AND LOWER(sys.db_name()) != LOWER(@sp_qualifier)
	BEGIN
		THROW 33557097, N'The database name component of the object qualifier must be the name of the current database.', 1;
	END
	
	-- If @sp_name or @sp_owner = '%', it gets converted to NULL or '' regardless of @fusepattern 
	IF @sp_name = '%'
	BEGIN
		SELECT @sp_name = ''
	END
	
	IF @sp_owner = '%'
	BEGIN
		SELECT @sp_owner = ''
	END
	
	-- Changes fusepattern to 0 if no wildcards are used. NOTE: Need to add [] wildcard pattern when it is implemented. Wait for BABEL-2452
	IF @fusepattern = 1
	BEGIN
		IF (CHARINDEX('%', @sp_name) != 0 AND CHARINDEX('_', @sp_name) != 0 AND CHARINDEX('%', @sp_owner) != 0 AND CHARINDEX('_', @sp_owner) != 0 )
		BEGIN
			SELECT @fusepattern = 0;
		END
	END
	
	-- Condition for when sp_name argument is not given or is null, or is just a wildcard (same order)
	IF COALESCE(@sp_name, '') = ''
	BEGIN
		IF @fusepattern=1 
		BEGIN
			SELECT 
			PROCEDURE_QUALIFIER,
			PROCEDURE_OWNER,
			PROCEDURE_NAME,
			NUM_INPUT_PARAMS,
			NUM_OUTPUT_PARAMS,
			NUM_RESULT_SETS,
			REMARKS,
			PROCEDURE_TYPE FROM sys.sp_stored_procedures_view
			WHERE ((SELECT COALESCE(@sp_owner,'')) = '' OR LOWER(procedure_owner) LIKE LOWER(@sp_owner))
			ORDER BY procedure_qualifier, procedure_owner, procedure_name;
		END
		ELSE
		BEGIN
			SELECT 
			PROCEDURE_QUALIFIER,
			PROCEDURE_OWNER,
			PROCEDURE_NAME,
			NUM_INPUT_PARAMS,
			NUM_OUTPUT_PARAMS,
			NUM_RESULT_SETS,
			REMARKS,
			PROCEDURE_TYPE FROM sys.sp_stored_procedures_view
			WHERE ((SELECT COALESCE(@sp_owner,'')) = '' OR LOWER(procedure_owner) LIKE LOWER(@sp_owner))
			ORDER BY procedure_qualifier, procedure_owner, procedure_name;
		END
	END
	-- When @sp_name is not null
	ELSE
	BEGIN
		-- When sp_owner is null and fusepattern = 0
		IF (@fusepattern = 0 AND  COALESCE(@sp_owner,'') = '') 
		BEGIN
			IF EXISTS ( -- Search in the sys schema 
					SELECT * FROM sys.sp_stored_procedures_view
					WHERE (LOWER(LEFT(procedure_name, LEN(procedure_name)-2)) = LOWER(@sp_name))
						AND (LOWER(procedure_owner) = 'sys'))
			BEGIN
				SELECT PROCEDURE_QUALIFIER,
				PROCEDURE_OWNER,
				PROCEDURE_NAME,
				NUM_INPUT_PARAMS,
				NUM_OUTPUT_PARAMS,
				NUM_RESULT_SETS,
				REMARKS,
				PROCEDURE_TYPE FROM sys.sp_stored_procedures_view
				WHERE (LOWER(LEFT(procedure_name, LEN(procedure_name)-2)) = LOWER(@sp_name))
					AND (LOWER(procedure_owner) = 'sys')
				ORDER BY procedure_qualifier, procedure_owner, procedure_name;
			END
			ELSE IF EXISTS ( 
				SELECT * FROM sys.sp_stored_procedures_view
				WHERE (LOWER(LEFT(procedure_name, LEN(procedure_name)-2)) = LOWER(@sp_name))
					AND (LOWER(procedure_owner) = LOWER(SCHEMA_NAME()))
					)
			BEGIN
				SELECT PROCEDURE_QUALIFIER,
				PROCEDURE_OWNER,
				PROCEDURE_NAME,
				NUM_INPUT_PARAMS,
				NUM_OUTPUT_PARAMS,
				NUM_RESULT_SETS,
				REMARKS,
				PROCEDURE_TYPE FROM sys.sp_stored_procedures_view
				WHERE (LOWER(LEFT(procedure_name, LEN(procedure_name)-2)) = LOWER(@sp_name))
					AND (LOWER(procedure_owner) = LOWER(SCHEMA_NAME()))
				ORDER BY procedure_qualifier, procedure_owner, procedure_name;
			END
			ELSE -- Search in the dbo schema (if nothing exists it should just return nothing). 
			BEGIN
				SELECT PROCEDURE_QUALIFIER,
				PROCEDURE_OWNER,
				PROCEDURE_NAME,
				NUM_INPUT_PARAMS,
				NUM_OUTPUT_PARAMS,
				NUM_RESULT_SETS,
				REMARKS,
				PROCEDURE_TYPE FROM sys.sp_stored_procedures_view
				WHERE (LOWER(LEFT(procedure_name, LEN(procedure_name)-2)) = LOWER(@sp_name))
					AND (LOWER(procedure_owner) = 'dbo')
				ORDER BY procedure_qualifier, procedure_owner, procedure_name;
			END
			
		END
		ELSE IF (@fusepattern = 0 AND  COALESCE(@sp_owner,'') != '')
		BEGIN
			SELECT 
			PROCEDURE_QUALIFIER,
			PROCEDURE_OWNER,
			PROCEDURE_NAME,
			NUM_INPUT_PARAMS,
			NUM_OUTPUT_PARAMS,
			NUM_RESULT_SETS,
			REMARKS,
			PROCEDURE_TYPE FROM sys.sp_stored_procedures_view
			WHERE (LOWER(LEFT(procedure_name, LEN(procedure_name)-2)) = LOWER(@sp_name))
				AND (LOWER(procedure_owner) = LOWER(@sp_owner))
			ORDER BY procedure_qualifier, procedure_owner, procedure_name;
		END
		ELSE -- fusepattern = 1
		BEGIN
			SELECT 
			PROCEDURE_QUALIFIER,
			PROCEDURE_OWNER,
			PROCEDURE_NAME,
			NUM_INPUT_PARAMS,
			NUM_OUTPUT_PARAMS,
			NUM_RESULT_SETS,
			REMARKS,
			PROCEDURE_TYPE FROM sys.sp_stored_procedures_view
			WHERE ((SELECT COALESCE(@sp_name,'')) = '' OR LOWER(LEFT(procedure_name, LEN(procedure_name)-2)) LIKE LOWER(@sp_name))
				AND ((SELECT COALESCE(@sp_owner,'')) = '' OR LOWER(procedure_owner) LIKE LOWER(@sp_owner))
			ORDER BY procedure_qualifier, procedure_owner, procedure_name;
		END
	END	
END; 
$$
LANGUAGE 'pltsql';
GRANT EXECUTE on PROCEDURE sys.sp_stored_procedures TO PUBLIC;

CREATE OR REPLACE FUNCTION sys.babelfish_conv_date_to_string(IN p_datatype TEXT,
                                                                 IN p_dateval DATE,
                                                                 IN p_style NUMERIC DEFAULT 20)
RETURNS TEXT
AS
$BODY$
DECLARE
    v_day VARCHAR COLLATE "C";
    v_dateval DATE;
    v_style SMALLINT;
    v_month SMALLINT;
    v_resmask VARCHAR COLLATE "C";
    v_datatype VARCHAR COLLATE "C";
    v_language VARCHAR COLLATE "C";
    v_monthname VARCHAR COLLATE "C";
    v_resstring VARCHAR COLLATE "C";
    v_lengthexpr VARCHAR COLLATE "C";
    v_maxlength SMALLINT;
    v_res_length SMALLINT;
    v_err_message VARCHAR COLLATE "C";
    v_res_datatype VARCHAR COLLATE "C";
    v_lang_metadata_json JSONB;
    VARCHAR_MAX CONSTANT SMALLINT := 8000;
    NVARCHAR_MAX CONSTANT SMALLINT := 4000;
    CONVERSION_LANG CONSTANT VARCHAR COLLATE "C" := '';
    DATATYPE_REGEXP CONSTANT VARCHAR COLLATE "C" := '^\s*(CHAR|NCHAR|VARCHAR|NVARCHAR|CHARACTER VARYING)\s*$';
    DATATYPE_MASK_REGEXP CONSTANT VARCHAR COLLATE "C" := '^\s*(?:CHAR|NCHAR|VARCHAR|NVARCHAR|CHARACTER VARYING)\s*\(\s*(\d+|MAX)\s*\)\s*$';
BEGIN
    v_datatype := upper(trim(p_datatype));
    v_style := floor(p_style)::SMALLINT;

    IF (scale(p_style) > 0) THEN
        RAISE most_specific_type_mismatch;
    ELSIF (NOT ((v_style BETWEEN 0 AND 13) OR
                (v_style BETWEEN 20 AND 25) OR
                (v_style BETWEEN 100 AND 113) OR
                v_style IN (120, 121, 126, 127, 130, 131)))
    THEN
        RAISE invalid_parameter_value;
    ELSIF (v_style IN (8, 24, 108)) THEN
        RAISE invalid_datetime_format;
    END IF;

    IF (v_datatype ~* DATATYPE_MASK_REGEXP) THEN
        v_res_datatype := PG_CATALOG.rtrim(split_part(v_datatype, '(', 1));

        v_maxlength := CASE
                          WHEN (v_res_datatype IN ('CHAR', 'VARCHAR')) THEN VARCHAR_MAX
                          ELSE NVARCHAR_MAX
                       END;

        v_lengthexpr := substring(v_datatype, DATATYPE_MASK_REGEXP);

        IF (v_lengthexpr <> 'MAX' AND char_length(v_lengthexpr) > 4) THEN
            RAISE interval_field_overflow;
        END IF;

        v_res_length := CASE v_lengthexpr
                           WHEN 'MAX' THEN v_maxlength
                           ELSE v_lengthexpr::SMALLINT
                        END;
    ELSIF (v_datatype ~* DATATYPE_REGEXP) THEN
        v_res_datatype := v_datatype;
    ELSE
        RAISE datatype_mismatch;
    END IF;

    v_dateval := CASE
                    WHEN (v_style NOT IN (130, 131)) THEN p_dateval
                    ELSE sys.babelfish_conv_greg_to_hijri(p_dateval) + 1
                 END;

    v_day := PG_CATALOG.ltrim(to_char(v_dateval, 'DD'), '0');
    v_month := to_char(v_dateval, 'MM')::SMALLINT;

    v_language := CASE
                     WHEN (v_style IN (130, 131)) THEN 'HIJRI'
                     ELSE CONVERSION_LANG
                  END;
 RAISE NOTICE 'v_language=[%]', v_language;		  
    BEGIN
        v_lang_metadata_json := sys.babelfish_get_lang_metadata_json(v_language);
    EXCEPTION
        WHEN OTHERS THEN
        RAISE invalid_character_value_for_cast;
    END;

    v_monthname := (v_lang_metadata_json -> 'months_shortnames') ->> v_month - 1;

    v_resmask := CASE
                    WHEN (v_style IN (1, 22)) THEN 'MM/DD/YY'
                    WHEN (v_style = 101) THEN 'MM/DD/YYYY'
                    WHEN (v_style = 2) THEN 'YY.MM.DD'
                    WHEN (v_style = 102) THEN 'YYYY.MM.DD'
                    WHEN (v_style = 3) THEN 'DD/MM/YY'
                    WHEN (v_style = 103) THEN 'DD/MM/YYYY'
                    WHEN (v_style = 4) THEN 'DD.MM.YY'
                    WHEN (v_style = 104) THEN 'DD.MM.YYYY'
                    WHEN (v_style = 5) THEN 'DD-MM-YY'
                    WHEN (v_style = 105) THEN 'DD-MM-YYYY'
                    WHEN (v_style = 6) THEN 'DD $mnme$ YY'
                    WHEN (v_style IN (13, 106, 113)) THEN 'DD $mnme$ YYYY'
                    WHEN (v_style = 7) THEN '$mnme$ DD, YY'
                    WHEN (v_style = 107) THEN '$mnme$ DD, YYYY'
                    WHEN (v_style = 10) THEN 'MM-DD-YY'
                    WHEN (v_style = 110) THEN 'MM-DD-YYYY'
                    WHEN (v_style = 11) THEN 'YY/MM/DD'
                    WHEN (v_style = 111) THEN 'YYYY/MM/DD'
                    WHEN (v_style = 12) THEN 'YYMMDD'
                    WHEN (v_style = 112) THEN 'YYYYMMDD'
                    WHEN (v_style IN (20, 21, 23, 25, 120, 121, 126, 127)) THEN 'YYYY-MM-DD'
                    WHEN (v_style = 130) THEN 'DD $mnme$ YYYY'
                    WHEN (v_style = 131) THEN pg_catalog.format('%s/MM/YYYY', lpad(v_day, 2, ' '))
                    WHEN (v_style IN (0, 9, 100, 109)) THEN pg_catalog.format('$mnme$ %s YYYY', lpad(v_day, 2, ' '))
                 END;

    v_resstring := to_char(v_dateval, v_resmask);
    v_resstring := pg_catalog.replace(v_resstring, '$mnme$', v_monthname);
    v_resstring := substring(v_resstring, 1, coalesce(v_res_length, char_length(v_resstring)));
    v_res_length := coalesce(v_res_length,
                             CASE v_res_datatype
                                WHEN 'CHAR' THEN 30
                                ELSE 60
                             END);
    RETURN CASE
              WHEN (v_res_datatype NOT IN ('CHAR', 'NCHAR')) THEN v_resstring
              ELSE rpad(v_resstring, v_res_length, ' ')
           END;
EXCEPTION
    WHEN most_specific_type_mismatch THEN
        RAISE USING MESSAGE := 'Argument data type NUMERIC is invalid for argument 3 of convert function.',
                    DETAIL := 'Use of incorrect "style" parameter value during conversion process.',
                    HINT := 'Change "style" parameter to the proper value and try again.';

    WHEN invalid_parameter_value THEN
        RAISE USING MESSAGE := pg_catalog.format('%s is not a valid style number when converting from DATE to a character string.', v_style),
                    DETAIL := 'Use of incorrect "style" parameter value during conversion process.',
                    HINT := 'Change "style" parameter to the proper value and try again.';

    WHEN invalid_datetime_format THEN
        RAISE USING MESSAGE := pg_catalog.format('Error converting data type DATE to %s.', trim(p_datatype)),
                    DETAIL := 'Incorrect using of pair of input parameters values during conversion process.',
                    HINT := 'Check the input parameters values, correct them if needed, and try again.';

   WHEN interval_field_overflow THEN
       RAISE USING MESSAGE := pg_catalog.format('The size (%s) given to the convert specification ''%s'' exceeds the maximum allowed for any data type (%s).',
                                     v_lengthexpr,
                                     lower(v_res_datatype),
                                     v_maxlength),
                   DETAIL := 'Use of incorrect size value of data type parameter during conversion process.',
                   HINT := 'Change size component of data type parameter to the allowable value and try again.';

    WHEN datatype_mismatch THEN
        RAISE USING MESSAGE := 'Data type should be one of these values: ''CHAR(n|MAX)'', ''NCHAR(n|MAX)'', ''VARCHAR(n|MAX)'', ''NVARCHAR(n|MAX)''.',
                    DETAIL := 'Use of incorrect "datatype" parameter value during conversion process.',
                    HINT := 'Change "datatype" parameter to the proper value and try again.';

    WHEN invalid_character_value_for_cast THEN
        RAISE USING MESSAGE := pg_catalog.format('Invalid CONVERSION_LANG constant value - ''%s''. Allowed values are: ''English'', ''Deutsch'', etc.',
                                      CONVERSION_LANG),
                    DETAIL := 'Compiled incorrect CONVERSION_LANG constant value in function''s body.',
                    HINT := 'Correct CONVERSION_LANG constant value in function''s body, recompile it and try again.';

    WHEN invalid_text_representation THEN
        GET STACKED DIAGNOSTICS v_err_message = MESSAGE_TEXT;
        v_err_message := substring(lower(v_err_message), 'integer\:\s\"(.*)\"');

        RAISE USING MESSAGE := pg_catalog.format('Error while trying to convert "%s" value to SMALLINT (or INTEGER) data type.',
                                      v_err_message),
                    DETAIL := 'Supplied value contains illegal characters.',
                    HINT := 'Correct supplied value, remove all illegal characters.';
END;
$BODY$
LANGUAGE plpgsql
STABLE
RETURNS NULL ON NULL INPUT;

CREATE OR REPLACE FUNCTION sys.babelfish_conv_datetime_to_string(IN p_datatype TEXT,
                                                                     IN p_src_datatype TEXT,
                                                                     IN p_datetimeval TIMESTAMP(6) WITHOUT TIME ZONE,
                                                                     IN p_style NUMERIC DEFAULT -1)
RETURNS TEXT
AS
$BODY$
DECLARE
    v_day VARCHAR COLLATE "C";
    v_hour VARCHAR COLLATE "C";
    v_month SMALLINT;
    v_style SMALLINT;
    v_scale SMALLINT;
    v_resmask VARCHAR COLLATE "C";
    v_language VARCHAR COLLATE "C";
    v_datatype VARCHAR COLLATE "C";
    v_fseconds VARCHAR COLLATE "C";
    v_fractsep VARCHAR COLLATE "C";
    v_monthname VARCHAR COLLATE "C";
    v_resstring VARCHAR COLLATE "C";
    v_lengthexpr VARCHAR COLLATE "C";
    v_maxlength SMALLINT;
    v_res_length SMALLINT;
    v_err_message VARCHAR COLLATE "C";
    v_src_datatype VARCHAR COLLATE "C";
    v_res_datatype VARCHAR COLLATE "C";
    v_lang_metadata_json JSONB;
    VARCHAR_MAX CONSTANT SMALLINT := 8000;
    NVARCHAR_MAX CONSTANT SMALLINT := 4000;
    CONVERSION_LANG CONSTANT VARCHAR COLLATE "C" := '';
    DATATYPE_REGEXP CONSTANT VARCHAR COLLATE "C" := '^\s*(CHAR|NCHAR|VARCHAR|NVARCHAR|CHARACTER VARYING)\s*$';
    SRCDATATYPE_MASK_REGEXP VARCHAR COLLATE "C" := '^(?:DATETIME|SMALLDATETIME|DATETIME2)\s*(?:\s*\(\s*(\d+)\s*\)\s*)?$';
    DATATYPE_MASK_REGEXP CONSTANT VARCHAR COLLATE "C" := '^\s*(?:CHAR|NCHAR|VARCHAR|NVARCHAR|CHARACTER VARYING)\s*\(\s*(\d+|MAX)\s*\)\s*$';
    v_datetimeval TIMESTAMP(6) WITHOUT TIME ZONE;
BEGIN
    v_datatype := upper(trim(p_datatype));
    v_src_datatype := upper(trim(p_src_datatype));
    v_style := floor(p_style)::SMALLINT;

    IF (v_src_datatype ~* SRCDATATYPE_MASK_REGEXP)
    THEN
        v_scale := substring(v_src_datatype, SRCDATATYPE_MASK_REGEXP)::SMALLINT;

        v_src_datatype := PG_CATALOG.rtrim(split_part(v_src_datatype, '(', 1));

        IF (v_src_datatype <> 'DATETIME2' AND v_scale IS NOT NULL) THEN
            RAISE invalid_indicator_parameter_value;
        ELSIF (v_scale NOT BETWEEN 0 AND 7) THEN
            RAISE invalid_regular_expression;
        END IF;

        v_scale := coalesce(v_scale, 7);
    ELSE
        RAISE most_specific_type_mismatch;
    END IF;

    IF (scale(p_style) > 0) THEN
        RAISE escape_character_conflict;
    ELSIF (NOT ((v_style BETWEEN 0 AND 14) OR
                (v_style BETWEEN 20 AND 25) OR
                (v_style BETWEEN 100 AND 114) OR
                v_style IN (-1, 120, 121, 126, 127, 130, 131)))
    THEN
        RAISE invalid_parameter_value;
    END IF;

    IF (v_datatype ~* DATATYPE_MASK_REGEXP) THEN
        v_res_datatype := PG_CATALOG.rtrim(split_part(v_datatype, '(', 1));

        v_maxlength := CASE
                          WHEN (v_res_datatype IN ('CHAR', 'VARCHAR')) THEN VARCHAR_MAX
                          ELSE NVARCHAR_MAX
                       END;

        v_lengthexpr := substring(v_datatype, DATATYPE_MASK_REGEXP);

        IF (v_lengthexpr <> 'MAX' AND char_length(v_lengthexpr) > 4)
        THEN
            RAISE interval_field_overflow;
        END IF;

        v_res_length := CASE v_lengthexpr
                           WHEN 'MAX' THEN v_maxlength
                           ELSE v_lengthexpr::SMALLINT
                        END;
    ELSIF (v_datatype ~* DATATYPE_REGEXP) THEN
        v_res_datatype := v_datatype;
    ELSE
        RAISE datatype_mismatch;
    END IF;

    v_datetimeval := CASE
                        WHEN (v_style NOT IN (130, 131)) THEN p_datetimeval
                        ELSE sys.babelfish_conv_greg_to_hijri(p_datetimeval) + INTERVAL '1 day'
                     END;

    v_day := PG_CATALOG.ltrim(to_char(v_datetimeval, 'DD'), '0');
    v_hour := PG_CATALOG.ltrim(to_char(v_datetimeval, 'HH12'), '0');
    v_month := to_char(v_datetimeval, 'MM')::SMALLINT;

    v_language := CASE
                     WHEN (v_style IN (130, 131)) THEN 'HIJRI'
                     ELSE CONVERSION_LANG
                  END;
    BEGIN
        v_lang_metadata_json := sys.babelfish_get_lang_metadata_json(v_language);
    EXCEPTION
        WHEN OTHERS THEN
        RAISE invalid_character_value_for_cast;
    END;

    v_monthname := (v_lang_metadata_json -> 'months_shortnames') ->> v_month - 1;

    IF (v_src_datatype IN ('DATETIME', 'SMALLDATETIME')) THEN
        v_fseconds := sys.babelfish_round_fractseconds(to_char(v_datetimeval, 'MS'));

        IF (v_fseconds::INTEGER = 1000) THEN
            v_fseconds := '000';
            v_datetimeval := v_datetimeval + INTERVAL '1 second';
        ELSE
            v_fseconds := lpad(v_fseconds, 3, '0');
        END IF;
    ELSE
        v_fseconds := sys.babelfish_get_microsecs_from_fractsecs(to_char(v_datetimeval, 'US'), v_scale);

        IF (v_scale = 7) THEN
            v_fseconds := concat(v_fseconds, '0');
        END IF;
    END IF;

    v_fractsep := CASE v_src_datatype
                     WHEN 'DATETIME2' THEN '.'
                     ELSE ':'
                  END;

    IF ((v_style = -1 AND v_src_datatype <> 'DATETIME2') OR
        v_style IN (0, 9, 100, 109))
    THEN
        v_resmask := pg_catalog.format('$mnme$ %s YYYY %s:MI%s',
                            lpad(v_day, 2, ' '),
                            lpad(v_hour, 2, ' '),
                            CASE
                               WHEN (v_style IN (-1, 0, 100)) THEN 'AM'
                               ELSE pg_catalog.format(':SS:%sAM', v_fseconds)
                            END);
    ELSIF (v_style = 1) THEN
        v_resmask := 'MM/DD/YY';
    ELSIF (v_style = 101) THEN
        v_resmask := 'MM/DD/YYYY';
    ELSIF (v_style = 2) THEN
        v_resmask := 'YY.MM.DD';
    ELSIF (v_style = 102) THEN
        v_resmask := 'YYYY.MM.DD';
    ELSIF (v_style = 3) THEN
        v_resmask := 'DD/MM/YY';
    ELSIF (v_style = 103) THEN
        v_resmask := 'DD/MM/YYYY';
    ELSIF (v_style = 4) THEN
        v_resmask := 'DD.MM.YY';
    ELSIF (v_style = 104) THEN
        v_resmask := 'DD.MM.YYYY';
    ELSIF (v_style = 5) THEN
        v_resmask := 'DD-MM-YY';
    ELSIF (v_style = 105) THEN
        v_resmask := 'DD-MM-YYYY';
    ELSIF (v_style = 6) THEN
        v_resmask := 'DD $mnme$ YY';
    ELSIF (v_style = 106) THEN
        v_resmask := 'DD $mnme$ YYYY';
    ELSIF (v_style = 7) THEN
        v_resmask := '$mnme$ DD, YY';
    ELSIF (v_style = 107) THEN
        v_resmask := '$mnme$ DD, YYYY';
    ELSIF (v_style IN (8, 24, 108)) THEN
        v_resmask := 'HH24:MI:SS';
    ELSIF (v_style = 10) THEN
        v_resmask := 'MM-DD-YY';
    ELSIF (v_style = 110) THEN
        v_resmask := 'MM-DD-YYYY';
    ELSIF (v_style = 11) THEN
        v_resmask := 'YY/MM/DD';
    ELSIF (v_style = 111) THEN
        v_resmask := 'YYYY/MM/DD';
    ELSIF (v_style = 12) THEN
        v_resmask := 'YYMMDD';
    ELSIF (v_style = 112) THEN
        v_resmask := 'YYYYMMDD';
    ELSIF (v_style IN (13, 113)) THEN
        v_resmask := pg_catalog.format('DD $mnme$ YYYY HH24:MI:SS%s%s', v_fractsep, v_fseconds);
    ELSIF (v_style IN (14, 114)) THEN
        v_resmask := pg_catalog.format('HH24:MI:SS%s%s', v_fractsep, v_fseconds);
    ELSIF (v_style IN (20, 120)) THEN
        v_resmask := 'YYYY-MM-DD HH24:MI:SS';
    ELSIF ((v_style = -1 AND v_src_datatype = 'DATETIME2') OR
           v_style IN (21, 25, 121))
    THEN
        v_resmask := pg_catalog.format('YYYY-MM-DD HH24:MI:SS.%s', v_fseconds);
    ELSIF (v_style = 22) THEN
        v_resmask := pg_catalog.format('MM/DD/YY %s:MI:SS AM', lpad(v_hour, 2, ' '));
    ELSIF (v_style = 23) THEN
        v_resmask := 'YYYY-MM-DD';
    ELSIF (v_style IN (126, 127)) THEN
        v_resmask := CASE v_src_datatype
                        WHEN 'SMALLDATETIME' THEN 'YYYY-MM-DDT$rem$HH24:MI:SS'
                        ELSE pg_catalog.format('YYYY-MM-DDT$rem$HH24:MI:SS.%s', v_fseconds)
                     END;
    ELSIF (v_style IN (130, 131)) THEN
        v_resmask := concat(CASE p_style
                               WHEN 131 THEN pg_catalog.format('%s/MM/YYYY ', lpad(v_day, 2, ' '))
                               ELSE pg_catalog.format('%s $mnme$ YYYY ', lpad(v_day, 2, ' '))
                            END,
                            pg_catalog.format('%s:MI:SS%s%sAM', lpad(v_hour, 2, ' '), v_fractsep, v_fseconds));
    END IF;

    v_resstring := to_char(v_datetimeval, v_resmask);
    v_resstring := pg_catalog.replace(v_resstring, '$mnme$', v_monthname);
    v_resstring := pg_catalog.replace(v_resstring, '$rem$', '');

    v_resstring := substring(v_resstring, 1, coalesce(v_res_length, char_length(v_resstring)));
    v_res_length := coalesce(v_res_length,
                             CASE v_res_datatype
                                WHEN 'CHAR' THEN 30
                                ELSE 60
                             END);
    RETURN CASE
              WHEN (v_res_datatype NOT IN ('CHAR', 'NCHAR')) THEN v_resstring
              ELSE rpad(v_resstring, v_res_length, ' ')
           END;
EXCEPTION
    WHEN most_specific_type_mismatch THEN
        RAISE USING MESSAGE := 'Source data type should be one of these values: ''DATETIME'', ''SMALLDATETIME'', ''DATETIME2'' or ''DATETIME2(n)''.',
                    DETAIL := 'Use of incorrect "src_datatype" parameter value during conversion process.',
                    HINT := 'Change "srcdatatype" parameter to the proper value and try again.';

   WHEN invalid_regular_expression THEN
       RAISE USING MESSAGE := pg_catalog.format('The source data type scale (%s) given to the convert specification exceeds the maximum allowable value (7).',
                                     v_scale),
                   DETAIL := 'Use of incorrect scale value of source data type parameter during conversion process.',
                   HINT := 'Change scale component of source data type parameter to the allowable value and try again.';

    WHEN invalid_indicator_parameter_value THEN
        RAISE USING MESSAGE := pg_catalog.format('Invalid attributes specified for data type %s.', v_src_datatype),
                    DETAIL := 'Use of incorrect scale value, which is not corresponding to specified data type.',
                    HINT := 'Change data type scale component or select different data type and try again.';

    WHEN escape_character_conflict THEN
        RAISE USING MESSAGE := 'Argument data type NUMERIC is invalid for argument 4 of convert function.',
                    DETAIL := 'Use of incorrect "style" parameter value during conversion process.',
                    HINT := 'Change "style" parameter to the proper value and try again.';

    WHEN invalid_parameter_value THEN
        RAISE USING MESSAGE := pg_catalog.format('%s is not a valid style number when converting from %s to a character string.',
                                      v_style, v_src_datatype),
                    DETAIL := 'Use of incorrect "style" parameter value during conversion process.',
                    HINT := 'Change "style" parameter to the proper value and try again.';

    WHEN interval_field_overflow THEN
        RAISE USING MESSAGE := pg_catalog.format('The size (%s) given to the convert specification ''%s'' exceeds the maximum allowed for any data type (%s).',
                                      v_lengthexpr, lower(v_res_datatype), v_maxlength),
                    DETAIL := 'Use of incorrect size value of data type parameter during conversion process.',
                    HINT := 'Change size component of data type parameter to the allowable value and try again.';

    WHEN datatype_mismatch THEN
        RAISE USING MESSAGE := 'Data type should be one of these values: ''CHAR(n|MAX)'', ''NCHAR(n|MAX)'', ''VARCHAR(n|MAX)'', ''NVARCHAR(n|MAX)''.',
                    DETAIL := 'Use of incorrect "datatype" parameter value during conversion process.',
                    HINT := 'Change "datatype" parameter to the proper value and try again.';

    WHEN invalid_character_value_for_cast THEN
        RAISE USING MESSAGE := pg_catalog.format('Invalid CONVERSION_LANG constant value - ''%s''. Allowed values are: ''English'', ''Deutsch'', etc.',
                                      CONVERSION_LANG),
                    DETAIL := 'Compiled incorrect CONVERSION_LANG constant value in function''s body.',
                    HINT := 'Correct CONVERSION_LANG constant value in function''s body, recompile it and try again.';

    WHEN invalid_text_representation THEN
        GET STACKED DIAGNOSTICS v_err_message = MESSAGE_TEXT;
        v_err_message := substring(lower(v_err_message), 'integer\:\s\"(.*)\"');

        RAISE USING MESSAGE := pg_catalog.format('Error while trying to convert "%s" value to SMALLINT data type.',
                                      v_err_message),
                    DETAIL := 'Supplied value contains illegal characters.',
                    HINT := 'Correct supplied value, remove all illegal characters.';
END;
$BODY$
LANGUAGE plpgsql
STABLE
RETURNS NULL ON NULL INPUT;

CREATE OR REPLACE FUNCTION sys.babelfish_conv_time_to_string(IN p_datatype TEXT,
                                                                 IN p_src_datatype TEXT,
                                                                 IN p_timeval TIME(6) WITHOUT TIME ZONE,
                                                                 IN p_style NUMERIC DEFAULT 25)
RETURNS TEXT
AS
$BODY$
DECLARE
    v_hours VARCHAR COLLATE "C";
    v_style SMALLINT;
    v_scale SMALLINT;
    v_resmask VARCHAR COLLATE "C";
    v_fseconds VARCHAR COLLATE "C";
    v_datatype VARCHAR COLLATE "C";
    v_resstring VARCHAR COLLATE "C";
    v_lengthexpr VARCHAR COLLATE "C";
    v_res_length SMALLINT;
    v_res_datatype VARCHAR COLLATE "C";
    v_src_datatype VARCHAR COLLATE "C";
    v_res_maxlength SMALLINT;
    VARCHAR_MAX CONSTANT SMALLINT := 8000;
    NVARCHAR_MAX CONSTANT SMALLINT := 4000;
    -- We use the regex below to make sure input p_datatype is one of them
    DATATYPE_REGEXP CONSTANT VARCHAR COLLATE "C" := '^\s*(CHAR|NCHAR|VARCHAR|NVARCHAR|CHARACTER VARYING)\s*$';
    -- We use the regex below to get the length of the datatype, if specified
    -- For example, to get the '10' out of 'varchar(10)'
    DATATYPE_MASK_REGEXP CONSTANT VARCHAR COLLATE "C" := '^\s*(?:CHAR|NCHAR|VARCHAR|NVARCHAR|CHARACTER VARYING)\s*\(\s*(\d+|MAX)\s*\)\s*$';
    SRCDATATYPE_MASK_REGEXP VARCHAR COLLATE "C" := '^\s*(?:TIME)\s*(?:\s*\(\s*(\d+)\s*\)\s*)?\s*$';
BEGIN
    v_datatype := upper(trim(p_datatype));
    v_src_datatype := upper(trim(p_src_datatype));
    v_style := floor(p_style)::SMALLINT;

    IF (v_src_datatype ~* SRCDATATYPE_MASK_REGEXP)
    THEN
        v_scale := coalesce(substring(v_src_datatype, SRCDATATYPE_MASK_REGEXP)::SMALLINT, 7);

        IF (v_scale NOT BETWEEN 0 AND 7) THEN
            RAISE invalid_regular_expression;
        END IF;
    ELSE
        RAISE most_specific_type_mismatch;
    END IF;

    IF (v_datatype ~* DATATYPE_MASK_REGEXP)
    THEN
        v_res_datatype := PG_CATALOG.rtrim(split_part(v_datatype, '(', 1));

        v_res_maxlength := CASE
                              WHEN (v_res_datatype IN ('CHAR', 'VARCHAR')) THEN VARCHAR_MAX
                              ELSE NVARCHAR_MAX
                           END;

        v_lengthexpr := substring(v_datatype, DATATYPE_MASK_REGEXP);

        IF (v_lengthexpr <> 'MAX' AND char_length(v_lengthexpr) > 4) THEN
            RAISE interval_field_overflow;
        END IF;

        v_res_length := CASE v_lengthexpr
                           WHEN 'MAX' THEN v_res_maxlength
                           ELSE v_lengthexpr::SMALLINT
                        END;
    ELSIF (v_datatype ~* DATATYPE_REGEXP) THEN
        v_res_datatype := v_datatype;
    ELSE
        RAISE datatype_mismatch;
    END IF;

    IF (scale(p_style) > 0) THEN
        RAISE escape_character_conflict;
    ELSIF (NOT ((v_style BETWEEN 0 AND 14) OR
                (v_style BETWEEN 20 AND 25) OR
                (v_style BETWEEN 100 AND 114) OR
                v_style IN (120, 121, 126, 127, 130, 131)))
    THEN
        RAISE invalid_parameter_value;
    ELSIF ((v_style BETWEEN 1 AND 7) OR
           (v_style BETWEEN 10 AND 12) OR
           (v_style BETWEEN 101 AND 107) OR
           (v_style BETWEEN 110 AND 112) OR
           v_style = 23)
    THEN
        RAISE invalid_datetime_format;
    END IF;

    v_hours := PG_CATALOG.ltrim(to_char(p_timeval, 'HH12'), '0');
    v_fseconds := sys.babelfish_get_microsecs_from_fractsecs(to_char(p_timeval, 'US'), v_scale);

    IF (v_scale = 7) THEN
        v_fseconds := concat(v_fseconds, '0');
    END IF;

    IF (v_style IN (0, 100))
    THEN
        v_resmask := concat(v_hours, ':MIAM');
    ELSIF (v_style IN (8, 20, 24, 108, 120))
    THEN
        v_resmask := 'HH24:MI:SS';
    ELSIF (v_style IN (9, 109))
    THEN
        v_resmask := CASE
                        WHEN (char_length(v_fseconds) = 0) THEN concat(v_hours, ':MI:SSAM')
                        ELSE pg_catalog.format('%s:MI:SS.%sAM', v_hours, v_fseconds)
                     END;
    ELSIF (v_style IN (13, 14, 21, 25, 113, 114, 121, 126, 127))
    THEN
        v_resmask := CASE
                        WHEN (char_length(v_fseconds) = 0) THEN 'HH24:MI:SS'
                        ELSE concat('HH24:MI:SS.', v_fseconds)
                     END;
    ELSIF (v_style = 22)
    THEN
        v_resmask := pg_catalog.format('%s:MI:SS AM', lpad(v_hours, 2, ' '));
    ELSIF (v_style IN (130, 131))
    THEN
        v_resmask := CASE
                        WHEN (char_length(v_fseconds) = 0) THEN concat(lpad(v_hours, 2, ' '), ':MI:SSAM')
                        ELSE pg_catalog.format('%s:MI:SS.%sAM', lpad(v_hours, 2, ' '), v_fseconds)
                     END;
    END IF;

    v_resstring := to_char(p_timeval, v_resmask);

    v_resstring := substring(v_resstring, 1, coalesce(v_res_length, char_length(v_resstring)));
    v_res_length := coalesce(v_res_length,
                             CASE v_res_datatype
                                WHEN 'CHAR' THEN 30
                                ELSE 60
                             END);
    RETURN CASE
              WHEN (v_res_datatype NOT IN ('CHAR', 'NCHAR')) THEN v_resstring
              ELSE rpad(v_resstring, v_res_length, ' ')
           END;
EXCEPTION
    WHEN most_specific_type_mismatch THEN
        RAISE USING MESSAGE := 'Source data type should be ''TIME'' or ''TIME(n)''.',
                    DETAIL := 'Use of incorrect "src_datatype" parameter value during conversion process.',
                    HINT := 'Change "src_datatype" parameter to the proper value and try again.';

   WHEN invalid_regular_expression THEN
       RAISE USING MESSAGE := pg_catalog.format('The source data type scale (%s) given to the convert specification exceeds the maximum allowable value (7).',
                                     v_scale),
                   DETAIL := 'Use of incorrect scale value of source data type parameter during conversion process.',
                   HINT := 'Change scale component of source data type parameter to the allowable value and try again.';

   WHEN interval_field_overflow THEN
       RAISE USING MESSAGE := pg_catalog.format('The size (%s) given to the convert specification ''%s'' exceeds the maximum allowed for any data type (%s).',
                                     v_lengthexpr, lower(v_res_datatype), v_res_maxlength),
                   DETAIL := 'Use of incorrect size value of target data type parameter during conversion process.',
                   HINT := 'Change size component of data type parameter to the allowable value and try again.';

    WHEN escape_character_conflict THEN
        RAISE USING MESSAGE := 'Argument data type NUMERIC is invalid for argument 4 of convert function.',
                    DETAIL := 'Use of incorrect "style" parameter value during conversion process.',
                    HINT := 'Change "style" parameter to the proper value and try again.';

    WHEN invalid_parameter_value THEN
        RAISE USING MESSAGE := pg_catalog.format('%s is not a valid style number when converting from TIME to a character string.', v_style),
                    DETAIL := 'Use of incorrect "style" parameter value during conversion process.',
                    HINT := 'Change "style" parameter to the proper value and try again.';

    WHEN datatype_mismatch THEN
        RAISE USING MESSAGE := 'Data type should be one of these values: ''CHAR(n|MAX)'', ''NCHAR(n|MAX)'', ''VARCHAR(n|MAX)'', ''NVARCHAR(n|MAX)''.',
                    DETAIL := 'Use of incorrect "datatype" parameter value during conversion process.',
                    HINT := 'Change "datatype" parameter to the proper value and try again.';

    WHEN invalid_datetime_format THEN
        RAISE USING MESSAGE := pg_catalog.format('Error converting data type TIME to %s.',
                                      PG_CATALOG.rtrim(split_part(trim(p_datatype), '(', 1))),
                    DETAIL := 'Incorrect using of pair of input parameters values during conversion process.',
                    HINT := 'Check the input parameters values, correct them if needed, and try again.';
END;
$BODY$
LANGUAGE plpgsql
STABLE
RETURNS NULL ON NULL INPUT;

CREATE OR REPLACE FUNCTION babelfish_remove_delimiter_pair(IN name TEXT)
RETURNS TEXT AS
$BODY$
BEGIN
    IF name IN('[' COLLATE "C", ']' COLLATE "C", '"' COLLATE "C") THEN
        RETURN NULL;

    ELSIF length(name) >= 2 AND PG_CATALOG.left(name, 1) = '[' COLLATE "C" AND PG_CATALOG.right(name, 1) = ']' COLLATE "C" THEN
        IF length(name) = 2 THEN
            RETURN '';
        ELSE
            RETURN substring(name from 2 for length(name)-2);
        END IF;
    ELSIF length(name) >= 2 AND PG_CATALOG.left(name, 1) = '[' COLLATE "C" AND PG_CATALOG.right(name, 1) != ']' COLLATE "C" THEN
        RETURN NULL;
    ELSIF length(name) >= 2 AND PG_CATALOG.left(name, 1) != '[' COLLATE "C" AND PG_CATALOG.right(name, 1) = ']' COLLATE "C" THEN
        RETURN NULL;

    ELSIF length(name) >= 2 AND PG_CATALOG.left(name, 1) = '"' COLLATE "C" AND PG_CATALOG.right(name, 1) = '"' COLLATE "C" THEN
        IF length(name) = 2 THEN
            RETURN '';
        ELSE
            RETURN substring(name from 2 for length(name)-2);
        END IF;
    ELSIF length(name) >= 2 AND PG_CATALOG.left(name, 1) = '"' COLLATE "C" AND PG_CATALOG.right(name, 1) != '"' COLLATE "C" THEN
        RETURN NULL;
    ELSIF length(name) >= 2 AND PG_CATALOG.left(name, 1) != '"' COLLATE "C" AND PG_CATALOG.right(name, 1) = '"' COLLATE "C" THEN
        RETURN NULL;
    
    END IF;
    RETURN name;
END;
$BODY$
LANGUAGE plpgsql
STABLE;

CREATE OR REPLACE FUNCTION sys.babelfish_sp_add_job (
  par_job_name varchar,
  par_enabled smallint = 1,
  par_description varchar = NULL::character varying,
  par_start_step_id integer = 1,
  par_category_name varchar = NULL::character varying,
  par_category_id integer = NULL::integer,
  par_owner_login_name varchar = NULL::character varying,
  par_notify_level_eventlog integer = 2,
  par_notify_level_email integer = 0,
  par_notify_level_netsend integer = 0,
  par_notify_level_page integer = 0,
  par_notify_email_operator_name varchar = NULL::character varying,
  par_notify_netsend_operator_name varchar = NULL::character varying,
  par_notify_page_operator_name varchar = NULL::character varying,
  par_delete_level integer = 0,
  inout par_job_id integer = NULL::integer,
  par_originating_server varchar = NULL::character varying,
  out returncode integer
)
RETURNS record AS
$body$
DECLARE
  var_retval INT DEFAULT 0;
  var_notify_email_operator_id INT DEFAULT 0;
  var_notify_email_operator_name VARCHAR(128);
  var_notify_netsend_operator_id INT DEFAULT 0;
  var_notify_page_operator_id INT DEFAULT 0;
  var_owner_sid CHAR(85) ;
  var_originating_server_id INT DEFAULT 0;
BEGIN
  /* Remove any leading/trailing spaces from parameters (except @owner_login_name) */
  SELECT UPPER(PG_CATALOG.LTRIM(PG_CATALOG.RTRIM(par_originating_server))) INTO par_originating_server;
  SELECT PG_CATALOG.LTRIM(PG_CATALOG.RTRIM(par_job_name)) INTO par_job_name;
  SELECT PG_CATALOG.LTRIM(PG_CATALOG.RTRIM(par_description)) INTO par_description;
  SELECT '[Uncategorized (Local)]' INTO par_category_name;
  SELECT 0 INTO par_category_id;
  SELECT PG_CATALOG.LTRIM(PG_CATALOG.RTRIM(par_notify_email_operator_name)) INTO par_notify_email_operator_name;
  SELECT PG_CATALOG.LTRIM(PG_CATALOG.RTRIM(par_notify_netsend_operator_name)) INTO par_notify_netsend_operator_name;
  SELECT PG_CATALOG.LTRIM(PG_CATALOG.RTRIM(par_notify_page_operator_name)) INTO par_notify_page_operator_name;
  SELECT NULL INTO var_originating_server_id; /* Turn [nullable] empty string parameters into NULLs */
  SELECT NULL INTO par_job_id;

  IF (par_originating_server = '')
  THEN
    SELECT NULL INTO par_originating_server;
  END IF;

  IF (par_description = '')
  THEN
    SELECT NULL INTO par_description;
  END IF;

  IF (par_category_name = '')
  THEN
    SELECT NULL INTO par_category_name;
  END IF;

  IF (par_notify_email_operator_name = '')
  THEN
    SELECT NULL INTO par_notify_email_operator_name;
  END IF;

  IF (par_notify_netsend_operator_name = '')
  THEN
    SELECT NULL INTO par_notify_netsend_operator_name;
  END IF;

  IF (par_notify_page_operator_name = '')
  THEN
    SELECT NULL INTO par_notify_page_operator_name;
  END IF;

  /* Check parameters */
  SELECT t.par_owner_sid
       , t.par_notify_level_email
       , t.par_notify_level_netsend
       , t.par_notify_level_page
       , t.par_category_id
       , t.par_notify_email_operator_id
       , t.par_notify_netsend_operator_id
       , t.par_notify_page_operator_id
       , t.par_originating_server
       , t.returncode
    FROM sys.babelfish_sp_verify_job(
         par_job_id /* NULL::integer */
       , par_job_name
       , par_enabled
       , par_start_step_id
       , par_category_name
       , var_owner_sid /* par_owner_sid */
       , par_notify_level_eventlog
       , par_notify_level_email
       , par_notify_level_netsend
       , par_notify_level_page
       , par_notify_email_operator_name
       , par_notify_netsend_operator_name
       , par_notify_page_operator_name
       , par_delete_level
       , par_category_id
       , var_notify_email_operator_id /* par_notify_email_operator_id */
       , var_notify_netsend_operator_id /* par_notify_netsend_operator_id */
       , var_notify_page_operator_id /* par_notify_page_operator_id */
       , par_originating_server
       ) t
    INTO var_owner_sid
       , par_notify_level_email
       , par_notify_level_netsend
       , par_notify_level_page
       , par_category_id
       , var_notify_email_operator_id
       , var_notify_netsend_operator_id
       , var_notify_page_operator_id
       , par_originating_server
       , var_retval;

  IF (var_retval <> 0)  /* Failure */
  THEN
    returncode := 1;
    RETURN;
  END IF;

  var_notify_email_operator_name := par_notify_email_operator_name;

  /* Default the description (if not supplied) */
  IF (par_description IS NULL)
  THEN
    SELECT 'No description available.' INTO par_description;
  END IF;

  var_originating_server_id := 0;
  var_owner_sid := '';

  INSERT
    INTO sys.sysjobs (
         originating_server_id
       , name
       , enabled
       , description
       , start_step_id
       , category_id
       , owner_sid
       , notify_level_eventlog
       , notify_level_email
       , notify_level_netsend
       , notify_level_page
       , notify_email_operator_id
       , notify_email_operator_name
       , notify_netsend_operator_id
       , notify_page_operator_id
       , delete_level
       , version_number
    )
  VALUES (
         var_originating_server_id
       , par_job_name
       , par_enabled
       , par_description
       , par_start_step_id
       , par_category_id
       , var_owner_sid
       , par_notify_level_eventlog
       , par_notify_level_email
       , par_notify_level_netsend
       , par_notify_level_page
       , var_notify_email_operator_id
       , var_notify_email_operator_name
       , var_notify_netsend_operator_id
       , var_notify_page_operator_id
       , par_delete_level
       , 1);

  /* scope_identity() */
  SELECT LASTVAL() INTO par_job_id;

  /* Version number 1 */
  /* SELECT @retval = @@error */
  /* 0 means success */
  returncode := var_retval;
  RETURN;

END;
$body$
LANGUAGE 'plpgsql';

CREATE OR REPLACE FUNCTION sys.babelfish_sp_add_schedule (
  par_schedule_name varchar,
  par_enabled smallint = 1,
  par_freq_type integer = 0,
  par_freq_interval integer = 0,
  par_freq_subday_type integer = 0,
  par_freq_subday_interval integer = 0,
  par_freq_relative_interval integer = 0,
  par_freq_recurrence_factor integer = 0,
  par_active_start_date integer = NULL::integer,
  par_active_end_date integer = 99991231,
  par_active_start_time integer = 0,
  par_active_end_time integer = 235959,
  par_owner_login_name varchar = NULL::character varying,
  inout par_schedule_uid char = NULL::bpchar,
  inout par_schedule_id integer = NULL::integer,
  par_originating_server varchar = NULL::character varying,
  out returncode integer
)
AS
$body$
DECLARE
  var_retval INT;
  var_owner_sid CHAR(85);
  var_orig_server_id INT;
BEGIN
  /* Remove any leading/trailing spaces from parameters */
  SELECT PG_CATALOG.LTRIM(PG_CATALOG.RTRIM(par_schedule_name))
       , PG_CATALOG.LTRIM(PG_CATALOG.RTRIM(par_owner_login_name))
       , UPPER(PG_CATALOG.LTRIM(PG_CATALOG.RTRIM(par_originating_server)))
       , 0
    INTO par_schedule_name
       , par_owner_login_name
       , par_originating_server
       , par_schedule_id;

  /* Check schedule (frequency and owner) parameters */
  SELECT t.par_freq_interval
       , t.par_freq_subday_type
       , t.par_freq_subday_interval
       , t.par_freq_relative_interval
       , t.par_freq_recurrence_factor
       , t.par_active_start_date
       , t.par_active_start_time
       , t.par_active_end_date
       , t.par_active_end_time
       , t.returncode
    FROM sys.babelfish_sp_verify_schedule(
         NULL::integer /* @schedule_id  -- schedule_id does not exist for the new schedule */
       , par_schedule_name /* @name */
       , par_enabled /* @enabled */
       , par_freq_type /* @freq_type */
       , par_freq_interval /* @freq_interval */
       , par_freq_subday_type /* @freq_subday_type */
       , par_freq_subday_interval /* @freq_subday_interval */
       , par_freq_relative_interval /* @freq_relative_interval */
       , par_freq_recurrence_factor /* @freq_recurrence_factor */
       , par_active_start_date /* @active_start_date */
       , par_active_start_time /* @active_start_time */
       , par_active_end_date /* @active_end_date */
       , par_active_end_time /* @active_end_time */
       , var_owner_sid
       ) t
    INTO par_freq_interval
       , par_freq_subday_type
       , par_freq_subday_interval
       , par_freq_relative_interval
       , par_freq_recurrence_factor
       , par_active_start_date
       , par_active_start_time
       , par_active_end_date
       , par_active_end_time
       , var_retval /* @owner_sid */;

  IF (var_retval <> 0) THEN /* Failure */
    returncode := 1;
        RETURN;
    END IF;

  IF (par_schedule_uid IS NULL)
  THEN /* Assign the GUID */
    /* uuid without extensions uuid-ossp (cheat) */
    SELECT uuid_in(md5(random()::text || clock_timestamp()::text)::cstring) INTO par_schedule_uid;
  END IF;

  var_orig_server_id := 0;
  var_owner_sid := uuid_in(md5(random()::text || clock_timestamp()::text)::cstring);


  INSERT
    INTO sys.sysschedules (
         schedule_uid
       , originating_server_id
       , name
       , owner_sid
       , enabled
       , freq_type
       , freq_interval
       , freq_subday_type
       , freq_subday_interval
       , freq_relative_interval
       , freq_recurrence_factor
       , active_start_date
       , active_end_date
       , active_start_time
       , active_end_time
   )
  VALUES (
         par_schedule_uid
       , var_orig_server_id
       , par_schedule_name
       , var_owner_sid
       , par_enabled
       , par_freq_type
       , par_freq_interval
       , par_freq_subday_type
       , par_freq_subday_interval
       , par_freq_relative_interval
       , par_freq_recurrence_factor
       , par_active_start_date
       , par_active_end_date
       , par_active_start_time
       , par_active_end_time
  );

  /* ZZZ */
  SELECT 0 /* @@ERROR, */, LASTVAL()
    INTO var_retval, par_schedule_id;

  /* 0 means success */
  returncode := var_retval;
  RETURN;
END;
$body$
LANGUAGE 'plpgsql';

CREATE OR REPLACE FUNCTION sys.babelfish_sp_delete_jobschedule (
  par_job_id integer = NULL::integer,
  par_job_name varchar = NULL::character varying,
  par_name varchar = NULL::character varying,
  par_keep_schedule integer = 0,
  par_automatic_post smallint = 1,
  out returncode integer
)
RETURNS integer AS
$body$
DECLARE
  var_retval INT;
  var_sched_count INT;
  var_schedule_id INT;
  var_job_owner_sid CHAR(85);
BEGIN
  /* Remove any leading/trailing spaces from parameters */
  SELECT PG_CATALOG.LTRIM(PG_CATALOG.RTRIM(par_name)) INTO par_name;

  /* Check that we can uniquely identify the job */
  SELECT t.par_job_name
       , t.par_job_id
       , t.par_owner_sid
       , t.returncode
    FROM sys.babelfish_sp_verify_job_identifiers(
         '@job_name'
       , '@job_id'
       , par_job_name
       , par_job_id
       , 'TEST'
       , var_job_owner_sid
       ) t
    INTO par_job_name
       , par_job_id
       , var_job_owner_sid
       , var_retval;

  IF (var_retval <> 0) THEN /* Failure */
    returncode := 1;
    RETURN;
  END IF;

  IF (LOWER(UPPER(par_name)) = LOWER('ALL'))
  THEN
    SELECT - 1 INTO var_schedule_id;

    /* We use this in the call to sp_sqlagent_notify */
    /* Delete the schedule(s) if it isn't being used by other jobs */
    CREATE TEMPORARY TABLE "#temp_schedules_to_delete" (schedule_id INT NOT NULL)
    /* If user requests that the schedules be removed (the legacy behavoir) */
    /* make sure it isnt being used by other jobs */;

    IF (par_keep_schedule = 0)
    THEN
      /* Get the list of schedules to delete */
      INSERT INTO "#temp_schedules_to_delete"
      SELECT DISTINCT schedule_id
        FROM sys.sysschedules
       WHERE (schedule_id IN (SELECT schedule_id
                                FROM sys.sysjobschedules
                               WHERE (job_id = par_job_id)));
      /* make sure no other jobs use these schedules */
      IF (EXISTS (SELECT *
                    FROM sys.sysjobschedules
                   WHERE (job_id <> par_job_id)
                     AND (schedule_id IN (SELECT schedule_id
                                            FROM "#temp_schedules_to_delete"))))
      THEN /* Failure */
        RAISE 'One or more schedules were not deleted because they are being used by at least one other job. Use "sp_detach_schedule" to remove schedules from a job.' USING ERRCODE := '50000';
        returncode := 1;
        RETURN;
      END IF;
    END IF;

    /* OK to delete the jobschedule */
    DELETE FROM sys.sysjobschedules
     WHERE (job_id = par_job_id);

    /* OK to delete the schedule - temp_schedules_to_delete is empty if @keep_schedule <> 0 */
    DELETE FROM sys.sysschedules
     WHERE schedule_id IN (SELECT schedule_id FROM "#temp_schedules_to_delete");
  ELSE ---- IF (LOWER(UPPER(par_name)) = LOWER('ALL'))

    -- Need to use sp_detach_schedule to remove this ambiguous schedule name
    IF(var_sched_count > 1) /* Failure */
    THEN
      RAISE 'More than one schedule named "%" is attached to job "%". Use "sp_detach_schedule" to remove schedules from a job.', par_name, par_job_name  USING ERRCODE := '50000';
      returncode := 1;
      RETURN;
    END IF;

    --If user requests that the schedule be removed (the legacy behavoir)
    --make sure it isnt being used by another job
    IF (par_keep_schedule = 0)
    THEN
      IF(EXISTS(SELECT *
                  FROM sys.sysjobschedules
                 WHERE (schedule_id = var_schedule_id)
                   AND (job_id <> par_job_id)))
      THEN /* Failure */
        RAISE 'Schedule "%" was not deleted because it is being used by at least one other job. Use "sp_detach_schedule" to remove schedules from a job.', par_name USING ERRCODE := '50000';
        returncode := 1;
        RETURN;
      END IF;
    END IF;

    /* Delete the job schedule link first */
    DELETE FROM sys.sysjobschedules
     WHERE (job_id = par_job_id)
       AND (schedule_id = var_schedule_id);

    /* Delete schedule if required */
    IF (par_keep_schedule = 0)
    THEN
      /* Now delete the schedule if required */
      DELETE FROM sys.sysschedules
       WHERE (schedule_id = var_schedule_id);
    END IF;

    SELECT t.returncode
    FROM sys.babelfish_sp_aws_del_jobschedule(par_job_id, var_schedule_id) t
    INTO var_retval;


  END IF;

  /* Update the job's version/last-modified information */
  UPDATE sys.sysjobs
     SET version_number = version_number + 1
       -- , date_modified = GETDATE() /
   WHERE job_id = par_job_id;

  DROP TABLE IF EXISTS "#temp_schedules_to_delete";


  /* 0 means success */
  returncode := var_retval;
  RETURN;
END;
$body$
LANGUAGE 'plpgsql';

CREATE OR REPLACE FUNCTION sys.babelfish_sp_update_job (
  par_job_id integer = NULL::integer,
  par_job_name varchar = NULL::character varying,
  par_new_name varchar = NULL::character varying,
  par_enabled smallint = NULL::smallint,
  par_description varchar = NULL::character varying,
  par_start_step_id integer = NULL::integer,
  par_category_name varchar = NULL::character varying,
  par_owner_login_name varchar = NULL::character varying,
  par_notify_level_eventlog integer = NULL::integer,
  par_notify_level_email integer = NULL::integer,
  par_notify_level_netsend integer = NULL::integer,
  par_notify_level_page integer = NULL::integer,
  par_notify_email_operator_name varchar = NULL::character varying,
  par_notify_netsend_operator_name varchar = NULL::character varying,
  par_notify_page_operator_name varchar = NULL::character varying,
  par_delete_level integer = NULL::integer,
  par_automatic_post smallint = 1,
  out returncode integer
)
RETURNS integer AS
$body$
DECLARE
    var_retval INT;
    var_category_id INT;
    var_notify_email_operator_id INT;
    var_notify_netsend_operator_id INT;
    var_notify_page_operator_id INT;
    var_owner_sid CHAR(85);
    var_alert_id INT;
    var_cached_attribute_modified INT;
    var_is_sysadmin INT;
    var_current_owner VARCHAR(128);
    var_enable_only_used INT;
    var_x_new_name VARCHAR(128);
    var_x_enabled SMALLINT;
    var_x_description VARCHAR(512);
    var_x_start_step_id INT;
    var_x_category_name VARCHAR(128);
    var_x_category_id INT;
    var_x_owner_sid CHAR(85);
    var_x_notify_level_eventlog INT;
    var_x_notify_level_email INT;
    var_x_notify_level_netsend INT;
    var_x_notify_level_page INT;
    var_x_notify_email_operator_name VARCHAR(128);
    var_x_notify_netsnd_operator_name VARCHAR(128);
    var_x_notify_page_operator_name VARCHAR(128);
    var_x_delete_level INT;
    var_x_originating_server_id INT;
    var_x_master_server SMALLINT;
BEGIN
    /* Not updatable */
    /* Remove any leading/trailing spaces from parameters (except @owner_login_name) */
    SELECT
        PG_CATALOG.LTRIM(PG_CATALOG.RTRIM(par_job_name))
        INTO par_job_name;
    SELECT
        PG_CATALOG.LTRIM(PG_CATALOG.RTRIM(par_new_name))
        INTO par_new_name;
    SELECT
        PG_CATALOG.LTRIM(PG_CATALOG.RTRIM(par_description))
        INTO par_description;
    SELECT
        PG_CATALOG.LTRIM(PG_CATALOG.RTRIM(par_category_name))
        INTO par_category_name;
    SELECT
        PG_CATALOG.LTRIM(PG_CATALOG.RTRIM(par_notify_email_operator_name))
        INTO par_notify_email_operator_name;
    SELECT
        PG_CATALOG.LTRIM(PG_CATALOG.RTRIM(par_notify_netsend_operator_name))
        INTO par_notify_netsend_operator_name;
    SELECT
        PG_CATALOG.LTRIM(PG_CATALOG.RTRIM(par_notify_page_operator_name))
        INTO par_notify_page_operator_name
    /* Are we modifying an attribute which tsql agent caches? */;

    IF ((par_new_name IS NOT NULL) OR (par_enabled IS NOT NULL) OR (par_start_step_id IS NOT NULL) OR (par_owner_login_name IS NOT NULL) OR (par_notify_level_eventlog IS NOT NULL) OR (par_notify_level_email IS NOT NULL) OR (par_notify_level_netsend IS NOT NULL) OR (par_notify_level_page IS NOT NULL) OR (par_notify_email_operator_name IS NOT NULL) OR (par_notify_netsend_operator_name IS NOT NULL) OR (par_notify_page_operator_name IS NOT NULL) OR (par_delete_level IS NOT NULL)) THEN
        SELECT
            1
            INTO var_cached_attribute_modified;
    ELSE
        SELECT
            0
            INTO var_cached_attribute_modified;
    END IF
    /* Is @enable the only parameter used beside jobname and jobid? */;

    IF ((par_enabled IS NOT NULL) AND (par_new_name IS NULL) AND (par_description IS NULL) AND (par_start_step_id IS NULL) AND (par_category_name IS NULL) AND (par_owner_login_name IS NULL) AND (par_notify_level_eventlog IS NULL) AND (par_notify_level_email IS NULL) AND (par_notify_level_netsend IS NULL) AND (par_notify_level_page IS NULL) AND (par_notify_email_operator_name IS NULL) AND (par_notify_netsend_operator_name IS NULL) AND (par_notify_page_operator_name IS NULL) AND (par_delete_level IS NULL)) THEN
        SELECT
            1
            INTO var_enable_only_used;
    ELSE
        SELECT
            0
            INTO var_enable_only_used;
    END IF;

    IF (par_new_name = '') THEN
        SELECT
            NULL
            INTO par_new_name;
    END IF
    /* Fill out the values for all non-supplied parameters from the existing values */;

    IF (par_new_name IS NULL) THEN
        SELECT
            var_x_new_name
            INTO par_new_name;
    END IF;

    IF (par_enabled IS NULL) THEN
        SELECT
            var_x_enabled
            INTO par_enabled;
    END IF;

    IF (par_description IS NULL) THEN
        SELECT
            var_x_description
            INTO par_description;
    END IF;

    IF (par_start_step_id IS NULL) THEN
        SELECT
            var_x_start_step_id
            INTO par_start_step_id;
    END IF;

    IF (par_category_name IS NULL) THEN
        SELECT
            var_x_category_name
            INTO par_category_name;
    END IF;

    IF (var_owner_sid IS NULL) THEN
        SELECT
            var_x_owner_sid
            INTO var_owner_sid;
    END IF;

    IF (par_notify_level_eventlog IS NULL) THEN
        SELECT
            var_x_notify_level_eventlog
            INTO par_notify_level_eventlog;
    END IF;

    IF (par_notify_level_email IS NULL) THEN
        SELECT
            var_x_notify_level_email
            INTO par_notify_level_email;
    END IF;

    IF (par_notify_level_netsend IS NULL) THEN
        SELECT
            var_x_notify_level_netsend
            INTO par_notify_level_netsend;
    END IF;

    IF (par_notify_level_page IS NULL) THEN
        SELECT
            var_x_notify_level_page
            INTO par_notify_level_page;
    END IF;

    IF (par_notify_email_operator_name IS NULL) THEN
        SELECT
            var_x_notify_email_operator_name
            INTO par_notify_email_operator_name;
    END IF;

    IF (par_notify_netsend_operator_name IS NULL) THEN
        SELECT
            var_x_notify_netsnd_operator_name
            INTO par_notify_netsend_operator_name;
    END IF;

    IF (par_notify_page_operator_name IS NULL) THEN
        SELECT
            var_x_notify_page_operator_name
            INTO par_notify_page_operator_name;
    END IF;

    IF (par_delete_level IS NULL) THEN
        SELECT
            var_x_delete_level
            INTO par_delete_level;
    END IF
    /* Turn [nullable] empty string parameters into NULLs */;

    IF (LOWER(par_description) = LOWER('')) THEN
        SELECT
            NULL
            INTO par_description;
    END IF;

    IF (par_category_name = '') THEN
        SELECT
            NULL
            INTO par_category_name;
    END IF;

    IF (par_notify_email_operator_name = '') THEN
        SELECT
            NULL
            INTO par_notify_email_operator_name;
    END IF;

    IF (par_notify_netsend_operator_name = '') THEN
        SELECT
            NULL
            INTO par_notify_netsend_operator_name;
    END IF;

    IF (par_notify_page_operator_name = '') THEN
        SELECT
            NULL
            INTO par_notify_page_operator_name;
    END IF
    /* Check new values */;
    SELECT
        t.par_owner_sid, t.par_notify_level_email, t.par_notify_level_netsend, t.par_notify_level_page,
        t.par_category_id, t.par_notify_email_operator_id, t.par_notify_netsend_operator_id, t.par_notify_page_operator_id, t.par_originating_server, t.ReturnCode
        FROM sys.babelfish_sp_verify_job(par_job_id, par_new_name, par_enabled, par_start_step_id, par_category_name, var_owner_sid, par_notify_level_eventlog, par_notify_level_email, par_notify_level_netsend, par_notify_level_page, par_notify_email_operator_name, par_notify_netsend_operator_name, par_notify_page_operator_name, par_delete_level, var_category_id, var_notify_email_operator_id, var_notify_netsend_operator_id, var_notify_page_operator_id, NULL) t
        INTO var_owner_sid, par_notify_level_email, par_notify_level_netsend, par_notify_level_page, var_category_id, var_notify_email_operator_id, var_notify_netsend_operator_id, var_notify_page_operator_id, var_retval;

    IF (var_retval <> 0) THEN
        ReturnCode := (1);
        RETURN;
    END IF
    /* Failure */
    /* BEGIN TRANSACTION */
    /* If the job is being re-assigned, modify sysjobsteps.database_user_name as necessary */;

    IF (par_owner_login_name IS NOT NULL) THEN
        IF (EXISTS (SELECT
            1
            FROM sys.sysjobsteps
            WHERE (job_id = par_job_id) AND (LOWER(subsystem) = LOWER('TSQL')))) THEN
            /* The job is being re-assigned to an non-SA */
            UPDATE sys.sysjobsteps
            SET database_user_name = NULL
                WHERE (job_id = par_job_id) AND (LOWER(subsystem) = LOWER('TSQL'));
        END IF;
    END IF;
    UPDATE sys.sysjobs
    SET name = par_new_name, enabled = par_enabled, description = par_description, start_step_id = par_start_step_id, category_id = var_category_id
    /* Returned from sp_verify_job */, owner_sid = var_owner_sid, notify_level_eventlog = par_notify_level_eventlog, notify_level_email = par_notify_level_email, notify_level_netsend = par_notify_level_netsend, notify_level_page = par_notify_level_page, notify_email_operator_id = var_notify_email_operator_id
    /* Returned from sp_verify_job */, notify_netsend_operator_id = var_notify_netsend_operator_id
    /* Returned from sp_verify_job */, notify_page_operator_id = var_notify_page_operator_id
    /* Returned from sp_verify_job */, delete_level = par_delete_level, version_number = version_number + 1
    /* ,  -- Update the job's version */
    /* date_modified              = GETDATE()            -- Update the job's last-modified information */
        WHERE (job_id = par_job_id);
    SELECT
        0
        INTO var_retval
    /* @@error */
    /* COMMIT TRANSACTION */;
    ReturnCode := (var_retval);
    RETURN
    /* 0 means success */;
END;
$body$
LANGUAGE 'plpgsql';

CREATE OR REPLACE FUNCTION sys.babelfish_sp_update_jobschedule (
  par_job_id integer = NULL::integer,
  par_job_name varchar = NULL::character varying,
  par_name varchar = NULL::character varying,
  par_new_name varchar = NULL::character varying,
  par_enabled smallint = NULL::smallint,
  par_freq_type integer = NULL::integer,
  par_freq_interval integer = NULL::integer,
  par_freq_subday_type integer = NULL::integer,
  par_freq_subday_interval integer = NULL::integer,
  par_freq_relative_interval integer = NULL::integer,
  par_freq_recurrence_factor integer = NULL::integer,
  par_active_start_date integer = NULL::integer,
  par_active_end_date integer = NULL::integer,
  par_active_start_time integer = NULL::integer,
  par_active_end_time integer = NULL::integer,
  par_automatic_post smallint = 1,
  out returncode integer
)
RETURNS integer AS
$body$
DECLARE
    var_retval INT;
    var_sched_count INT;
    var_schedule_id INT;
    var_job_owner_sid CHAR(85);
    var_enable_only_used INT;
    var_x_name VARCHAR(128);
    var_x_enabled SMALLINT;
    var_x_freq_type INT;
    var_x_freq_interval INT;
    var_x_freq_subday_type INT;
    var_x_freq_subday_interval INT;
    var_x_freq_relative_interval INT;
    var_x_freq_recurrence_factor INT;
    var_x_active_start_date INT;
    var_x_active_end_date INT;
    var_x_active_start_time INT;
    var_x_active_end_time INT;
    var_owner_sid CHAR(85);
BEGIN
    /* Remove any leading/trailing spaces from parameters */
    SELECT
        PG_CATALOG.LTRIM(PG_CATALOG.RTRIM(par_name))
        INTO par_name;
    SELECT
        PG_CATALOG.LTRIM(PG_CATALOG.RTRIM(par_new_name))
        INTO par_new_name
    /* Turn [nullable] empty string parameters into NULLs */;

    IF (par_new_name = '') THEN
        SELECT
            NULL
            INTO par_new_name;
    END IF
    /* Check that we can uniquely identify the job */;
    SELECT
        t.par_job_name, t.par_job_id, t.par_owner_sid, t.ReturnCode
        FROM sys.babelfish_sp_verify_job_identifiers('@job_name', '@job_id', par_job_name, par_job_id, 'TEST', var_job_owner_sid) t
        INTO par_job_name, par_job_id, var_job_owner_sid, var_retval;

    IF (var_retval <> 0) THEN
        ReturnCode := (1);
        RETURN;
    END IF
    /* Failure */
    /* Is @enable the only parameter used beside jobname and jobid? */;

    IF ((par_enabled IS NOT NULL) AND (par_name IS NULL) AND (par_new_name IS NULL) AND (par_freq_type IS NULL) AND (par_freq_interval IS NULL) AND (par_freq_subday_type IS NULL) AND (par_freq_subday_interval IS NULL) AND (par_freq_relative_interval IS NULL) AND (par_freq_recurrence_factor IS NULL) AND (par_active_start_date IS NULL) AND (par_active_end_date IS NULL) AND (par_active_start_time IS NULL) AND (par_active_end_time IS NULL)) THEN
        SELECT
            1
            INTO var_enable_only_used;
    ELSE
        SELECT
            0
            INTO var_enable_only_used;
    END IF;

    IF (par_new_name IS NULL) THEN
        SELECT
            var_x_name
            INTO par_new_name;
    END IF;

    IF (par_enabled IS NULL) THEN
        SELECT
            var_x_enabled
            INTO par_enabled;
    END IF;

    IF (par_freq_type IS NULL) THEN
        SELECT
            var_x_freq_type
            INTO par_freq_type;
    END IF;

    IF (par_freq_interval IS NULL) THEN
        SELECT
            var_x_freq_interval
            INTO par_freq_interval;
    END IF;

    IF (par_freq_subday_type IS NULL) THEN
        SELECT
            var_x_freq_subday_type
            INTO par_freq_subday_type;
    END IF;

    IF (par_freq_subday_interval IS NULL) THEN
        SELECT
            var_x_freq_subday_interval
            INTO par_freq_subday_interval;
    END IF;

    IF (par_freq_relative_interval IS NULL) THEN
        SELECT
            var_x_freq_relative_interval
            INTO par_freq_relative_interval;
    END IF;

    IF (par_freq_recurrence_factor IS NULL) THEN
        SELECT
            var_x_freq_recurrence_factor
            INTO par_freq_recurrence_factor;
    END IF;

    IF (par_active_start_date IS NULL) THEN
        SELECT
            var_x_active_start_date
            INTO par_active_start_date;
    END IF;

    IF (par_active_end_date IS NULL) THEN
        SELECT
            var_x_active_end_date
            INTO par_active_end_date;
    END IF;

    IF (par_active_start_time IS NULL) THEN
        SELECT
            var_x_active_start_time
            INTO par_active_start_time;
    END IF;

    IF (par_active_end_time IS NULL) THEN
        SELECT
            var_x_active_end_time
            INTO par_active_end_time;
    END IF
    /* Check schedule (frequency and owner) parameters */;
    SELECT
        t.par_freq_interval, t.par_freq_subday_type, t.par_freq_subday_interval, t.par_freq_relative_interval, t.par_freq_recurrence_factor, t.par_active_start_date, t.par_active_start_time,
        t.par_active_end_date, t.par_active_end_time, t.ReturnCode
        FROM sys.babelfish_sp_verify_schedule(var_schedule_id
        /* @schedule_id */, par_new_name
        /* @name */, par_enabled
        /* @enabled */, par_freq_type
        /* @freq_type */, par_freq_interval
        /* @freq_interval */, par_freq_subday_type
        /* @freq_subday_type */, par_freq_subday_interval
        /* @freq_subday_interval */, par_freq_relative_interval
        /* @freq_relative_interval */, par_freq_recurrence_factor
        /* @freq_recurrence_factor */, par_active_start_date
        /* @active_start_date */, par_active_start_time
        /* @active_start_time */, par_active_end_date
        /* @active_end_date */, par_active_end_time
        /* @active_end_time */, var_owner_sid) t
        INTO par_freq_interval, par_freq_subday_type, par_freq_subday_interval, par_freq_relative_interval, par_freq_recurrence_factor, par_active_start_date, par_active_start_time, par_active_end_date, par_active_end_time, var_retval /* @owner_sid */;

    IF (var_retval <> 0) THEN
        ReturnCode := (1);
        RETURN;
    END IF
    /* Failure */
    /* Update the JobSchedule */;
    UPDATE sys.sysschedules
    SET name = par_new_name, enabled = par_enabled, freq_type = par_freq_type, freq_interval = par_freq_interval, freq_subday_type = par_freq_subday_type, freq_subday_interval = par_freq_subday_interval, freq_relative_interval = par_freq_relative_interval, freq_recurrence_factor = par_freq_recurrence_factor, active_start_date = par_active_start_date, active_end_date = par_active_end_date, active_start_time = par_active_start_time, active_end_time = par_active_end_time
    /* date_modified          = GETDATE(), */, version_number = version_number + 1
        WHERE (schedule_id = var_schedule_id);
    SELECT
        0
        INTO var_retval
    /* @@error */
    /* Update the job's version/last-modified information */;
    UPDATE sys.sysjobs
    SET version_number = version_number + 1
    /* date_modified = GETDATE() */
        WHERE (job_id = par_job_id);
    ReturnCode := (var_retval);
    RETURN
    /* 0 means success */;
END;
$body$
LANGUAGE 'plpgsql';

CREATE OR REPLACE FUNCTION sys.babelfish_sp_update_jobstep (
  par_job_id integer = NULL::integer,
  par_job_name varchar = NULL::character varying,
  par_step_id integer = NULL::integer,
  par_step_name varchar = NULL::character varying,
  par_subsystem varchar = NULL::character varying,
  par_command text = NULL::text,
  par_additional_parameters text = NULL::text,
  par_cmdexec_success_code integer = NULL::integer,
  par_on_success_action smallint = NULL::smallint,
  par_on_success_step_id integer = NULL::integer,
  par_on_fail_action smallint = NULL::smallint,
  par_on_fail_step_id integer = NULL::integer,
  par_server varchar = NULL::character varying,
  par_database_name varchar = NULL::character varying,
  par_database_user_name varchar = NULL::character varying,
  par_retry_attempts integer = NULL::integer,
  par_retry_interval integer = NULL::integer,
  par_os_run_priority integer = NULL::integer,
  par_output_file_name varchar = NULL::character varying,
  par_flags integer = NULL::integer,
  par_proxy_id integer = NULL::integer,
  par_proxy_name varchar = NULL::character varying,
  out returncode integer
)
RETURNS integer AS
$body$
DECLARE
    var_retval INT;
    var_os_run_priority_code INT;
    var_step_id_as_char VARCHAR(10);
    var_new_step_name VARCHAR(128);
    var_x_step_name VARCHAR(128);
    var_x_subsystem VARCHAR(40);
    var_x_command TEXT;
    var_x_flags INT;
    var_x_cmdexec_success_code INT;
    var_x_on_success_action SMALLINT;
    var_x_on_success_step_id INT;
    var_x_on_fail_action SMALLINT;
    var_x_on_fail_step_id INT;
    var_x_server VARCHAR(128);
    var_x_database_name VARCHAR(128);
    var_x_database_user_name VARCHAR(128);
    var_x_retry_attempts INT;
    var_x_retry_interval INT;
    var_x_os_run_priority INT;
    var_x_output_file_name VARCHAR(200);
    var_x_proxy_id INT;
    var_x_last_run_outcome SMALLINT;
    var_x_last_run_duration INT;
    var_x_last_run_retries INT;
    var_x_last_run_date INT;
    var_x_last_run_time INT;
    var_new_proxy_id INT;
    var_subsystem_id INT;
    var_auto_proxy_name VARCHAR(128);
    var_job_owner_sid CHAR(85);
    var_step_uid CHAR(85);
BEGIN
    SELECT NULL INTO var_new_proxy_id;
    /* Remove any leading/trailing spaces from parameters */
    SELECT PG_CATALOG.LTRIM(PG_CATALOG.RTRIM(par_step_name)) INTO par_step_name;
    SELECT PG_CATALOG.LTRIM(PG_CATALOG.RTRIM(par_subsystem)) INTO par_subsystem;
    SELECT PG_CATALOG.LTRIM(PG_CATALOG.RTRIM(par_command)) INTO par_command;
    SELECT PG_CATALOG.LTRIM(PG_CATALOG.RTRIM(par_server)) INTO par_server;
    SELECT PG_CATALOG.LTRIM(PG_CATALOG.RTRIM(par_database_name)) INTO par_database_name;
    SELECT PG_CATALOG.LTRIM(PG_CATALOG.RTRIM(par_database_user_name)) INTO par_database_user_name;
    SELECT PG_CATALOG.LTRIM(PG_CATALOG.RTRIM(par_output_file_name)) INTO par_output_file_name;
    SELECT PG_CATALOG.LTRIM(PG_CATALOG.RTRIM(par_proxy_name)) INTO par_proxy_name;
    /* Make sure Dts is translated into new subsystem's name SSIS */
    /* IF (@subsystem IS NOT NULL AND UPPER(@subsystem collate SQL_Latin1_General_CP1_CS_AS) = N'DTS') */
    /* BEGIN */
    /* SET @subsystem = N'SSIS' */
    /* END */
    SELECT
        t.par_job_name, t.par_job_id, t.par_owner_sid, t.ReturnCode
        FROM sys.babelfish_sp_verify_job_identifiers('@job_name'
        /* @name_of_name_parameter */, '@job_id'
        /* @name_of_id_parameter */, par_job_name
        /* @job_name */, par_job_id
        /* @job_id */, 'TEST'
        /* @sqlagent_starting_test */, var_job_owner_sid)
        INTO par_job_name, par_job_id, var_job_owner_sid, var_retval
    /* @owner_sid */;

    IF (var_retval <> 0) THEN
        ReturnCode := (1);
        RETURN;
    END IF;
    /* Failure */
    /* Check that the step exists */

    IF (NOT EXISTS (SELECT
        *
        FROM sys.sysjobsteps
        WHERE (job_id = par_job_id) AND (step_id = par_step_id))) THEN
        SELECT
            CAST (par_step_id AS VARCHAR(10))
            INTO var_step_id_as_char;
        RAISE 'Error %, severity %, state % was raised. Message: %. Argument: %. Argument: %', '50000', 0, 0, 'The specified %s ("%s") does not exist.', '@step_id', var_step_id_as_char USING ERRCODE := '50000';
        ReturnCode := (1);
        RETURN;
        /* Failure */
    END IF;
    /* Set the x_ (existing) variables */
    SELECT
        step_name, subsystem, command, flags, cmdexec_success_code, on_success_action, on_success_step_id, on_fail_action, on_fail_step_id, server, database_name, database_user_name, retry_attempts, retry_interval, os_run_priority, output_file_name, proxy_id, last_run_outcome, last_run_duration, last_run_retries, last_run_date, last_run_time
        INTO var_x_step_name, var_x_subsystem, var_x_command, var_x_flags, var_x_cmdexec_success_code, var_x_on_success_action, var_x_on_success_step_id, var_x_on_fail_action, var_x_on_fail_step_id, var_x_server, var_x_database_name, var_x_database_user_name, var_x_retry_attempts, var_x_retry_interval, var_x_os_run_priority, var_x_output_file_name, var_x_proxy_id, var_x_last_run_outcome, var_x_last_run_duration, var_x_last_run_retries, var_x_last_run_date, var_x_last_run_time
        FROM sys.sysjobsteps
        WHERE (job_id = par_job_id) AND (step_id = par_step_id);

    IF ((par_step_name IS NOT NULL) AND (par_step_name <> var_x_step_name)) THEN
        SELECT
            par_step_name
            INTO var_new_step_name;
    END IF;
    /* Fill out the values for all non-supplied parameters from the existing values */

    IF (par_step_name IS NULL) THEN
        SELECT var_x_step_name INTO par_step_name;
    END IF;

    IF (par_subsystem IS NULL) THEN
        SELECT var_x_subsystem INTO par_subsystem;
    END IF;

    IF (par_command IS NULL) THEN
        SELECT var_x_command INTO par_command;
    END IF;

    IF (par_flags IS NULL) THEN
        SELECT var_x_flags INTO par_flags;
    END IF;

    IF (par_cmdexec_success_code IS NULL) THEN
        SELECT var_x_cmdexec_success_code INTO par_cmdexec_success_code;
    END IF;

    IF (par_on_success_action IS NULL) THEN
        SELECT var_x_on_success_action INTO par_on_success_action;
    END IF;

    IF (par_on_success_step_id IS NULL) THEN
        SELECT var_x_on_success_step_id INTO par_on_success_step_id;
    END IF;

    IF (par_on_fail_action IS NULL) THEN
        SELECT var_x_on_fail_action INTO par_on_fail_action;
    END IF;

    IF (par_on_fail_step_id IS NULL) THEN
        SELECT var_x_on_fail_step_id INTO par_on_fail_step_id;
    END IF;

    IF (par_server IS NULL) THEN
        SELECT var_x_server INTO par_server;
    END IF;

    IF (par_database_name IS NULL) THEN
        SELECT var_x_database_name INTO par_database_name;
    END IF;

    IF (par_database_user_name IS NULL) THEN
        SELECT var_x_database_user_name INTO par_database_user_name;
    END IF;

    IF (par_retry_attempts IS NULL) THEN
        SELECT var_x_retry_attempts INTO par_retry_attempts;
    END IF;

    IF (par_retry_interval IS NULL) THEN
        SELECT var_x_retry_interval INTO par_retry_interval;
    END IF;

    IF (par_os_run_priority IS NULL) THEN
        SELECT var_x_os_run_priority INTO par_os_run_priority;
    END IF;

    IF (par_output_file_name IS NULL) THEN
        SELECT var_x_output_file_name INTO par_output_file_name;
    END IF;

    IF (par_proxy_id IS NULL) THEN
        SELECT var_x_proxy_id INTO var_new_proxy_id;
    END IF;
    /* if an empty proxy_name is supplied the proxy is removed */

    IF par_proxy_name = '' THEN
        SELECT NULL INTO var_new_proxy_id;
    END IF;
    /* Turn [nullable] empty string parameters into NULLs */

    IF (LOWER(par_command) = LOWER('')) THEN
        SELECT NULL INTO par_command;
    END IF;

    IF (par_server = '') THEN
        SELECT NULL INTO par_server;
    END IF;

    IF (par_database_name = '') THEN
        SELECT NULL INTO par_database_name;
    END IF;

    IF (par_database_user_name = '') THEN
        SELECT NULL INTO par_database_user_name;
    END IF;

    IF (LOWER(par_output_file_name) = LOWER('')) THEN
        SELECT NULL INTO par_output_file_name;
    END IF
    /* Check new values */;
    SELECT
        t.par_database_name, t.par_database_user_name, t.ReturnCode
        FROM sys.babelfish_sp_verify_jobstep(par_job_id, par_step_id, var_new_step_name, par_subsystem, par_command, par_server, par_on_success_action, par_on_success_step_id, par_on_fail_action, par_on_fail_step_id, par_os_run_priority, par_database_name, par_database_user_name, par_flags, par_output_file_name, var_new_proxy_id) t
        INTO par_database_name, par_database_user_name, var_retval;

    IF (var_retval <> 0) THEN
        ReturnCode := (1);
        RETURN;
    END IF
    /* Failure */
    /* Update the job's version/last-modified information */;
    UPDATE sys.sysjobs
    SET version_number = version_number + 1
    /* date_modified = GETDATE() */
        WHERE (job_id = par_job_id)
    /* Update the step */;
    UPDATE sys.sysjobsteps
    SET step_name = par_step_name, subsystem = par_subsystem, command = par_command, flags = par_flags, additional_parameters = par_additional_parameters, cmdexec_success_code = par_cmdexec_success_code, on_success_action = par_on_success_action, on_success_step_id = par_on_success_step_id, on_fail_action = par_on_fail_action, on_fail_step_id = par_on_fail_step_id, server = par_server, database_name = par_database_name, database_user_name = par_database_user_name, retry_attempts = par_retry_attempts, retry_interval = par_retry_interval, os_run_priority = par_os_run_priority, output_file_name = par_output_file_name, last_run_outcome = var_x_last_run_outcome, last_run_duration = var_x_last_run_duration, last_run_retries = var_x_last_run_retries, last_run_date = var_x_last_run_date, last_run_time = var_x_last_run_time, proxy_id = var_new_proxy_id
        WHERE (job_id = par_job_id) AND (step_id = par_step_id);

    SELECT step_uid
    FROM sys.sysjobsteps
    WHERE job_id = par_job_id AND step_id = par_step_id
    INTO var_step_uid;

    -- PERFORM sys.sp_jobstep_create_proc (var_step_uid);

    ReturnCode := (0);
    RETURN
    /* Success */;
END;
$body$
LANGUAGE 'plpgsql';

CREATE OR REPLACE FUNCTION sys.babelfish_sp_update_schedule (
  par_schedule_id integer = NULL::integer,
  par_name varchar = NULL::character varying,
  par_new_name varchar = NULL::character varying,
  par_enabled smallint = NULL::smallint,
  par_freq_type integer = NULL::integer,
  par_freq_interval integer = NULL::integer,
  par_freq_subday_type integer = NULL::integer,
  par_freq_subday_interval integer = NULL::integer,
  par_freq_relative_interval integer = NULL::integer,
  par_freq_recurrence_factor integer = NULL::integer,
  par_active_start_date integer = NULL::integer,
  par_active_end_date integer = NULL::integer,
  par_active_start_time integer = NULL::integer,
  par_active_end_time integer = NULL::integer,
  par_owner_login_name varchar = NULL::character varying,
  par_automatic_post smallint = 1,
  out returncode integer
)
RETURNS integer AS
$body$
DECLARE
    var_retval INT;
    var_owner_sid CHAR(85);
    var_cur_owner_sid CHAR(85);
    var_x_name VARCHAR(128);
    var_enable_only_used INT;
    var_x_enabled SMALLINT;
    var_x_freq_type INT;
    var_x_freq_interval INT;
    var_x_freq_subday_type INT;
    var_x_freq_subday_interval INT;
    var_x_freq_relative_interval INT;
    var_x_freq_recurrence_factor INT;
    var_x_active_start_date INT;
    var_x_active_end_date INT;
    var_x_active_start_time INT;
    var_x_active_end_time INT;
    var_schedule_uid CHAR(38);
BEGIN
    /* Remove any leading/trailing spaces from parameters */
    SELECT
        PG_CATALOG.LTRIM(PG_CATALOG.RTRIM(par_name))
        INTO par_name;
    SELECT
        PG_CATALOG.LTRIM(PG_CATALOG.RTRIM(par_new_name))
        INTO par_new_name;
    SELECT
        PG_CATALOG.LTRIM(PG_CATALOG.RTRIM(par_owner_login_name))
        INTO par_owner_login_name
    /* Turn [nullable] empty string parameters into NULLs */;

    IF (par_new_name = '') THEN
        SELECT
            NULL
            INTO par_new_name;
    END IF
    /* Check that we can uniquely identify the schedule. This only returns a schedule that is visible to this user */;
    SELECT
        t.par_schedule_name, t.par_schedule_id, t.par_owner_sid, t.par_orig_server_id, t.ReturnCode
        FROM sys.babelfish_sp_verify_schedule_identifiers('@name'
        /* @name_of_name_parameter */, '@schedule_id'
        /* @name_of_id_parameter */, par_name
        /* @schedule_name */, par_schedule_id
        /* @schedule_id */, var_cur_owner_sid
        /* @owner_sid */, NULL
        /* @orig_server_id */, NULL) t
        INTO par_name, par_schedule_id, var_cur_owner_sid, var_retval
    /* @job_id_filter */;

    IF (var_retval <> 0) THEN
        ReturnCode := (1);
        RETURN;
    END IF
    /* Failure */
    /* Is @enable the only parameter used beside jobname and jobid? */;

    IF ((par_enabled IS NOT NULL) AND (par_new_name IS NULL) AND (par_freq_type IS NULL) AND (par_freq_interval IS NULL) AND (par_freq_subday_type IS NULL) AND (par_freq_subday_interval IS NULL) AND (par_freq_relative_interval IS NULL) AND (par_freq_recurrence_factor IS NULL) AND (par_active_start_date IS NULL) AND (par_active_end_date IS NULL) AND (par_active_start_time IS NULL) AND (par_active_end_time IS NULL) AND (par_owner_login_name IS NULL)) THEN
        SELECT
            1
            INTO var_enable_only_used;
    ELSE
        SELECT
            0
            INTO var_enable_only_used;
    END IF
    /* If the param @owner_login_name is null or doesn't get resolved by SUSER_SID() set it to the current owner of the schedule */;

    IF (var_owner_sid IS NULL) THEN
        SELECT
            var_cur_owner_sid
            INTO var_owner_sid;
    END IF
    /* Set the x_ (existing) variables */;
    SELECT
        name, enabled, freq_type, freq_interval, freq_subday_type, freq_subday_interval, freq_relative_interval, freq_recurrence_factor, active_start_date, active_end_date, active_start_time, active_end_time
        INTO var_x_name, var_x_enabled, var_x_freq_type, var_x_freq_interval, var_x_freq_subday_type, var_x_freq_subday_interval, var_x_freq_relative_interval, var_x_freq_recurrence_factor, var_x_active_start_date, var_x_active_end_date, var_x_active_start_time, var_x_active_end_time
        FROM sys.sysschedules
        WHERE (schedule_id = par_schedule_id)
    /* Fill out the values for all non-supplied parameters from the existing values */;

    IF (par_new_name IS NULL) THEN
        SELECT
            var_x_name
            INTO par_new_name;
    END IF;

    IF (par_enabled IS NULL) THEN
        SELECT
            var_x_enabled
            INTO par_enabled;
    END IF;

    IF (par_freq_type IS NULL) THEN
        SELECT
            var_x_freq_type
            INTO par_freq_type;
    END IF;

    IF (par_freq_interval IS NULL) THEN
        SELECT
            var_x_freq_interval
            INTO par_freq_interval;
    END IF;

    IF (par_freq_subday_type IS NULL) THEN
        SELECT
            var_x_freq_subday_type
            INTO par_freq_subday_type;
    END IF;

    IF (par_freq_subday_interval IS NULL) THEN
        SELECT
            var_x_freq_subday_interval
            INTO par_freq_subday_interval;
    END IF;

    IF (par_freq_relative_interval IS NULL) THEN
        SELECT
            var_x_freq_relative_interval
            INTO par_freq_relative_interval;
    END IF;

    IF (par_freq_recurrence_factor IS NULL) THEN
        SELECT
            var_x_freq_recurrence_factor
            INTO par_freq_recurrence_factor;
    END IF;

    IF (par_active_start_date IS NULL) THEN
        SELECT
            var_x_active_start_date
            INTO par_active_start_date;
    END IF;

    IF (par_active_end_date IS NULL) THEN
        SELECT
            var_x_active_end_date
            INTO par_active_end_date;
    END IF;

    IF (par_active_start_time IS NULL) THEN
        SELECT
            var_x_active_start_time
            INTO par_active_start_time;
    END IF;

    IF (par_active_end_time IS NULL) THEN
        SELECT
            var_x_active_end_time
            INTO par_active_end_time;
    END IF
    /* Check schedule (frequency and owner) parameters */;
    SELECT
        t.par_freq_interval, t.par_freq_subday_type, t.par_freq_subday_interval, t.par_freq_relative_interval, t.par_freq_recurrence_factor, t.par_active_start_date,
        t.par_active_start_time, t.par_active_end_date, t.par_active_end_time, t.ReturnCode
        FROM sys.babelfish_sp_verify_schedule(par_schedule_id
        /* @schedule_id */, par_new_name
        /* @name */, par_enabled
        /* @enabled */, par_freq_type
        /* @freq_type */, par_freq_interval
        /* @freq_interval */, par_freq_subday_type
        /* @freq_subday_type */, par_freq_subday_interval
        /* @freq_subday_interval */, par_freq_relative_interval
        /* @freq_relative_interval */, par_freq_recurrence_factor
        /* @freq_recurrence_factor */, par_active_start_date
        /* @active_start_date */, par_active_start_time
        /* @active_start_time */, par_active_end_date
        /* @active_end_date */, par_active_end_time
        /* @active_end_time */, var_owner_sid) t
        INTO par_freq_interval, par_freq_subday_type, par_freq_subday_interval, par_freq_relative_interval, par_freq_recurrence_factor, par_active_start_date, par_active_start_time, par_active_end_date, par_active_end_time, var_retval /* @owner_sid */;

    IF (var_retval <> 0) THEN
        ReturnCode := (1);
        RETURN;
    END IF
    /* Failure */
    /* Update the sysschedules table */;
    UPDATE sys.sysschedules
    SET name = par_new_name, owner_sid = var_owner_sid, enabled = par_enabled, freq_type = par_freq_type, freq_interval = par_freq_interval, freq_subday_type = par_freq_subday_type, freq_subday_interval = par_freq_subday_interval, freq_relative_interval = par_freq_relative_interval, freq_recurrence_factor = par_freq_recurrence_factor, active_start_date = par_active_start_date, active_end_date = par_active_end_date, active_start_time = par_active_start_time, active_end_time = par_active_end_time
    /* date_modified          = GETDATE(), */, version_number = version_number + 1
        WHERE (schedule_id = par_schedule_id);
    SELECT
        0
        INTO var_retval;

    ReturnCode := (var_retval);
    RETURN
    /* 0 means success */;
END;
$body$
LANGUAGE 'plpgsql';

CREATE OR REPLACE FUNCTION sys.babelfish_sp_verify_job (
  par_job_id integer,
  par_name varchar,
  par_enabled smallint,
  par_start_step_id integer,
  par_category_name varchar,
  inout par_owner_sid char,
  par_notify_level_eventlog integer,
  inout par_notify_level_email integer,
  inout par_notify_level_netsend integer,
  inout par_notify_level_page integer,
  par_notify_email_operator_name varchar,
  par_notify_netsend_operator_name varchar,
  par_notify_page_operator_name varchar,
  par_delete_level integer,
  inout par_category_id integer,
  inout par_notify_email_operator_id integer,
  inout par_notify_netsend_operator_id integer,
  inout par_notify_page_operator_id integer,
  inout par_originating_server varchar,
  out returncode integer
)
RETURNS record AS
$body$
DECLARE
  var_job_type INT;
  var_retval INT;
  var_current_date INT;
  var_res_valid_range VARCHAR(200);
  var_max_step_id INT;
  var_valid_range VARCHAR(50);
BEGIN
  /* Remove any leading/trailing spaces from parameters */
  SELECT PG_CATALOG.LTRIM(PG_CATALOG.RTRIM(par_name)) INTO par_name;
  SELECT PG_CATALOG.LTRIM(PG_CATALOG.RTRIM(par_category_name)) INTO par_category_name;
  SELECT UPPER(PG_CATALOG.LTRIM(PG_CATALOG.RTRIM(par_originating_server))) INTO par_originating_server;

  IF (
    EXISTS (
      SELECT *
        FROM sys.sysjobs AS job
       WHERE (name = par_name)
      /* AND (job_id <> ISNULL(@job_id, 0x911)))) -- When adding a new job @job_id is NULL */
    )
  )
  THEN /* Failure */
    RAISE 'The specified % ("%") already exists.', 'par_name', par_name USING ERRCODE := '50000';
      returncode := 1;
      RETURN;
  END IF;

  /* Check enabled state */
  IF (par_enabled <> 0) AND (par_enabled <> 1) THEN /* Failure */
    RAISE 'The specified "%" is invalid (valid values are: %).', 'par_enabled', '0, 1' USING ERRCODE := '50000';
      returncode := 1;
      RETURN;
  END IF;

  /* Check start step */

  IF (par_job_id IS NULL) THEN /* New job */
    IF (par_start_step_id <> 1) THEN /* Failure */
      RAISE 'The specified "%" is invalid (valid values are: %).', 'par_start_step_id', '1' USING ERRCODE := '50000';
        returncode := 1;
        RETURN;
    END IF;
  ELSE /* Existing job */
    /* Get current maximum step id */
    SELECT COALESCE(MAX(step_id), 0)
      INTO var_max_step_id
      FROM sys.sysjobsteps
     WHERE (job_id = par_job_id);

    IF (par_start_step_id < 1) OR (par_start_step_id > var_max_step_id + 1) THEN /* Failure */
      SELECT '1..' || CAST (var_max_step_id + 1 AS VARCHAR(1))
        INTO var_valid_range;
      RAISE 'The specified "%" is invalid (valid values are: %).', 'par_start_step_id', var_valid_range USING ERRCODE := '50000';
      returncode := 1;
      RETURN;
    END IF;
  END IF;

  /* Get the category_id, handling any special-cases as appropriate */
  SELECT NULL INTO par_category_id;

  IF (par_category_name = '[DEFAULT]') /* User wants to revert to the default job category */
  THEN
    SELECT
      CASE COALESCE(var_job_type, 1)
        WHEN 1 THEN 0 /* [Uncategorized (Local)] */
        WHEN 2 THEN 2 /* [Uncategorized (Multi-Server)] */
      END
      INTO par_category_id;
  ELSE
    SELECT 0 INTO par_category_id;
  END IF;

  returncode := (0); /* Success */
  RETURN;
END;
$body$
LANGUAGE 'plpgsql'
STABLE;

CREATE OR REPLACE FUNCTION sys.babelfish_sp_verify_job_date (
  par_date integer,
  par_date_name varchar = 'date'::character varying,
  out returncode integer
)
RETURNS integer AS
$body$
BEGIN
  /* Remove any leading/trailing spaces from parameters */
  SELECT PG_CATALOG.LTRIM(PG_CATALOG.RTRIM(par_date_name)) INTO par_date_name;

  /* Success */
  returncode := 0;
  RETURN;
END;
$body$
LANGUAGE 'plpgsql'
STABLE;

CREATE OR REPLACE FUNCTION sys.babelfish_sp_verify_job_identifiers (
  par_name_of_name_parameter varchar,
  par_name_of_id_parameter varchar,
  inout par_job_name varchar,
  inout par_job_id integer,
  par_sqlagent_starting_test varchar = 'TEST'::character varying,
  inout par_owner_sid char = NULL::bpchar,
  out returncode integer
)
RETURNS record AS
$body$
DECLARE
  var_retval INT;
  var_job_id_as_char VARCHAR(36);
BEGIN
  /* Remove any leading/trailing spaces from parameters */
  SELECT PG_CATALOG.LTRIM(PG_CATALOG.RTRIM(par_name_of_name_parameter)) INTO par_name_of_name_parameter;
  SELECT PG_CATALOG.LTRIM(PG_CATALOG.RTRIM(par_name_of_id_parameter)) INTO par_name_of_id_parameter;
  SELECT PG_CATALOG.LTRIM(PG_CATALOG.RTRIM(par_job_name)) INTO par_job_name;

  IF (par_job_name = '')
  THEN
    SELECT NULL INTO par_job_name;
  END IF;

  IF ((par_job_name IS NULL) AND (par_job_id IS NULL)) OR ((par_job_name IS NOT NULL) AND (par_job_id IS NOT NULL))
  THEN /* Failure */
    RAISE 'Supply either % or % to identify the job.', par_name_of_id_parameter, par_name_of_name_parameter USING ERRCODE := '50000';
    returncode := 1;
    RETURN;
  END IF;

  /* Check job id */
  IF (par_job_id IS NOT NULL)
  THEN
    SELECT name
         , owner_sid
      INTO par_job_name
         , par_owner_sid
      FROM sys.sysjobs
     WHERE (job_id = par_job_id);

    /* the view would take care of all the permissions issues. */
    IF (par_job_name IS NULL)
    THEN /* Failure */
      SELECT CAST (par_job_id AS VARCHAR(36))
        INTO var_job_id_as_char;

      RAISE 'The specified % ("%") does not exist.', 'job_id', var_job_id_as_char USING ERRCODE := '50000';
      returncode := 1;
      RETURN;
    END IF;
  ELSE
    /* Check job name */
    IF (par_job_name IS NOT NULL)
    THEN
      /* Check if the job name is ambiguous */
      IF (SELECT COUNT(*) FROM sys.sysjobs WHERE name = par_job_name) > 1
      THEN /* Failure */
        RAISE 'There are two or more jobs named "%". Specify % instead of % to uniquely identify the job.', par_job_name, par_name_of_id_parameter, par_name_of_name_parameter USING ERRCODE := '50000';
        returncode := 1;
        RETURN;
      END IF;

      /* The name is not ambiguous, so get the corresponding job_id (if the job exists) */
      SELECT job_id
           , owner_sid
        INTO par_job_id
           , par_owner_sid
        FROM sys.sysjobs
       WHERE (name = par_job_name);

      /* the view would take care of all the permissions issues. */
      IF (par_job_id IS NULL)
      THEN /* Failure */
        RAISE 'The specified % ("%") does not exist.', 'job_name', par_job_name USING ERRCODE := '50000';
        returncode := 1;
        RETURN;
      END IF;
    END IF;
  END IF;

  /* Success */
  returncode := 0;
  RETURN;
END;
$body$
LANGUAGE 'plpgsql'
STABLE;

CREATE OR REPLACE FUNCTION sys.babelfish_sp_verify_job_time (
  par_time integer,
  par_time_name varchar = 'time'::character varying,
  out returncode integer
)
RETURNS integer AS
$body$
DECLARE
  var_hour INT;
  var_minute INT;
  var_second INT;
BEGIN
  /* Remove any leading/trailing spaces from parameters */
  SELECT PG_CATALOG.LTRIM(PG_CATALOG.RTRIM(par_time_name)) INTO par_time_name;

  IF ((par_time < 0) OR (par_time > 235959))
  THEN
    RAISE 'The specified "%" is invalid (valid values are: %).', par_time_name, '000000..235959' USING ERRCODE := '50000';
    returncode := 1;
    RETURN;
  END IF;

  SELECT (par_time / 10000) INTO var_hour;
  SELECT (par_time % 10000) / 100 INTO var_minute;
  SELECT (par_time % 100) INTO var_second;

  /* Check hour range */
  IF (var_hour > 23) THEN
    RAISE 'The "%" supplied has an invalid %.', par_time_name, 'hour' USING ERRCODE := '50000';
    returncode := 1;
    RETURN;
  END IF;

  /* Check minute range */
  IF (var_minute > 59) THEN
    RAISE 'The "%" supplied has an invalid %.', par_time_name, 'minute' USING ERRCODE := '50000';
    returncode := 1;
    RETURN;
  END IF;

  /* Check second range */
  IF (var_second > 59) THEN
     RAISE 'The "%" supplied has an invalid %.', par_time_name, 'second' USING ERRCODE := '50000';
     returncode := 1;
     RETURN;
  END IF;

  returncode := 0;
  RETURN;
END;
$body$
LANGUAGE 'plpgsql'
STABLE;

CREATE OR REPLACE FUNCTION sys.babelfish_sp_verify_jobstep (
  par_job_id integer,
  par_step_id integer,
  par_step_name varchar,
  par_subsystem varchar,
  par_command text,
  par_server varchar,
  par_on_success_action smallint,
  par_on_success_step_id integer,
  par_on_fail_action smallint,
  par_on_fail_step_id integer,
  par_os_run_priority integer,
  par_flags integer,
  par_output_file_name varchar,
  par_proxy_id integer,
  out returncode integer
)
AS
$body$
DECLARE
  var_max_step_id INT;
  var_retval INT;
  var_valid_values VARCHAR(50);
  var_database_name_temp VARCHAR(258);
  var_database_user_name_temp VARCHAR(256);
  var_temp_command TEXT;
  var_iPos INT;
  var_create_count INT;
  var_destroy_count INT;
  var_is_olap_subsystem SMALLINT;
  var_owner_sid CHAR(85);
  var_owner_name VARCHAR(128);
BEGIN
  /* Remove any leading/trailing spaces from parameters */
  SELECT PG_CATALOG.LTRIM(PG_CATALOG.RTRIM(par_subsystem)) INTO par_subsystem;
  SELECT PG_CATALOG.LTRIM(PG_CATALOG.RTRIM(par_server)) INTO par_server;
  SELECT PG_CATALOG.LTRIM(PG_CATALOG.RTRIM(par_output_file_name)) INTO par_output_file_name;

  /* Get current maximum step id */
  SELECT COALESCE(MAX(step_id), 0)
    INTO var_max_step_id
    FROM sys.sysjobsteps
   WHERE (job_id = par_job_id);

  /* Check step id */
  IF (par_step_id < 1) OR (par_step_id > var_max_step_id + 1)  /* Failure */
  THEN
    SELECT '1..' || CAST (var_max_step_id + 1 AS VARCHAR(1)) INTO var_valid_values;
      RAISE 'The specified "%" is invalid (valid values are: %).', '@step_id', var_valid_values USING ERRCODE := '50000';
      returncode := 1;
      RETURN;
  END IF;

  /* Check step name */
  IF (
    EXISTS (
      SELECT *
        FROM sys.sysjobsteps
       WHERE (job_id = par_job_id) AND (step_name = par_step_name)
    )
  )
  THEN /* Failure */
    RAISE 'The specified % ("%") already exists.', 'step_name', par_step_name USING ERRCODE := '50000';
    returncode := 1;
    RETURN;
  END IF;

  /* Check on-success action/step */
  IF (par_on_success_action <> 1) /* Quit Qith Success */
    AND (par_on_success_action <> 2) /* Quit Qith Failure */
    AND (par_on_success_action <> 3) /* Goto Next Step */
    AND (par_on_success_action <> 4) /* Goto Step */
  THEN /* Failure */
    RAISE 'The specified "%" is invalid (valid values are: %).', 'on_success_action', '1, 2, 3, 4' USING ERRCODE := '50000';
    returncode := 1;
    RETURN;
  END IF;

  IF (par_on_success_action = 4) AND ((par_on_success_step_id < 1) OR (par_on_success_step_id = par_step_id))
  THEN /* Failure */
    RAISE 'The specified "%" is invalid (valid values are greater than 0 but excluding %ld).', 'on_success_step', par_step_id USING ERRCODE := '50000';
    returncode := 1;
    RETURN;
  END IF;

  /* Check on-fail action/step */
  IF (par_on_fail_action <> 1) /* Quit With Success */
    AND (par_on_fail_action <> 2) /* Quit With Failure */
    AND (par_on_fail_action <> 3) /* Goto Next Step */
    AND (par_on_fail_action <> 4) /* Goto Step */
  THEN /* Failure */
    RAISE 'The specified "%" is invalid (valid values are: %).', 'on_failure_action', '1, 2, 3, 4' USING ERRCODE := '50000';
    returncode := 1;
    RETURN;
  END IF;

  IF (par_on_fail_action = 4) AND ((par_on_fail_step_id < 1) OR (par_on_fail_step_id = par_step_id))
  THEN /* Failure */
    RAISE 'The specified "%" is invalid (valid values are greater than 0 but excluding %).', 'on_failure_step', par_step_id USING ERRCODE := '50000';
    returncode := 1;
    RETURN;
  END IF;

  /* Warn the user about forward references */
  IF ((par_on_success_action = 4) AND (par_on_success_step_id > var_max_step_id))
  THEN
    RAISE 'Warning: Non-existent step referenced by %.', 'on_success_step_id' USING ERRCODE := '50000';
  END IF;

  IF ((par_on_fail_action = 4) AND (par_on_fail_step_id > var_max_step_id))
  THEN
    RAISE 'Warning: Non-existent step referenced by %.', '@on_fail_step_id' USING ERRCODE := '50000';
  END IF;

  /* Check run priority: must be a valid value to pass to SetThreadPriority: */
  /* [-15 = IDLE, -1 = BELOW_NORMAL, 0 = NORMAL, 1 = ABOVE_NORMAL, 15 = TIME_CRITICAL] */
  IF (par_os_run_priority NOT IN (- 15, - 1, 0, 1, 15))
  THEN /* Failure */
    RAISE 'The specified "%" is invalid (valid values are: %).', '@os_run_priority', '-15, -1, 0, 1, 15' USING ERRCODE := '50000';
    returncode := 1;
    RETURN;
  END IF;

  /* Check flags */
  IF ((par_flags < 0) OR (par_flags > 114)) THEN /* Failure */
    RAISE 'The specified "%" is invalid (valid values are: %).', '@flags', '0..114' USING ERRCODE := '50000';
    returncode := 1;
    RETURN;
  END IF;

  IF (LOWER(UPPER(par_subsystem)) <> LOWER('TSQL')) THEN /* Failure */
    RAISE 'The specified "%" is invalid (valid values are: %).', '@subsystem', 'TSQL' USING ERRCODE := '50000';
    returncode := (1);
    RETURN;
  END IF;

  /* Success */
  returncode := 0;
  RETURN;
END;
$body$
LANGUAGE 'plpgsql'
STABLE;

CREATE OR REPLACE FUNCTION sys.babelfish_sp_verify_schedule (
  par_schedule_id integer,
  par_name varchar,
  par_enabled smallint,
  par_freq_type integer,
  inout par_freq_interval integer,
  inout par_freq_subday_type integer,
  inout par_freq_subday_interval integer,
  inout par_freq_relative_interval integer,
  inout par_freq_recurrence_factor integer,
  inout par_active_start_date integer,
  inout par_active_start_time integer,
  inout par_active_end_date integer,
  inout par_active_end_time integer,
  par_owner_sid char,
  out returncode integer
)
RETURNS record AS
$body$
DECLARE
  var_return_code INT;
  var_isAdmin INT;
BEGIN
  /* Remove any leading/trailing spaces from parameters */
  SELECT PG_CATALOG.LTRIM(PG_CATALOG.RTRIM(par_name)) INTO par_name;

  /* Make sure that NULL input/output parameters - if NULL - are initialized to 0 */
  SELECT COALESCE(par_freq_interval, 0) INTO par_freq_interval;
  SELECT COALESCE(par_freq_subday_type, 0) INTO par_freq_subday_type;
  SELECT COALESCE(par_freq_subday_interval, 0) INTO par_freq_subday_interval;
  SELECT COALESCE(par_freq_relative_interval, 0) INTO par_freq_relative_interval;
  SELECT COALESCE(par_freq_recurrence_factor, 0) INTO par_freq_recurrence_factor;
  SELECT COALESCE(par_active_start_date, 0) INTO par_active_start_date;
  SELECT COALESCE(par_active_start_time, 0) INTO par_active_start_time;
  SELECT COALESCE(par_active_end_date, 0) INTO par_active_end_date;
  SELECT COALESCE(par_active_end_time, 0) INTO par_active_end_time;

  /* Verify name (we disallow schedules called 'ALL' since this has special meaning in sp_delete_jobschedules) */
  SELECT 0 INTO var_isAdmin;

  IF (
    EXISTS (
      SELECT *
        FROM sys.sysschedules
       WHERE (name = par_name)
    )
  )
  THEN /* Failure */
    RAISE 'The specified % ("%") already exists.', 'par_name', par_name USING ERRCODE := '50000';
      returncode := 1;
      RETURN;
  END IF;

  IF (UPPER(par_name) = 'ALL')
  THEN /* Failure */
    RAISE 'The specified "%" is invalid.', 'name' USING ERRCODE := '50000';
    returncode := 1;
    RETURN;
  END IF;

  /* Verify enabled state */
  IF (par_enabled <> 0) AND (par_enabled <> 1)
  THEN /* Failure */
    RAISE 'The specified "%" is invalid (valid values are: %).', '@enabled', '0, 1' USING ERRCODE := '50000';
    returncode := 1;
    RETURN;
  END IF;

  /* Verify frequency type */
  IF (par_freq_type = 2) /* OnDemand is no longer supported */
  THEN /* Failure */
    RAISE 'Frequency Type 0x2 (OnDemand) is no longer supported.' USING ERRCODE := '50000';
    returncode := 1;
    RETURN;
  END IF;

  IF (par_freq_type NOT IN (1, 4, 8, 16, 32, 64, 128))
  THEN /* Failure */
    RAISE 'The specified "%" is invalid (valid values are: %).', 'freq_type', '1, 4, 8, 16, 32, 64, 128' USING ERRCODE := '50000';
    returncode := 1;
    RETURN;
  END IF;

  /* Verify frequency sub-day type */
  IF (par_freq_subday_type <> 0) AND (par_freq_subday_type NOT IN (1, 2, 4, 8))
  THEN /* Failure */
    RAISE 'The specified "%" is invalid (valid values are: %).', 'freq_subday_type', '1, 2, 4, 8' USING ERRCODE := '50000';
    returncode := 1;
    RETURN;
  END IF;

  /* Default active start/end date/times (if not supplied, or supplied as NULLs or 0) */
  IF (par_active_start_date = 0)
  THEN
    SELECT date_part('year', NOW()::TIMESTAMP) * 10000 + date_part('month', NOW()::TIMESTAMP) * 100 + date_part('day', NOW()::TIMESTAMP)
      INTO par_active_start_date;
  END IF;

  /* This is an ISO format: "yyyymmdd" */
  IF (par_active_end_date = 0)
  THEN
    /* December 31st 9999 */
    SELECT 99991231 INTO par_active_end_date;
  END IF;

  IF (par_active_start_time = 0)
  THEN
    /* 12:00:00 am */
    SELECT 000000 INTO par_active_start_time;
  END IF;

  IF (par_active_end_time = 0)
  THEN
    /* 11:59:59 pm */
    SELECT 235959 INTO par_active_end_time;
  END IF;

  /* Verify active start/end dates */
  IF (par_active_end_date = 0)
  THEN
    SELECT 99991231 INTO par_active_end_date;
  END IF;

  SELECT t.returncode
    FROM sys.babelfish_sp_verify_job_date(par_active_end_date, 'active_end_date') t
    INTO var_return_code;

  IF (var_return_code <> 0)
  THEN /* Failure */
    returncode := 1;
    RETURN;
  END IF;

  SELECT t.returncode
    FROM sys.babelfish_sp_verify_job_date(par_active_start_date, '@active_start_date') t
    INTO var_return_code;

  IF (var_return_code <> 0)
  THEN /* Failure */
    returncode := 1;
    RETURN;
  END IF;

  IF (par_active_end_date < par_active_start_date)
  THEN /* Failure */
    RAISE '% cannot be before %.', 'active_end_date', 'active_start_date' USING ERRCODE := '50000';
    returncode := 1;
    RETURN;
  END IF;

  SELECT t.returncode
    FROM sys.babelfish_sp_verify_job_time(par_active_end_time, '@active_end_time') t
    INTO var_return_code;

  IF (var_return_code <> 0)
  THEN /* Failure */
    returncode := 1;
    RETURN;
  END IF;

  SELECT t.returncode
    FROM sys.babelfish_sp_verify_job_time(par_active_start_time, '@active_start_time') t
    INTO var_return_code;

  IF (var_return_code <> 0)
  THEN /* Failure */
    returncode := 1;
    RETURN;
  END IF;

  IF (par_active_start_time = par_active_end_time AND (par_freq_subday_type IN (2, 4, 8)))
  THEN /* Failure */
    RAISE 'The specified "%" is invalid (valid values are: %).', 'active_end_time', 'before or after active_start_time' USING ERRCODE := '50000';
    returncode := 1;
    RETURN;
  END IF;

  IF ((par_freq_type = 1) /* FREQTYPE_ONETIME */
    OR (par_freq_type = 64) /* FREQTYPE_AUTOSTART */
    OR (par_freq_type = 128)) /* FREQTYPE_ONIDLE */
  THEN /* Set standard defaults for non-required parameters */
    SELECT 0 INTO par_freq_interval;
    SELECT 0 INTO par_freq_subday_type;
    SELECT 0 INTO par_freq_subday_interval;
    SELECT 0 INTO par_freq_relative_interval;
    SELECT 0 INTO par_freq_recurrence_factor;
    /* Success */
    returncode := 0;
    RETURN;
  END IF;

  IF (par_freq_subday_type = 0) /* FREQSUBTYPE_ONCE */
  THEN
    SELECT 1 INTO par_freq_subday_type;
  END IF;

  IF ((par_freq_subday_type <> 1) /* FREQSUBTYPE_ONCE */
    AND (par_freq_subday_type <> 2) /* FREQSUBTYPE_SECOND */
    AND (par_freq_subday_type <> 4) /* FREQSUBTYPE_MINUTE */
    AND (par_freq_subday_type <> 8)) /* FREQSUBTYPE_HOUR */
  THEN /* Failure */
    RAISE 'The schedule for this job is invalid (reason: The specified @freq_subday_type is invalid (valid values are: 0x1, 0x2, 0x4, 0x8).).' USING ERRCODE := '50000';
    returncode := 1;
    RETURN;
  END IF;

  IF ((par_freq_subday_type <> 1) AND (par_freq_subday_interval < 1)) /* FREQSUBTYPE_ONCE and less than 1 interval */
    OR ((par_freq_subday_type = 2) AND (par_freq_subday_interval < 10)) /* FREQSUBTYPE_SECOND and less than 10 seconds (see MIN_SCHEDULE_GRANULARITY in SqlAgent source code) */
  THEN /* Failure */
    RAISE 'The schedule for this job is invalid (reason: The specified @freq_subday_interval is invalid).' USING ERRCODE := '50000';
    returncode := 1;
    RETURN;
  END IF;

  IF (par_freq_type = 4) /* FREQTYPE_DAILY */
  THEN
    SELECT 0 INTO par_freq_recurrence_factor;

    IF (par_freq_interval < 1) THEN /* Failure */
      RAISE 'The schedule for this job is invalid (reason: @freq_interval must be at least 1 for a daily job.).' USING ERRCODE := '50000';
      returncode := 1;
      RETURN;
    END IF;
  END IF;

  IF (par_freq_type = 8) /* FREQTYPE_WEEKLY */
  THEN
    IF (par_freq_interval < 1) OR (par_freq_interval > 127) /* (2^7)-1 [freq_interval is a bitmap (Sun=1..Sat=64)] */
    THEN /* Failure */
      RAISE 'The schedule for this job is invalid (reason: @freq_interval must be a valid day of the week bitmask [Sunday = 1 .. Saturday = 64] for a weekly job.).' USING ERRCODE := '50000';
      returncode := 1;
      RETURN;
    END IF;
  END IF;

  IF (par_freq_type = 16) /* FREQTYPE_MONTHLY */
  THEN
    IF (par_freq_interval < 1) OR (par_freq_interval > 31)
    THEN /* Failure */
      RAISE 'The schedule for this job is invalid (reason: @freq_interval must be between 1 and 31 for a monthly job.).' USING ERRCODE := '50000';
      returncode := 1;
      RETURN;
    END IF;
  END IF;

  IF (par_freq_type = 32) /* FREQTYPE_MONTHLYRELATIVE */
  THEN
    IF (par_freq_relative_interval <> 1) /* RELINT_1ST */
      AND (par_freq_relative_interval <> 2) /* RELINT_2ND */
      AND (par_freq_relative_interval <> 4) /* RELINT_3RD */
      AND (par_freq_relative_interval <> 8) /* RELINT_4TH */
      AND (par_freq_relative_interval <> 16) /* RELINT_LAST */
    THEN /* Failure */
      RAISE 'The schedule for this job is invalid (reason: @freq_relative_interval must be one of 1st (0x1), 2nd (0x2), 3rd [0x4], 4th (0x8) or Last (0x10).).' USING ERRCODE := '50000';
      returncode := 1;
      RETURN;
    END IF;
  END IF;

  IF (par_freq_type = 32) /* FREQTYPE_MONTHLYRELATIVE */
  THEN
    IF (par_freq_interval <> 1) /* RELATIVE_SUN */
      AND (par_freq_interval <> 2) /* RELATIVE_MON */
      AND (par_freq_interval <> 3) /* RELATIVE_TUE */
      AND (par_freq_interval <> 4) /* RELATIVE_WED */
      AND (par_freq_interval <> 5) /* RELATIVE_THU */
      AND (par_freq_interval <> 6) /* RELATIVE_FRI */
      AND (par_freq_interval <> 7) /* RELATIVE_SAT */
      AND (par_freq_interval <> 8) /* RELATIVE_DAY */
      AND (par_freq_interval <> 9) /* RELATIVE_WEEKDAY */
      AND (par_freq_interval <> 10) /* RELATIVE_WEEKENDDAY */
    THEN /* Failure */
      RAISE 'The schedule for this job is invalid (reason: @freq_interval must be between 1 and 10 (1 = Sunday .. 7 = Saturday, 8 = Day, 9 = Weekday, 10 = Weekend-day) for a monthly-relative job.).' USING ERRCODE := '50000';
      returncode := 1;
      RETURN;
    END IF;
  END IF;

  IF ((par_freq_type = 8) /* FREQTYPE_WEEKLY */
    OR (par_freq_type = 16) /* FREQTYPE_MONTHLY */
    OR (par_freq_type = 32)) /* FREQTYPE_MONTHLYRELATIVE */
    AND (par_freq_recurrence_factor < 1)
  THEN /* Failure */
    RAISE 'The schedule for this job is invalid (reason: @freq_recurrence_factor must be at least 1.).' USING ERRCODE := '50000';
      returncode := 1;
      RETURN;
  END IF;
  /* Success */
  returncode := 0;
  RETURN;
END;
$body$
LANGUAGE 'plpgsql'
STABLE;

CREATE OR REPLACE FUNCTION sys.babelfish_sp_verify_schedule_identifiers (
  par_name_of_name_parameter varchar,
  par_name_of_id_parameter varchar,
  inout par_schedule_name varchar,
  inout par_schedule_id integer,
  inout par_owner_sid char,
  inout par_orig_server_id integer,
  par_job_id_filter integer = NULL::integer,
  out returncode integer
)
AS
$body$
DECLARE
  var_retval INT;
  var_schedule_id_as_char VARCHAR(36);
  var_sch_name_count INT;
BEGIN
  /* Remove any leading/trailing spaces from parameters */
  SELECT PG_CATALOG.LTRIM(PG_CATALOG.RTRIM(par_name_of_name_parameter)) INTO par_name_of_name_parameter;
  SELECT PG_CATALOG.LTRIM(PG_CATALOG.RTRIM(par_name_of_id_parameter)) INTO par_name_of_id_parameter;
  SELECT PG_CATALOG.LTRIM(PG_CATALOG.RTRIM(par_schedule_name)) INTO par_schedule_name;
  SELECT 0 INTO var_sch_name_count;

  IF (par_schedule_name = '')
  THEN
    SELECT NULL INTO par_schedule_name;
  END IF;

  IF ((par_schedule_name IS NULL) AND (par_schedule_id IS NULL)) OR ((par_schedule_name IS NOT NULL) AND (par_schedule_id IS NOT NULL))
  THEN /* Failure */
    RAISE 'Supply either % or % to identify the schedule.', par_name_of_id_parameter, par_name_of_name_parameter USING ERRCODE := '50000';
    returncode := 1;
    RETURN;
  END IF;

  /* Check schedule id */
  IF (par_schedule_id IS NOT NULL)
  THEN
    /* Look at all schedules */
    SELECT name
         , owner_sid
         , originating_server_id
      INTO par_schedule_name
         , par_owner_sid
         , par_orig_server_id
      FROM sys.sysschedules
     WHERE (schedule_id = par_schedule_id);

    IF (par_schedule_name IS NULL)
    THEN /* Failure */
      SELECT CAST (par_schedule_id AS VARCHAR(36))
        INTO var_schedule_id_as_char;

      RAISE 'The specified % ("%") does not exist.', 'schedule_id', var_schedule_id_as_char USING ERRCODE := '50000';
      returncode := 1;
      RETURN;
    END IF;
  ELSE
    IF (par_schedule_name IS NOT NULL)
    THEN
      /* Check if the schedule name is ambiguous */
      IF (SELECT COUNT(*) FROM sys.sysschedules WHERE name = par_schedule_name) > 1
      THEN /* Failure */
        RAISE 'There are two or more sysschedules named "%". Specify % instead of % to uniquely identify the sysschedules.', par_job_name, par_name_of_id_parameter, par_name_of_name_parameter USING ERRCODE := '50000';
        returncode := 1;
        RETURN;
      END IF;

      /* The name is not ambiguous, so get the corresponding job_id (if the job exists) */
      SELECT schedule_id
           , owner_sid
        INTO par_schedule_id, par_owner_sid
        FROM sys.sysschedules
       WHERE (name = par_schedule_name);

      /* the view would take care of all the permissions issues. */
      IF (par_schedule_id IS NULL)
      THEN /* Failure */
        RAISE 'The specified % ("%") does not exist.', 'par_schedule_name', par_schedule_name USING ERRCODE := '50000';
        returncode := 1;
        RETURN;
      END IF;
    END IF;
  END IF;

  /* Success */
  returncode := 0;
  RETURN;
END;
$body$
LANGUAGE 'plpgsql'
STABLE;

CREATE OR REPLACE FUNCTION babelfish_get_name_delimiter_pos(name TEXT)
RETURNS INTEGER
AS $$
DECLARE
    pos int;
BEGIN
    IF (length(name) <= 2 AND (position('"' IN name) != 0 OR position(']' IN name) != 0 OR position('[' IN name) != 0))
        -- invalid name
        THEN RETURN 0;
    ELSIF PG_CATALOG.left(name, 1) = '[' THEN
        pos = position('].' IN name);
        IF pos = 0 THEN 
            -- invalid name
            RETURN 0;
        ELSE
            RETURN pos + 1;
        END IF;
    ELSIF PG_CATALOG.left(name, 1) = '"' THEN
        -- search from position 1 in case name starts with a double quote.
        pos = position('".' IN PG_CATALOG.right(name, length(name) - 1));
        IF pos = 0 THEN
            -- invalid name
            RETURN 0;
        ELSE
            RETURN pos + 2;
        END IF;
    ELSE
        RETURN position('.' IN name);
    END IF;
END;
$$
LANGUAGE plpgsql
STABLE;

-- valid names are db_name.schema_name.object_name or schema_name.object_name or object_name
CREATE OR REPLACE FUNCTION sys.babelfish_split_object_name(
    name TEXT, 
    OUT db_name TEXT, 
    OUT schema_name TEXT, 
    OUT object_name TEXT)
AS $$
DECLARE
    lower_object_name text;
    names text[2];
    counter int;
    cur_pos int;
BEGIN
    lower_object_name = lower(PG_CATALOG.rtrim(name));

    counter = 1;
    cur_pos = babelfish_get_name_delimiter_pos(lower_object_name);

    -- Parse user input into names split by '.'
    WHILE cur_pos > 0 LOOP
        IF counter > 3 THEN
            -- Too many names provided
            RETURN;
        END IF;

        names[counter] = babelfish_remove_delimiter_pair(PG_CATALOG.rtrim(PG_CATALOG.left(lower_object_name, cur_pos - 1)));
        
        -- invalid name
        IF names[counter] IS NULL THEN
            RETURN;
        END IF;

        lower_object_name = substring(lower_object_name from cur_pos + 1);
        counter = counter + 1;
        cur_pos = babelfish_get_name_delimiter_pos(lower_object_name);
    END LOOP;

    CASE counter
        WHEN 1 THEN
            db_name = NULL;
            schema_name = NULL;
        WHEN 2 THEN
            db_name = NULL;
            schema_name = sys.babelfish_truncate_identifier(names[1]);
        WHEN 3 THEN
            db_name = sys.babelfish_truncate_identifier(names[1]);
            schema_name = sys.babelfish_truncate_identifier(names[2]);
        ELSE
            RETURN;
    END CASE;

    -- Assign each name accordingly
    object_name = sys.babelfish_truncate_identifier(babelfish_remove_delimiter_pair(PG_CATALOG.rtrim(lower_object_name)));
END;
$$
LANGUAGE plpgsql
STABLE;

CREATE OR REPLACE FUNCTION sys.timezone(IN tzzone PG_CATALOG.TEXT , IN input_expr anyelement)
RETURNS sys.datetimeoffset
AS
$BODY$
DECLARE
    tz_offset PG_CATALOG.TEXT;
    tz_name PG_CATALOG.TEXT;
    lower_tzn PG_CATALOG.TEXT;
    prev_res PG_CATALOG.TEXT;
    result PG_CATALOG.TEXT;
    is_dstt bool;
    tz_diff PG_CATALOG.TEXT;
    input_expr_tx PG_CATALOG.TEXT;
    input_expr_tmz TIMESTAMPTZ;
BEGIN
    IF input_expr IS NULL OR tzzone IS NULL THEN 
    	RETURN NULL;
    END IF;

    lower_tzn := lower(tzzone);
    IF lower_tzn <> 'utc' THEN
        tz_name := sys.babelfish_timezone_mapping(lower_tzn);
    ELSE
        tz_name := 'utc';
    END IF;

    IF tz_name = 'NULL' THEN
        RAISE USING MESSAGE := format('Argument data type or the parameter %s provided to AT TIME ZONE clause is invalid.', tzzone);
    END IF;

    IF pg_typeof(input_expr) IN ('sys.smalldatetime'::regtype, 'sys.datetime'::regtype, 'sys.datetime2'::regtype) THEN
        input_expr_tx := input_expr::TEXT;
        input_expr_tmz := input_expr_tx :: TIMESTAMPTZ;

        result := (SELECT input_expr_tmz AT TIME ZONE tz_name)::TEXT;
        tz_diff := (SELECT result::TIMESTAMPTZ - input_expr_tmz)::TEXT;
        if PG_CATALOG.LEFT(tz_diff,1) <> '-' THEN
            tz_diff := concat('+',tz_diff);
        END IF;
        tz_offset := PG_CATALOG.left(tz_diff,6);
        input_expr_tx := concat(input_expr_tx,tz_offset);
        return cast(input_expr_tx as sys.datetimeoffset);
    ELSIF  pg_typeof(input_expr) = 'sys.DATETIMEOFFSET'::regtype THEN
        input_expr_tx := input_expr::TEXT;
        input_expr_tmz := input_expr_tx :: TIMESTAMPTZ;
        result := (SELECT input_expr_tmz  AT TIME ZONE tz_name)::TEXT;
        tz_diff := (SELECT result::TIMESTAMPTZ - input_expr_tmz)::TEXT;
        if PG_CATALOG.LEFT(tz_diff,1) <> '-' THEN
            tz_diff := concat('+',tz_diff);
        END IF;
        tz_offset := PG_CATALOG.left(tz_diff,6);
        result := concat(result,tz_offset);
        return cast(result as sys.datetimeoffset);
    ELSE
        RAISE USING MESSAGE := 'Argument data type varchar is invalid for argument 1 of AT TIME ZONE function.'; 
    END IF;
       
END;
$BODY$
LANGUAGE 'plpgsql' STABLE;

create or replace function sys.PATINDEX(in pattern varchar, in expression varchar) returns bigint as
$body$
declare
  v_find_result VARCHAR;
  v_pos bigint;
  v_regexp_pattern VARCHAR;
begin
  if pattern is null or expression is null then
    return null;
  end if;
  if PG_CATALOG.left(pattern, 1) = '%' collate sys.database_default then
    v_regexp_pattern := regexp_replace(pattern, '^%', '%#"', 'i');
  else
    v_regexp_pattern := '#"' || pattern;
  end if;

  if PG_CATALOG.right(pattern, 1) = '%' collate sys.database_default then
    v_regexp_pattern := regexp_replace(v_regexp_pattern, '%$', '#"%', 'i');
  else
   v_regexp_pattern := v_regexp_pattern || '#"';
  end if;
  v_find_result := substring(expression, v_regexp_pattern, '#');
  if v_find_result <> '' collate sys.database_default then
    v_pos := strpos(expression, v_find_result);
  else
    v_pos := 0;
  end if;
  return v_pos;
end;
$body$
language plpgsql immutable returns null on null input;

CREATE OR REPLACE FUNCTION sys.has_perms_by_name(
    securable SYS.SYSNAME, 
    securable_class SYS.NVARCHAR(60), 
    permission SYS.SYSNAME,
    sub_securable SYS.SYSNAME DEFAULT NULL,
    sub_securable_class SYS.NVARCHAR(60) DEFAULT NULL
)
RETURNS integer
LANGUAGE plpgsql
STABLE
AS $$
DECLARE
    db_name text COLLATE sys.database_default; 
    bbf_schema_name text;
    pg_schema text COLLATE sys.database_default;
    implied_dbo_permissions boolean;
    fully_supported boolean;
    is_cross_db boolean := false;
    object_name text COLLATE sys.database_default;
    database_id smallint;
    namespace_id oid;
    userid oid;
    object_type text;
    function_signature text;
    qualified_name text;
    return_value integer;
    cs_as_securable text COLLATE "C" := securable;
    cs_as_securable_class text COLLATE "C" := securable_class;
    cs_as_permission text COLLATE "C" := permission;
    cs_as_sub_securable text COLLATE "C" := sub_securable;
    cs_as_sub_securable_class text COLLATE "C" := sub_securable_class;
BEGIN
    return_value := NULL;

    -- Lower-case to avoid case issues, remove trailing whitespace to match SQL SERVER behavior
    -- Objects created in Babelfish are stored in lower-case in pg_class/pg_proc
    cs_as_securable = lower(PG_CATALOG.rtrim(cs_as_securable));
    cs_as_securable_class = lower(PG_CATALOG.rtrim(cs_as_securable_class));
    cs_as_permission = lower(PG_CATALOG.rtrim(cs_as_permission));
    cs_as_sub_securable = lower(PG_CATALOG.rtrim(cs_as_sub_securable));
    cs_as_sub_securable_class = lower(PG_CATALOG.rtrim(cs_as_sub_securable_class));

    -- Assert that sub_securable and sub_securable_class are either both NULL or both defined
    IF cs_as_sub_securable IS NOT NULL AND cs_as_sub_securable_class IS NULL THEN
        RETURN NULL;
    ELSIF cs_as_sub_securable IS NULL AND cs_as_sub_securable_class IS NOT NULL THEN
        RETURN NULL;
    -- If they are both defined, user must be evaluating column privileges.
    -- Check that inputs are valid for column privileges: sub_securable_class must 
    -- be column, securable_class must be object, and permission cannot be any.
    ELSIF cs_as_sub_securable_class IS NOT NULL 
            AND (cs_as_sub_securable_class != 'column' 
                    OR cs_as_securable_class IS NULL 
                    OR cs_as_securable_class != 'object' 
                    OR cs_as_permission = 'any') THEN
        RETURN NULL;

    -- If securable is null, securable_class must be null
    ELSIF cs_as_securable IS NULL AND cs_as_securable_class IS NOT NULL THEN
        RETURN NULL;
    -- If securable_class is null, securable must be null
    ELSIF cs_as_securable IS NOT NULL AND cs_as_securable_class IS NULL THEN
        RETURN NULL;
    END IF;

    IF cs_as_securable_class = 'server' THEN
        -- SQL Server does not permit a securable_class value of 'server'.
        -- securable_class should be NULL to evaluate server permissions.
        RETURN NULL;
    ELSIF cs_as_securable_class IS NULL THEN
        -- NULL indicates a server permission. Set this variable so that we can
        -- search for the matching entry in babelfish_has_perms_by_name_permissions
        cs_as_securable_class = 'server';
    END IF;

    IF cs_as_sub_securable IS NOT NULL THEN
        cs_as_sub_securable := babelfish_remove_delimiter_pair(cs_as_sub_securable);
        IF cs_as_sub_securable IS NULL THEN
            RETURN NULL;
        END IF;
    END IF;

    SELECT p.implied_dbo_permissions,p.fully_supported 
    INTO implied_dbo_permissions,fully_supported 
    FROM babelfish_has_perms_by_name_permissions p 
    WHERE p.securable_type = cs_as_securable_class AND p.permission_name = cs_as_permission;
    
    IF implied_dbo_permissions IS NULL OR fully_supported IS NULL THEN
        -- Securable class or permission is not valid, or permission is not valid for given securable
        RETURN NULL;
    END IF;

    IF cs_as_securable_class = 'database' AND cs_as_securable IS NOT NULL THEN
        db_name = babelfish_remove_delimiter_pair(cs_as_securable);
        IF db_name IS NULL THEN
            RETURN NULL;
        ELSIF (SELECT COUNT(name) FROM sys.databases WHERE name = db_name) != 1 THEN
            RETURN 0;
        END IF;
    ELSIF cs_as_securable_class = 'schema' THEN
        bbf_schema_name = babelfish_remove_delimiter_pair(cs_as_securable);
        IF bbf_schema_name IS NULL THEN
            RETURN NULL;
        ELSIF (SELECT COUNT(nspname) FROM sys.babelfish_namespace_ext ext
                WHERE ext.orig_name = bbf_schema_name 
                    AND ext.dbid = sys.db_id()) != 1 THEN
            RETURN 0;
        END IF;
    END IF;

    IF fully_supported = 'f' AND
		(SELECT orig_username FROM sys.babelfish_authid_user_ext WHERE rolname = CURRENT_USER) = 'dbo' THEN
        RETURN CAST(implied_dbo_permissions AS integer);
    ELSIF fully_supported = 'f' THEN
        RETURN 0;
    END IF;

    -- The only permissions that are fully supported belong to the OBJECT securable class.
    -- The block above has dealt with all permissions that are not fully supported, so 
    -- if we reach this point we know the securable class is OBJECT.
    SELECT s.db_name, s.schema_name, s.object_name INTO db_name, bbf_schema_name, object_name 
    FROM babelfish_split_object_name(cs_as_securable) s;

    -- Invalid securable name
    IF object_name IS NULL OR object_name = '' THEN
        RETURN NULL;
    END IF;

    -- If schema was not specified, use the default
    IF bbf_schema_name IS NULL OR bbf_schema_name = '' THEN
        bbf_schema_name := sys.schema_name();
    END IF;

    database_id := (
        SELECT CASE 
            WHEN db_name IS NULL OR db_name = '' THEN (sys.db_id())
            ELSE (sys.db_id(db_name))
        END);

	IF database_id <> sys.db_id() THEN
        is_cross_db = true;
	END IF;

	userid := (
        SELECT CASE
            WHEN is_cross_db THEN sys.suser_id()
            ELSE sys.user_id()
        END);
  
    -- Translate schema name from bbf to postgres, e.g. dbo -> master_dbo
    pg_schema := (SELECT nspname 
                    FROM sys.babelfish_namespace_ext ext 
                    WHERE ext.orig_name = bbf_schema_name 
                        AND CAST(ext.dbid AS oid) = CAST(database_id AS oid));

    IF pg_schema IS NULL THEN
        -- Shared schemas like sys and pg_catalog do not exist in the table above.
        -- These schemas do not need to be translated from Babelfish to Postgres
        pg_schema := bbf_schema_name;
    END IF;

    -- Surround with double-quotes to handle names that contain periods/spaces
    qualified_name := concat('"', pg_schema, '"."', object_name, '"');

    SELECT oid INTO namespace_id FROM pg_catalog.pg_namespace WHERE nspname = pg_schema COLLATE sys.database_default;

    object_type := (
        SELECT CASE
            WHEN cs_as_sub_securable_class = 'column'
                THEN CASE 
                    WHEN (SELECT count(a.attname)
                        FROM pg_attribute a
                        INNER JOIN pg_class c ON c.oid = a.attrelid
                        INNER JOIN pg_namespace s ON s.oid = c.relnamespace
                        WHERE
                        a.attname = cs_as_sub_securable COLLATE sys.database_default
                        AND c.relname = object_name COLLATE sys.database_default
                        AND s.nspname = pg_schema COLLATE sys.database_default
                        AND NOT a.attisdropped
                        AND (s.nspname IN (SELECT nspname FROM sys.babelfish_namespace_ext) OR s.nspname = 'sys')
                        -- r = ordinary table, i = index, S = sequence, t = TOAST table, v = view, m = materialized view, c = composite type, f = foreign table, p = partitioned table
                        AND c.relkind IN ('r', 'v', 'm', 'f', 'p')
                        AND a.attnum > 0) = 1
                                THEN 'column'
                    ELSE NULL
                END

            WHEN (SELECT count(relname) 
                    FROM pg_catalog.pg_class 
                    WHERE relname = object_name COLLATE sys.database_default
                        AND relnamespace = namespace_id) = 1
                THEN 'table'

            WHEN (SELECT count(proname) 
                    FROM pg_catalog.pg_proc 
                    WHERE proname = object_name COLLATE sys.database_default 
                        AND pronamespace = namespace_id
                        AND prokind = 'f') = 1
                THEN 'function'
                
            WHEN (SELECT count(proname) 
                    FROM pg_catalog.pg_proc 
                    WHERE proname = object_name COLLATE sys.database_default
                        AND pronamespace = namespace_id
                        AND prokind = 'p') = 1
                THEN 'procedure'
            ELSE NULL
        END
    );
    
    -- Object was not found
    IF object_type IS NULL THEN
        RETURN 0;
    END IF;
  
    -- Get signature for function-like objects
    IF object_type IN('function', 'procedure') THEN
        SELECT CAST(oid AS regprocedure) 
            INTO function_signature 
            FROM pg_catalog.pg_proc 
            WHERE proname = object_name COLLATE sys.database_default
                AND pronamespace = namespace_id;
    END IF;

    return_value := (
        SELECT CASE
            WHEN cs_as_permission = 'any' THEN babelfish_has_any_privilege(userid, object_type, pg_schema, object_name)

            WHEN object_type = 'column'
                THEN CASE
                    WHEN cs_as_permission IN('insert', 'delete', 'execute') THEN NULL
                    ELSE CAST(has_column_privilege(userid, qualified_name, cs_as_sub_securable, cs_as_permission) AS integer)
                END

            WHEN object_type = 'table'
                THEN CASE
                    WHEN cs_as_permission = 'execute' THEN 0
                    ELSE CAST(has_table_privilege(userid, qualified_name, cs_as_permission) AS integer)
                END

            WHEN object_type = 'function'
                THEN CASE
                    WHEN cs_as_permission IN('select', 'execute')
                        THEN CAST(has_function_privilege(userid, function_signature, 'execute') AS integer)
                    WHEN cs_as_permission IN('update', 'insert', 'delete', 'references')
                        THEN 0
                    ELSE NULL
                END

            WHEN object_type = 'procedure'
                THEN CASE
                    WHEN cs_as_permission = 'execute'
                        THEN CAST(has_function_privilege(userid, function_signature, 'execute') AS integer)
                    WHEN cs_as_permission IN('select', 'update', 'insert', 'delete', 'references')
                        THEN 0
                    ELSE NULL
                END

            ELSE NULL
        END
    );

    RETURN return_value;
    EXCEPTION WHEN OTHERS THEN RETURN NULL;
END;
$$;

CREATE OR REPLACE FUNCTION OBJECTPROPERTYEX(
    id INT,
    property SYS.VARCHAR
)
RETURNS SYS.SQL_VARIANT
AS $$
BEGIN
	property := PG_CATALOG.RTRIM(LOWER(COALESCE(property, '')));
	
	IF NOT EXISTS(SELECT ao.object_id FROM sys.all_objects ao WHERE object_id = id)
	THEN
		RETURN NULL;
	END IF;

	IF property = 'basetype' -- BaseType
	THEN
		RETURN (SELECT CAST(ao.type AS SYS.SQL_VARIANT) 
                FROM sys.all_objects ao
                WHERE ao.object_id = id
                LIMIT 1
                );
    END IF;

    RETURN CAST(OBJECTPROPERTY(id, property) AS SYS.SQL_VARIANT);
END
$$
LANGUAGE plpgsql STABLE;

CREATE OR REPLACE FUNCTION sys.date_bucket(IN datepart PG_CATALOG.TEXT, IN number INTEGER, IN date ANYELEMENT, IN origin ANYELEMENT default NULL) RETURNS ANYELEMENT 
AS 
$body$
DECLARE
    required_bucket INT;
    years_diff INT;
    quarters_diff INT;
    months_diff INT;
    hours_diff INT;
    minutes_diff INT;
    seconds_diff INT;
    milliseconds_diff INT;
    timezone INT;
    result_time time;
    result_date timestamp;
    offset_string PG_CATALOG.text;
    date_difference_interval INTERVAL;
    millisec_trunc_diff_interval INTERVAL;
    date_arg_datatype regtype;
    is_valid boolean;
BEGIN
    BEGIN
        date_arg_datatype := pg_typeof(date);
        is_valid := sys.date_bucket_internal_helper(datepart, number, true, true, date);

        -- If optional argument origin's value is not provided by user then set it's default value of valid datatype.
        IF origin IS NULL THEN
                IF date_arg_datatype = 'sys.datetime'::regtype THEN
                    origin := CAST('1900-01-01 00:00:00.000' AS sys.datetime);
                ELSIF date_arg_datatype = 'sys.datetime2'::regtype THEN
                    origin := CAST('1900-01-01 00:00:00.000' AS sys.datetime2);
                ELSIF date_arg_datatype = 'sys.datetimeoffset'::regtype THEN
                    origin := CAST('1900-01-01 00:00:00.000' AS sys.datetimeoffset);
                ELSIF date_arg_datatype = 'sys.smalldatetime'::regtype THEN
                    origin := CAST('1900-01-01 00:00:00.000' AS sys.smalldatetime);
                ELSIF date_arg_datatype = 'date'::regtype THEN
                    origin := CAST('1900-01-01 00:00:00.000' AS pg_catalog.date);
                ELSIF date_arg_datatype = 'time'::regtype THEN
                    origin := CAST('00:00:00.000' AS pg_catalog.time);
                END IF;
        END IF;
    END;

    /* support of date_bucket() for different kinds of date datatype starts here */
    -- support of date_bucket() when date is of 'time' datatype
    IF date_arg_datatype = 'time'::regtype THEN
        -- Find interval between date and origin and extract hour, minute, second, millisecond from the interval
        date_difference_interval := date_trunc('millisecond', date) - date_trunc('millisecond', origin);
        hours_diff := EXTRACT('hour' from date_difference_interval)::INT;
        minutes_diff := EXTRACT('minute' from date_difference_interval)::INT;
        seconds_diff := FLOOR(EXTRACT('second' from date_difference_interval))::INT;
        milliseconds_diff := FLOOR(EXTRACT('millisecond' from date_difference_interval))::INT;
        CASE datepart
            WHEN 'hour' THEN
                -- Here we are finding how many buckets we have to add in the origin so that we can reach to a bucket in which date belongs.
                -- For cases where origin > date, we might end up in a bucket which exceeds date by 1 bucket. 
                -- For Ex. 'date_bucket(hour, 2, '01:00:00', '08:00:00')' hence check if the result_time is greater then date
                -- For comparision we are trunceting the result_time to milliseconds
                required_bucket := hours_diff/number;
                result_time := origin + make_interval(hours => required_bucket * number);
                IF date_trunc('millisecond', result_time) > date THEN
                    RETURN result_time - make_interval(hours => number);
                END IF;
                RETURN result_time;

            WHEN 'minute' THEN
                required_bucket := (hours_diff * 60 + minutes_diff)/number;
                result_time := origin + make_interval(mins => required_bucket * number);
                IF date_trunc('millisecond', result_time) > date THEN
                    RETURN result_time - make_interval(mins => number);
                END IF;
                RETURN result_time;

            WHEN 'second' THEN
                required_bucket := ((hours_diff * 60 + minutes_diff) * 60 + seconds_diff)/number;
                result_time := origin + make_interval(secs => required_bucket * number);
                IF date_trunc('millisecond', result_time) > date THEN
                    RETURN result_time - make_interval(secs => number);
                END IF;
                RETURN result_time;

            WHEN 'millisecond' THEN
                required_bucket := (((hours_diff * 60 + minutes_diff) * 60) * 1000 + milliseconds_diff)/number;
                result_time := origin + make_interval(secs => ((required_bucket * number)::numeric) * 0.001);
                IF date_trunc('millisecond', result_time) > date THEN
                    RETURN result_time - make_interval(secs => (number::numeric) * 0.001);
                END IF;
                RETURN result_time;
        END CASE;

    -- support of date_bucket() when date is of {'datetime2', 'datetimeoffset'} datatype
    -- handling separately because both the datatypes have precision in milliseconds
    ELSIF date_arg_datatype IN ('sys.datetime2'::regtype, 'sys.datetimeoffset'::regtype) THEN
        -- when datepart is {year, quarter, month} make use of AGE() function to find number of buckets
        IF datepart IN ('year', 'quarter', 'month') THEN
            date_difference_interval := AGE(date_trunc('day', date::timestamp), date_trunc('day', origin::timestamp));
            years_diff := EXTRACT('Year' from date_difference_interval)::INT;
            months_diff := EXTRACT('Month' from date_difference_interval)::INT;
            CASE datepart
                WHEN 'year' THEN
                    -- Here we are finding how many buckets we have to add in the origin so that we can reach to a bucket in which date belongs.
                    -- For cases where origin > date, we might end up in a bucket which exceeds date by 1 bucket. 
                    -- For Ex. date_bucket(year, 2, '2010-01-01', '2019-01-01')) hence check if the result_time is greater then date.
                    -- For comparision we are trunceting the result_time to milliseconds
                    required_bucket := years_diff/number;
                    result_date := origin::timestamp + make_interval(years => required_bucket * number);
                    IF result_date > date::timestamp THEN
                        result_date = result_date - make_interval(years => number);
                    END IF;

                WHEN 'month' THEN
                    required_bucket := (12 * years_diff + months_diff)/number;
                    result_date := origin::timestamp + make_interval(months => required_bucket * number);
                    IF result_date > date::timestamp THEN
                        result_date = result_date - make_interval(months => number);
                    END IF;

                WHEN 'quarter' THEN
                    quarters_diff := (12 * years_diff + months_diff)/3;
                    required_bucket := quarters_diff/number;
                    result_date := origin::timestamp + make_interval(months => required_bucket * number * 3);
                    IF result_date > date::timestamp THEN
                        result_date = result_date - make_interval(months => number*3);
                    END IF;
            END CASE;  
        
        -- when datepart is {week, day, hour, minute, second, millisecond} make use of built-in date_bin() postgresql function. 
        ELSE
            -- trunceting origin to millisecond before passing it to date_bin() function. 
            -- store the difference between origin and trunceted origin to add it in the result of date_bin() function
            date_difference_interval := concat(number, ' ', datepart)::INTERVAL;
            millisec_trunc_diff_interval := (origin::timestamp - date_trunc('millisecond', origin::timestamp))::interval;
            result_date = date_bin(date_difference_interval, date::timestamp, date_trunc('millisecond', origin::timestamp)) + millisec_trunc_diff_interval;

            -- Filetering cases where the required bucket ends at date then date_bin() gives start point of this bucket as result.
            IF result_date + date_difference_interval <= date::timestamp THEN
                result_date = result_date + date_difference_interval;
            END IF;
        END IF;

        -- All the above operations are performed by converting every date datatype into TIMESTAMPS. 
        -- datetimeoffset is typecasted into TIMESTAMPS that changes the value. 
        -- Ex. '2023-02-23 09:19:21.23 +10:12'::sys.datetimeoffset::timestamp => '2023-02-22 23:07:21.23'
        -- The output of date_bucket() for datetimeoffset datatype will always be in the same time-zone as of provided date argument. 
        -- Here, converting TIMESTAMP into datetimeoffset datatype with the same timezone as of date argument.
        IF date_arg_datatype = 'sys.datetimeoffset'::regtype THEN
            timezone = sys.babelfish_get_datetimeoffset_tzoffset(date)::INTEGER;
            offset_string = PG_CATALOG.right(date::PG_CATALOG.TEXT, 6);
            result_date = result_date + make_interval(mins => timezone);
            RETURN concat(result_date, ' ', offset_string)::sys.datetimeoffset;
        ELSE
            RETURN result_date;
        END IF;

    -- support of date_bucket() when date is of {'date', 'datetime', 'smalldatetime'} datatype
    ELSE
        -- Round datetime to fixed bins (e.g. .000, .003, .007)
        IF date_arg_datatype = 'sys.datetime'::regtype THEN
            date := sys.babelfish_conv_string_to_datetime('DATETIME', date::TEXT)::sys.datetime;
            origin := sys.babelfish_conv_string_to_datetime('DATETIME', origin::TEXT)::sys.datetime;
        END IF;
        -- when datepart is {year, quarter, month} make use of AGE() function to find number of buckets
        IF datepart IN ('year', 'quarter', 'month') THEN
            date_difference_interval := AGE(date_trunc('day', date::timestamp), date_trunc('day', origin::timestamp));
            years_diff := EXTRACT('Year' from date_difference_interval)::INT;
            months_diff := EXTRACT('Month' from date_difference_interval)::INT;
            CASE datepart
                WHEN 'year' THEN
                    -- Here we are finding how many buckets we have to add in the origin so that we can reach to a bucket in which date belongs.
                    -- For cases where origin > date, we might end up in a bucket which exceeds date by 1 bucket. 
                    -- For Example. date_bucket(year, 2, '2010-01-01', '2019-01-01') hence check if the result_time is greater then date.
                    -- For comparision we are trunceting the result_time to milliseconds
                    required_bucket := years_diff/number;
                    result_date := origin::timestamp + make_interval(years => required_bucket * number);
                    IF result_date > date::timestamp THEN
                        result_date = result_date - make_interval(years => number);
                    END IF;

                WHEN 'month' THEN
                    required_bucket := (12 * years_diff + months_diff)/number;
                    result_date := origin::timestamp + make_interval(months => required_bucket * number);
                    IF result_date > date::timestamp THEN
                        result_date = result_date - make_interval(months => number);
                    END IF;

                WHEN 'quarter' THEN
                    quarters_diff := (12 * years_diff + months_diff)/3;
                    required_bucket := quarters_diff/number;
                    result_date := origin::timestamp + make_interval(months => required_bucket * number * 3);
                    IF result_date > date::timestamp THEN
                        result_date = result_date - make_interval(months => number * 3);
                    END IF;
            END CASE;
            RETURN result_date;
        
        -- when datepart is {week, day, hour, minute, second, millisecond} make use of built-in date_bin() postgresql function.
        ELSE
            -- trunceting origin to millisecond before passing it to date_bin() function. 
            -- store the difference between origin and trunceted origin to add it in the result of date_bin() function
            date_difference_interval := concat(number, ' ', datepart)::INTERVAL;
            result_date = date_bin(date_difference_interval, date::TIMESTAMP, origin::TIMESTAMP);
            -- Filetering cases where the required bucket ends at date then date_bin() gives start point of this bucket as result. 
            IF result_date + date_difference_interval <= date::TIMESTAMP THEN
                result_date = result_date + date_difference_interval;
            END IF;
            RETURN result_date;
        END IF;
    END IF;
END;
$body$
LANGUAGE plpgsql IMMUTABLE;

CREATE OR REPLACE FUNCTION sys.DATETRUNC(IN datepart PG_CATALOG.TEXT, IN date ANYELEMENT) RETURNS ANYELEMENT AS
$body$
DECLARE
    days_offset INT;
    v_day INT;
    result_date timestamp;
    input_expr_timestamp timestamp;
    date_arg_datatype regtype;
    offset_string PG_CATALOG.TEXT;
    datefirst_value INT;
BEGIN
    BEGIN
        /* perform input validation */
        date_arg_datatype := pg_typeof(date);
        IF datepart NOT IN ('year', 'quarter', 'month', 'week', 'tsql_week', 'hour', 'minute', 'second', 'millisecond', 'microsecond', 
                            'doy', 'day', 'nanosecond', 'tzoffset') THEN
            RAISE EXCEPTION '''%'' is not a recognized datetrunc option.', datepart;
        ELSIF date_arg_datatype NOT IN ('date'::regtype, 'time'::regtype, 'sys.datetime'::regtype, 'sys.datetime2'::regtype,
                                        'sys.datetimeoffset'::regtype, 'sys.smalldatetime'::regtype) THEN
            RAISE EXCEPTION 'Argument data type ''%'' is invalid for argument 2 of datetrunc function.', date_arg_datatype;
        ELSIF datepart IN ('nanosecond', 'tzoffset') THEN
            RAISE EXCEPTION 'The datepart ''%'' is not supported by date function datetrunc for data type ''%''.',datepart, date_arg_datatype;
        ELSIF datepart IN ('dow') THEN
            RAISE EXCEPTION 'The datepart ''weekday'' is not supported by date function datetrunc for data type ''%''.', date_arg_datatype;
        ELSIF date_arg_datatype = 'date'::regtype AND datepart IN ('hour', 'minute', 'second', 'millisecond', 'microsecond') THEN
            RAISE EXCEPTION 'The datepart ''%'' is not supported by date function datetrunc for data type ''date''.', datepart;
        ELSIF date_arg_datatype = 'datetime'::regtype AND datepart IN ('microsecond') THEN
            RAISE EXCEPTION 'The datepart ''%'' is not supported by date function datetrunc for data type ''datetime''.', datepart;
        ELSIF date_arg_datatype = 'smalldatetime'::regtype AND datepart IN ('millisecond', 'microsecond') THEN
            RAISE EXCEPTION 'The datepart ''%'' is not supported by date function datetrunc for data type ''smalldatetime''.', datepart;
        ELSIF date_arg_datatype = 'time'::regtype THEN
            IF datepart IN ('year', 'quarter', 'month', 'doy', 'day', 'week', 'tsql_week') THEN
                RAISE EXCEPTION 'The datepart ''%'' is not supported by date function datetrunc for data type ''time''.', datepart;
            END IF;
            -- Limitation in determining if the specified fractional scale (if provided any) for time datatype is 
            -- insufficient to support provided datepart (millisecond, microsecond) value
        ELSIF date_arg_datatype IN ('datetime2'::regtype, 'datetimeoffset'::regtype) THEN
            -- Limitation in determining if the specified fractional scale (if provided any) for the above datatype is
            -- insufficient to support for provided datepart (millisecond, microsecond) value
        END IF;

        /* input validation is complete, proceed with result calculation. */
        IF date_arg_datatype = 'time'::regtype THEN
            RETURN date_trunc(datepart, date);
        ELSE
            input_expr_timestamp = date::timestamp;
            -- preserving offset_string value in the case of datetimeoffset datatype before converting it to timestamps 
            IF date_arg_datatype = 'sys.datetimeoffset'::regtype THEN
                offset_string = PG_CATALOG.RIGHT(date::PG_CATALOG.TEXT, 6);
                input_expr_timestamp := PG_CATALOG.LEFT(date::PG_CATALOG.TEXT, -6)::timestamp;
            END IF;
            CASE
                WHEN datepart IN ('year', 'quarter', 'month', 'week', 'hour', 'minute', 'second', 'millisecond', 'microsecond')  THEN
                    result_date := date_trunc(datepart, input_expr_timestamp);
                WHEN datepart IN ('doy', 'day') THEN
                    result_date := date_trunc('day', input_expr_timestamp);
                WHEN datepart IN ('tsql_week') THEN
                -- sql server datepart 'iso_week' is similar to postgres 'week' datepart
                -- handle sql server datepart 'week' here based on the value of set variable 'DATEFIRST'
                    v_day := EXTRACT(dow from input_expr_timestamp)::INT;
                    datefirst_value := current_setting('babelfishpg_tsql.datefirst')::INT;
                    IF v_day = 0 THEN
                        v_day := 7;
                    END IF;
                    result_date := date_trunc('day', input_expr_timestamp);
                    days_offset := (7 + v_day - datefirst_value)%7;
                    result_date := result_date - make_interval(days => days_offset);
            END CASE;
            -- concat offset_string to result_date in case of datetimeoffset before converting it to datetimeoffset datatype.
            IF date_arg_datatype = 'sys.datetimeoffset'::regtype THEN
                RETURN concat(result_date, ' ', offset_string)::sys.datetimeoffset;
            ELSE
                RETURN result_date;
            END IF;
        END IF;
    END;
END;
$body$
LANGUAGE plpgsql STABLE;
=======
CREATE OR REPLACE PROCEDURE sys.sp_babelfish_configure(IN "@option_name" varchar(128),  IN "@option_value" varchar(128), IN "@option_scope" varchar(128))
AS $$
DECLARE
  normalized_name varchar(256);
  default_value text;
  value_type text;
  enum_value text[];
  cnt int;
  cur refcursor;
  guc_name varchar(256);
  server boolean := false;
  prev_user text;
BEGIN
  IF lower("@option_name") like 'babelfishpg_tsql.%' collate "C" THEN
    SELECT "@option_name" INTO normalized_name;
  ELSE
    SELECT concat('babelfishpg_tsql.',"@option_name") INTO normalized_name;
  END IF;

  IF lower("@option_scope") = 'server' THEN
    server := true;
  ELSIF btrim("@option_scope") != '' THEN
    RAISE EXCEPTION 'invalid option: %', "@option_scope";
  END IF;

  SELECT COUNT(*) INTO cnt FROM sys.babelfish_configurations_view where name collate "C" like normalized_name;
  IF cnt = 0 THEN 
    IF LOWER(normalized_name) = 'babelfishpg_tsql.escape_hatch_unique_constraint' COLLATE C THEN
      CALl sys.printarg('Config option babelfishpg_tsql.escape_hatch_unique_constraint has been deprecated, babelfish now supports unique constraints on nullable columns');
    ELSE
      RAISE EXCEPTION 'unknown configuration: %', normalized_name;
    END IF;
  ELSIF cnt > 1 AND (lower("@option_value") != 'ignore' AND lower("@option_value") != 'strict' 
                AND lower("@option_value") != 'default') THEN
    RAISE EXCEPTION 'unvalid option: %', lower("@option_value");
  END IF;

  OPEN cur FOR SELECT name FROM sys.babelfish_configurations_view where name collate "C" like normalized_name;
  LOOP
    FETCH NEXT FROM cur into guc_name;
    exit when not found;

    SELECT boot_val, vartype, enumvals INTO default_value, value_type, enum_value FROM pg_catalog.pg_settings WHERE name = guc_name;
    IF lower("@option_value") = 'default' THEN
        PERFORM pg_catalog.set_config(guc_name, default_value, 'false');
    ELSIF lower("@option_value") = 'ignore' or lower("@option_value") = 'strict' THEN
      IF value_type = 'enum' AND enum_value = '{"strict", "ignore"}' THEN
        PERFORM pg_catalog.set_config(guc_name, "@option_value", 'false');
      ELSE
        CONTINUE;
      END IF;
    ELSE
        PERFORM pg_catalog.set_config(guc_name, "@option_value", 'false');
    END IF;
    IF server THEN
      SELECT current_user INTO prev_user;
      PERFORM sys.babelfish_set_role(session_user);
      IF lower("@option_value") = 'default' THEN
        EXECUTE format('ALTER DATABASE %s SET %s = %s', CURRENT_DATABASE(), guc_name, default_value);
      ELSIF lower("@option_value") = 'ignore' or lower("@option_value") = 'strict' THEN
        IF value_type = 'enum' AND enum_value = '{"strict", "ignore"}' THEN
          EXECUTE format('ALTER DATABASE %s SET %s = %s', CURRENT_DATABASE(), guc_name, "@option_value");
        ELSE
          CONTINUE;
        END IF;
      ELSE
        -- store the setting in PG master database so that it can be applied to all bbf databases
        EXECUTE format('ALTER DATABASE %s SET %s = %s', CURRENT_DATABASE(), guc_name, "@option_value");
      END IF;
      PERFORM sys.babelfish_set_role(prev_user);
    END IF;
  END LOOP;

  CLOSE cur;

END;
$$ LANGUAGE plpgsql;
GRANT EXECUTE ON PROCEDURE sys.sp_babelfish_configure(
	IN varchar(128), IN varchar(128), IN varchar(128)
) TO PUBLIC;
>>>>>>> 07ddc9c6

-- Drops the temporary procedure used by the upgrade script.
-- Please have this be one of the last statements executed in this upgrade script.
DROP PROCEDURE sys.babelfish_drop_deprecated_object(varchar, varchar, varchar);

-- After upgrade, always run analyze for all babelfish catalogs.
CALL sys.analyze_babelfish_catalogs();

-- Reset search_path to not affect any subsequent scripts
SELECT set_config('search_path', trim(leading 'sys, ' from current_setting('search_path')), false);<|MERGE_RESOLUTION|>--- conflicted
+++ resolved
@@ -331,7 +331,6 @@
 $$
 LANGUAGE plpgsql STABLE;
 
-<<<<<<< HEAD
 -- Update deprecated object_id function(s) since left function now restricts TEXT datatype
 DO $$
 BEGIN
@@ -5119,7 +5118,6 @@
 END;
 $body$
 LANGUAGE plpgsql STABLE;
-=======
 CREATE OR REPLACE PROCEDURE sys.sp_babelfish_configure(IN "@option_name" varchar(128),  IN "@option_value" varchar(128), IN "@option_scope" varchar(128))
 AS $$
 DECLARE
@@ -5200,7 +5198,6 @@
 GRANT EXECUTE ON PROCEDURE sys.sp_babelfish_configure(
 	IN varchar(128), IN varchar(128), IN varchar(128)
 ) TO PUBLIC;
->>>>>>> 07ddc9c6
 
 -- Drops the temporary procedure used by the upgrade script.
 -- Please have this be one of the last statements executed in this upgrade script.
