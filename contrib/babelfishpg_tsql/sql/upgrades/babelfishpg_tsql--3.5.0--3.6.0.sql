-- complain if script is sourced in psql, rather than via ALTER EXTENSION
\echo Use "ALTER EXTENSION ""babelfishpg_tsql"" UPDATE TO '3.6.0'" to load this file. \quit

-- add 'sys' to search path for the convenience
SELECT set_config('search_path', 'sys, '||current_setting('search_path'), false);

-- Drops an object if it does not have any dependent objects.
-- Is a temporary procedure for use by the upgrade script. Will be dropped at the end of the upgrade.
-- Please have this be one of the first statements executed in this upgrade script. 
CREATE OR REPLACE PROCEDURE babelfish_drop_deprecated_object(object_type varchar, schema_name varchar, object_name varchar) AS
$$
DECLARE
    error_msg text;
    query1 text;
    query2 text;
BEGIN

    query1 := pg_catalog.format('alter extension babelfishpg_tsql drop %s %s.%s', object_type, schema_name, object_name);
    query2 := pg_catalog.format('drop %s %s.%s', object_type, schema_name, object_name);

    execute query1;
    execute query2;
EXCEPTION
    when object_not_in_prerequisite_state then --if 'alter extension' statement fails
        GET STACKED DIAGNOSTICS error_msg = MESSAGE_TEXT;
        raise warning '%', error_msg;
    when dependent_objects_still_exist then --if 'drop view' statement fails
        GET STACKED DIAGNOSTICS error_msg = MESSAGE_TEXT;
        raise warning '%', error_msg;
end
$$
LANGUAGE plpgsql;

-- BABELFISH_SCHEMA_PERMISSIONS
CREATE TABLE IF NOT EXISTS sys.babelfish_schema_permissions (
  dbid smallint NOT NULL,
  schema_name sys.NVARCHAR(128) NOT NULL COLLATE sys.database_default,
  object_name sys.NVARCHAR(128) NOT NULL COLLATE sys.database_default,
  permission INT CHECK(permission > 0),
  grantee sys.NVARCHAR(128) NOT NULL COLLATE sys.database_default,
  object_type CHAR(1) NOT NULL COLLATE sys.database_default,
  function_args TEXT COLLATE "C",
  grantor sys.NVARCHAR(128) COLLATE sys.database_default,
  PRIMARY KEY(dbid, schema_name, object_name, grantee, object_type)
);

SELECT pg_catalog.pg_extension_config_dump('sys.babelfish_schema_permissions', '');

CREATE OR REPLACE VIEW sys.index_columns
AS
WITH index_id_map AS MATERIALIZED (
  SELECT
    indexrelid,
    CASE
      WHEN indisclustered THEN 1
      ELSE 1+row_number() OVER(PARTITION BY indrelid ORDER BY indexrelid)
    END AS index_id
  FROM pg_index
)
SELECT
    CAST(i.indrelid AS INT) AS object_id,
    -- should match index_id of sys.indexes 
    CAST(imap.index_id AS INT) AS index_id,
    CAST(a.index_column_id AS INT) AS index_column_id,
    CAST(a.attnum AS INT) AS column_id,
    CAST(CASE
            WHEN a.index_column_id <= i.indnkeyatts THEN a.index_column_id
            ELSE 0
         END AS SYS.TINYINT) AS key_ordinal,
    CAST(0 AS SYS.TINYINT) AS partition_ordinal,
    CAST(CASE
            WHEN i.indoption[a.index_column_id-1] & 1 = 1 THEN 1
            ELSE 0 
         END AS SYS.BIT) AS is_descending_key,
    CAST(CASE
            WHEN a.index_column_id > i.indnkeyatts THEN 1
            ELSE 0
         END AS SYS.BIT) AS is_included_column
FROM
    pg_index i
    INNER JOIN index_id_map imap ON imap.indexrelid = i.indexrelid
    INNER JOIN pg_class c ON i.indrelid = c.oid
    INNER JOIN pg_namespace nsp ON nsp.oid = c.relnamespace
    LEFT JOIN sys.babelfish_namespace_ext ext ON (nsp.nspname = ext.nspname AND ext.dbid = sys.db_id())
    LEFT JOIN unnest(i.indkey) WITH ORDINALITY AS a(attnum, index_column_id) ON true
WHERE
    has_schema_privilege(c.relnamespace, 'USAGE') AND
    has_table_privilege(c.oid, 'SELECT,INSERT,UPDATE,DELETE,TRUNCATE,TRIGGER') AND
    (nsp.nspname = 'sys' OR ext.nspname is not null) AND
    i.indislive;
GRANT SELECT ON sys.index_columns TO PUBLIC;

CREATE OR REPLACE FUNCTION sys.columnproperty(object_id OID, property NAME, property_name TEXT)
RETURNS INTEGER
LANGUAGE plpgsql
STABLE STRICT
AS $$
DECLARE
    extra_bytes CONSTANT INTEGER := 4;
    return_value INTEGER;
BEGIN
	return_value:=
        CASE LOWER(property_name)
            WHEN 'charmaxlen' COLLATE sys.database_default THEN (SELECT
                CASE
                    WHEN a.atttypmod > 0 THEN a.atttypmod - extra_bytes
                    ELSE NULL
                END FROM pg_catalog.pg_attribute a WHERE a.attrelid = object_id AND (a.attname = property COLLATE sys.database_default))
            WHEN 'allowsnull' COLLATE sys.database_default THEN (SELECT
                CASE
                    WHEN a.attnotnull THEN 0
                    ELSE 1
                END FROM pg_catalog.pg_attribute a WHERE a.attrelid = object_id AND (a.attname = property COLLATE sys.database_default))
            WHEN 'iscomputed' COLLATE sys.database_default THEN (SELECT
                CASE
                    WHEN a.attgenerated != '' THEN 1
                    ELSE 0
                END FROM pg_catalog.pg_attribute a WHERE a.attrelid = object_id and (a.attname = property COLLATE sys.database_default))
            WHEN 'columnid' COLLATE sys.database_default THEN
                (SELECT a.attnum FROM pg_catalog.pg_attribute a
                 WHERE a.attrelid = object_id AND (a.attname = property COLLATE sys.database_default))
            WHEN 'ordinal' COLLATE sys.database_default THEN
                (SELECT b.count FROM (SELECT attname, row_number() OVER () AS count FROM pg_catalog.pg_attribute a
                 WHERE a.attrelid = object_id AND attisdropped = false AND attnum > 0 ORDER BY a.attnum) AS b WHERE b.attname = property COLLATE sys.database_default)
            WHEN 'isidentity' COLLATE sys.database_default THEN (SELECT
                CASE
                    WHEN char_length(a.attidentity) > 0 THEN 1
                    ELSE 0
                END FROM pg_catalog.pg_attribute a WHERE a.attrelid = object_id and (a.attname = property COLLATE sys.database_default))
            ELSE
                NULL
        END;
    RETURN return_value::INTEGER;
EXCEPTION 
	WHEN others THEN
 		RETURN NULL;
END;
$$;
GRANT EXECUTE ON FUNCTION sys.columnproperty(object_id OID, property NAME, property_name TEXT) TO PUBLIC;

CREATE OR REPLACE VIEW sys.computed_columns
AS
SELECT out_object_id as object_id
  , out_name as name
  , out_column_id as column_id
  , out_system_type_id as system_type_id
  , out_user_type_id as user_type_id
  , out_max_length as max_length
  , out_precision as precision
  , out_scale as scale
  , out_collation_name as collation_name
  , out_is_nullable as is_nullable
  , out_is_ansi_padded as is_ansi_padded
  , out_is_rowguidcol as is_rowguidcol
  , out_is_identity as is_identity
  , out_is_computed as is_computed
  , out_is_filestream as is_filestream
  , out_is_replicated as is_replicated
  , out_is_non_sql_subscribed as is_non_sql_subscribed
  , out_is_merge_published as is_merge_published
  , out_is_dts_replicated as is_dts_replicated
  , out_is_xml_document as is_xml_document
  , out_xml_collection_id as xml_collection_id
  , out_default_object_id as default_object_id
  , out_rule_object_id as rule_object_id
  , out_is_sparse as is_sparse
  , out_is_column_set as is_column_set
  , out_generated_always_type as generated_always_type
  , out_generated_always_type_desc as generated_always_type_desc
  , out_encryption_type as encryption_type
  , out_encryption_type_desc as encryption_type_desc
  , out_encryption_algorithm_name as encryption_algorithm_name
  , out_column_encryption_key_id as column_encryption_key_id
  , out_column_encryption_key_database_name as column_encryption_key_database_name
  , out_is_hidden as is_hidden
  , out_is_masked as is_masked
  , out_graph_type as graph_type
  , out_graph_type_desc as graph_type_desc
  , cast(tsql_get_expr(d.adbin, d.adrelid) AS sys.nvarchar(4000)) AS definition
  , 1::sys.bit AS uses_database_collation
  , 1::sys.bit AS is_persisted
FROM sys.columns_internal() sc
INNER JOIN pg_attribute a ON sc.out_object_id = a.attrelid AND sc.out_column_id = a.attnum
INNER JOIN pg_attrdef d ON d.adrelid = a.attrelid AND d.adnum = a.attnum
WHERE a.attgenerated = 's' AND sc.out_is_computed::integer = 1;
GRANT SELECT ON sys.computed_columns TO PUBLIC;

create or replace view sys.indexes as
-- Get all indexes from all system and user tables
with index_id_map as MATERIALIZED(
  select
    indexrelid,
    case
      when indisclustered then 1
      else 1+row_number() over(partition by indrelid order by indexrelid)
    end as index_id
  from pg_index
)
select
  cast(X.indrelid as int) as object_id
  , cast(I.relname as sys.sysname) as name
  , cast(case when X.indisclustered then 1 else 2 end as sys.tinyint) as type
  , cast(case when X.indisclustered then 'CLUSTERED' else 'NONCLUSTERED' end as sys.nvarchar(60)) as type_desc
  , cast(case when X.indisunique then 1 else 0 end as sys.bit) as is_unique
  , cast(I.reltablespace as int) as data_space_id
  , cast(0 as sys.bit) as ignore_dup_key
  , cast(case when X.indisprimary then 1 else 0 end as sys.bit) as is_primary_key
  , cast(case when const.oid is null then 0 else 1 end as sys.bit) as is_unique_constraint
  , cast(0 as sys.tinyint) as fill_factor
  , cast(case when X.indpred is null then 0 else 1 end as sys.bit) as is_padded
  , cast(case when X.indisready then 0 else 1 end as sys.bit) as is_disabled
  , cast(0 as sys.bit) as is_hypothetical
  , cast(1 as sys.bit) as allow_row_locks
  , cast(1 as sys.bit) as allow_page_locks
  , cast(0 as sys.bit) as has_filter
  , cast(null as sys.nvarchar) as filter_definition
  , cast(0 as sys.bit) as auto_created
  , cast(imap.index_id as int) as index_id
from pg_index X 
inner join index_id_map imap on imap.indexrelid = X.indexrelid
inner join pg_class I on I.oid = X.indexrelid and I.relkind = 'i'
inner join pg_namespace nsp on nsp.oid = I.relnamespace
left join sys.babelfish_namespace_ext ext on (nsp.nspname = ext.nspname and ext.dbid = sys.db_id())
-- check if index is a unique constraint
left join pg_constraint const on const.conindid = I.oid and const.contype = 'u'
where has_schema_privilege(I.relnamespace, 'USAGE')
-- index is active
and X.indislive 
-- filter to get all the objects that belong to sys or babelfish schemas
and (nsp.nspname = 'sys' or ext.nspname is not null)

union all 
-- Create HEAP entries for each system and user table
select
  cast(t.oid as int) as object_id
  , cast(null as sys.sysname) as name
  , cast(0 as sys.tinyint) as type
  , cast('HEAP' as sys.nvarchar(60)) as type_desc
  , cast(0 as sys.bit) as is_unique
  , cast(1 as int) as data_space_id
  , cast(0 as sys.bit) as ignore_dup_key
  , cast(0 as sys.bit) as is_primary_key
  , cast(0 as sys.bit) as is_unique_constraint
  , cast(0 as sys.tinyint) as fill_factor
  , cast(0 as sys.bit) as is_padded
  , cast(0 as sys.bit) as is_disabled
  , cast(0 as sys.bit) as is_hypothetical
  , cast(1 as sys.bit) as allow_row_locks
  , cast(1 as sys.bit) as allow_page_locks
  , cast(0 as sys.bit) as has_filter
  , cast(null as sys.nvarchar) as filter_definition
  , cast(0 as sys.bit) as auto_created
  , cast(0 as int) as index_id
from pg_class t
inner join pg_namespace nsp on nsp.oid = t.relnamespace
left join sys.babelfish_namespace_ext ext on (nsp.nspname = ext.nspname and ext.dbid = sys.db_id())
where t.relkind = 'r'
-- filter to get all the objects that belong to sys or babelfish schemas
and (nsp.nspname = 'sys' or ext.nspname is not null)
and has_schema_privilege(t.relnamespace, 'USAGE')
and has_table_privilege(t.oid, 'SELECT,INSERT,UPDATE,DELETE,TRUNCATE,TRIGGER')
order by object_id, type_desc;
GRANT SELECT ON sys.indexes TO PUBLIC;


-- Please add your SQLs here
/*
 * Note: These SQL statements may get executed multiple times specially when some features get backpatched.
 * So make sure that any SQL statement (DDL/DML) being added here can be executed multiple times without affecting
 * final behaviour.
 */

CREATE OR REPLACE FUNCTION sys.sp_tables_internal(
	in_table_name sys.nvarchar(384) = '',
	in_table_owner sys.nvarchar(384) = '', 
	in_table_qualifier sys.sysname = '',
	in_table_type sys.varchar(100) = '',
	in_fusepattern sys.bit = '1')
	RETURNS TABLE (
		out_table_qualifier sys.sysname,
		out_table_owner sys.sysname,
		out_table_name sys.sysname,
		out_table_type sys.varchar(32),
		out_remarks sys.varchar(254)
	)
	AS $$
		DECLARE opt_table sys.varchar(16) = '';
		DECLARE opt_view sys.varchar(16) = '';
		DECLARE cs_as_in_table_type varchar COLLATE "C" = in_table_type;
	BEGIN
		IF upper(cs_as_in_table_type) LIKE '%''TABLE''%' THEN
			opt_table = 'TABLE';
		END IF;
		IF upper(cs_as_in_table_type) LIKE '%''VIEW''%' THEN
			opt_view = 'VIEW';
		END IF;
		IF in_fusepattern = 1 THEN
			RETURN query
			SELECT 
			CAST(table_qualifier AS sys.sysname) AS TABLE_QUALIFIER,
			CAST(table_owner AS sys.sysname) AS TABLE_OWNER,
			CAST(table_name AS sys.sysname) AS TABLE_NAME,
			CAST(table_type AS sys.varchar(32)) AS TABLE_TYPE,
			CAST(remarks AS sys.varchar(254)) AS REMARKS
			FROM sys.sp_tables_view
			WHERE ((SELECT coalesce(in_table_name,'')) = '' OR table_name LIKE in_table_name collate sys.database_default)
			AND ((SELECT coalesce(in_table_owner,'')) = '' OR table_owner LIKE in_table_owner collate sys.database_default)
			AND ((SELECT coalesce(in_table_qualifier,'')) = '' OR table_qualifier LIKE in_table_qualifier collate sys.database_default)
			AND ((SELECT coalesce(cs_as_in_table_type,'')) = ''
			    OR table_type = opt_table
			    OR table_type = opt_view)
			ORDER BY table_qualifier, table_owner, table_name;
		ELSE 
			RETURN query
			SELECT 
			CAST(table_qualifier AS sys.sysname) AS TABLE_QUALIFIER,
			CAST(table_owner AS sys.sysname) AS TABLE_OWNER,
			CAST(table_name AS sys.sysname) AS TABLE_NAME,
			CAST(table_type AS sys.varchar(32)) AS TABLE_TYPE,
			CAST(remarks AS sys.varchar(254)) AS REMARKS
			FROM sys.sp_tables_view
			WHERE ((SELECT coalesce(in_table_name,'')) = '' OR table_name = in_table_name collate sys.database_default)
			AND ((SELECT coalesce(in_table_owner,'')) = '' OR table_owner = in_table_owner collate sys.database_default)
			AND ((SELECT coalesce(in_table_qualifier,'')) = '' OR table_qualifier = in_table_qualifier collate sys.database_default)
			AND ((SELECT coalesce(cs_as_in_table_type,'')) = ''
			    OR table_type = opt_table
			    OR table_type = opt_view)
			ORDER BY table_qualifier, table_owner, table_name;
		END IF;
	END;
$$
LANGUAGE plpgsql STABLE;

<<<<<<< HEAD
-- Update deprecated object_id function(s) since left function now restricts TEXT datatype
DO $$
BEGIN
    -- Update body of object_id_deprecated_in_2_4_0 to use PG_CATALOG.LEFT instead, if function exists
    IF EXISTS(SELECT count(*) 
                FROM pg_proc p 
                JOIN pg_namespace nsp 
                    ON p.pronamespace = nsp.oid 
                WHERE p.proname='object_id_deprecated_in_2_4_0' AND nsp.nspname='sys') THEN
        
        CREATE OR REPLACE FUNCTION sys.object_id_deprecated_in_2_4_0(IN object_name TEXT, IN object_type char(2) DEFAULT '')
        RETURNS INTEGER AS
        $BODY$
        DECLARE
            id oid;
            db_name text collate "C";
            bbf_schema_name text collate "C";
            schema_name text collate "C";
            schema_oid oid;
            obj_name text collate "C";
            is_temp_object boolean;
            obj_type char(2) collate "C";
            cs_as_object_name text collate "C" := object_name;
        BEGIN
            obj_type = object_type;
            id = null;
            schema_oid = NULL;

            SELECT s.db_name, s.schema_name, s.object_name INTO db_name, bbf_schema_name, obj_name 
            FROM babelfish_split_object_name(cs_as_object_name) s;

            -- Invalid object_name
            IF obj_name IS NULL OR obj_name = '' collate sys.database_default THEN
                RETURN NULL;
            END IF;

            IF bbf_schema_name IS NULL OR bbf_schema_name = '' collate sys.database_default THEN
                bbf_schema_name := sys.schema_name();
            END IF;

            schema_name := sys.bbf_get_current_physical_schema_name(bbf_schema_name);

            -- Check if looking for temp object.
            is_temp_object = PG_CATALOG.left(obj_name, 1) = '#' collate sys.database_default;

            -- Can only search in current database. Allowing tempdb for temp objects.
            IF db_name IS NOT NULL AND db_name collate sys.database_default <> db_name() AND db_name collate sys.database_default <> 'tempdb' THEN
                RAISE EXCEPTION 'Can only do lookup in current database.';
            END IF;

            IF schema_name IS NULL OR schema_name = '' collate sys.database_default THEN
                RETURN NULL;
            END IF;

            -- Searching within a schema. Get schema oid.
            schema_oid = (SELECT oid FROM pg_namespace WHERE nspname = schema_name);
            IF schema_oid IS NULL THEN
                RETURN NULL;
            END IF;

            if obj_type <> '' then
                case
                    -- Schema does not apply as much to temp objects.
                    when upper(object_type) in ('S', 'U', 'V', 'IT', 'ET', 'SO') and is_temp_object then
                    id := (select reloid from sys.babelfish_get_enr_list() where lower(relname) collate sys.database_default = obj_name limit 1);

                    when upper(object_type) in ('S', 'U', 'V', 'IT', 'ET', 'SO') and not is_temp_object then
                    id := (select oid from pg_class where lower(relname) collate sys.database_default = obj_name 
                                and relnamespace = schema_oid limit 1);

                    when upper(object_type) in ('C', 'D', 'F', 'PK', 'UQ') then
                    id := (select oid from pg_constraint where lower(conname) collate sys.database_default = obj_name 
                                and connamespace = schema_oid limit 1);

                    when upper(object_type) in ('AF', 'FN', 'FS', 'FT', 'IF', 'P', 'PC', 'TF', 'RF', 'X') then
                    id := (select oid from pg_proc where lower(proname) collate sys.database_default = obj_name 
                                and pronamespace = schema_oid limit 1);

                    when upper(object_type) in ('TR', 'TA') then
                    id := (select oid from pg_trigger where lower(tgname) collate sys.database_default = obj_name limit 1);

                    -- Throwing exception as a reminder to add support in the future.
                    when upper(object_type) collate sys.database_default in ('R', 'EC', 'PG', 'SN', 'SQ', 'TT') then
                        RAISE EXCEPTION 'Object type currently unsupported.';

                    -- unsupported obj_type
                    else id := null;
                end case;
            else
                if not is_temp_object then 
                    id := (
                        select oid from pg_class where lower(relname) = obj_name
                            and relnamespace = schema_oid
                        union
                        select oid from pg_constraint where lower(conname) = obj_name
                            and connamespace = schema_oid
                        union
                        select oid from pg_proc where lower(proname) = obj_name
                            and pronamespace = schema_oid
                        union
                        select oid from pg_trigger where lower(tgname) = obj_name
                        limit 1
                    );
                else
                    -- temp object without "object_type" in-argument
                    id := (select reloid from sys.babelfish_get_enr_list() where lower(relname) collate sys.database_default = obj_name limit 1);
                end if;
            end if;

            RETURN id::integer;
        END;
        $BODY$
        LANGUAGE plpgsql STABLE RETURNS NULL ON NULL INPUT;
    END IF;

    -- Update body of object_id_deprecated_in_3_1_0 to use PG_CATALOG.LEFT instead, if function exists
    IF EXISTS(SELECT count(*) 
                FROM pg_proc p 
                JOIN pg_namespace nsp 
                    ON p.pronamespace = nsp.oid 
                WHERE p.proname='object_id_deprecated_in_3_1_0' AND nsp.nspname='sys') THEN
        
        CREATE OR REPLACE FUNCTION sys.object_id_deprecated_in_3_1_0(IN object_name TEXT, IN object_type char(2) DEFAULT '')
        RETURNS INTEGER AS
        $BODY$
        DECLARE
            id oid;
            db_name text collate "C";
            bbf_schema_name text collate "C";
            schema_name text collate "C";
            schema_oid oid;
            obj_name text collate "C";
            is_temp_object boolean;
            obj_type char(2) collate "C";
            cs_as_object_name text collate "C" := object_name;
        BEGIN
            obj_type = object_type;
            id = null;
            schema_oid = NULL;

            SELECT s.db_name, s.schema_name, s.object_name INTO db_name, bbf_schema_name, obj_name 
            FROM babelfish_split_object_name(cs_as_object_name) s;

            -- Invalid object_name
            IF obj_name IS NULL OR obj_name = '' collate sys.database_default THEN
                RETURN NULL;
            END IF;

            IF bbf_schema_name IS NULL OR bbf_schema_name = '' collate sys.database_default THEN
                bbf_schema_name := sys.schema_name();
            END IF;

            schema_name := sys.bbf_get_current_physical_schema_name(bbf_schema_name);

            -- Check if looking for temp object.
            is_temp_object = PG_CATALOG.left(obj_name, 1) = '#' collate sys.database_default;

            -- Can only search in current database. Allowing tempdb for temp objects.
            IF db_name IS NOT NULL AND db_name collate sys.database_default <> db_name() AND db_name collate sys.database_default <> 'tempdb' THEN
                RAISE EXCEPTION 'Can only do lookup in current database.';
            END IF;

            IF schema_name IS NULL OR schema_name = '' collate sys.database_default THEN
                RETURN NULL;
            END IF;

            -- Searching within a schema. Get schema oid.
            schema_oid = (SELECT oid FROM pg_namespace WHERE nspname = schema_name);
            IF schema_oid IS NULL THEN
                RETURN NULL;
            END IF;

            if obj_type <> '' then
                case
                    -- Schema does not apply as much to temp objects.
                    when upper(object_type) in ('S', 'U', 'V', 'IT', 'ET', 'SO') and is_temp_object then
                    id := (select reloid from sys.babelfish_get_enr_list() where lower(relname) collate sys.database_default = obj_name limit 1);

                    when upper(object_type) in ('S', 'U', 'V', 'IT', 'ET', 'SO') and not is_temp_object then
                    id := (select oid from pg_class where lower(relname) collate sys.database_default = obj_name 
                                and relnamespace = schema_oid limit 1);

                    when upper(object_type) in ('C', 'D', 'F', 'PK', 'UQ') then
                    id := (select oid from pg_constraint where lower(conname) collate sys.database_default = obj_name 
                                and connamespace = schema_oid limit 1);

                    when upper(object_type) in ('AF', 'FN', 'FS', 'FT', 'IF', 'P', 'PC', 'TF', 'RF', 'X') then
                    id := (select oid from pg_proc where lower(proname) collate sys.database_default = obj_name 
                                and pronamespace = schema_oid limit 1);

                    when upper(object_type) in ('TR', 'TA') then
                    id := (select oid from pg_trigger where lower(tgname) collate sys.database_default = obj_name limit 1);

                    -- Throwing exception as a reminder to add support in the future.
                    when upper(object_type) collate sys.database_default in ('R', 'EC', 'PG', 'SN', 'SQ', 'TT') then
                        RAISE EXCEPTION 'Object type currently unsupported.';

                    -- unsupported obj_type
                    else id := null;
                end case;
            else
                if not is_temp_object then 
                    id := (
                        select oid from pg_class where lower(relname) = obj_name
                            and relnamespace = schema_oid
                        union
                        select oid from pg_constraint where lower(conname) = obj_name
                            and connamespace = schema_oid
                        union
                        select oid from pg_proc where lower(proname) = obj_name
                            and pronamespace = schema_oid
                        union
                        select oid from pg_trigger where lower(tgname) = obj_name
                        limit 1
                    );
                else
                    -- temp object without "object_type" in-argument
                    id := (select reloid from sys.babelfish_get_enr_list() where lower(relname) collate sys.database_default = obj_name limit 1);
                end if;
            end if;

            RETURN id::integer;
        END;
        $BODY$
        LANGUAGE plpgsql STABLE RETURNS NULL ON NULL INPUT;
    END IF;
END;
$$;

-- wrapper functions for TRIM
CREATE OR REPLACE FUNCTION sys.TRIM(string sys.BPCHAR)
RETURNS sys.VARCHAR
AS 
$BODY$
BEGIN
    RETURN PG_CATALOG.btrim(string::text);
END;
$BODY$
LANGUAGE plpgsql IMMUTABLE STRICT PARALLEL SAFE;

CREATE OR REPLACE FUNCTION sys.TRIM(string sys.VARCHAR)
RETURNS sys.VARCHAR
AS 
$BODY$
BEGIN
    RETURN PG_CATALOG.btrim(string::text);
END;
$BODY$
LANGUAGE plpgsql IMMUTABLE STRICT PARALLEL SAFE;

CREATE OR REPLACE FUNCTION sys.TRIM(string sys.NCHAR)
RETURNS sys.NVARCHAR
AS 
$BODY$
BEGIN
    RETURN PG_CATALOG.btrim(string::text);
END;
$BODY$
LANGUAGE plpgsql IMMUTABLE STRICT PARALLEL SAFE;

CREATE OR REPLACE FUNCTION sys.TRIM(string sys.NVARCHAR)
RETURNS sys.NVARCHAR
AS 
$BODY$
BEGIN
    RETURN PG_CATALOG.btrim(string::text);
END;
$BODY$
LANGUAGE plpgsql IMMUTABLE STRICT PARALLEL SAFE;

CREATE OR REPLACE FUNCTION sys.TRIM(string ANYELEMENT)
RETURNS sys.VARCHAR
AS 
$BODY$
DECLARE
    string_arg_datatype text;
    string_basetype oid;
BEGIN
    string_arg_datatype := sys.translate_pg_type_to_tsql(pg_typeof(string)::oid);
    IF string_arg_datatype IS NULL THEN
        -- for User Defined Datatype, use base type to check for argument datatype validation
        SELECT typbasetype INTO string_basetype FROM pg_type WHERE oid = pg_typeof(string)::oid;
        string_arg_datatype := sys.translate_pg_type_to_tsql(string_basetype);
    END IF;

    -- restricting arguments with invalid datatypes for trim function
    IF string_arg_datatype NOT IN ('char', 'varchar', 'nchar', 'nvarchar') THEN
        RAISE EXCEPTION 'Argument data type % is invalid for argument 1 of Trim function.', string_arg_datatype;
    END IF;

    IF string IS NULL THEN
        RETURN NULL;
    END IF;

    RETURN PG_CATALOG.btrim(string::text);
END;
$BODY$
LANGUAGE plpgsql IMMUTABLE PARALLEL SAFE;

-- Additional handling is added for TRIM function with 2 arguments, 
-- hence only following two definitions are required.
CREATE OR REPLACE FUNCTION sys.TRIM(string sys.NVARCHAR, characters sys.VARCHAR)
RETURNS sys.NVARCHAR
AS 
$BODY$
BEGIN
    RETURN PG_CATALOG.btrim(string::text, characters::text);
END;
$BODY$
LANGUAGE plpgsql IMMUTABLE STRICT PARALLEL SAFE;

CREATE OR REPLACE FUNCTION sys.TRIM(string sys.VARCHAR, characters sys.VARCHAR)
RETURNS sys.VARCHAR
AS 
$BODY$
BEGIN
    RETURN PG_CATALOG.btrim(string::text, characters::text);
END;
$BODY$
LANGUAGE plpgsql IMMUTABLE STRICT PARALLEL SAFE;

-- wrapper functions for LTRIM
CREATE OR REPLACE FUNCTION sys.LTRIM(string ANYELEMENT)
RETURNS sys.VARCHAR
AS
$BODY$
DECLARE
    string_arg_datatype text;
    string_basetype oid;
BEGIN
    string_arg_datatype := sys.translate_pg_type_to_tsql(pg_typeof(string)::oid);
    IF string_arg_datatype IS NULL THEN
        -- for User Defined Datatype, use base type to check for argument datatype validation
        SELECT typbasetype INTO string_basetype FROM pg_type WHERE oid = pg_typeof(string)::oid;
        string_arg_datatype := sys.translate_pg_type_to_tsql(string_basetype);
    END IF;

    -- restricting arguments with invalid datatypes for ltrim function
    IF string_arg_datatype IN ('image', 'sql_variant', 'xml', 'geometry', 'geography') THEN
        RAISE EXCEPTION 'Argument data type % is invalid for argument 1 of ltrim function.', string_arg_datatype;
    END IF;

    IF string IS NULL THEN
        RETURN NULL;
    END IF;

    RETURN PG_CATALOG.ltrim(string::text);
END;
$BODY$
LANGUAGE plpgsql IMMUTABLE PARALLEL SAFE;

CREATE OR REPLACE FUNCTION sys.LTRIM(string sys.BPCHAR)
RETURNS sys.VARCHAR
AS
$BODY$
BEGIN
    RETURN PG_CATALOG.ltrim(string::text);
END;
$BODY$
LANGUAGE plpgsql IMMUTABLE STRICT PARALLEL SAFE;

CREATE OR REPLACE FUNCTION sys.LTRIM(string sys.VARCHAR)
RETURNS sys.VARCHAR
AS
$BODY$
BEGIN
    RETURN PG_CATALOG.ltrim(string::text);
END;
$BODY$
LANGUAGE plpgsql IMMUTABLE STRICT PARALLEL SAFE;

CREATE OR REPLACE FUNCTION sys.LTRIM(string sys.NCHAR)
RETURNS sys.NVARCHAR
AS
$BODY$
BEGIN
    RETURN PG_CATALOG.ltrim(string::text);
END;
$BODY$
LANGUAGE plpgsql IMMUTABLE STRICT PARALLEL SAFE;

CREATE OR REPLACE FUNCTION sys.LTRIM(string sys.NVARCHAR)
RETURNS sys.NVARCHAR
AS
$BODY$
BEGIN
    RETURN PG_CATALOG.ltrim(string::text);
END;
$BODY$
LANGUAGE plpgsql IMMUTABLE STRICT PARALLEL SAFE;

-- Adding following definition will make sure that ltrim with text input
-- will use following definition instead of PG ltrim
CREATE OR REPLACE FUNCTION sys.LTRIM(string TEXT)
RETURNS sys.VARCHAR
AS
$BODY$
BEGIN
    RAISE EXCEPTION 'Argument data type text is invalid for argument 1 of ltrim function.';
END;
$BODY$
LANGUAGE plpgsql IMMUTABLE PARALLEL SAFE;

-- Adding following definition will make sure that ltrim with ntext input
-- will use following definition instead of PG ltrim
CREATE OR REPLACE FUNCTION sys.LTRIM(string NTEXT)
RETURNS sys.VARCHAR
AS
$BODY$
BEGIN
    RAISE EXCEPTION 'Argument data type ntext is invalid for argument 1 of ltrim function.';
END;
$BODY$
LANGUAGE plpgsql IMMUTABLE PARALLEL SAFE;

-- wrapper functions for RTRIM
CREATE OR REPLACE FUNCTION sys.RTRIM(string ANYELEMENT)
RETURNS sys.VARCHAR
AS
$BODY$
DECLARE
    string_arg_datatype text;
    string_basetype oid;
BEGIN
    string_arg_datatype := sys.translate_pg_type_to_tsql(pg_typeof(string)::oid);
    IF string_arg_datatype IS NULL THEN
        -- for User Defined Datatype, use base type to check for argument datatype validation
        SELECT typbasetype INTO string_basetype FROM pg_type WHERE oid = pg_typeof(string)::oid;
        string_arg_datatype := sys.translate_pg_type_to_tsql(string_basetype);
    END IF;

    -- restricting arguments with invalid datatypes for rtrim function
    IF string_arg_datatype IN ('image', 'sql_variant', 'xml', 'geometry', 'geography') THEN
        RAISE EXCEPTION 'Argument data type % is invalid for argument 1 of rtrim function.', string_arg_datatype;
    END IF;

    IF string IS NULL THEN
        RETURN NULL;
    END IF;

    RETURN PG_CATALOG.rtrim(string::text);
END;
$BODY$
LANGUAGE plpgsql IMMUTABLE PARALLEL SAFE;

CREATE OR REPLACE FUNCTION sys.RTRIM(string sys.BPCHAR)
RETURNS sys.VARCHAR
AS
$BODY$
BEGIN
    RETURN PG_CATALOG.rtrim(string::text);
END;
$BODY$
LANGUAGE plpgsql IMMUTABLE STRICT PARALLEL SAFE;

CREATE OR REPLACE FUNCTION sys.RTRIM(string sys.VARCHAR)
RETURNS sys.VARCHAR
AS
$BODY$
BEGIN
    RETURN PG_CATALOG.rtrim(string::text);
END;
$BODY$
LANGUAGE plpgsql IMMUTABLE STRICT PARALLEL SAFE;

CREATE OR REPLACE FUNCTION sys.RTRIM(string sys.NCHAR)
RETURNS sys.NVARCHAR
AS
$BODY$
BEGIN
    RETURN PG_CATALOG.rtrim(string::text);
END;
$BODY$
LANGUAGE plpgsql IMMUTABLE STRICT PARALLEL SAFE;

CREATE OR REPLACE FUNCTION sys.RTRIM(string sys.NVARCHAR)
RETURNS sys.NVARCHAR
AS
$BODY$
BEGIN
    RETURN PG_CATALOG.rtrim(string::text);
END;
$BODY$
LANGUAGE plpgsql IMMUTABLE STRICT PARALLEL SAFE;

-- Adding following definition will make sure that rtrim with text input
-- will use following definition instead of PG rtrim
CREATE OR REPLACE FUNCTION sys.RTRIM(string TEXT)
RETURNS sys.VARCHAR
AS
$BODY$
BEGIN
    RAISE EXCEPTION 'Argument data type text is invalid for argument 1 of rtrim function.';
END;
$BODY$
LANGUAGE plpgsql IMMUTABLE PARALLEL SAFE;

-- Adding following definition will make sure that rtrim with ntext input
-- will use following definition instead of PG rtrim
CREATE OR REPLACE FUNCTION sys.RTRIM(string NTEXT)
RETURNS sys.VARCHAR
AS
$BODY$
BEGIN
    RAISE EXCEPTION 'Argument data type ntext is invalid for argument 1 of rtrim function.';
END;
$BODY$
LANGUAGE plpgsql IMMUTABLE PARALLEL SAFE;


-- wrapper functions for LEFT
CREATE OR REPLACE FUNCTION sys.LEFT(string ANYELEMENT, i INTEGER)
RETURNS sys.VARCHAR
AS
$BODY$
DECLARE
    string_arg_datatype text;
    string_basetype oid;
BEGIN
    string_arg_datatype := sys.translate_pg_type_to_tsql(pg_typeof(string)::oid);
    IF string_arg_datatype IS NULL THEN
        -- for User Defined Datatype, use base type to check for argument datatype validation
        SELECT typbasetype INTO string_basetype FROM pg_type WHERE oid = pg_typeof(string)::oid;
        string_arg_datatype := sys.translate_pg_type_to_tsql(string_basetype);
    END IF;

    -- restricting arguments with invalid datatypes for left function
    IF string_arg_datatype IN ('image', 'sql_variant', 'xml', 'geometry', 'geography') THEN
        RAISE EXCEPTION 'Argument data type % is invalid for argument 1 of left function.', string_arg_datatype;
    END IF;

    IF i IS NULL THEN
        RETURN NULL;
    END IF;

    IF i < 0 THEN
        RAISE EXCEPTION 'Invalid length parameter passed to the left function.';
    END IF;

    IF string IS NULL THEN
        RETURN NULL;
    END IF;

    RETURN PG_CATALOG.left(string::text, i);
END;
$BODY$
LANGUAGE plpgsql IMMUTABLE PARALLEL SAFE;

CREATE OR REPLACE FUNCTION sys.LEFT(string sys.BPCHAR, i INTEGER)
RETURNS sys.VARCHAR
AS
$BODY$
BEGIN
    IF i IS NULL THEN
        RETURN NULL;
    END IF;

    IF i < 0 THEN
        RAISE EXCEPTION 'Invalid length parameter passed to the left function.';
    END IF;

    IF string IS NULL THEN
        RETURN NULL;
    END IF;

    RETURN PG_CATALOG.left(string::text, i);
END;
$BODY$
LANGUAGE plpgsql IMMUTABLE PARALLEL SAFE;

CREATE OR REPLACE FUNCTION sys.LEFT(string sys.VARCHAR, i INTEGER)
RETURNS sys.VARCHAR
AS
$BODY$
BEGIN
    IF i IS NULL THEN
        RETURN NULL;
    END IF;

    IF i < 0 THEN
        RAISE EXCEPTION 'Invalid length parameter passed to the left function.';
    END IF;

    IF string IS NULL THEN
        RETURN NULL;
    END IF;

    RETURN PG_CATALOG.left(string::text, i);
END;
$BODY$
LANGUAGE plpgsql IMMUTABLE PARALLEL SAFE;

CREATE OR REPLACE FUNCTION sys.LEFT(string sys.NCHAR, i INTEGER)
RETURNS sys.NVARCHAR
AS
$BODY$
BEGIN
    IF i IS NULL THEN
        RETURN NULL;
    END IF;

    IF i < 0 THEN
        RAISE EXCEPTION 'Invalid length parameter passed to the left function.';
    END IF;

    IF string IS NULL THEN
        RETURN NULL;
    END IF;

    RETURN PG_CATALOG.left(string::text, i);
END;
$BODY$
LANGUAGE plpgsql IMMUTABLE PARALLEL SAFE;

CREATE OR REPLACE FUNCTION sys.LEFT(string sys.NVARCHAR, i INTEGER)
RETURNS sys.NVARCHAR
AS
$BODY$
BEGIN
    IF i IS NULL THEN
        RETURN NULL;
    END IF;

    IF i < 0 THEN
        RAISE EXCEPTION 'Invalid length parameter passed to the left function.';
    END IF;

    IF string IS NULL THEN
        RETURN NULL;
    END IF;

    RETURN PG_CATALOG.left(string::text, i);
END;
$BODY$
LANGUAGE plpgsql IMMUTABLE PARALLEL SAFE;

-- Adding following definition will make sure that left with text input
-- will use following definition instead of PG left
CREATE OR REPLACE FUNCTION sys.LEFT(string TEXT, i INTEGER)
RETURNS sys.VARCHAR
AS
$BODY$
BEGIN
   RAISE EXCEPTION 'Argument data type text is invalid for argument 1 of left function.';
END;
$BODY$
LANGUAGE plpgsql IMMUTABLE PARALLEL SAFE;

-- Adding following definition will make sure that left with ntext input
-- will use following definition instead of PG left
CREATE OR REPLACE FUNCTION sys.LEFT(string NTEXT, i INTEGER)
RETURNS sys.VARCHAR
AS
$BODY$
BEGIN
   RAISE EXCEPTION 'Argument data type ntext is invalid for argument 1 of left function.';
END;
$BODY$
LANGUAGE plpgsql IMMUTABLE PARALLEL SAFE;


-- wrapper functions for RIGHT
CREATE OR REPLACE FUNCTION sys.RIGHT(string ANYELEMENT, i INTEGER)
RETURNS sys.VARCHAR
AS
$BODY$
DECLARE
    string_arg_datatype text;
    string_basetype oid;
BEGIN
    string_arg_datatype := sys.translate_pg_type_to_tsql(pg_typeof(string)::oid);
    IF string_arg_datatype IS NULL THEN
        -- for User Defined Datatype, use base type to check for argument datatype validation
        SELECT typbasetype INTO string_basetype FROM pg_type WHERE oid = pg_typeof(string)::oid;
        string_arg_datatype := sys.translate_pg_type_to_tsql(string_basetype);
    END IF;

    -- restricting arguments with invalid datatypes for right function
    IF string_arg_datatype IN ('image', 'sql_variant', 'xml', 'geometry', 'geography') THEN
        RAISE EXCEPTION 'Argument data type % is invalid for argument 1 of right function.', string_arg_datatype;
    END IF;

    IF i IS NULL THEN
        RETURN NULL;
    END IF;

    IF i < 0 THEN
        RAISE EXCEPTION 'Invalid length parameter passed to the right function.';
    END IF;

    IF string IS NULL THEN
        RETURN NULL;
    END IF;
    RETURN PG_CATALOG.right(string::text, i);
END;
$BODY$
LANGUAGE plpgsql IMMUTABLE PARALLEL SAFE;

CREATE OR REPLACE FUNCTION sys.RIGHT(string sys.BPCHAR, i INTEGER)
RETURNS sys.VARCHAR
AS
$BODY$
BEGIN
    IF i IS NULL THEN
        RETURN NULL;
    END IF;

    IF i < 0 THEN
        RAISE EXCEPTION 'Invalid length parameter passed to the right function.';
    END IF;

    IF string IS NULL THEN
        RETURN NULL;
    END IF;

    RETURN PG_CATALOG.right(string::text, i);
END;
$BODY$
LANGUAGE plpgsql IMMUTABLE PARALLEL SAFE;

CREATE OR REPLACE FUNCTION sys.RIGHT(string sys.VARCHAR, i INTEGER)
RETURNS sys.VARCHAR
AS
$BODY$
BEGIN
    IF i IS NULL THEN
        RETURN NULL;
    END IF;

    IF i < 0 THEN
        RAISE EXCEPTION 'Invalid length parameter passed to the right function.';
    END IF;

    IF string IS NULL THEN
        RETURN NULL;
    END IF;

    RETURN PG_CATALOG.right(string::text, i);
END;
$BODY$
LANGUAGE plpgsql IMMUTABLE PARALLEL SAFE;

CREATE OR REPLACE FUNCTION sys.RIGHT(string sys.NCHAR, i INTEGER)
RETURNS sys.NVARCHAR
AS
$BODY$
BEGIN
    IF i IS NULL THEN
        RETURN NULL;
    END IF;

    IF i < 0 THEN
        RAISE EXCEPTION 'Invalid length parameter passed to the right function.';
    END IF;

    IF string IS NULL THEN
        RETURN NULL;
    END IF;

    RETURN PG_CATALOG.right(string::text, i);
END;
$BODY$
LANGUAGE plpgsql IMMUTABLE PARALLEL SAFE;

CREATE OR REPLACE FUNCTION sys.RIGHT(string sys.NVARCHAR, i INTEGER)
RETURNS sys.NVARCHAR
AS
$BODY$
BEGIN
    IF i IS NULL THEN
        RETURN NULL;
    END IF;

    IF i < 0 THEN
        RAISE EXCEPTION 'Invalid length parameter passed to the right function.';
    END IF;

    IF string IS NULL THEN
        RETURN NULL;
    END IF;

    RETURN PG_CATALOG.right(string::text, i);
END;
$BODY$
LANGUAGE plpgsql IMMUTABLE PARALLEL SAFE;

-- Adding following definition will make sure that right with text input
-- will use following definition instead of PG right
CREATE OR REPLACE FUNCTION sys.RIGHT(string TEXT, i INTEGER)
RETURNS sys.VARCHAR
AS
$BODY$
BEGIN
   RAISE EXCEPTION 'Argument data type text is invalid for argument 1 of right function.';
END;
$BODY$
LANGUAGE plpgsql IMMUTABLE PARALLEL SAFE;

-- Adding following definition will make sure that right with ntext input
-- will use following definition instead of PG right
CREATE OR REPLACE FUNCTION sys.RIGHT(string NTEXT, i INTEGER)
RETURNS sys.VARCHAR
AS
$BODY$
BEGIN
   RAISE EXCEPTION 'Argument data type ntext is invalid for argument 1 of right function.';
END;
$BODY$
LANGUAGE plpgsql IMMUTABLE PARALLEL SAFE;

-- Adding following definition will make sure that right with ntext input
-- will use following definition instead of PG right
CREATE OR REPLACE FUNCTION sys.RIGHT(string NTEXT, i INTEGER)
RETURNS sys.VARCHAR
AS
$BODY$
BEGIN
   RAISE 'Argument data type ntext is invalid for argument 1 of right function.';
END;
$BODY$
LANGUAGE plpgsql IMMUTABLE PARALLEL SAFE;

CREATE OR REPLACE PROCEDURE sys.sp_who(
	IN "@loginame" sys.sysname DEFAULT NULL,
	IN "@option"   sys.VARCHAR(30) DEFAULT NULL)
LANGUAGE 'pltsql'
AS $$
BEGIN
	SET NOCOUNT ON
	DECLARE @msg sys.VARCHAR(200)
	DECLARE @show_pg BIT = 0
	DECLARE @hide_col sys.VARCHAR(50) 
	
	IF @option IS NOT NULL
	BEGIN
		IF LOWER(TRIM(@option)) <> 'postgres' 
		BEGIN
			RAISERROR('Parameter @option can only be ''postgres''', 16, 1)
			RETURN			
		END
	END
	
	-- Take a copy of sysprocesses so that we reference it only once
	SELECT DISTINCT * INTO #sp_who_sysprocesses FROM sys.sysprocesses

	-- Get the executing statement for each spid and extract the main stmt type
	-- This is for informational purposes only
	SELECT pid, CAST(query AS sys.VARCHAR(MAX)) INTO #sp_who_tmp FROM pg_stat_activity pgsa
	
	UPDATE #sp_who_tmp SET query = ' ' + TRIM(CAST(UPPER(query) AS sys.VARCHAR(MAX)))
	UPDATE #sp_who_tmp SET query = sys.REPLACE(query,  chr(9), ' ')
	UPDATE #sp_who_tmp SET query = sys.REPLACE(query,  chr(10), ' ')
	UPDATE #sp_who_tmp SET query = sys.REPLACE(query,  chr(13), ' ')
	WHILE (SELECT count(*) FROM #sp_who_tmp WHERE sys.CHARINDEX('  ',query)>0) > 0 
	BEGIN
		UPDATE #sp_who_tmp SET query = sys.REPLACE(query, '  ', ' ')
	END

	-- Determine type of stmt to report by sp_who: very basic only
	-- NB: not handling presence of comments in the query string
	UPDATE #sp_who_tmp 
	SET query = 
	    CASE 
			WHEN PATINDEX('%[^a-zA-Z0-9_]UPDATE[^a-zA-Z0-9_]%', query) > 0 THEN 'UPDATE'
			WHEN PATINDEX('%[^a-zA-Z0-9_]DELETE[^a-zA-Z0-9_]%', query) > 0 THEN 'DELETE'
			WHEN PATINDEX('%[^a-zA-Z0-9_]INSERT[^a-zA-Z0-9_]%', query) > 0 THEN 'INSERT'
			WHEN PATINDEX('%[^a-zA-Z0-9_]SELECT[^a-zA-Z0-9_]%', query) > 0 THEN 'SELECT'
			WHEN PATINDEX('%[^a-zA-Z0-9_]WAITFOR[^a-zA-Z0-9_]%', query) > 0 THEN 'WAITFOR'
			WHEN PATINDEX('%[^a-zA-Z0-9_]CREATE ]%', query) > 0 THEN sys.SUBSTRING(query,1,sys.CHARINDEX('CREATE ', query))
			WHEN PATINDEX('%[^a-zA-Z0-9_]ALTER ]%', query) > 0 THEN sys.SUBSTRING(query,1,sys.CHARINDEX('ALTER ', query))
			WHEN PATINDEX('%[^a-zA-Z0-9_]DROP ]%', query) > 0 THEN sys.SUBSTRING(query,1,sys.CHARINDEX('DROP ', query))
			ELSE sys.SUBSTRING(query, 1, sys.CHARINDEX(' ', query))
		END

	UPDATE #sp_who_tmp 
	SET query = sys.SUBSTRING(query,1, 8-1 + sys.CHARINDEX(' ', sys.SUBSTRING(query,8,99)))
	WHERE query LIKE 'CREATE %' OR query LIKE 'ALTER %' OR query LIKE 'DROP %'	

	-- The executing spid is always shown as doing a SELECT
	UPDATE #sp_who_tmp SET query = 'SELECT' WHERE pid = @@spid
	UPDATE #sp_who_tmp SET query = TRIM(query)

	-- Get all current connections
	SELECT 
		spid, 
		MAX(blocked) AS blocked, 
		0 AS ecid, 
		CAST('' AS sys.VARCHAR(100)) AS status,
		CAST('' AS sys.VARCHAR(100)) AS loginname,
		CAST('' AS sys.VARCHAR(100)) AS hostname,
		0 AS dbid,
		CAST('' AS sys.VARCHAR(100)) AS cmd,
		0 AS request_id,
		CAST('TDS' AS sys.VARCHAR(20)) AS connection,
		hostprocess
	INTO #sp_who_proc
	FROM #sp_who_sysprocesses
		GROUP BY spid, status, hostprocess
		
	-- Add attributes to each connection
	UPDATE #sp_who_proc
	SET ecid = sp.ecid,
		status = sp.status,
		loginname = sp.loginname,
		hostname = sp.hostname,
		dbid = sp.dbid,
		request_id = sp.request_id
	FROM #sp_who_sysprocesses sp
		WHERE #sp_who_proc.spid = sp.spid				

	-- Identify PG connections: the hostprocess PID comes from the TDS login packet 
	-- and therefore PG connections do not have a value here
	UPDATE #sp_who_proc
	SET connection = 'PostgreSQL'
	WHERE hostprocess IS NULL 

	-- Keep or delete PG connections
	IF (LOWER(@loginame) = 'postgres' OR LOWER(@option) = 'postgres')
	begin    
		-- Show PG connections; these have dbid = 0
		-- This is a Babelfish-specific enhancement, since PG connections may also be active in the Babelfish DB
		-- and it may be useful to see these displayed
		SET @show_pg = 1
		
		-- blank out the loginame parameter for the tests below
		IF LOWER(@loginame) = 'postgres' SET @loginame = NULL
	END
	
	-- By default, do not show the column indicating the connection type since SQL Server does not have this column
	SET @hide_col = 'connection' 
	
	IF (@show_pg = 1) 
	BEGIN
		SET @hide_col = ''
	END
	ELSE 
	BEGIN
		-- Delete PG connections
		DELETE #sp_who_proc
		WHERE dbid = 0
	END
			
	-- Apply filter if specified
	IF (@loginame IS NOT NULL)
	BEGIN
		IF (TRIM(@loginame) = '')
		BEGIN
			-- Raise error
			SET @msg = ''''+@loginame+''' is not a valid login or you do not have permission.'
			RAISERROR(@msg, 16, 1)
			RETURN
		END
		
		IF (sys.ISNUMERIC(@loginame) = 1)
		BEGIN
			-- Remove all connections except the specified one
			DELETE #sp_who_proc
			WHERE spid <> CAST(@loginame AS INT)
		END
		ELSE 
		BEGIN	
			IF (LOWER(@loginame) = 'active')
			BEGIN
				-- Remove all 'idle' connections 
				DELETE #sp_who_proc
				WHERE status = 'idle'
			END
			ELSE 
			BEGIN
				-- Verify the specified login name exists
				IF (sys.SUSER_ID(@loginame) IS NULL)
				BEGIN
					SET @msg = ''''+@loginame+''' is not a valid login or you do not have permission.'
					RAISERROR(@msg, 16, 1)
					RETURN					
				END
				ELSE 
				BEGIN
					-- Keep only connections for the specified login
					DELETE #sp_who_proc
					WHERE sys.SUSER_ID(loginname) <> sys.SUSER_ID(@loginame)
				END
			END
		END
	END			
			
	-- Create final result set; use DISTINCT since there are usually duplicate rows from the PG catalogs
	SELECT distinct 
		p.spid AS spid, 
		p.ecid AS ecid, 
		CAST(LEFT(p.status,20) AS sys.VARCHAR(20)) AS status,
		CAST(LEFT(p.loginname,40) AS sys.VARCHAR(40)) AS loginame,
		CAST(LEFT(p.hostname,60) AS sys.VARCHAR(60)) AS hostname,
		p.blocked AS blk, 
		CAST(LEFT(db_name(p.dbid),40) AS sys.VARCHAR(40)) AS dbname,
		CAST(LEFT(#sp_who_tmp.query,30)as sys.VARCHAR(30)) AS cmd,
		p.request_id AS request_id,
		connection
	INTO #sp_who_tmp2
	FROM #sp_who_proc p, #sp_who_tmp
		WHERE p.spid = #sp_who_tmp.pid
		ORDER BY spid		
	
	-- Patch up remaining cases
	UPDATE #sp_who_tmp2
	SET cmd = 'AWAITING COMMAND'
	WHERE TRIM(ISNULL(cmd,'')) = '' AND status = 'idle'
	
	UPDATE #sp_who_tmp2
	SET cmd = 'UNKNOWN'
	WHERE TRIM(cmd) = ''	
	
	-- Format the result set as narrow as possible for readability
	SET @hide_col += ',hostprocess'
	EXECUTE sys.sp_babelfish_autoformat @tab='#sp_who_tmp2', @orderby='ORDER BY spid', @hiddencols=@hide_col, @printrc=0
	RETURN
END	
$$;
GRANT EXECUTE ON PROCEDURE sys.sp_who(IN sys.sysname, IN sys.VARCHAR(30)) TO PUBLIC;

CREATE OR REPLACE PROCEDURE sys.sp_stored_procedures(
    "@sp_name" sys.nvarchar(390) = '',
    "@sp_owner" sys.nvarchar(384) = '',
    "@sp_qualifier" sys.sysname = '',
    "@fusepattern" sys.bit = '1'
)
AS $$
BEGIN
	IF (@sp_qualifier != '') AND LOWER(sys.db_name()) != LOWER(@sp_qualifier)
	BEGIN
		THROW 33557097, N'The database name component of the object qualifier must be the name of the current database.', 1;
	END
	
	-- If @sp_name or @sp_owner = '%', it gets converted to NULL or '' regardless of @fusepattern 
	IF @sp_name = '%'
	BEGIN
		SELECT @sp_name = ''
	END
	
	IF @sp_owner = '%'
	BEGIN
		SELECT @sp_owner = ''
	END
	
	-- Changes fusepattern to 0 if no wildcards are used. NOTE: Need to add [] wildcard pattern when it is implemented. Wait for BABEL-2452
	IF @fusepattern = 1
	BEGIN
		IF (CHARINDEX('%', @sp_name) != 0 AND CHARINDEX('_', @sp_name) != 0 AND CHARINDEX('%', @sp_owner) != 0 AND CHARINDEX('_', @sp_owner) != 0 )
		BEGIN
			SELECT @fusepattern = 0;
		END
	END
	
	-- Condition for when sp_name argument is not given or is null, or is just a wildcard (same order)
	IF COALESCE(@sp_name, '') = ''
	BEGIN
		IF @fusepattern=1 
		BEGIN
			SELECT 
			PROCEDURE_QUALIFIER,
			PROCEDURE_OWNER,
			PROCEDURE_NAME,
			NUM_INPUT_PARAMS,
			NUM_OUTPUT_PARAMS,
			NUM_RESULT_SETS,
			REMARKS,
			PROCEDURE_TYPE FROM sys.sp_stored_procedures_view
			WHERE ((SELECT COALESCE(@sp_owner,'')) = '' OR LOWER(procedure_owner) LIKE LOWER(@sp_owner))
			ORDER BY procedure_qualifier, procedure_owner, procedure_name;
		END
		ELSE
		BEGIN
			SELECT 
			PROCEDURE_QUALIFIER,
			PROCEDURE_OWNER,
			PROCEDURE_NAME,
			NUM_INPUT_PARAMS,
			NUM_OUTPUT_PARAMS,
			NUM_RESULT_SETS,
			REMARKS,
			PROCEDURE_TYPE FROM sys.sp_stored_procedures_view
			WHERE ((SELECT COALESCE(@sp_owner,'')) = '' OR LOWER(procedure_owner) LIKE LOWER(@sp_owner))
			ORDER BY procedure_qualifier, procedure_owner, procedure_name;
		END
	END
	-- When @sp_name is not null
	ELSE
	BEGIN
		-- When sp_owner is null and fusepattern = 0
		IF (@fusepattern = 0 AND  COALESCE(@sp_owner,'') = '') 
		BEGIN
			IF EXISTS ( -- Search in the sys schema 
					SELECT * FROM sys.sp_stored_procedures_view
					WHERE (LOWER(LEFT(procedure_name, LEN(procedure_name)-2)) = LOWER(@sp_name))
						AND (LOWER(procedure_owner) = 'sys'))
			BEGIN
				SELECT PROCEDURE_QUALIFIER,
				PROCEDURE_OWNER,
				PROCEDURE_NAME,
				NUM_INPUT_PARAMS,
				NUM_OUTPUT_PARAMS,
				NUM_RESULT_SETS,
				REMARKS,
				PROCEDURE_TYPE FROM sys.sp_stored_procedures_view
				WHERE (LOWER(LEFT(procedure_name, LEN(procedure_name)-2)) = LOWER(@sp_name))
					AND (LOWER(procedure_owner) = 'sys')
				ORDER BY procedure_qualifier, procedure_owner, procedure_name;
			END
			ELSE IF EXISTS ( 
				SELECT * FROM sys.sp_stored_procedures_view
				WHERE (LOWER(LEFT(procedure_name, LEN(procedure_name)-2)) = LOWER(@sp_name))
					AND (LOWER(procedure_owner) = LOWER(SCHEMA_NAME()))
					)
			BEGIN
				SELECT PROCEDURE_QUALIFIER,
				PROCEDURE_OWNER,
				PROCEDURE_NAME,
				NUM_INPUT_PARAMS,
				NUM_OUTPUT_PARAMS,
				NUM_RESULT_SETS,
				REMARKS,
				PROCEDURE_TYPE FROM sys.sp_stored_procedures_view
				WHERE (LOWER(LEFT(procedure_name, LEN(procedure_name)-2)) = LOWER(@sp_name))
					AND (LOWER(procedure_owner) = LOWER(SCHEMA_NAME()))
				ORDER BY procedure_qualifier, procedure_owner, procedure_name;
			END
			ELSE -- Search in the dbo schema (if nothing exists it should just return nothing). 
			BEGIN
				SELECT PROCEDURE_QUALIFIER,
				PROCEDURE_OWNER,
				PROCEDURE_NAME,
				NUM_INPUT_PARAMS,
				NUM_OUTPUT_PARAMS,
				NUM_RESULT_SETS,
				REMARKS,
				PROCEDURE_TYPE FROM sys.sp_stored_procedures_view
				WHERE (LOWER(LEFT(procedure_name, LEN(procedure_name)-2)) = LOWER(@sp_name))
					AND (LOWER(procedure_owner) = 'dbo')
				ORDER BY procedure_qualifier, procedure_owner, procedure_name;
			END
			
		END
		ELSE IF (@fusepattern = 0 AND  COALESCE(@sp_owner,'') != '')
		BEGIN
			SELECT 
			PROCEDURE_QUALIFIER,
			PROCEDURE_OWNER,
			PROCEDURE_NAME,
			NUM_INPUT_PARAMS,
			NUM_OUTPUT_PARAMS,
			NUM_RESULT_SETS,
			REMARKS,
			PROCEDURE_TYPE FROM sys.sp_stored_procedures_view
			WHERE (LOWER(LEFT(procedure_name, LEN(procedure_name)-2)) = LOWER(@sp_name))
				AND (LOWER(procedure_owner) = LOWER(@sp_owner))
			ORDER BY procedure_qualifier, procedure_owner, procedure_name;
		END
		ELSE -- fusepattern = 1
		BEGIN
			SELECT 
			PROCEDURE_QUALIFIER,
			PROCEDURE_OWNER,
			PROCEDURE_NAME,
			NUM_INPUT_PARAMS,
			NUM_OUTPUT_PARAMS,
			NUM_RESULT_SETS,
			REMARKS,
			PROCEDURE_TYPE FROM sys.sp_stored_procedures_view
			WHERE ((SELECT COALESCE(@sp_name,'')) = '' OR LOWER(LEFT(procedure_name, LEN(procedure_name)-2)) LIKE LOWER(@sp_name))
				AND ((SELECT COALESCE(@sp_owner,'')) = '' OR LOWER(procedure_owner) LIKE LOWER(@sp_owner))
			ORDER BY procedure_qualifier, procedure_owner, procedure_name;
		END
	END	
END; 
$$
LANGUAGE 'pltsql';
GRANT EXECUTE on PROCEDURE sys.sp_stored_procedures TO PUBLIC;

CREATE OR REPLACE FUNCTION sys.babelfish_conv_date_to_string(IN p_datatype TEXT,
                                                                 IN p_dateval DATE,
                                                                 IN p_style NUMERIC DEFAULT 20)
RETURNS TEXT
AS
$BODY$
DECLARE
    v_day VARCHAR COLLATE "C";
    v_dateval DATE;
    v_style SMALLINT;
    v_month SMALLINT;
    v_resmask VARCHAR COLLATE "C";
    v_datatype VARCHAR COLLATE "C";
    v_language VARCHAR COLLATE "C";
    v_monthname VARCHAR COLLATE "C";
    v_resstring VARCHAR COLLATE "C";
    v_lengthexpr VARCHAR COLLATE "C";
    v_maxlength SMALLINT;
    v_res_length SMALLINT;
    v_err_message VARCHAR COLLATE "C";
    v_res_datatype VARCHAR COLLATE "C";
    v_lang_metadata_json JSONB;
    VARCHAR_MAX CONSTANT SMALLINT := 8000;
    NVARCHAR_MAX CONSTANT SMALLINT := 4000;
    CONVERSION_LANG CONSTANT VARCHAR COLLATE "C" := '';
    DATATYPE_REGEXP CONSTANT VARCHAR COLLATE "C" := '^\s*(CHAR|NCHAR|VARCHAR|NVARCHAR|CHARACTER VARYING)\s*$';
    DATATYPE_MASK_REGEXP CONSTANT VARCHAR COLLATE "C" := '^\s*(?:CHAR|NCHAR|VARCHAR|NVARCHAR|CHARACTER VARYING)\s*\(\s*(\d+|MAX)\s*\)\s*$';
BEGIN
    v_datatype := upper(trim(p_datatype));
    v_style := floor(p_style)::SMALLINT;

    IF (scale(p_style) > 0) THEN
        RAISE most_specific_type_mismatch;
    ELSIF (NOT ((v_style BETWEEN 0 AND 13) OR
                (v_style BETWEEN 20 AND 25) OR
                (v_style BETWEEN 100 AND 113) OR
                v_style IN (120, 121, 126, 127, 130, 131)))
    THEN
        RAISE invalid_parameter_value;
    ELSIF (v_style IN (8, 24, 108)) THEN
        RAISE invalid_datetime_format;
    END IF;

    IF (v_datatype ~* DATATYPE_MASK_REGEXP) THEN
        v_res_datatype := PG_CATALOG.rtrim(split_part(v_datatype, '(', 1));

        v_maxlength := CASE
                          WHEN (v_res_datatype IN ('CHAR', 'VARCHAR')) THEN VARCHAR_MAX
                          ELSE NVARCHAR_MAX
                       END;

        v_lengthexpr := substring(v_datatype, DATATYPE_MASK_REGEXP);

        IF (v_lengthexpr <> 'MAX' AND char_length(v_lengthexpr) > 4) THEN
            RAISE interval_field_overflow;
        END IF;

        v_res_length := CASE v_lengthexpr
                           WHEN 'MAX' THEN v_maxlength
                           ELSE v_lengthexpr::SMALLINT
                        END;
    ELSIF (v_datatype ~* DATATYPE_REGEXP) THEN
        v_res_datatype := v_datatype;
    ELSE
        RAISE datatype_mismatch;
    END IF;

    v_dateval := CASE
                    WHEN (v_style NOT IN (130, 131)) THEN p_dateval
                    ELSE sys.babelfish_conv_greg_to_hijri(p_dateval) + 1
                 END;

    v_day := PG_CATALOG.ltrim(to_char(v_dateval, 'DD'), '0');
    v_month := to_char(v_dateval, 'MM')::SMALLINT;

    v_language := CASE
                     WHEN (v_style IN (130, 131)) THEN 'HIJRI'
                     ELSE CONVERSION_LANG
                  END;
 RAISE NOTICE 'v_language=[%]', v_language;		  
    BEGIN
        v_lang_metadata_json := sys.babelfish_get_lang_metadata_json(v_language);
    EXCEPTION
        WHEN OTHERS THEN
        RAISE invalid_character_value_for_cast;
    END;

    v_monthname := (v_lang_metadata_json -> 'months_shortnames') ->> v_month - 1;

    v_resmask := CASE
                    WHEN (v_style IN (1, 22)) THEN 'MM/DD/YY'
                    WHEN (v_style = 101) THEN 'MM/DD/YYYY'
                    WHEN (v_style = 2) THEN 'YY.MM.DD'
                    WHEN (v_style = 102) THEN 'YYYY.MM.DD'
                    WHEN (v_style = 3) THEN 'DD/MM/YY'
                    WHEN (v_style = 103) THEN 'DD/MM/YYYY'
                    WHEN (v_style = 4) THEN 'DD.MM.YY'
                    WHEN (v_style = 104) THEN 'DD.MM.YYYY'
                    WHEN (v_style = 5) THEN 'DD-MM-YY'
                    WHEN (v_style = 105) THEN 'DD-MM-YYYY'
                    WHEN (v_style = 6) THEN 'DD $mnme$ YY'
                    WHEN (v_style IN (13, 106, 113)) THEN 'DD $mnme$ YYYY'
                    WHEN (v_style = 7) THEN '$mnme$ DD, YY'
                    WHEN (v_style = 107) THEN '$mnme$ DD, YYYY'
                    WHEN (v_style = 10) THEN 'MM-DD-YY'
                    WHEN (v_style = 110) THEN 'MM-DD-YYYY'
                    WHEN (v_style = 11) THEN 'YY/MM/DD'
                    WHEN (v_style = 111) THEN 'YYYY/MM/DD'
                    WHEN (v_style = 12) THEN 'YYMMDD'
                    WHEN (v_style = 112) THEN 'YYYYMMDD'
                    WHEN (v_style IN (20, 21, 23, 25, 120, 121, 126, 127)) THEN 'YYYY-MM-DD'
                    WHEN (v_style = 130) THEN 'DD $mnme$ YYYY'
                    WHEN (v_style = 131) THEN pg_catalog.format('%s/MM/YYYY', lpad(v_day, 2, ' '))
                    WHEN (v_style IN (0, 9, 100, 109)) THEN pg_catalog.format('$mnme$ %s YYYY', lpad(v_day, 2, ' '))
                 END;

    v_resstring := to_char(v_dateval, v_resmask);
    v_resstring := pg_catalog.replace(v_resstring, '$mnme$', v_monthname);
    v_resstring := substring(v_resstring, 1, coalesce(v_res_length, char_length(v_resstring)));
    v_res_length := coalesce(v_res_length,
                             CASE v_res_datatype
                                WHEN 'CHAR' THEN 30
                                ELSE 60
                             END);
    RETURN CASE
              WHEN (v_res_datatype NOT IN ('CHAR', 'NCHAR')) THEN v_resstring
              ELSE rpad(v_resstring, v_res_length, ' ')
           END;
EXCEPTION
    WHEN most_specific_type_mismatch THEN
        RAISE USING MESSAGE := 'Argument data type NUMERIC is invalid for argument 3 of convert function.',
                    DETAIL := 'Use of incorrect "style" parameter value during conversion process.',
                    HINT := 'Change "style" parameter to the proper value and try again.';

    WHEN invalid_parameter_value THEN
        RAISE USING MESSAGE := pg_catalog.format('%s is not a valid style number when converting from DATE to a character string.', v_style),
                    DETAIL := 'Use of incorrect "style" parameter value during conversion process.',
                    HINT := 'Change "style" parameter to the proper value and try again.';

    WHEN invalid_datetime_format THEN
        RAISE USING MESSAGE := pg_catalog.format('Error converting data type DATE to %s.', trim(p_datatype)),
                    DETAIL := 'Incorrect using of pair of input parameters values during conversion process.',
                    HINT := 'Check the input parameters values, correct them if needed, and try again.';

   WHEN interval_field_overflow THEN
       RAISE USING MESSAGE := pg_catalog.format('The size (%s) given to the convert specification ''%s'' exceeds the maximum allowed for any data type (%s).',
                                     v_lengthexpr,
                                     lower(v_res_datatype),
                                     v_maxlength),
                   DETAIL := 'Use of incorrect size value of data type parameter during conversion process.',
                   HINT := 'Change size component of data type parameter to the allowable value and try again.';

    WHEN datatype_mismatch THEN
        RAISE USING MESSAGE := 'Data type should be one of these values: ''CHAR(n|MAX)'', ''NCHAR(n|MAX)'', ''VARCHAR(n|MAX)'', ''NVARCHAR(n|MAX)''.',
                    DETAIL := 'Use of incorrect "datatype" parameter value during conversion process.',
                    HINT := 'Change "datatype" parameter to the proper value and try again.';

    WHEN invalid_character_value_for_cast THEN
        RAISE USING MESSAGE := pg_catalog.format('Invalid CONVERSION_LANG constant value - ''%s''. Allowed values are: ''English'', ''Deutsch'', etc.',
                                      CONVERSION_LANG),
                    DETAIL := 'Compiled incorrect CONVERSION_LANG constant value in function''s body.',
                    HINT := 'Correct CONVERSION_LANG constant value in function''s body, recompile it and try again.';

    WHEN invalid_text_representation THEN
        GET STACKED DIAGNOSTICS v_err_message = MESSAGE_TEXT;
        v_err_message := substring(lower(v_err_message), 'integer\:\s\"(.*)\"');

        RAISE USING MESSAGE := pg_catalog.format('Error while trying to convert "%s" value to SMALLINT (or INTEGER) data type.',
                                      v_err_message),
                    DETAIL := 'Supplied value contains illegal characters.',
                    HINT := 'Correct supplied value, remove all illegal characters.';
END;
$BODY$
LANGUAGE plpgsql
STABLE
RETURNS NULL ON NULL INPUT;

CREATE OR REPLACE FUNCTION sys.babelfish_conv_datetime_to_string(IN p_datatype TEXT,
                                                                     IN p_src_datatype TEXT,
                                                                     IN p_datetimeval TIMESTAMP(6) WITHOUT TIME ZONE,
                                                                     IN p_style NUMERIC DEFAULT -1)
RETURNS TEXT
AS
$BODY$
DECLARE
    v_day VARCHAR COLLATE "C";
    v_hour VARCHAR COLLATE "C";
    v_month SMALLINT;
    v_style SMALLINT;
    v_scale SMALLINT;
    v_resmask VARCHAR COLLATE "C";
    v_language VARCHAR COLLATE "C";
    v_datatype VARCHAR COLLATE "C";
    v_fseconds VARCHAR COLLATE "C";
    v_fractsep VARCHAR COLLATE "C";
    v_monthname VARCHAR COLLATE "C";
    v_resstring VARCHAR COLLATE "C";
    v_lengthexpr VARCHAR COLLATE "C";
    v_maxlength SMALLINT;
    v_res_length SMALLINT;
    v_err_message VARCHAR COLLATE "C";
    v_src_datatype VARCHAR COLLATE "C";
    v_res_datatype VARCHAR COLLATE "C";
    v_lang_metadata_json JSONB;
    VARCHAR_MAX CONSTANT SMALLINT := 8000;
    NVARCHAR_MAX CONSTANT SMALLINT := 4000;
    CONVERSION_LANG CONSTANT VARCHAR COLLATE "C" := '';
    DATATYPE_REGEXP CONSTANT VARCHAR COLLATE "C" := '^\s*(CHAR|NCHAR|VARCHAR|NVARCHAR|CHARACTER VARYING)\s*$';
    SRCDATATYPE_MASK_REGEXP VARCHAR COLLATE "C" := '^(?:DATETIME|SMALLDATETIME|DATETIME2)\s*(?:\s*\(\s*(\d+)\s*\)\s*)?$';
    DATATYPE_MASK_REGEXP CONSTANT VARCHAR COLLATE "C" := '^\s*(?:CHAR|NCHAR|VARCHAR|NVARCHAR|CHARACTER VARYING)\s*\(\s*(\d+|MAX)\s*\)\s*$';
    v_datetimeval TIMESTAMP(6) WITHOUT TIME ZONE;
BEGIN
    v_datatype := upper(trim(p_datatype));
    v_src_datatype := upper(trim(p_src_datatype));
    v_style := floor(p_style)::SMALLINT;

    IF (v_src_datatype ~* SRCDATATYPE_MASK_REGEXP)
    THEN
        v_scale := substring(v_src_datatype, SRCDATATYPE_MASK_REGEXP)::SMALLINT;

        v_src_datatype := PG_CATALOG.rtrim(split_part(v_src_datatype, '(', 1));

        IF (v_src_datatype <> 'DATETIME2' AND v_scale IS NOT NULL) THEN
            RAISE invalid_indicator_parameter_value;
        ELSIF (v_scale NOT BETWEEN 0 AND 7) THEN
            RAISE invalid_regular_expression;
        END IF;

        v_scale := coalesce(v_scale, 7);
    ELSE
        RAISE most_specific_type_mismatch;
    END IF;

    IF (scale(p_style) > 0) THEN
        RAISE escape_character_conflict;
    ELSIF (NOT ((v_style BETWEEN 0 AND 14) OR
                (v_style BETWEEN 20 AND 25) OR
                (v_style BETWEEN 100 AND 114) OR
                v_style IN (-1, 120, 121, 126, 127, 130, 131)))
    THEN
        RAISE invalid_parameter_value;
    END IF;

    IF (v_datatype ~* DATATYPE_MASK_REGEXP) THEN
        v_res_datatype := PG_CATALOG.rtrim(split_part(v_datatype, '(', 1));

        v_maxlength := CASE
                          WHEN (v_res_datatype IN ('CHAR', 'VARCHAR')) THEN VARCHAR_MAX
                          ELSE NVARCHAR_MAX
                       END;

        v_lengthexpr := substring(v_datatype, DATATYPE_MASK_REGEXP);

        IF (v_lengthexpr <> 'MAX' AND char_length(v_lengthexpr) > 4)
        THEN
            RAISE interval_field_overflow;
        END IF;

        v_res_length := CASE v_lengthexpr
                           WHEN 'MAX' THEN v_maxlength
                           ELSE v_lengthexpr::SMALLINT
                        END;
    ELSIF (v_datatype ~* DATATYPE_REGEXP) THEN
        v_res_datatype := v_datatype;
    ELSE
        RAISE datatype_mismatch;
    END IF;

    v_datetimeval := CASE
                        WHEN (v_style NOT IN (130, 131)) THEN p_datetimeval
                        ELSE sys.babelfish_conv_greg_to_hijri(p_datetimeval) + INTERVAL '1 day'
                     END;

    v_day := PG_CATALOG.ltrim(to_char(v_datetimeval, 'DD'), '0');
    v_hour := PG_CATALOG.ltrim(to_char(v_datetimeval, 'HH12'), '0');
    v_month := to_char(v_datetimeval, 'MM')::SMALLINT;

    v_language := CASE
                     WHEN (v_style IN (130, 131)) THEN 'HIJRI'
                     ELSE CONVERSION_LANG
                  END;
    BEGIN
        v_lang_metadata_json := sys.babelfish_get_lang_metadata_json(v_language);
    EXCEPTION
        WHEN OTHERS THEN
        RAISE invalid_character_value_for_cast;
    END;

    v_monthname := (v_lang_metadata_json -> 'months_shortnames') ->> v_month - 1;

    IF (v_src_datatype IN ('DATETIME', 'SMALLDATETIME')) THEN
        v_fseconds := sys.babelfish_round_fractseconds(to_char(v_datetimeval, 'MS'));

        IF (v_fseconds::INTEGER = 1000) THEN
            v_fseconds := '000';
            v_datetimeval := v_datetimeval + INTERVAL '1 second';
        ELSE
            v_fseconds := lpad(v_fseconds, 3, '0');
        END IF;
    ELSE
        v_fseconds := sys.babelfish_get_microsecs_from_fractsecs(to_char(v_datetimeval, 'US'), v_scale);

        IF (v_scale = 7) THEN
            v_fseconds := concat(v_fseconds, '0');
        END IF;
    END IF;

    v_fractsep := CASE v_src_datatype
                     WHEN 'DATETIME2' THEN '.'
                     ELSE ':'
                  END;

    IF ((v_style = -1 AND v_src_datatype <> 'DATETIME2') OR
        v_style IN (0, 9, 100, 109))
    THEN
        v_resmask := pg_catalog.format('$mnme$ %s YYYY %s:MI%s',
                            lpad(v_day, 2, ' '),
                            lpad(v_hour, 2, ' '),
                            CASE
                               WHEN (v_style IN (-1, 0, 100)) THEN 'AM'
                               ELSE pg_catalog.format(':SS:%sAM', v_fseconds)
                            END);
    ELSIF (v_style = 1) THEN
        v_resmask := 'MM/DD/YY';
    ELSIF (v_style = 101) THEN
        v_resmask := 'MM/DD/YYYY';
    ELSIF (v_style = 2) THEN
        v_resmask := 'YY.MM.DD';
    ELSIF (v_style = 102) THEN
        v_resmask := 'YYYY.MM.DD';
    ELSIF (v_style = 3) THEN
        v_resmask := 'DD/MM/YY';
    ELSIF (v_style = 103) THEN
        v_resmask := 'DD/MM/YYYY';
    ELSIF (v_style = 4) THEN
        v_resmask := 'DD.MM.YY';
    ELSIF (v_style = 104) THEN
        v_resmask := 'DD.MM.YYYY';
    ELSIF (v_style = 5) THEN
        v_resmask := 'DD-MM-YY';
    ELSIF (v_style = 105) THEN
        v_resmask := 'DD-MM-YYYY';
    ELSIF (v_style = 6) THEN
        v_resmask := 'DD $mnme$ YY';
    ELSIF (v_style = 106) THEN
        v_resmask := 'DD $mnme$ YYYY';
    ELSIF (v_style = 7) THEN
        v_resmask := '$mnme$ DD, YY';
    ELSIF (v_style = 107) THEN
        v_resmask := '$mnme$ DD, YYYY';
    ELSIF (v_style IN (8, 24, 108)) THEN
        v_resmask := 'HH24:MI:SS';
    ELSIF (v_style = 10) THEN
        v_resmask := 'MM-DD-YY';
    ELSIF (v_style = 110) THEN
        v_resmask := 'MM-DD-YYYY';
    ELSIF (v_style = 11) THEN
        v_resmask := 'YY/MM/DD';
    ELSIF (v_style = 111) THEN
        v_resmask := 'YYYY/MM/DD';
    ELSIF (v_style = 12) THEN
        v_resmask := 'YYMMDD';
    ELSIF (v_style = 112) THEN
        v_resmask := 'YYYYMMDD';
    ELSIF (v_style IN (13, 113)) THEN
        v_resmask := pg_catalog.format('DD $mnme$ YYYY HH24:MI:SS%s%s', v_fractsep, v_fseconds);
    ELSIF (v_style IN (14, 114)) THEN
        v_resmask := pg_catalog.format('HH24:MI:SS%s%s', v_fractsep, v_fseconds);
    ELSIF (v_style IN (20, 120)) THEN
        v_resmask := 'YYYY-MM-DD HH24:MI:SS';
    ELSIF ((v_style = -1 AND v_src_datatype = 'DATETIME2') OR
           v_style IN (21, 25, 121))
    THEN
        v_resmask := pg_catalog.format('YYYY-MM-DD HH24:MI:SS.%s', v_fseconds);
    ELSIF (v_style = 22) THEN
        v_resmask := pg_catalog.format('MM/DD/YY %s:MI:SS AM', lpad(v_hour, 2, ' '));
    ELSIF (v_style = 23) THEN
        v_resmask := 'YYYY-MM-DD';
    ELSIF (v_style IN (126, 127)) THEN
        v_resmask := CASE v_src_datatype
                        WHEN 'SMALLDATETIME' THEN 'YYYY-MM-DDT$rem$HH24:MI:SS'
                        ELSE pg_catalog.format('YYYY-MM-DDT$rem$HH24:MI:SS.%s', v_fseconds)
                     END;
    ELSIF (v_style IN (130, 131)) THEN
        v_resmask := concat(CASE p_style
                               WHEN 131 THEN pg_catalog.format('%s/MM/YYYY ', lpad(v_day, 2, ' '))
                               ELSE pg_catalog.format('%s $mnme$ YYYY ', lpad(v_day, 2, ' '))
                            END,
                            pg_catalog.format('%s:MI:SS%s%sAM', lpad(v_hour, 2, ' '), v_fractsep, v_fseconds));
    END IF;

    v_resstring := to_char(v_datetimeval, v_resmask);
    v_resstring := pg_catalog.replace(v_resstring, '$mnme$', v_monthname);
    v_resstring := pg_catalog.replace(v_resstring, '$rem$', '');

    v_resstring := substring(v_resstring, 1, coalesce(v_res_length, char_length(v_resstring)));
    v_res_length := coalesce(v_res_length,
                             CASE v_res_datatype
                                WHEN 'CHAR' THEN 30
                                ELSE 60
                             END);
    RETURN CASE
              WHEN (v_res_datatype NOT IN ('CHAR', 'NCHAR')) THEN v_resstring
              ELSE rpad(v_resstring, v_res_length, ' ')
           END;
EXCEPTION
    WHEN most_specific_type_mismatch THEN
        RAISE USING MESSAGE := 'Source data type should be one of these values: ''DATETIME'', ''SMALLDATETIME'', ''DATETIME2'' or ''DATETIME2(n)''.',
                    DETAIL := 'Use of incorrect "src_datatype" parameter value during conversion process.',
                    HINT := 'Change "srcdatatype" parameter to the proper value and try again.';

   WHEN invalid_regular_expression THEN
       RAISE USING MESSAGE := pg_catalog.format('The source data type scale (%s) given to the convert specification exceeds the maximum allowable value (7).',
                                     v_scale),
                   DETAIL := 'Use of incorrect scale value of source data type parameter during conversion process.',
                   HINT := 'Change scale component of source data type parameter to the allowable value and try again.';

    WHEN invalid_indicator_parameter_value THEN
        RAISE USING MESSAGE := pg_catalog.format('Invalid attributes specified for data type %s.', v_src_datatype),
                    DETAIL := 'Use of incorrect scale value, which is not corresponding to specified data type.',
                    HINT := 'Change data type scale component or select different data type and try again.';

    WHEN escape_character_conflict THEN
        RAISE USING MESSAGE := 'Argument data type NUMERIC is invalid for argument 4 of convert function.',
                    DETAIL := 'Use of incorrect "style" parameter value during conversion process.',
                    HINT := 'Change "style" parameter to the proper value and try again.';

    WHEN invalid_parameter_value THEN
        RAISE USING MESSAGE := pg_catalog.format('%s is not a valid style number when converting from %s to a character string.',
                                      v_style, v_src_datatype),
                    DETAIL := 'Use of incorrect "style" parameter value during conversion process.',
                    HINT := 'Change "style" parameter to the proper value and try again.';

    WHEN interval_field_overflow THEN
        RAISE USING MESSAGE := pg_catalog.format('The size (%s) given to the convert specification ''%s'' exceeds the maximum allowed for any data type (%s).',
                                      v_lengthexpr, lower(v_res_datatype), v_maxlength),
                    DETAIL := 'Use of incorrect size value of data type parameter during conversion process.',
                    HINT := 'Change size component of data type parameter to the allowable value and try again.';

    WHEN datatype_mismatch THEN
        RAISE USING MESSAGE := 'Data type should be one of these values: ''CHAR(n|MAX)'', ''NCHAR(n|MAX)'', ''VARCHAR(n|MAX)'', ''NVARCHAR(n|MAX)''.',
                    DETAIL := 'Use of incorrect "datatype" parameter value during conversion process.',
                    HINT := 'Change "datatype" parameter to the proper value and try again.';

    WHEN invalid_character_value_for_cast THEN
        RAISE USING MESSAGE := pg_catalog.format('Invalid CONVERSION_LANG constant value - ''%s''. Allowed values are: ''English'', ''Deutsch'', etc.',
                                      CONVERSION_LANG),
                    DETAIL := 'Compiled incorrect CONVERSION_LANG constant value in function''s body.',
                    HINT := 'Correct CONVERSION_LANG constant value in function''s body, recompile it and try again.';

    WHEN invalid_text_representation THEN
        GET STACKED DIAGNOSTICS v_err_message = MESSAGE_TEXT;
        v_err_message := substring(lower(v_err_message), 'integer\:\s\"(.*)\"');

        RAISE USING MESSAGE := pg_catalog.format('Error while trying to convert "%s" value to SMALLINT data type.',
                                      v_err_message),
                    DETAIL := 'Supplied value contains illegal characters.',
                    HINT := 'Correct supplied value, remove all illegal characters.';
END;
$BODY$
LANGUAGE plpgsql
STABLE
RETURNS NULL ON NULL INPUT;

CREATE OR REPLACE FUNCTION sys.babelfish_conv_time_to_string(IN p_datatype TEXT,
                                                                 IN p_src_datatype TEXT,
                                                                 IN p_timeval TIME(6) WITHOUT TIME ZONE,
                                                                 IN p_style NUMERIC DEFAULT 25)
RETURNS TEXT
AS
$BODY$
DECLARE
    v_hours VARCHAR COLLATE "C";
    v_style SMALLINT;
    v_scale SMALLINT;
    v_resmask VARCHAR COLLATE "C";
    v_fseconds VARCHAR COLLATE "C";
    v_datatype VARCHAR COLLATE "C";
    v_resstring VARCHAR COLLATE "C";
    v_lengthexpr VARCHAR COLLATE "C";
    v_res_length SMALLINT;
    v_res_datatype VARCHAR COLLATE "C";
    v_src_datatype VARCHAR COLLATE "C";
    v_res_maxlength SMALLINT;
    VARCHAR_MAX CONSTANT SMALLINT := 8000;
    NVARCHAR_MAX CONSTANT SMALLINT := 4000;
    -- We use the regex below to make sure input p_datatype is one of them
    DATATYPE_REGEXP CONSTANT VARCHAR COLLATE "C" := '^\s*(CHAR|NCHAR|VARCHAR|NVARCHAR|CHARACTER VARYING)\s*$';
    -- We use the regex below to get the length of the datatype, if specified
    -- For example, to get the '10' out of 'varchar(10)'
    DATATYPE_MASK_REGEXP CONSTANT VARCHAR COLLATE "C" := '^\s*(?:CHAR|NCHAR|VARCHAR|NVARCHAR|CHARACTER VARYING)\s*\(\s*(\d+|MAX)\s*\)\s*$';
    SRCDATATYPE_MASK_REGEXP VARCHAR COLLATE "C" := '^\s*(?:TIME)\s*(?:\s*\(\s*(\d+)\s*\)\s*)?\s*$';
BEGIN
    v_datatype := upper(trim(p_datatype));
    v_src_datatype := upper(trim(p_src_datatype));
    v_style := floor(p_style)::SMALLINT;

    IF (v_src_datatype ~* SRCDATATYPE_MASK_REGEXP)
    THEN
        v_scale := coalesce(substring(v_src_datatype, SRCDATATYPE_MASK_REGEXP)::SMALLINT, 7);

        IF (v_scale NOT BETWEEN 0 AND 7) THEN
            RAISE invalid_regular_expression;
        END IF;
    ELSE
        RAISE most_specific_type_mismatch;
    END IF;

    IF (v_datatype ~* DATATYPE_MASK_REGEXP)
    THEN
        v_res_datatype := PG_CATALOG.rtrim(split_part(v_datatype, '(', 1));

        v_res_maxlength := CASE
                              WHEN (v_res_datatype IN ('CHAR', 'VARCHAR')) THEN VARCHAR_MAX
                              ELSE NVARCHAR_MAX
                           END;

        v_lengthexpr := substring(v_datatype, DATATYPE_MASK_REGEXP);

        IF (v_lengthexpr <> 'MAX' AND char_length(v_lengthexpr) > 4) THEN
            RAISE interval_field_overflow;
        END IF;

        v_res_length := CASE v_lengthexpr
                           WHEN 'MAX' THEN v_res_maxlength
                           ELSE v_lengthexpr::SMALLINT
                        END;
    ELSIF (v_datatype ~* DATATYPE_REGEXP) THEN
        v_res_datatype := v_datatype;
    ELSE
        RAISE datatype_mismatch;
    END IF;

    IF (scale(p_style) > 0) THEN
        RAISE escape_character_conflict;
    ELSIF (NOT ((v_style BETWEEN 0 AND 14) OR
                (v_style BETWEEN 20 AND 25) OR
                (v_style BETWEEN 100 AND 114) OR
                v_style IN (120, 121, 126, 127, 130, 131)))
    THEN
        RAISE invalid_parameter_value;
    ELSIF ((v_style BETWEEN 1 AND 7) OR
           (v_style BETWEEN 10 AND 12) OR
           (v_style BETWEEN 101 AND 107) OR
           (v_style BETWEEN 110 AND 112) OR
           v_style = 23)
    THEN
        RAISE invalid_datetime_format;
    END IF;

    v_hours := PG_CATALOG.ltrim(to_char(p_timeval, 'HH12'), '0');
    v_fseconds := sys.babelfish_get_microsecs_from_fractsecs(to_char(p_timeval, 'US'), v_scale);

    IF (v_scale = 7) THEN
        v_fseconds := concat(v_fseconds, '0');
    END IF;

    IF (v_style IN (0, 100))
    THEN
        v_resmask := concat(v_hours, ':MIAM');
    ELSIF (v_style IN (8, 20, 24, 108, 120))
    THEN
        v_resmask := 'HH24:MI:SS';
    ELSIF (v_style IN (9, 109))
    THEN
        v_resmask := CASE
                        WHEN (char_length(v_fseconds) = 0) THEN concat(v_hours, ':MI:SSAM')
                        ELSE pg_catalog.format('%s:MI:SS.%sAM', v_hours, v_fseconds)
                     END;
    ELSIF (v_style IN (13, 14, 21, 25, 113, 114, 121, 126, 127))
    THEN
        v_resmask := CASE
                        WHEN (char_length(v_fseconds) = 0) THEN 'HH24:MI:SS'
                        ELSE concat('HH24:MI:SS.', v_fseconds)
                     END;
    ELSIF (v_style = 22)
    THEN
        v_resmask := pg_catalog.format('%s:MI:SS AM', lpad(v_hours, 2, ' '));
    ELSIF (v_style IN (130, 131))
    THEN
        v_resmask := CASE
                        WHEN (char_length(v_fseconds) = 0) THEN concat(lpad(v_hours, 2, ' '), ':MI:SSAM')
                        ELSE pg_catalog.format('%s:MI:SS.%sAM', lpad(v_hours, 2, ' '), v_fseconds)
                     END;
    END IF;

    v_resstring := to_char(p_timeval, v_resmask);

    v_resstring := substring(v_resstring, 1, coalesce(v_res_length, char_length(v_resstring)));
    v_res_length := coalesce(v_res_length,
                             CASE v_res_datatype
                                WHEN 'CHAR' THEN 30
                                ELSE 60
                             END);
    RETURN CASE
              WHEN (v_res_datatype NOT IN ('CHAR', 'NCHAR')) THEN v_resstring
              ELSE rpad(v_resstring, v_res_length, ' ')
           END;
EXCEPTION
    WHEN most_specific_type_mismatch THEN
        RAISE USING MESSAGE := 'Source data type should be ''TIME'' or ''TIME(n)''.',
                    DETAIL := 'Use of incorrect "src_datatype" parameter value during conversion process.',
                    HINT := 'Change "src_datatype" parameter to the proper value and try again.';

   WHEN invalid_regular_expression THEN
       RAISE USING MESSAGE := pg_catalog.format('The source data type scale (%s) given to the convert specification exceeds the maximum allowable value (7).',
                                     v_scale),
                   DETAIL := 'Use of incorrect scale value of source data type parameter during conversion process.',
                   HINT := 'Change scale component of source data type parameter to the allowable value and try again.';

   WHEN interval_field_overflow THEN
       RAISE USING MESSAGE := pg_catalog.format('The size (%s) given to the convert specification ''%s'' exceeds the maximum allowed for any data type (%s).',
                                     v_lengthexpr, lower(v_res_datatype), v_res_maxlength),
                   DETAIL := 'Use of incorrect size value of target data type parameter during conversion process.',
                   HINT := 'Change size component of data type parameter to the allowable value and try again.';

    WHEN escape_character_conflict THEN
        RAISE USING MESSAGE := 'Argument data type NUMERIC is invalid for argument 4 of convert function.',
                    DETAIL := 'Use of incorrect "style" parameter value during conversion process.',
                    HINT := 'Change "style" parameter to the proper value and try again.';

    WHEN invalid_parameter_value THEN
        RAISE USING MESSAGE := pg_catalog.format('%s is not a valid style number when converting from TIME to a character string.', v_style),
                    DETAIL := 'Use of incorrect "style" parameter value during conversion process.',
                    HINT := 'Change "style" parameter to the proper value and try again.';

    WHEN datatype_mismatch THEN
        RAISE USING MESSAGE := 'Data type should be one of these values: ''CHAR(n|MAX)'', ''NCHAR(n|MAX)'', ''VARCHAR(n|MAX)'', ''NVARCHAR(n|MAX)''.',
                    DETAIL := 'Use of incorrect "datatype" parameter value during conversion process.',
                    HINT := 'Change "datatype" parameter to the proper value and try again.';

    WHEN invalid_datetime_format THEN
        RAISE USING MESSAGE := pg_catalog.format('Error converting data type TIME to %s.',
                                      PG_CATALOG.rtrim(split_part(trim(p_datatype), '(', 1))),
                    DETAIL := 'Incorrect using of pair of input parameters values during conversion process.',
                    HINT := 'Check the input parameters values, correct them if needed, and try again.';
END;
$BODY$
LANGUAGE plpgsql
STABLE
RETURNS NULL ON NULL INPUT;

CREATE OR REPLACE FUNCTION babelfish_remove_delimiter_pair(IN name TEXT)
RETURNS TEXT AS
$BODY$
BEGIN
    IF name IN('[' COLLATE "C", ']' COLLATE "C", '"' COLLATE "C") THEN
        RETURN NULL;

    ELSIF length(name) >= 2 AND PG_CATALOG.left(name, 1) = '[' COLLATE "C" AND PG_CATALOG.right(name, 1) = ']' COLLATE "C" THEN
        IF length(name) = 2 THEN
            RETURN '';
        ELSE
            RETURN substring(name from 2 for length(name)-2);
        END IF;
    ELSIF length(name) >= 2 AND PG_CATALOG.left(name, 1) = '[' COLLATE "C" AND PG_CATALOG.right(name, 1) != ']' COLLATE "C" THEN
        RETURN NULL;
    ELSIF length(name) >= 2 AND PG_CATALOG.left(name, 1) != '[' COLLATE "C" AND PG_CATALOG.right(name, 1) = ']' COLLATE "C" THEN
        RETURN NULL;

    ELSIF length(name) >= 2 AND PG_CATALOG.left(name, 1) = '"' COLLATE "C" AND PG_CATALOG.right(name, 1) = '"' COLLATE "C" THEN
        IF length(name) = 2 THEN
            RETURN '';
        ELSE
            RETURN substring(name from 2 for length(name)-2);
        END IF;
    ELSIF length(name) >= 2 AND PG_CATALOG.left(name, 1) = '"' COLLATE "C" AND PG_CATALOG.right(name, 1) != '"' COLLATE "C" THEN
        RETURN NULL;
    ELSIF length(name) >= 2 AND PG_CATALOG.left(name, 1) != '"' COLLATE "C" AND PG_CATALOG.right(name, 1) = '"' COLLATE "C" THEN
        RETURN NULL;
    
    END IF;
    RETURN name;
END;
$BODY$
LANGUAGE plpgsql
STABLE;

CREATE OR REPLACE FUNCTION sys.babelfish_sp_add_job (
  par_job_name varchar,
  par_enabled smallint = 1,
  par_description varchar = NULL::character varying,
  par_start_step_id integer = 1,
  par_category_name varchar = NULL::character varying,
  par_category_id integer = NULL::integer,
  par_owner_login_name varchar = NULL::character varying,
  par_notify_level_eventlog integer = 2,
  par_notify_level_email integer = 0,
  par_notify_level_netsend integer = 0,
  par_notify_level_page integer = 0,
  par_notify_email_operator_name varchar = NULL::character varying,
  par_notify_netsend_operator_name varchar = NULL::character varying,
  par_notify_page_operator_name varchar = NULL::character varying,
  par_delete_level integer = 0,
  inout par_job_id integer = NULL::integer,
  par_originating_server varchar = NULL::character varying,
  out returncode integer
)
RETURNS record AS
$body$
DECLARE
  var_retval INT DEFAULT 0;
  var_notify_email_operator_id INT DEFAULT 0;
  var_notify_email_operator_name VARCHAR(128);
  var_notify_netsend_operator_id INT DEFAULT 0;
  var_notify_page_operator_id INT DEFAULT 0;
  var_owner_sid CHAR(85) ;
  var_originating_server_id INT DEFAULT 0;
BEGIN
  /* Remove any leading/trailing spaces from parameters (except @owner_login_name) */
  SELECT UPPER(PG_CATALOG.LTRIM(PG_CATALOG.RTRIM(par_originating_server))) INTO par_originating_server;
  SELECT PG_CATALOG.LTRIM(PG_CATALOG.RTRIM(par_job_name)) INTO par_job_name;
  SELECT PG_CATALOG.LTRIM(PG_CATALOG.RTRIM(par_description)) INTO par_description;
  SELECT '[Uncategorized (Local)]' INTO par_category_name;
  SELECT 0 INTO par_category_id;
  SELECT PG_CATALOG.LTRIM(PG_CATALOG.RTRIM(par_notify_email_operator_name)) INTO par_notify_email_operator_name;
  SELECT PG_CATALOG.LTRIM(PG_CATALOG.RTRIM(par_notify_netsend_operator_name)) INTO par_notify_netsend_operator_name;
  SELECT PG_CATALOG.LTRIM(PG_CATALOG.RTRIM(par_notify_page_operator_name)) INTO par_notify_page_operator_name;
  SELECT NULL INTO var_originating_server_id; /* Turn [nullable] empty string parameters into NULLs */
  SELECT NULL INTO par_job_id;

  IF (par_originating_server = '')
  THEN
    SELECT NULL INTO par_originating_server;
  END IF;

  IF (par_description = '')
  THEN
    SELECT NULL INTO par_description;
  END IF;

  IF (par_category_name = '')
  THEN
    SELECT NULL INTO par_category_name;
  END IF;

  IF (par_notify_email_operator_name = '')
  THEN
    SELECT NULL INTO par_notify_email_operator_name;
  END IF;

  IF (par_notify_netsend_operator_name = '')
  THEN
    SELECT NULL INTO par_notify_netsend_operator_name;
  END IF;

  IF (par_notify_page_operator_name = '')
  THEN
    SELECT NULL INTO par_notify_page_operator_name;
  END IF;

  /* Check parameters */
  SELECT t.par_owner_sid
       , t.par_notify_level_email
       , t.par_notify_level_netsend
       , t.par_notify_level_page
       , t.par_category_id
       , t.par_notify_email_operator_id
       , t.par_notify_netsend_operator_id
       , t.par_notify_page_operator_id
       , t.par_originating_server
       , t.returncode
    FROM sys.babelfish_sp_verify_job(
         par_job_id /* NULL::integer */
       , par_job_name
       , par_enabled
       , par_start_step_id
       , par_category_name
       , var_owner_sid /* par_owner_sid */
       , par_notify_level_eventlog
       , par_notify_level_email
       , par_notify_level_netsend
       , par_notify_level_page
       , par_notify_email_operator_name
       , par_notify_netsend_operator_name
       , par_notify_page_operator_name
       , par_delete_level
       , par_category_id
       , var_notify_email_operator_id /* par_notify_email_operator_id */
       , var_notify_netsend_operator_id /* par_notify_netsend_operator_id */
       , var_notify_page_operator_id /* par_notify_page_operator_id */
       , par_originating_server
       ) t
    INTO var_owner_sid
       , par_notify_level_email
       , par_notify_level_netsend
       , par_notify_level_page
       , par_category_id
       , var_notify_email_operator_id
       , var_notify_netsend_operator_id
       , var_notify_page_operator_id
       , par_originating_server
       , var_retval;

  IF (var_retval <> 0)  /* Failure */
  THEN
    returncode := 1;
    RETURN;
  END IF;

  var_notify_email_operator_name := par_notify_email_operator_name;

  /* Default the description (if not supplied) */
  IF (par_description IS NULL)
  THEN
    SELECT 'No description available.' INTO par_description;
  END IF;

  var_originating_server_id := 0;
  var_owner_sid := '';

  INSERT
    INTO sys.sysjobs (
         originating_server_id
       , name
       , enabled
       , description
       , start_step_id
       , category_id
       , owner_sid
       , notify_level_eventlog
       , notify_level_email
       , notify_level_netsend
       , notify_level_page
       , notify_email_operator_id
       , notify_email_operator_name
       , notify_netsend_operator_id
       , notify_page_operator_id
       , delete_level
       , version_number
    )
  VALUES (
         var_originating_server_id
       , par_job_name
       , par_enabled
       , par_description
       , par_start_step_id
       , par_category_id
       , var_owner_sid
       , par_notify_level_eventlog
       , par_notify_level_email
       , par_notify_level_netsend
       , par_notify_level_page
       , var_notify_email_operator_id
       , var_notify_email_operator_name
       , var_notify_netsend_operator_id
       , var_notify_page_operator_id
       , par_delete_level
       , 1);

  /* scope_identity() */
  SELECT LASTVAL() INTO par_job_id;

  /* Version number 1 */
  /* SELECT @retval = @@error */
  /* 0 means success */
  returncode := var_retval;
  RETURN;

END;
$body$
LANGUAGE 'plpgsql';

CREATE OR REPLACE FUNCTION sys.babelfish_sp_add_schedule (
  par_schedule_name varchar,
  par_enabled smallint = 1,
  par_freq_type integer = 0,
  par_freq_interval integer = 0,
  par_freq_subday_type integer = 0,
  par_freq_subday_interval integer = 0,
  par_freq_relative_interval integer = 0,
  par_freq_recurrence_factor integer = 0,
  par_active_start_date integer = NULL::integer,
  par_active_end_date integer = 99991231,
  par_active_start_time integer = 0,
  par_active_end_time integer = 235959,
  par_owner_login_name varchar = NULL::character varying,
  inout par_schedule_uid char = NULL::bpchar,
  inout par_schedule_id integer = NULL::integer,
  par_originating_server varchar = NULL::character varying,
  out returncode integer
)
AS
$body$
DECLARE
  var_retval INT;
  var_owner_sid CHAR(85);
  var_orig_server_id INT;
BEGIN
  /* Remove any leading/trailing spaces from parameters */
  SELECT PG_CATALOG.LTRIM(PG_CATALOG.RTRIM(par_schedule_name))
       , PG_CATALOG.LTRIM(PG_CATALOG.RTRIM(par_owner_login_name))
       , UPPER(PG_CATALOG.LTRIM(PG_CATALOG.RTRIM(par_originating_server)))
       , 0
    INTO par_schedule_name
       , par_owner_login_name
       , par_originating_server
       , par_schedule_id;

  /* Check schedule (frequency and owner) parameters */
  SELECT t.par_freq_interval
       , t.par_freq_subday_type
       , t.par_freq_subday_interval
       , t.par_freq_relative_interval
       , t.par_freq_recurrence_factor
       , t.par_active_start_date
       , t.par_active_start_time
       , t.par_active_end_date
       , t.par_active_end_time
       , t.returncode
    FROM sys.babelfish_sp_verify_schedule(
         NULL::integer /* @schedule_id  -- schedule_id does not exist for the new schedule */
       , par_schedule_name /* @name */
       , par_enabled /* @enabled */
       , par_freq_type /* @freq_type */
       , par_freq_interval /* @freq_interval */
       , par_freq_subday_type /* @freq_subday_type */
       , par_freq_subday_interval /* @freq_subday_interval */
       , par_freq_relative_interval /* @freq_relative_interval */
       , par_freq_recurrence_factor /* @freq_recurrence_factor */
       , par_active_start_date /* @active_start_date */
       , par_active_start_time /* @active_start_time */
       , par_active_end_date /* @active_end_date */
       , par_active_end_time /* @active_end_time */
       , var_owner_sid
       ) t
    INTO par_freq_interval
       , par_freq_subday_type
       , par_freq_subday_interval
       , par_freq_relative_interval
       , par_freq_recurrence_factor
       , par_active_start_date
       , par_active_start_time
       , par_active_end_date
       , par_active_end_time
       , var_retval /* @owner_sid */;

  IF (var_retval <> 0) THEN /* Failure */
    returncode := 1;
        RETURN;
    END IF;

  IF (par_schedule_uid IS NULL)
  THEN /* Assign the GUID */
    /* uuid without extensions uuid-ossp (cheat) */
    SELECT uuid_in(md5(random()::text || clock_timestamp()::text)::cstring) INTO par_schedule_uid;
  END IF;

  var_orig_server_id := 0;
  var_owner_sid := uuid_in(md5(random()::text || clock_timestamp()::text)::cstring);


  INSERT
    INTO sys.sysschedules (
         schedule_uid
       , originating_server_id
       , name
       , owner_sid
       , enabled
       , freq_type
       , freq_interval
       , freq_subday_type
       , freq_subday_interval
       , freq_relative_interval
       , freq_recurrence_factor
       , active_start_date
       , active_end_date
       , active_start_time
       , active_end_time
   )
  VALUES (
         par_schedule_uid
       , var_orig_server_id
       , par_schedule_name
       , var_owner_sid
       , par_enabled
       , par_freq_type
       , par_freq_interval
       , par_freq_subday_type
       , par_freq_subday_interval
       , par_freq_relative_interval
       , par_freq_recurrence_factor
       , par_active_start_date
       , par_active_end_date
       , par_active_start_time
       , par_active_end_time
  );

  /* ZZZ */
  SELECT 0 /* @@ERROR, */, LASTVAL()
    INTO var_retval, par_schedule_id;

  /* 0 means success */
  returncode := var_retval;
  RETURN;
END;
$body$
LANGUAGE 'plpgsql';

CREATE OR REPLACE FUNCTION sys.babelfish_sp_delete_jobschedule (
  par_job_id integer = NULL::integer,
  par_job_name varchar = NULL::character varying,
  par_name varchar = NULL::character varying,
  par_keep_schedule integer = 0,
  par_automatic_post smallint = 1,
  out returncode integer
)
RETURNS integer AS
$body$
DECLARE
  var_retval INT;
  var_sched_count INT;
  var_schedule_id INT;
  var_job_owner_sid CHAR(85);
BEGIN
  /* Remove any leading/trailing spaces from parameters */
  SELECT PG_CATALOG.LTRIM(PG_CATALOG.RTRIM(par_name)) INTO par_name;

  /* Check that we can uniquely identify the job */
  SELECT t.par_job_name
       , t.par_job_id
       , t.par_owner_sid
       , t.returncode
    FROM sys.babelfish_sp_verify_job_identifiers(
         '@job_name'
       , '@job_id'
       , par_job_name
       , par_job_id
       , 'TEST'
       , var_job_owner_sid
       ) t
    INTO par_job_name
       , par_job_id
       , var_job_owner_sid
       , var_retval;

  IF (var_retval <> 0) THEN /* Failure */
    returncode := 1;
    RETURN;
  END IF;

  IF (LOWER(UPPER(par_name)) = LOWER('ALL'))
  THEN
    SELECT - 1 INTO var_schedule_id;

    /* We use this in the call to sp_sqlagent_notify */
    /* Delete the schedule(s) if it isn't being used by other jobs */
    CREATE TEMPORARY TABLE "#temp_schedules_to_delete" (schedule_id INT NOT NULL)
    /* If user requests that the schedules be removed (the legacy behavoir) */
    /* make sure it isnt being used by other jobs */;

    IF (par_keep_schedule = 0)
    THEN
      /* Get the list of schedules to delete */
      INSERT INTO "#temp_schedules_to_delete"
      SELECT DISTINCT schedule_id
        FROM sys.sysschedules
       WHERE (schedule_id IN (SELECT schedule_id
                                FROM sys.sysjobschedules
                               WHERE (job_id = par_job_id)));
      /* make sure no other jobs use these schedules */
      IF (EXISTS (SELECT *
                    FROM sys.sysjobschedules
                   WHERE (job_id <> par_job_id)
                     AND (schedule_id IN (SELECT schedule_id
                                            FROM "#temp_schedules_to_delete"))))
      THEN /* Failure */
        RAISE 'One or more schedules were not deleted because they are being used by at least one other job. Use "sp_detach_schedule" to remove schedules from a job.' USING ERRCODE := '50000';
        returncode := 1;
        RETURN;
      END IF;
    END IF;

    /* OK to delete the jobschedule */
    DELETE FROM sys.sysjobschedules
     WHERE (job_id = par_job_id);

    /* OK to delete the schedule - temp_schedules_to_delete is empty if @keep_schedule <> 0 */
    DELETE FROM sys.sysschedules
     WHERE schedule_id IN (SELECT schedule_id FROM "#temp_schedules_to_delete");
  ELSE ---- IF (LOWER(UPPER(par_name)) = LOWER('ALL'))

    -- Need to use sp_detach_schedule to remove this ambiguous schedule name
    IF(var_sched_count > 1) /* Failure */
    THEN
      RAISE 'More than one schedule named "%" is attached to job "%". Use "sp_detach_schedule" to remove schedules from a job.', par_name, par_job_name  USING ERRCODE := '50000';
      returncode := 1;
      RETURN;
    END IF;

    --If user requests that the schedule be removed (the legacy behavoir)
    --make sure it isnt being used by another job
    IF (par_keep_schedule = 0)
    THEN
      IF(EXISTS(SELECT *
                  FROM sys.sysjobschedules
                 WHERE (schedule_id = var_schedule_id)
                   AND (job_id <> par_job_id)))
      THEN /* Failure */
        RAISE 'Schedule "%" was not deleted because it is being used by at least one other job. Use "sp_detach_schedule" to remove schedules from a job.', par_name USING ERRCODE := '50000';
        returncode := 1;
        RETURN;
      END IF;
    END IF;

    /* Delete the job schedule link first */
    DELETE FROM sys.sysjobschedules
     WHERE (job_id = par_job_id)
       AND (schedule_id = var_schedule_id);

    /* Delete schedule if required */
    IF (par_keep_schedule = 0)
    THEN
      /* Now delete the schedule if required */
      DELETE FROM sys.sysschedules
       WHERE (schedule_id = var_schedule_id);
    END IF;

    SELECT t.returncode
    FROM sys.babelfish_sp_aws_del_jobschedule(par_job_id, var_schedule_id) t
    INTO var_retval;


  END IF;

  /* Update the job's version/last-modified information */
  UPDATE sys.sysjobs
     SET version_number = version_number + 1
       -- , date_modified = GETDATE() /
   WHERE job_id = par_job_id;

  DROP TABLE IF EXISTS "#temp_schedules_to_delete";


  /* 0 means success */
  returncode := var_retval;
  RETURN;
END;
$body$
LANGUAGE 'plpgsql';

CREATE OR REPLACE FUNCTION sys.babelfish_sp_update_job (
  par_job_id integer = NULL::integer,
  par_job_name varchar = NULL::character varying,
  par_new_name varchar = NULL::character varying,
  par_enabled smallint = NULL::smallint,
  par_description varchar = NULL::character varying,
  par_start_step_id integer = NULL::integer,
  par_category_name varchar = NULL::character varying,
  par_owner_login_name varchar = NULL::character varying,
  par_notify_level_eventlog integer = NULL::integer,
  par_notify_level_email integer = NULL::integer,
  par_notify_level_netsend integer = NULL::integer,
  par_notify_level_page integer = NULL::integer,
  par_notify_email_operator_name varchar = NULL::character varying,
  par_notify_netsend_operator_name varchar = NULL::character varying,
  par_notify_page_operator_name varchar = NULL::character varying,
  par_delete_level integer = NULL::integer,
  par_automatic_post smallint = 1,
  out returncode integer
)
RETURNS integer AS
$body$
DECLARE
    var_retval INT;
    var_category_id INT;
    var_notify_email_operator_id INT;
    var_notify_netsend_operator_id INT;
    var_notify_page_operator_id INT;
    var_owner_sid CHAR(85);
    var_alert_id INT;
    var_cached_attribute_modified INT;
    var_is_sysadmin INT;
    var_current_owner VARCHAR(128);
    var_enable_only_used INT;
    var_x_new_name VARCHAR(128);
    var_x_enabled SMALLINT;
    var_x_description VARCHAR(512);
    var_x_start_step_id INT;
    var_x_category_name VARCHAR(128);
    var_x_category_id INT;
    var_x_owner_sid CHAR(85);
    var_x_notify_level_eventlog INT;
    var_x_notify_level_email INT;
    var_x_notify_level_netsend INT;
    var_x_notify_level_page INT;
    var_x_notify_email_operator_name VARCHAR(128);
    var_x_notify_netsnd_operator_name VARCHAR(128);
    var_x_notify_page_operator_name VARCHAR(128);
    var_x_delete_level INT;
    var_x_originating_server_id INT;
    var_x_master_server SMALLINT;
BEGIN
    /* Not updatable */
    /* Remove any leading/trailing spaces from parameters (except @owner_login_name) */
    SELECT
        PG_CATALOG.LTRIM(PG_CATALOG.RTRIM(par_job_name))
        INTO par_job_name;
    SELECT
        PG_CATALOG.LTRIM(PG_CATALOG.RTRIM(par_new_name))
        INTO par_new_name;
    SELECT
        PG_CATALOG.LTRIM(PG_CATALOG.RTRIM(par_description))
        INTO par_description;
    SELECT
        PG_CATALOG.LTRIM(PG_CATALOG.RTRIM(par_category_name))
        INTO par_category_name;
    SELECT
        PG_CATALOG.LTRIM(PG_CATALOG.RTRIM(par_notify_email_operator_name))
        INTO par_notify_email_operator_name;
    SELECT
        PG_CATALOG.LTRIM(PG_CATALOG.RTRIM(par_notify_netsend_operator_name))
        INTO par_notify_netsend_operator_name;
    SELECT
        PG_CATALOG.LTRIM(PG_CATALOG.RTRIM(par_notify_page_operator_name))
        INTO par_notify_page_operator_name
    /* Are we modifying an attribute which tsql agent caches? */;

    IF ((par_new_name IS NOT NULL) OR (par_enabled IS NOT NULL) OR (par_start_step_id IS NOT NULL) OR (par_owner_login_name IS NOT NULL) OR (par_notify_level_eventlog IS NOT NULL) OR (par_notify_level_email IS NOT NULL) OR (par_notify_level_netsend IS NOT NULL) OR (par_notify_level_page IS NOT NULL) OR (par_notify_email_operator_name IS NOT NULL) OR (par_notify_netsend_operator_name IS NOT NULL) OR (par_notify_page_operator_name IS NOT NULL) OR (par_delete_level IS NOT NULL)) THEN
        SELECT
            1
            INTO var_cached_attribute_modified;
    ELSE
        SELECT
            0
            INTO var_cached_attribute_modified;
    END IF
    /* Is @enable the only parameter used beside jobname and jobid? */;

    IF ((par_enabled IS NOT NULL) AND (par_new_name IS NULL) AND (par_description IS NULL) AND (par_start_step_id IS NULL) AND (par_category_name IS NULL) AND (par_owner_login_name IS NULL) AND (par_notify_level_eventlog IS NULL) AND (par_notify_level_email IS NULL) AND (par_notify_level_netsend IS NULL) AND (par_notify_level_page IS NULL) AND (par_notify_email_operator_name IS NULL) AND (par_notify_netsend_operator_name IS NULL) AND (par_notify_page_operator_name IS NULL) AND (par_delete_level IS NULL)) THEN
        SELECT
            1
            INTO var_enable_only_used;
    ELSE
        SELECT
            0
            INTO var_enable_only_used;
    END IF;

    IF (par_new_name = '') THEN
        SELECT
            NULL
            INTO par_new_name;
    END IF
    /* Fill out the values for all non-supplied parameters from the existing values */;

    IF (par_new_name IS NULL) THEN
        SELECT
            var_x_new_name
            INTO par_new_name;
    END IF;

    IF (par_enabled IS NULL) THEN
        SELECT
            var_x_enabled
            INTO par_enabled;
    END IF;

    IF (par_description IS NULL) THEN
        SELECT
            var_x_description
            INTO par_description;
    END IF;

    IF (par_start_step_id IS NULL) THEN
        SELECT
            var_x_start_step_id
            INTO par_start_step_id;
    END IF;

    IF (par_category_name IS NULL) THEN
        SELECT
            var_x_category_name
            INTO par_category_name;
    END IF;

    IF (var_owner_sid IS NULL) THEN
        SELECT
            var_x_owner_sid
            INTO var_owner_sid;
    END IF;

    IF (par_notify_level_eventlog IS NULL) THEN
        SELECT
            var_x_notify_level_eventlog
            INTO par_notify_level_eventlog;
    END IF;

    IF (par_notify_level_email IS NULL) THEN
        SELECT
            var_x_notify_level_email
            INTO par_notify_level_email;
    END IF;

    IF (par_notify_level_netsend IS NULL) THEN
        SELECT
            var_x_notify_level_netsend
            INTO par_notify_level_netsend;
    END IF;

    IF (par_notify_level_page IS NULL) THEN
        SELECT
            var_x_notify_level_page
            INTO par_notify_level_page;
    END IF;

    IF (par_notify_email_operator_name IS NULL) THEN
        SELECT
            var_x_notify_email_operator_name
            INTO par_notify_email_operator_name;
    END IF;

    IF (par_notify_netsend_operator_name IS NULL) THEN
        SELECT
            var_x_notify_netsnd_operator_name
            INTO par_notify_netsend_operator_name;
    END IF;

    IF (par_notify_page_operator_name IS NULL) THEN
        SELECT
            var_x_notify_page_operator_name
            INTO par_notify_page_operator_name;
    END IF;

    IF (par_delete_level IS NULL) THEN
        SELECT
            var_x_delete_level
            INTO par_delete_level;
    END IF
    /* Turn [nullable] empty string parameters into NULLs */;

    IF (LOWER(par_description) = LOWER('')) THEN
        SELECT
            NULL
            INTO par_description;
    END IF;

    IF (par_category_name = '') THEN
        SELECT
            NULL
            INTO par_category_name;
    END IF;

    IF (par_notify_email_operator_name = '') THEN
        SELECT
            NULL
            INTO par_notify_email_operator_name;
    END IF;

    IF (par_notify_netsend_operator_name = '') THEN
        SELECT
            NULL
            INTO par_notify_netsend_operator_name;
    END IF;

    IF (par_notify_page_operator_name = '') THEN
        SELECT
            NULL
            INTO par_notify_page_operator_name;
    END IF
    /* Check new values */;
    SELECT
        t.par_owner_sid, t.par_notify_level_email, t.par_notify_level_netsend, t.par_notify_level_page,
        t.par_category_id, t.par_notify_email_operator_id, t.par_notify_netsend_operator_id, t.par_notify_page_operator_id, t.par_originating_server, t.ReturnCode
        FROM sys.babelfish_sp_verify_job(par_job_id, par_new_name, par_enabled, par_start_step_id, par_category_name, var_owner_sid, par_notify_level_eventlog, par_notify_level_email, par_notify_level_netsend, par_notify_level_page, par_notify_email_operator_name, par_notify_netsend_operator_name, par_notify_page_operator_name, par_delete_level, var_category_id, var_notify_email_operator_id, var_notify_netsend_operator_id, var_notify_page_operator_id, NULL) t
        INTO var_owner_sid, par_notify_level_email, par_notify_level_netsend, par_notify_level_page, var_category_id, var_notify_email_operator_id, var_notify_netsend_operator_id, var_notify_page_operator_id, var_retval;

    IF (var_retval <> 0) THEN
        ReturnCode := (1);
        RETURN;
    END IF
    /* Failure */
    /* BEGIN TRANSACTION */
    /* If the job is being re-assigned, modify sysjobsteps.database_user_name as necessary */;

    IF (par_owner_login_name IS NOT NULL) THEN
        IF (EXISTS (SELECT
            1
            FROM sys.sysjobsteps
            WHERE (job_id = par_job_id) AND (LOWER(subsystem) = LOWER('TSQL')))) THEN
            /* The job is being re-assigned to an non-SA */
            UPDATE sys.sysjobsteps
            SET database_user_name = NULL
                WHERE (job_id = par_job_id) AND (LOWER(subsystem) = LOWER('TSQL'));
        END IF;
    END IF;
    UPDATE sys.sysjobs
    SET name = par_new_name, enabled = par_enabled, description = par_description, start_step_id = par_start_step_id, category_id = var_category_id
    /* Returned from sp_verify_job */, owner_sid = var_owner_sid, notify_level_eventlog = par_notify_level_eventlog, notify_level_email = par_notify_level_email, notify_level_netsend = par_notify_level_netsend, notify_level_page = par_notify_level_page, notify_email_operator_id = var_notify_email_operator_id
    /* Returned from sp_verify_job */, notify_netsend_operator_id = var_notify_netsend_operator_id
    /* Returned from sp_verify_job */, notify_page_operator_id = var_notify_page_operator_id
    /* Returned from sp_verify_job */, delete_level = par_delete_level, version_number = version_number + 1
    /* ,  -- Update the job's version */
    /* date_modified              = GETDATE()            -- Update the job's last-modified information */
        WHERE (job_id = par_job_id);
    SELECT
        0
        INTO var_retval
    /* @@error */
    /* COMMIT TRANSACTION */;
    ReturnCode := (var_retval);
    RETURN
    /* 0 means success */;
END;
$body$
LANGUAGE 'plpgsql';

CREATE OR REPLACE FUNCTION sys.babelfish_sp_update_jobschedule (
  par_job_id integer = NULL::integer,
  par_job_name varchar = NULL::character varying,
  par_name varchar = NULL::character varying,
  par_new_name varchar = NULL::character varying,
  par_enabled smallint = NULL::smallint,
  par_freq_type integer = NULL::integer,
  par_freq_interval integer = NULL::integer,
  par_freq_subday_type integer = NULL::integer,
  par_freq_subday_interval integer = NULL::integer,
  par_freq_relative_interval integer = NULL::integer,
  par_freq_recurrence_factor integer = NULL::integer,
  par_active_start_date integer = NULL::integer,
  par_active_end_date integer = NULL::integer,
  par_active_start_time integer = NULL::integer,
  par_active_end_time integer = NULL::integer,
  par_automatic_post smallint = 1,
  out returncode integer
)
RETURNS integer AS
$body$
DECLARE
    var_retval INT;
    var_sched_count INT;
    var_schedule_id INT;
    var_job_owner_sid CHAR(85);
    var_enable_only_used INT;
    var_x_name VARCHAR(128);
    var_x_enabled SMALLINT;
    var_x_freq_type INT;
    var_x_freq_interval INT;
    var_x_freq_subday_type INT;
    var_x_freq_subday_interval INT;
    var_x_freq_relative_interval INT;
    var_x_freq_recurrence_factor INT;
    var_x_active_start_date INT;
    var_x_active_end_date INT;
    var_x_active_start_time INT;
    var_x_active_end_time INT;
    var_owner_sid CHAR(85);
BEGIN
    /* Remove any leading/trailing spaces from parameters */
    SELECT
        PG_CATALOG.LTRIM(PG_CATALOG.RTRIM(par_name))
        INTO par_name;
    SELECT
        PG_CATALOG.LTRIM(PG_CATALOG.RTRIM(par_new_name))
        INTO par_new_name
    /* Turn [nullable] empty string parameters into NULLs */;

    IF (par_new_name = '') THEN
        SELECT
            NULL
            INTO par_new_name;
    END IF
    /* Check that we can uniquely identify the job */;
    SELECT
        t.par_job_name, t.par_job_id, t.par_owner_sid, t.ReturnCode
        FROM sys.babelfish_sp_verify_job_identifiers('@job_name', '@job_id', par_job_name, par_job_id, 'TEST', var_job_owner_sid) t
        INTO par_job_name, par_job_id, var_job_owner_sid, var_retval;

    IF (var_retval <> 0) THEN
        ReturnCode := (1);
        RETURN;
    END IF
    /* Failure */
    /* Is @enable the only parameter used beside jobname and jobid? */;

    IF ((par_enabled IS NOT NULL) AND (par_name IS NULL) AND (par_new_name IS NULL) AND (par_freq_type IS NULL) AND (par_freq_interval IS NULL) AND (par_freq_subday_type IS NULL) AND (par_freq_subday_interval IS NULL) AND (par_freq_relative_interval IS NULL) AND (par_freq_recurrence_factor IS NULL) AND (par_active_start_date IS NULL) AND (par_active_end_date IS NULL) AND (par_active_start_time IS NULL) AND (par_active_end_time IS NULL)) THEN
        SELECT
            1
            INTO var_enable_only_used;
    ELSE
        SELECT
            0
            INTO var_enable_only_used;
    END IF;

    IF (par_new_name IS NULL) THEN
        SELECT
            var_x_name
            INTO par_new_name;
    END IF;

    IF (par_enabled IS NULL) THEN
        SELECT
            var_x_enabled
            INTO par_enabled;
    END IF;

    IF (par_freq_type IS NULL) THEN
        SELECT
            var_x_freq_type
            INTO par_freq_type;
    END IF;

    IF (par_freq_interval IS NULL) THEN
        SELECT
            var_x_freq_interval
            INTO par_freq_interval;
    END IF;

    IF (par_freq_subday_type IS NULL) THEN
        SELECT
            var_x_freq_subday_type
            INTO par_freq_subday_type;
    END IF;

    IF (par_freq_subday_interval IS NULL) THEN
        SELECT
            var_x_freq_subday_interval
            INTO par_freq_subday_interval;
    END IF;

    IF (par_freq_relative_interval IS NULL) THEN
        SELECT
            var_x_freq_relative_interval
            INTO par_freq_relative_interval;
    END IF;

    IF (par_freq_recurrence_factor IS NULL) THEN
        SELECT
            var_x_freq_recurrence_factor
            INTO par_freq_recurrence_factor;
    END IF;

    IF (par_active_start_date IS NULL) THEN
        SELECT
            var_x_active_start_date
            INTO par_active_start_date;
    END IF;

    IF (par_active_end_date IS NULL) THEN
        SELECT
            var_x_active_end_date
            INTO par_active_end_date;
    END IF;

    IF (par_active_start_time IS NULL) THEN
        SELECT
            var_x_active_start_time
            INTO par_active_start_time;
    END IF;

    IF (par_active_end_time IS NULL) THEN
        SELECT
            var_x_active_end_time
            INTO par_active_end_time;
    END IF
    /* Check schedule (frequency and owner) parameters */;
    SELECT
        t.par_freq_interval, t.par_freq_subday_type, t.par_freq_subday_interval, t.par_freq_relative_interval, t.par_freq_recurrence_factor, t.par_active_start_date, t.par_active_start_time,
        t.par_active_end_date, t.par_active_end_time, t.ReturnCode
        FROM sys.babelfish_sp_verify_schedule(var_schedule_id
        /* @schedule_id */, par_new_name
        /* @name */, par_enabled
        /* @enabled */, par_freq_type
        /* @freq_type */, par_freq_interval
        /* @freq_interval */, par_freq_subday_type
        /* @freq_subday_type */, par_freq_subday_interval
        /* @freq_subday_interval */, par_freq_relative_interval
        /* @freq_relative_interval */, par_freq_recurrence_factor
        /* @freq_recurrence_factor */, par_active_start_date
        /* @active_start_date */, par_active_start_time
        /* @active_start_time */, par_active_end_date
        /* @active_end_date */, par_active_end_time
        /* @active_end_time */, var_owner_sid) t
        INTO par_freq_interval, par_freq_subday_type, par_freq_subday_interval, par_freq_relative_interval, par_freq_recurrence_factor, par_active_start_date, par_active_start_time, par_active_end_date, par_active_end_time, var_retval /* @owner_sid */;

    IF (var_retval <> 0) THEN
        ReturnCode := (1);
        RETURN;
    END IF
    /* Failure */
    /* Update the JobSchedule */;
    UPDATE sys.sysschedules
    SET name = par_new_name, enabled = par_enabled, freq_type = par_freq_type, freq_interval = par_freq_interval, freq_subday_type = par_freq_subday_type, freq_subday_interval = par_freq_subday_interval, freq_relative_interval = par_freq_relative_interval, freq_recurrence_factor = par_freq_recurrence_factor, active_start_date = par_active_start_date, active_end_date = par_active_end_date, active_start_time = par_active_start_time, active_end_time = par_active_end_time
    /* date_modified          = GETDATE(), */, version_number = version_number + 1
        WHERE (schedule_id = var_schedule_id);
    SELECT
        0
        INTO var_retval
    /* @@error */
    /* Update the job's version/last-modified information */;
    UPDATE sys.sysjobs
    SET version_number = version_number + 1
    /* date_modified = GETDATE() */
        WHERE (job_id = par_job_id);
    ReturnCode := (var_retval);
    RETURN
    /* 0 means success */;
END;
$body$
LANGUAGE 'plpgsql';

CREATE OR REPLACE FUNCTION sys.babelfish_sp_update_jobstep (
  par_job_id integer = NULL::integer,
  par_job_name varchar = NULL::character varying,
  par_step_id integer = NULL::integer,
  par_step_name varchar = NULL::character varying,
  par_subsystem varchar = NULL::character varying,
  par_command text = NULL::text,
  par_additional_parameters text = NULL::text,
  par_cmdexec_success_code integer = NULL::integer,
  par_on_success_action smallint = NULL::smallint,
  par_on_success_step_id integer = NULL::integer,
  par_on_fail_action smallint = NULL::smallint,
  par_on_fail_step_id integer = NULL::integer,
  par_server varchar = NULL::character varying,
  par_database_name varchar = NULL::character varying,
  par_database_user_name varchar = NULL::character varying,
  par_retry_attempts integer = NULL::integer,
  par_retry_interval integer = NULL::integer,
  par_os_run_priority integer = NULL::integer,
  par_output_file_name varchar = NULL::character varying,
  par_flags integer = NULL::integer,
  par_proxy_id integer = NULL::integer,
  par_proxy_name varchar = NULL::character varying,
  out returncode integer
)
RETURNS integer AS
$body$
DECLARE
    var_retval INT;
    var_os_run_priority_code INT;
    var_step_id_as_char VARCHAR(10);
    var_new_step_name VARCHAR(128);
    var_x_step_name VARCHAR(128);
    var_x_subsystem VARCHAR(40);
    var_x_command TEXT;
    var_x_flags INT;
    var_x_cmdexec_success_code INT;
    var_x_on_success_action SMALLINT;
    var_x_on_success_step_id INT;
    var_x_on_fail_action SMALLINT;
    var_x_on_fail_step_id INT;
    var_x_server VARCHAR(128);
    var_x_database_name VARCHAR(128);
    var_x_database_user_name VARCHAR(128);
    var_x_retry_attempts INT;
    var_x_retry_interval INT;
    var_x_os_run_priority INT;
    var_x_output_file_name VARCHAR(200);
    var_x_proxy_id INT;
    var_x_last_run_outcome SMALLINT;
    var_x_last_run_duration INT;
    var_x_last_run_retries INT;
    var_x_last_run_date INT;
    var_x_last_run_time INT;
    var_new_proxy_id INT;
    var_subsystem_id INT;
    var_auto_proxy_name VARCHAR(128);
    var_job_owner_sid CHAR(85);
    var_step_uid CHAR(85);
BEGIN
    SELECT NULL INTO var_new_proxy_id;
    /* Remove any leading/trailing spaces from parameters */
    SELECT PG_CATALOG.LTRIM(PG_CATALOG.RTRIM(par_step_name)) INTO par_step_name;
    SELECT PG_CATALOG.LTRIM(PG_CATALOG.RTRIM(par_subsystem)) INTO par_subsystem;
    SELECT PG_CATALOG.LTRIM(PG_CATALOG.RTRIM(par_command)) INTO par_command;
    SELECT PG_CATALOG.LTRIM(PG_CATALOG.RTRIM(par_server)) INTO par_server;
    SELECT PG_CATALOG.LTRIM(PG_CATALOG.RTRIM(par_database_name)) INTO par_database_name;
    SELECT PG_CATALOG.LTRIM(PG_CATALOG.RTRIM(par_database_user_name)) INTO par_database_user_name;
    SELECT PG_CATALOG.LTRIM(PG_CATALOG.RTRIM(par_output_file_name)) INTO par_output_file_name;
    SELECT PG_CATALOG.LTRIM(PG_CATALOG.RTRIM(par_proxy_name)) INTO par_proxy_name;
    /* Make sure Dts is translated into new subsystem's name SSIS */
    /* IF (@subsystem IS NOT NULL AND UPPER(@subsystem collate SQL_Latin1_General_CP1_CS_AS) = N'DTS') */
    /* BEGIN */
    /* SET @subsystem = N'SSIS' */
    /* END */
    SELECT
        t.par_job_name, t.par_job_id, t.par_owner_sid, t.ReturnCode
        FROM sys.babelfish_sp_verify_job_identifiers('@job_name'
        /* @name_of_name_parameter */, '@job_id'
        /* @name_of_id_parameter */, par_job_name
        /* @job_name */, par_job_id
        /* @job_id */, 'TEST'
        /* @sqlagent_starting_test */, var_job_owner_sid)
        INTO par_job_name, par_job_id, var_job_owner_sid, var_retval
    /* @owner_sid */;

    IF (var_retval <> 0) THEN
        ReturnCode := (1);
        RETURN;
    END IF;
    /* Failure */
    /* Check that the step exists */

    IF (NOT EXISTS (SELECT
        *
        FROM sys.sysjobsteps
        WHERE (job_id = par_job_id) AND (step_id = par_step_id))) THEN
        SELECT
            CAST (par_step_id AS VARCHAR(10))
            INTO var_step_id_as_char;
        RAISE 'Error %, severity %, state % was raised. Message: %. Argument: %. Argument: %', '50000', 0, 0, 'The specified %s ("%s") does not exist.', '@step_id', var_step_id_as_char USING ERRCODE := '50000';
        ReturnCode := (1);
        RETURN;
        /* Failure */
    END IF;
    /* Set the x_ (existing) variables */
    SELECT
        step_name, subsystem, command, flags, cmdexec_success_code, on_success_action, on_success_step_id, on_fail_action, on_fail_step_id, server, database_name, database_user_name, retry_attempts, retry_interval, os_run_priority, output_file_name, proxy_id, last_run_outcome, last_run_duration, last_run_retries, last_run_date, last_run_time
        INTO var_x_step_name, var_x_subsystem, var_x_command, var_x_flags, var_x_cmdexec_success_code, var_x_on_success_action, var_x_on_success_step_id, var_x_on_fail_action, var_x_on_fail_step_id, var_x_server, var_x_database_name, var_x_database_user_name, var_x_retry_attempts, var_x_retry_interval, var_x_os_run_priority, var_x_output_file_name, var_x_proxy_id, var_x_last_run_outcome, var_x_last_run_duration, var_x_last_run_retries, var_x_last_run_date, var_x_last_run_time
        FROM sys.sysjobsteps
        WHERE (job_id = par_job_id) AND (step_id = par_step_id);

    IF ((par_step_name IS NOT NULL) AND (par_step_name <> var_x_step_name)) THEN
        SELECT
            par_step_name
            INTO var_new_step_name;
    END IF;
    /* Fill out the values for all non-supplied parameters from the existing values */

    IF (par_step_name IS NULL) THEN
        SELECT var_x_step_name INTO par_step_name;
    END IF;

    IF (par_subsystem IS NULL) THEN
        SELECT var_x_subsystem INTO par_subsystem;
    END IF;

    IF (par_command IS NULL) THEN
        SELECT var_x_command INTO par_command;
    END IF;

    IF (par_flags IS NULL) THEN
        SELECT var_x_flags INTO par_flags;
    END IF;

    IF (par_cmdexec_success_code IS NULL) THEN
        SELECT var_x_cmdexec_success_code INTO par_cmdexec_success_code;
    END IF;

    IF (par_on_success_action IS NULL) THEN
        SELECT var_x_on_success_action INTO par_on_success_action;
    END IF;

    IF (par_on_success_step_id IS NULL) THEN
        SELECT var_x_on_success_step_id INTO par_on_success_step_id;
    END IF;

    IF (par_on_fail_action IS NULL) THEN
        SELECT var_x_on_fail_action INTO par_on_fail_action;
    END IF;

    IF (par_on_fail_step_id IS NULL) THEN
        SELECT var_x_on_fail_step_id INTO par_on_fail_step_id;
    END IF;

    IF (par_server IS NULL) THEN
        SELECT var_x_server INTO par_server;
    END IF;

    IF (par_database_name IS NULL) THEN
        SELECT var_x_database_name INTO par_database_name;
    END IF;

    IF (par_database_user_name IS NULL) THEN
        SELECT var_x_database_user_name INTO par_database_user_name;
    END IF;

    IF (par_retry_attempts IS NULL) THEN
        SELECT var_x_retry_attempts INTO par_retry_attempts;
    END IF;

    IF (par_retry_interval IS NULL) THEN
        SELECT var_x_retry_interval INTO par_retry_interval;
    END IF;

    IF (par_os_run_priority IS NULL) THEN
        SELECT var_x_os_run_priority INTO par_os_run_priority;
    END IF;

    IF (par_output_file_name IS NULL) THEN
        SELECT var_x_output_file_name INTO par_output_file_name;
    END IF;

    IF (par_proxy_id IS NULL) THEN
        SELECT var_x_proxy_id INTO var_new_proxy_id;
    END IF;
    /* if an empty proxy_name is supplied the proxy is removed */

    IF par_proxy_name = '' THEN
        SELECT NULL INTO var_new_proxy_id;
    END IF;
    /* Turn [nullable] empty string parameters into NULLs */

    IF (LOWER(par_command) = LOWER('')) THEN
        SELECT NULL INTO par_command;
    END IF;

    IF (par_server = '') THEN
        SELECT NULL INTO par_server;
    END IF;

    IF (par_database_name = '') THEN
        SELECT NULL INTO par_database_name;
    END IF;

    IF (par_database_user_name = '') THEN
        SELECT NULL INTO par_database_user_name;
    END IF;

    IF (LOWER(par_output_file_name) = LOWER('')) THEN
        SELECT NULL INTO par_output_file_name;
    END IF
    /* Check new values */;
    SELECT
        t.par_database_name, t.par_database_user_name, t.ReturnCode
        FROM sys.babelfish_sp_verify_jobstep(par_job_id, par_step_id, var_new_step_name, par_subsystem, par_command, par_server, par_on_success_action, par_on_success_step_id, par_on_fail_action, par_on_fail_step_id, par_os_run_priority, par_database_name, par_database_user_name, par_flags, par_output_file_name, var_new_proxy_id) t
        INTO par_database_name, par_database_user_name, var_retval;

    IF (var_retval <> 0) THEN
        ReturnCode := (1);
        RETURN;
    END IF
    /* Failure */
    /* Update the job's version/last-modified information */;
    UPDATE sys.sysjobs
    SET version_number = version_number + 1
    /* date_modified = GETDATE() */
        WHERE (job_id = par_job_id)
    /* Update the step */;
    UPDATE sys.sysjobsteps
    SET step_name = par_step_name, subsystem = par_subsystem, command = par_command, flags = par_flags, additional_parameters = par_additional_parameters, cmdexec_success_code = par_cmdexec_success_code, on_success_action = par_on_success_action, on_success_step_id = par_on_success_step_id, on_fail_action = par_on_fail_action, on_fail_step_id = par_on_fail_step_id, server = par_server, database_name = par_database_name, database_user_name = par_database_user_name, retry_attempts = par_retry_attempts, retry_interval = par_retry_interval, os_run_priority = par_os_run_priority, output_file_name = par_output_file_name, last_run_outcome = var_x_last_run_outcome, last_run_duration = var_x_last_run_duration, last_run_retries = var_x_last_run_retries, last_run_date = var_x_last_run_date, last_run_time = var_x_last_run_time, proxy_id = var_new_proxy_id
        WHERE (job_id = par_job_id) AND (step_id = par_step_id);

    SELECT step_uid
    FROM sys.sysjobsteps
    WHERE job_id = par_job_id AND step_id = par_step_id
    INTO var_step_uid;

    -- PERFORM sys.sp_jobstep_create_proc (var_step_uid);

    ReturnCode := (0);
    RETURN
    /* Success */;
END;
$body$
LANGUAGE 'plpgsql';

CREATE OR REPLACE FUNCTION sys.babelfish_sp_update_schedule (
  par_schedule_id integer = NULL::integer,
  par_name varchar = NULL::character varying,
  par_new_name varchar = NULL::character varying,
  par_enabled smallint = NULL::smallint,
  par_freq_type integer = NULL::integer,
  par_freq_interval integer = NULL::integer,
  par_freq_subday_type integer = NULL::integer,
  par_freq_subday_interval integer = NULL::integer,
  par_freq_relative_interval integer = NULL::integer,
  par_freq_recurrence_factor integer = NULL::integer,
  par_active_start_date integer = NULL::integer,
  par_active_end_date integer = NULL::integer,
  par_active_start_time integer = NULL::integer,
  par_active_end_time integer = NULL::integer,
  par_owner_login_name varchar = NULL::character varying,
  par_automatic_post smallint = 1,
  out returncode integer
)
RETURNS integer AS
$body$
DECLARE
    var_retval INT;
    var_owner_sid CHAR(85);
    var_cur_owner_sid CHAR(85);
    var_x_name VARCHAR(128);
    var_enable_only_used INT;
    var_x_enabled SMALLINT;
    var_x_freq_type INT;
    var_x_freq_interval INT;
    var_x_freq_subday_type INT;
    var_x_freq_subday_interval INT;
    var_x_freq_relative_interval INT;
    var_x_freq_recurrence_factor INT;
    var_x_active_start_date INT;
    var_x_active_end_date INT;
    var_x_active_start_time INT;
    var_x_active_end_time INT;
    var_schedule_uid CHAR(38);
BEGIN
    /* Remove any leading/trailing spaces from parameters */
    SELECT
        PG_CATALOG.LTRIM(PG_CATALOG.RTRIM(par_name))
        INTO par_name;
    SELECT
        PG_CATALOG.LTRIM(PG_CATALOG.RTRIM(par_new_name))
        INTO par_new_name;
    SELECT
        PG_CATALOG.LTRIM(PG_CATALOG.RTRIM(par_owner_login_name))
        INTO par_owner_login_name
    /* Turn [nullable] empty string parameters into NULLs */;

    IF (par_new_name = '') THEN
        SELECT
            NULL
            INTO par_new_name;
    END IF
    /* Check that we can uniquely identify the schedule. This only returns a schedule that is visible to this user */;
    SELECT
        t.par_schedule_name, t.par_schedule_id, t.par_owner_sid, t.par_orig_server_id, t.ReturnCode
        FROM sys.babelfish_sp_verify_schedule_identifiers('@name'
        /* @name_of_name_parameter */, '@schedule_id'
        /* @name_of_id_parameter */, par_name
        /* @schedule_name */, par_schedule_id
        /* @schedule_id */, var_cur_owner_sid
        /* @owner_sid */, NULL
        /* @orig_server_id */, NULL) t
        INTO par_name, par_schedule_id, var_cur_owner_sid, var_retval
    /* @job_id_filter */;

    IF (var_retval <> 0) THEN
        ReturnCode := (1);
        RETURN;
    END IF
    /* Failure */
    /* Is @enable the only parameter used beside jobname and jobid? */;

    IF ((par_enabled IS NOT NULL) AND (par_new_name IS NULL) AND (par_freq_type IS NULL) AND (par_freq_interval IS NULL) AND (par_freq_subday_type IS NULL) AND (par_freq_subday_interval IS NULL) AND (par_freq_relative_interval IS NULL) AND (par_freq_recurrence_factor IS NULL) AND (par_active_start_date IS NULL) AND (par_active_end_date IS NULL) AND (par_active_start_time IS NULL) AND (par_active_end_time IS NULL) AND (par_owner_login_name IS NULL)) THEN
        SELECT
            1
            INTO var_enable_only_used;
    ELSE
        SELECT
            0
            INTO var_enable_only_used;
    END IF
    /* If the param @owner_login_name is null or doesn't get resolved by SUSER_SID() set it to the current owner of the schedule */;

    IF (var_owner_sid IS NULL) THEN
        SELECT
            var_cur_owner_sid
            INTO var_owner_sid;
    END IF
    /* Set the x_ (existing) variables */;
    SELECT
        name, enabled, freq_type, freq_interval, freq_subday_type, freq_subday_interval, freq_relative_interval, freq_recurrence_factor, active_start_date, active_end_date, active_start_time, active_end_time
        INTO var_x_name, var_x_enabled, var_x_freq_type, var_x_freq_interval, var_x_freq_subday_type, var_x_freq_subday_interval, var_x_freq_relative_interval, var_x_freq_recurrence_factor, var_x_active_start_date, var_x_active_end_date, var_x_active_start_time, var_x_active_end_time
        FROM sys.sysschedules
        WHERE (schedule_id = par_schedule_id)
    /* Fill out the values for all non-supplied parameters from the existing values */;

    IF (par_new_name IS NULL) THEN
        SELECT
            var_x_name
            INTO par_new_name;
    END IF;

    IF (par_enabled IS NULL) THEN
        SELECT
            var_x_enabled
            INTO par_enabled;
    END IF;

    IF (par_freq_type IS NULL) THEN
        SELECT
            var_x_freq_type
            INTO par_freq_type;
    END IF;

    IF (par_freq_interval IS NULL) THEN
        SELECT
            var_x_freq_interval
            INTO par_freq_interval;
    END IF;

    IF (par_freq_subday_type IS NULL) THEN
        SELECT
            var_x_freq_subday_type
            INTO par_freq_subday_type;
    END IF;

    IF (par_freq_subday_interval IS NULL) THEN
        SELECT
            var_x_freq_subday_interval
            INTO par_freq_subday_interval;
    END IF;

    IF (par_freq_relative_interval IS NULL) THEN
        SELECT
            var_x_freq_relative_interval
            INTO par_freq_relative_interval;
    END IF;

    IF (par_freq_recurrence_factor IS NULL) THEN
        SELECT
            var_x_freq_recurrence_factor
            INTO par_freq_recurrence_factor;
    END IF;

    IF (par_active_start_date IS NULL) THEN
        SELECT
            var_x_active_start_date
            INTO par_active_start_date;
    END IF;

    IF (par_active_end_date IS NULL) THEN
        SELECT
            var_x_active_end_date
            INTO par_active_end_date;
    END IF;

    IF (par_active_start_time IS NULL) THEN
        SELECT
            var_x_active_start_time
            INTO par_active_start_time;
    END IF;

    IF (par_active_end_time IS NULL) THEN
        SELECT
            var_x_active_end_time
            INTO par_active_end_time;
    END IF
    /* Check schedule (frequency and owner) parameters */;
    SELECT
        t.par_freq_interval, t.par_freq_subday_type, t.par_freq_subday_interval, t.par_freq_relative_interval, t.par_freq_recurrence_factor, t.par_active_start_date,
        t.par_active_start_time, t.par_active_end_date, t.par_active_end_time, t.ReturnCode
        FROM sys.babelfish_sp_verify_schedule(par_schedule_id
        /* @schedule_id */, par_new_name
        /* @name */, par_enabled
        /* @enabled */, par_freq_type
        /* @freq_type */, par_freq_interval
        /* @freq_interval */, par_freq_subday_type
        /* @freq_subday_type */, par_freq_subday_interval
        /* @freq_subday_interval */, par_freq_relative_interval
        /* @freq_relative_interval */, par_freq_recurrence_factor
        /* @freq_recurrence_factor */, par_active_start_date
        /* @active_start_date */, par_active_start_time
        /* @active_start_time */, par_active_end_date
        /* @active_end_date */, par_active_end_time
        /* @active_end_time */, var_owner_sid) t
        INTO par_freq_interval, par_freq_subday_type, par_freq_subday_interval, par_freq_relative_interval, par_freq_recurrence_factor, par_active_start_date, par_active_start_time, par_active_end_date, par_active_end_time, var_retval /* @owner_sid */;

    IF (var_retval <> 0) THEN
        ReturnCode := (1);
        RETURN;
    END IF
    /* Failure */
    /* Update the sysschedules table */;
    UPDATE sys.sysschedules
    SET name = par_new_name, owner_sid = var_owner_sid, enabled = par_enabled, freq_type = par_freq_type, freq_interval = par_freq_interval, freq_subday_type = par_freq_subday_type, freq_subday_interval = par_freq_subday_interval, freq_relative_interval = par_freq_relative_interval, freq_recurrence_factor = par_freq_recurrence_factor, active_start_date = par_active_start_date, active_end_date = par_active_end_date, active_start_time = par_active_start_time, active_end_time = par_active_end_time
    /* date_modified          = GETDATE(), */, version_number = version_number + 1
        WHERE (schedule_id = par_schedule_id);
    SELECT
        0
        INTO var_retval;

    ReturnCode := (var_retval);
    RETURN
    /* 0 means success */;
END;
$body$
LANGUAGE 'plpgsql';

CREATE OR REPLACE FUNCTION sys.babelfish_sp_verify_job (
  par_job_id integer,
  par_name varchar,
  par_enabled smallint,
  par_start_step_id integer,
  par_category_name varchar,
  inout par_owner_sid char,
  par_notify_level_eventlog integer,
  inout par_notify_level_email integer,
  inout par_notify_level_netsend integer,
  inout par_notify_level_page integer,
  par_notify_email_operator_name varchar,
  par_notify_netsend_operator_name varchar,
  par_notify_page_operator_name varchar,
  par_delete_level integer,
  inout par_category_id integer,
  inout par_notify_email_operator_id integer,
  inout par_notify_netsend_operator_id integer,
  inout par_notify_page_operator_id integer,
  inout par_originating_server varchar,
  out returncode integer
)
RETURNS record AS
$body$
DECLARE
  var_job_type INT;
  var_retval INT;
  var_current_date INT;
  var_res_valid_range VARCHAR(200);
  var_max_step_id INT;
  var_valid_range VARCHAR(50);
BEGIN
  /* Remove any leading/trailing spaces from parameters */
  SELECT PG_CATALOG.LTRIM(PG_CATALOG.RTRIM(par_name)) INTO par_name;
  SELECT PG_CATALOG.LTRIM(PG_CATALOG.RTRIM(par_category_name)) INTO par_category_name;
  SELECT UPPER(PG_CATALOG.LTRIM(PG_CATALOG.RTRIM(par_originating_server))) INTO par_originating_server;

  IF (
    EXISTS (
      SELECT *
        FROM sys.sysjobs AS job
       WHERE (name = par_name)
      /* AND (job_id <> ISNULL(@job_id, 0x911)))) -- When adding a new job @job_id is NULL */
    )
  )
  THEN /* Failure */
    RAISE 'The specified % ("%") already exists.', 'par_name', par_name USING ERRCODE := '50000';
      returncode := 1;
      RETURN;
  END IF;

  /* Check enabled state */
  IF (par_enabled <> 0) AND (par_enabled <> 1) THEN /* Failure */
    RAISE 'The specified "%" is invalid (valid values are: %).', 'par_enabled', '0, 1' USING ERRCODE := '50000';
      returncode := 1;
      RETURN;
  END IF;

  /* Check start step */

  IF (par_job_id IS NULL) THEN /* New job */
    IF (par_start_step_id <> 1) THEN /* Failure */
      RAISE 'The specified "%" is invalid (valid values are: %).', 'par_start_step_id', '1' USING ERRCODE := '50000';
        returncode := 1;
        RETURN;
    END IF;
  ELSE /* Existing job */
    /* Get current maximum step id */
    SELECT COALESCE(MAX(step_id), 0)
      INTO var_max_step_id
      FROM sys.sysjobsteps
     WHERE (job_id = par_job_id);

    IF (par_start_step_id < 1) OR (par_start_step_id > var_max_step_id + 1) THEN /* Failure */
      SELECT '1..' || CAST (var_max_step_id + 1 AS VARCHAR(1))
        INTO var_valid_range;
      RAISE 'The specified "%" is invalid (valid values are: %).', 'par_start_step_id', var_valid_range USING ERRCODE := '50000';
      returncode := 1;
      RETURN;
    END IF;
  END IF;

  /* Get the category_id, handling any special-cases as appropriate */
  SELECT NULL INTO par_category_id;

  IF (par_category_name = '[DEFAULT]') /* User wants to revert to the default job category */
  THEN
    SELECT
      CASE COALESCE(var_job_type, 1)
        WHEN 1 THEN 0 /* [Uncategorized (Local)] */
        WHEN 2 THEN 2 /* [Uncategorized (Multi-Server)] */
      END
      INTO par_category_id;
  ELSE
    SELECT 0 INTO par_category_id;
  END IF;

  returncode := (0); /* Success */
  RETURN;
END;
$body$
LANGUAGE 'plpgsql'
STABLE;

CREATE OR REPLACE FUNCTION sys.babelfish_sp_verify_job_date (
  par_date integer,
  par_date_name varchar = 'date'::character varying,
  out returncode integer
)
RETURNS integer AS
$body$
BEGIN
  /* Remove any leading/trailing spaces from parameters */
  SELECT PG_CATALOG.LTRIM(PG_CATALOG.RTRIM(par_date_name)) INTO par_date_name;

  /* Success */
  returncode := 0;
  RETURN;
END;
$body$
LANGUAGE 'plpgsql'
STABLE;

CREATE OR REPLACE FUNCTION sys.babelfish_sp_verify_job_identifiers (
  par_name_of_name_parameter varchar,
  par_name_of_id_parameter varchar,
  inout par_job_name varchar,
  inout par_job_id integer,
  par_sqlagent_starting_test varchar = 'TEST'::character varying,
  inout par_owner_sid char = NULL::bpchar,
  out returncode integer
)
RETURNS record AS
$body$
DECLARE
  var_retval INT;
  var_job_id_as_char VARCHAR(36);
BEGIN
  /* Remove any leading/trailing spaces from parameters */
  SELECT PG_CATALOG.LTRIM(PG_CATALOG.RTRIM(par_name_of_name_parameter)) INTO par_name_of_name_parameter;
  SELECT PG_CATALOG.LTRIM(PG_CATALOG.RTRIM(par_name_of_id_parameter)) INTO par_name_of_id_parameter;
  SELECT PG_CATALOG.LTRIM(PG_CATALOG.RTRIM(par_job_name)) INTO par_job_name;

  IF (par_job_name = '')
  THEN
    SELECT NULL INTO par_job_name;
  END IF;

  IF ((par_job_name IS NULL) AND (par_job_id IS NULL)) OR ((par_job_name IS NOT NULL) AND (par_job_id IS NOT NULL))
  THEN /* Failure */
    RAISE 'Supply either % or % to identify the job.', par_name_of_id_parameter, par_name_of_name_parameter USING ERRCODE := '50000';
    returncode := 1;
    RETURN;
  END IF;

  /* Check job id */
  IF (par_job_id IS NOT NULL)
  THEN
    SELECT name
         , owner_sid
      INTO par_job_name
         , par_owner_sid
      FROM sys.sysjobs
     WHERE (job_id = par_job_id);

    /* the view would take care of all the permissions issues. */
    IF (par_job_name IS NULL)
    THEN /* Failure */
      SELECT CAST (par_job_id AS VARCHAR(36))
        INTO var_job_id_as_char;

      RAISE 'The specified % ("%") does not exist.', 'job_id', var_job_id_as_char USING ERRCODE := '50000';
      returncode := 1;
      RETURN;
    END IF;
  ELSE
    /* Check job name */
    IF (par_job_name IS NOT NULL)
    THEN
      /* Check if the job name is ambiguous */
      IF (SELECT COUNT(*) FROM sys.sysjobs WHERE name = par_job_name) > 1
      THEN /* Failure */
        RAISE 'There are two or more jobs named "%". Specify % instead of % to uniquely identify the job.', par_job_name, par_name_of_id_parameter, par_name_of_name_parameter USING ERRCODE := '50000';
        returncode := 1;
        RETURN;
      END IF;

      /* The name is not ambiguous, so get the corresponding job_id (if the job exists) */
      SELECT job_id
           , owner_sid
        INTO par_job_id
           , par_owner_sid
        FROM sys.sysjobs
       WHERE (name = par_job_name);

      /* the view would take care of all the permissions issues. */
      IF (par_job_id IS NULL)
      THEN /* Failure */
        RAISE 'The specified % ("%") does not exist.', 'job_name', par_job_name USING ERRCODE := '50000';
        returncode := 1;
        RETURN;
      END IF;
    END IF;
  END IF;

  /* Success */
  returncode := 0;
  RETURN;
END;
$body$
LANGUAGE 'plpgsql'
STABLE;

CREATE OR REPLACE FUNCTION sys.babelfish_sp_verify_job_time (
  par_time integer,
  par_time_name varchar = 'time'::character varying,
  out returncode integer
)
RETURNS integer AS
$body$
DECLARE
  var_hour INT;
  var_minute INT;
  var_second INT;
BEGIN
  /* Remove any leading/trailing spaces from parameters */
  SELECT PG_CATALOG.LTRIM(PG_CATALOG.RTRIM(par_time_name)) INTO par_time_name;

  IF ((par_time < 0) OR (par_time > 235959))
  THEN
    RAISE 'The specified "%" is invalid (valid values are: %).', par_time_name, '000000..235959' USING ERRCODE := '50000';
    returncode := 1;
    RETURN;
  END IF;

  SELECT (par_time / 10000) INTO var_hour;
  SELECT (par_time % 10000) / 100 INTO var_minute;
  SELECT (par_time % 100) INTO var_second;

  /* Check hour range */
  IF (var_hour > 23) THEN
    RAISE 'The "%" supplied has an invalid %.', par_time_name, 'hour' USING ERRCODE := '50000';
    returncode := 1;
    RETURN;
  END IF;

  /* Check minute range */
  IF (var_minute > 59) THEN
    RAISE 'The "%" supplied has an invalid %.', par_time_name, 'minute' USING ERRCODE := '50000';
    returncode := 1;
    RETURN;
  END IF;

  /* Check second range */
  IF (var_second > 59) THEN
     RAISE 'The "%" supplied has an invalid %.', par_time_name, 'second' USING ERRCODE := '50000';
     returncode := 1;
     RETURN;
  END IF;

  returncode := 0;
  RETURN;
END;
$body$
LANGUAGE 'plpgsql'
STABLE;

CREATE OR REPLACE FUNCTION sys.babelfish_sp_verify_jobstep (
  par_job_id integer,
  par_step_id integer,
  par_step_name varchar,
  par_subsystem varchar,
  par_command text,
  par_server varchar,
  par_on_success_action smallint,
  par_on_success_step_id integer,
  par_on_fail_action smallint,
  par_on_fail_step_id integer,
  par_os_run_priority integer,
  par_flags integer,
  par_output_file_name varchar,
  par_proxy_id integer,
  out returncode integer
)
AS
$body$
DECLARE
  var_max_step_id INT;
  var_retval INT;
  var_valid_values VARCHAR(50);
  var_database_name_temp VARCHAR(258);
  var_database_user_name_temp VARCHAR(256);
  var_temp_command TEXT;
  var_iPos INT;
  var_create_count INT;
  var_destroy_count INT;
  var_is_olap_subsystem SMALLINT;
  var_owner_sid CHAR(85);
  var_owner_name VARCHAR(128);
BEGIN
  /* Remove any leading/trailing spaces from parameters */
  SELECT PG_CATALOG.LTRIM(PG_CATALOG.RTRIM(par_subsystem)) INTO par_subsystem;
  SELECT PG_CATALOG.LTRIM(PG_CATALOG.RTRIM(par_server)) INTO par_server;
  SELECT PG_CATALOG.LTRIM(PG_CATALOG.RTRIM(par_output_file_name)) INTO par_output_file_name;

  /* Get current maximum step id */
  SELECT COALESCE(MAX(step_id), 0)
    INTO var_max_step_id
    FROM sys.sysjobsteps
   WHERE (job_id = par_job_id);

  /* Check step id */
  IF (par_step_id < 1) OR (par_step_id > var_max_step_id + 1)  /* Failure */
  THEN
    SELECT '1..' || CAST (var_max_step_id + 1 AS VARCHAR(1)) INTO var_valid_values;
      RAISE 'The specified "%" is invalid (valid values are: %).', '@step_id', var_valid_values USING ERRCODE := '50000';
      returncode := 1;
      RETURN;
  END IF;

  /* Check step name */
  IF (
    EXISTS (
      SELECT *
        FROM sys.sysjobsteps
       WHERE (job_id = par_job_id) AND (step_name = par_step_name)
    )
  )
  THEN /* Failure */
    RAISE 'The specified % ("%") already exists.', 'step_name', par_step_name USING ERRCODE := '50000';
    returncode := 1;
    RETURN;
  END IF;

  /* Check on-success action/step */
  IF (par_on_success_action <> 1) /* Quit Qith Success */
    AND (par_on_success_action <> 2) /* Quit Qith Failure */
    AND (par_on_success_action <> 3) /* Goto Next Step */
    AND (par_on_success_action <> 4) /* Goto Step */
  THEN /* Failure */
    RAISE 'The specified "%" is invalid (valid values are: %).', 'on_success_action', '1, 2, 3, 4' USING ERRCODE := '50000';
    returncode := 1;
    RETURN;
  END IF;

  IF (par_on_success_action = 4) AND ((par_on_success_step_id < 1) OR (par_on_success_step_id = par_step_id))
  THEN /* Failure */
    RAISE 'The specified "%" is invalid (valid values are greater than 0 but excluding %ld).', 'on_success_step', par_step_id USING ERRCODE := '50000';
    returncode := 1;
    RETURN;
  END IF;

  /* Check on-fail action/step */
  IF (par_on_fail_action <> 1) /* Quit With Success */
    AND (par_on_fail_action <> 2) /* Quit With Failure */
    AND (par_on_fail_action <> 3) /* Goto Next Step */
    AND (par_on_fail_action <> 4) /* Goto Step */
  THEN /* Failure */
    RAISE 'The specified "%" is invalid (valid values are: %).', 'on_failure_action', '1, 2, 3, 4' USING ERRCODE := '50000';
    returncode := 1;
    RETURN;
  END IF;

  IF (par_on_fail_action = 4) AND ((par_on_fail_step_id < 1) OR (par_on_fail_step_id = par_step_id))
  THEN /* Failure */
    RAISE 'The specified "%" is invalid (valid values are greater than 0 but excluding %).', 'on_failure_step', par_step_id USING ERRCODE := '50000';
    returncode := 1;
    RETURN;
  END IF;

  /* Warn the user about forward references */
  IF ((par_on_success_action = 4) AND (par_on_success_step_id > var_max_step_id))
  THEN
    RAISE 'Warning: Non-existent step referenced by %.', 'on_success_step_id' USING ERRCODE := '50000';
  END IF;

  IF ((par_on_fail_action = 4) AND (par_on_fail_step_id > var_max_step_id))
  THEN
    RAISE 'Warning: Non-existent step referenced by %.', '@on_fail_step_id' USING ERRCODE := '50000';
  END IF;

  /* Check run priority: must be a valid value to pass to SetThreadPriority: */
  /* [-15 = IDLE, -1 = BELOW_NORMAL, 0 = NORMAL, 1 = ABOVE_NORMAL, 15 = TIME_CRITICAL] */
  IF (par_os_run_priority NOT IN (- 15, - 1, 0, 1, 15))
  THEN /* Failure */
    RAISE 'The specified "%" is invalid (valid values are: %).', '@os_run_priority', '-15, -1, 0, 1, 15' USING ERRCODE := '50000';
    returncode := 1;
    RETURN;
  END IF;

  /* Check flags */
  IF ((par_flags < 0) OR (par_flags > 114)) THEN /* Failure */
    RAISE 'The specified "%" is invalid (valid values are: %).', '@flags', '0..114' USING ERRCODE := '50000';
    returncode := 1;
    RETURN;
  END IF;

  IF (LOWER(UPPER(par_subsystem)) <> LOWER('TSQL')) THEN /* Failure */
    RAISE 'The specified "%" is invalid (valid values are: %).', '@subsystem', 'TSQL' USING ERRCODE := '50000';
    returncode := (1);
    RETURN;
  END IF;

  /* Success */
  returncode := 0;
  RETURN;
END;
$body$
LANGUAGE 'plpgsql'
STABLE;

CREATE OR REPLACE FUNCTION sys.babelfish_sp_verify_schedule (
  par_schedule_id integer,
  par_name varchar,
  par_enabled smallint,
  par_freq_type integer,
  inout par_freq_interval integer,
  inout par_freq_subday_type integer,
  inout par_freq_subday_interval integer,
  inout par_freq_relative_interval integer,
  inout par_freq_recurrence_factor integer,
  inout par_active_start_date integer,
  inout par_active_start_time integer,
  inout par_active_end_date integer,
  inout par_active_end_time integer,
  par_owner_sid char,
  out returncode integer
)
RETURNS record AS
$body$
DECLARE
  var_return_code INT;
  var_isAdmin INT;
BEGIN
  /* Remove any leading/trailing spaces from parameters */
  SELECT PG_CATALOG.LTRIM(PG_CATALOG.RTRIM(par_name)) INTO par_name;

  /* Make sure that NULL input/output parameters - if NULL - are initialized to 0 */
  SELECT COALESCE(par_freq_interval, 0) INTO par_freq_interval;
  SELECT COALESCE(par_freq_subday_type, 0) INTO par_freq_subday_type;
  SELECT COALESCE(par_freq_subday_interval, 0) INTO par_freq_subday_interval;
  SELECT COALESCE(par_freq_relative_interval, 0) INTO par_freq_relative_interval;
  SELECT COALESCE(par_freq_recurrence_factor, 0) INTO par_freq_recurrence_factor;
  SELECT COALESCE(par_active_start_date, 0) INTO par_active_start_date;
  SELECT COALESCE(par_active_start_time, 0) INTO par_active_start_time;
  SELECT COALESCE(par_active_end_date, 0) INTO par_active_end_date;
  SELECT COALESCE(par_active_end_time, 0) INTO par_active_end_time;

  /* Verify name (we disallow schedules called 'ALL' since this has special meaning in sp_delete_jobschedules) */
  SELECT 0 INTO var_isAdmin;

  IF (
    EXISTS (
      SELECT *
        FROM sys.sysschedules
       WHERE (name = par_name)
    )
  )
  THEN /* Failure */
    RAISE 'The specified % ("%") already exists.', 'par_name', par_name USING ERRCODE := '50000';
      returncode := 1;
      RETURN;
  END IF;

  IF (UPPER(par_name) = 'ALL')
  THEN /* Failure */
    RAISE 'The specified "%" is invalid.', 'name' USING ERRCODE := '50000';
    returncode := 1;
    RETURN;
  END IF;

  /* Verify enabled state */
  IF (par_enabled <> 0) AND (par_enabled <> 1)
  THEN /* Failure */
    RAISE 'The specified "%" is invalid (valid values are: %).', '@enabled', '0, 1' USING ERRCODE := '50000';
    returncode := 1;
    RETURN;
  END IF;

  /* Verify frequency type */
  IF (par_freq_type = 2) /* OnDemand is no longer supported */
  THEN /* Failure */
    RAISE 'Frequency Type 0x2 (OnDemand) is no longer supported.' USING ERRCODE := '50000';
    returncode := 1;
    RETURN;
  END IF;

  IF (par_freq_type NOT IN (1, 4, 8, 16, 32, 64, 128))
  THEN /* Failure */
    RAISE 'The specified "%" is invalid (valid values are: %).', 'freq_type', '1, 4, 8, 16, 32, 64, 128' USING ERRCODE := '50000';
    returncode := 1;
    RETURN;
  END IF;

  /* Verify frequency sub-day type */
  IF (par_freq_subday_type <> 0) AND (par_freq_subday_type NOT IN (1, 2, 4, 8))
  THEN /* Failure */
    RAISE 'The specified "%" is invalid (valid values are: %).', 'freq_subday_type', '1, 2, 4, 8' USING ERRCODE := '50000';
    returncode := 1;
    RETURN;
  END IF;

  /* Default active start/end date/times (if not supplied, or supplied as NULLs or 0) */
  IF (par_active_start_date = 0)
  THEN
    SELECT date_part('year', NOW()::TIMESTAMP) * 10000 + date_part('month', NOW()::TIMESTAMP) * 100 + date_part('day', NOW()::TIMESTAMP)
      INTO par_active_start_date;
  END IF;

  /* This is an ISO format: "yyyymmdd" */
  IF (par_active_end_date = 0)
  THEN
    /* December 31st 9999 */
    SELECT 99991231 INTO par_active_end_date;
  END IF;

  IF (par_active_start_time = 0)
  THEN
    /* 12:00:00 am */
    SELECT 000000 INTO par_active_start_time;
  END IF;

  IF (par_active_end_time = 0)
  THEN
    /* 11:59:59 pm */
    SELECT 235959 INTO par_active_end_time;
  END IF;

  /* Verify active start/end dates */
  IF (par_active_end_date = 0)
  THEN
    SELECT 99991231 INTO par_active_end_date;
  END IF;

  SELECT t.returncode
    FROM sys.babelfish_sp_verify_job_date(par_active_end_date, 'active_end_date') t
    INTO var_return_code;

  IF (var_return_code <> 0)
  THEN /* Failure */
    returncode := 1;
    RETURN;
  END IF;

  SELECT t.returncode
    FROM sys.babelfish_sp_verify_job_date(par_active_start_date, '@active_start_date') t
    INTO var_return_code;

  IF (var_return_code <> 0)
  THEN /* Failure */
    returncode := 1;
    RETURN;
  END IF;

  IF (par_active_end_date < par_active_start_date)
  THEN /* Failure */
    RAISE '% cannot be before %.', 'active_end_date', 'active_start_date' USING ERRCODE := '50000';
    returncode := 1;
    RETURN;
  END IF;

  SELECT t.returncode
    FROM sys.babelfish_sp_verify_job_time(par_active_end_time, '@active_end_time') t
    INTO var_return_code;

  IF (var_return_code <> 0)
  THEN /* Failure */
    returncode := 1;
    RETURN;
  END IF;

  SELECT t.returncode
    FROM sys.babelfish_sp_verify_job_time(par_active_start_time, '@active_start_time') t
    INTO var_return_code;

  IF (var_return_code <> 0)
  THEN /* Failure */
    returncode := 1;
    RETURN;
  END IF;

  IF (par_active_start_time = par_active_end_time AND (par_freq_subday_type IN (2, 4, 8)))
  THEN /* Failure */
    RAISE 'The specified "%" is invalid (valid values are: %).', 'active_end_time', 'before or after active_start_time' USING ERRCODE := '50000';
    returncode := 1;
    RETURN;
  END IF;

  IF ((par_freq_type = 1) /* FREQTYPE_ONETIME */
    OR (par_freq_type = 64) /* FREQTYPE_AUTOSTART */
    OR (par_freq_type = 128)) /* FREQTYPE_ONIDLE */
  THEN /* Set standard defaults for non-required parameters */
    SELECT 0 INTO par_freq_interval;
    SELECT 0 INTO par_freq_subday_type;
    SELECT 0 INTO par_freq_subday_interval;
    SELECT 0 INTO par_freq_relative_interval;
    SELECT 0 INTO par_freq_recurrence_factor;
    /* Success */
    returncode := 0;
    RETURN;
  END IF;

  IF (par_freq_subday_type = 0) /* FREQSUBTYPE_ONCE */
  THEN
    SELECT 1 INTO par_freq_subday_type;
  END IF;

  IF ((par_freq_subday_type <> 1) /* FREQSUBTYPE_ONCE */
    AND (par_freq_subday_type <> 2) /* FREQSUBTYPE_SECOND */
    AND (par_freq_subday_type <> 4) /* FREQSUBTYPE_MINUTE */
    AND (par_freq_subday_type <> 8)) /* FREQSUBTYPE_HOUR */
  THEN /* Failure */
    RAISE 'The schedule for this job is invalid (reason: The specified @freq_subday_type is invalid (valid values are: 0x1, 0x2, 0x4, 0x8).).' USING ERRCODE := '50000';
    returncode := 1;
    RETURN;
  END IF;

  IF ((par_freq_subday_type <> 1) AND (par_freq_subday_interval < 1)) /* FREQSUBTYPE_ONCE and less than 1 interval */
    OR ((par_freq_subday_type = 2) AND (par_freq_subday_interval < 10)) /* FREQSUBTYPE_SECOND and less than 10 seconds (see MIN_SCHEDULE_GRANULARITY in SqlAgent source code) */
  THEN /* Failure */
    RAISE 'The schedule for this job is invalid (reason: The specified @freq_subday_interval is invalid).' USING ERRCODE := '50000';
    returncode := 1;
    RETURN;
  END IF;

  IF (par_freq_type = 4) /* FREQTYPE_DAILY */
  THEN
    SELECT 0 INTO par_freq_recurrence_factor;

    IF (par_freq_interval < 1) THEN /* Failure */
      RAISE 'The schedule for this job is invalid (reason: @freq_interval must be at least 1 for a daily job.).' USING ERRCODE := '50000';
      returncode := 1;
      RETURN;
    END IF;
  END IF;

  IF (par_freq_type = 8) /* FREQTYPE_WEEKLY */
  THEN
    IF (par_freq_interval < 1) OR (par_freq_interval > 127) /* (2^7)-1 [freq_interval is a bitmap (Sun=1..Sat=64)] */
    THEN /* Failure */
      RAISE 'The schedule for this job is invalid (reason: @freq_interval must be a valid day of the week bitmask [Sunday = 1 .. Saturday = 64] for a weekly job.).' USING ERRCODE := '50000';
      returncode := 1;
      RETURN;
    END IF;
  END IF;

  IF (par_freq_type = 16) /* FREQTYPE_MONTHLY */
  THEN
    IF (par_freq_interval < 1) OR (par_freq_interval > 31)
    THEN /* Failure */
      RAISE 'The schedule for this job is invalid (reason: @freq_interval must be between 1 and 31 for a monthly job.).' USING ERRCODE := '50000';
      returncode := 1;
      RETURN;
    END IF;
  END IF;

  IF (par_freq_type = 32) /* FREQTYPE_MONTHLYRELATIVE */
  THEN
    IF (par_freq_relative_interval <> 1) /* RELINT_1ST */
      AND (par_freq_relative_interval <> 2) /* RELINT_2ND */
      AND (par_freq_relative_interval <> 4) /* RELINT_3RD */
      AND (par_freq_relative_interval <> 8) /* RELINT_4TH */
      AND (par_freq_relative_interval <> 16) /* RELINT_LAST */
    THEN /* Failure */
      RAISE 'The schedule for this job is invalid (reason: @freq_relative_interval must be one of 1st (0x1), 2nd (0x2), 3rd [0x4], 4th (0x8) or Last (0x10).).' USING ERRCODE := '50000';
      returncode := 1;
      RETURN;
    END IF;
  END IF;

  IF (par_freq_type = 32) /* FREQTYPE_MONTHLYRELATIVE */
  THEN
    IF (par_freq_interval <> 1) /* RELATIVE_SUN */
      AND (par_freq_interval <> 2) /* RELATIVE_MON */
      AND (par_freq_interval <> 3) /* RELATIVE_TUE */
      AND (par_freq_interval <> 4) /* RELATIVE_WED */
      AND (par_freq_interval <> 5) /* RELATIVE_THU */
      AND (par_freq_interval <> 6) /* RELATIVE_FRI */
      AND (par_freq_interval <> 7) /* RELATIVE_SAT */
      AND (par_freq_interval <> 8) /* RELATIVE_DAY */
      AND (par_freq_interval <> 9) /* RELATIVE_WEEKDAY */
      AND (par_freq_interval <> 10) /* RELATIVE_WEEKENDDAY */
    THEN /* Failure */
      RAISE 'The schedule for this job is invalid (reason: @freq_interval must be between 1 and 10 (1 = Sunday .. 7 = Saturday, 8 = Day, 9 = Weekday, 10 = Weekend-day) for a monthly-relative job.).' USING ERRCODE := '50000';
      returncode := 1;
      RETURN;
    END IF;
  END IF;

  IF ((par_freq_type = 8) /* FREQTYPE_WEEKLY */
    OR (par_freq_type = 16) /* FREQTYPE_MONTHLY */
    OR (par_freq_type = 32)) /* FREQTYPE_MONTHLYRELATIVE */
    AND (par_freq_recurrence_factor < 1)
  THEN /* Failure */
    RAISE 'The schedule for this job is invalid (reason: @freq_recurrence_factor must be at least 1.).' USING ERRCODE := '50000';
      returncode := 1;
      RETURN;
  END IF;
  /* Success */
  returncode := 0;
  RETURN;
END;
$body$
LANGUAGE 'plpgsql'
STABLE;

CREATE OR REPLACE FUNCTION sys.babelfish_sp_verify_schedule_identifiers (
  par_name_of_name_parameter varchar,
  par_name_of_id_parameter varchar,
  inout par_schedule_name varchar,
  inout par_schedule_id integer,
  inout par_owner_sid char,
  inout par_orig_server_id integer,
  par_job_id_filter integer = NULL::integer,
  out returncode integer
)
AS
$body$
DECLARE
  var_retval INT;
  var_schedule_id_as_char VARCHAR(36);
  var_sch_name_count INT;
BEGIN
  /* Remove any leading/trailing spaces from parameters */
  SELECT PG_CATALOG.LTRIM(PG_CATALOG.RTRIM(par_name_of_name_parameter)) INTO par_name_of_name_parameter;
  SELECT PG_CATALOG.LTRIM(PG_CATALOG.RTRIM(par_name_of_id_parameter)) INTO par_name_of_id_parameter;
  SELECT PG_CATALOG.LTRIM(PG_CATALOG.RTRIM(par_schedule_name)) INTO par_schedule_name;
  SELECT 0 INTO var_sch_name_count;

  IF (par_schedule_name = '')
  THEN
    SELECT NULL INTO par_schedule_name;
  END IF;

  IF ((par_schedule_name IS NULL) AND (par_schedule_id IS NULL)) OR ((par_schedule_name IS NOT NULL) AND (par_schedule_id IS NOT NULL))
  THEN /* Failure */
    RAISE 'Supply either % or % to identify the schedule.', par_name_of_id_parameter, par_name_of_name_parameter USING ERRCODE := '50000';
    returncode := 1;
    RETURN;
  END IF;

  /* Check schedule id */
  IF (par_schedule_id IS NOT NULL)
  THEN
    /* Look at all schedules */
    SELECT name
         , owner_sid
         , originating_server_id
      INTO par_schedule_name
         , par_owner_sid
         , par_orig_server_id
      FROM sys.sysschedules
     WHERE (schedule_id = par_schedule_id);

    IF (par_schedule_name IS NULL)
    THEN /* Failure */
      SELECT CAST (par_schedule_id AS VARCHAR(36))
        INTO var_schedule_id_as_char;

      RAISE 'The specified % ("%") does not exist.', 'schedule_id', var_schedule_id_as_char USING ERRCODE := '50000';
      returncode := 1;
      RETURN;
    END IF;
  ELSE
    IF (par_schedule_name IS NOT NULL)
    THEN
      /* Check if the schedule name is ambiguous */
      IF (SELECT COUNT(*) FROM sys.sysschedules WHERE name = par_schedule_name) > 1
      THEN /* Failure */
        RAISE 'There are two or more sysschedules named "%". Specify % instead of % to uniquely identify the sysschedules.', par_job_name, par_name_of_id_parameter, par_name_of_name_parameter USING ERRCODE := '50000';
        returncode := 1;
        RETURN;
      END IF;

      /* The name is not ambiguous, so get the corresponding job_id (if the job exists) */
      SELECT schedule_id
           , owner_sid
        INTO par_schedule_id, par_owner_sid
        FROM sys.sysschedules
       WHERE (name = par_schedule_name);

      /* the view would take care of all the permissions issues. */
      IF (par_schedule_id IS NULL)
      THEN /* Failure */
        RAISE 'The specified % ("%") does not exist.', 'par_schedule_name', par_schedule_name USING ERRCODE := '50000';
        returncode := 1;
        RETURN;
      END IF;
    END IF;
  END IF;

  /* Success */
  returncode := 0;
  RETURN;
END;
$body$
LANGUAGE 'plpgsql'
STABLE;

CREATE OR REPLACE FUNCTION babelfish_get_name_delimiter_pos(name TEXT)
RETURNS INTEGER
AS $$
DECLARE
    pos int;
BEGIN
    IF (length(name) <= 2 AND (position('"' IN name) != 0 OR position(']' IN name) != 0 OR position('[' IN name) != 0))
        -- invalid name
        THEN RETURN 0;
    ELSIF PG_CATALOG.left(name, 1) = '[' THEN
        pos = position('].' IN name);
        IF pos = 0 THEN 
            -- invalid name
            RETURN 0;
        ELSE
            RETURN pos + 1;
        END IF;
    ELSIF PG_CATALOG.left(name, 1) = '"' THEN
        -- search from position 1 in case name starts with a double quote.
        pos = position('".' IN PG_CATALOG.right(name, length(name) - 1));
        IF pos = 0 THEN
            -- invalid name
            RETURN 0;
        ELSE
            RETURN pos + 2;
        END IF;
    ELSE
        RETURN position('.' IN name);
    END IF;
END;
$$
LANGUAGE plpgsql
STABLE;

-- valid names are db_name.schema_name.object_name or schema_name.object_name or object_name
CREATE OR REPLACE FUNCTION sys.babelfish_split_object_name(
    name TEXT, 
    OUT db_name TEXT, 
    OUT schema_name TEXT, 
    OUT object_name TEXT)
AS $$
DECLARE
    lower_object_name text;
    names text[2];
    counter int;
    cur_pos int;
BEGIN
    lower_object_name = lower(PG_CATALOG.rtrim(name));

    counter = 1;
    cur_pos = babelfish_get_name_delimiter_pos(lower_object_name);

    -- Parse user input into names split by '.'
    WHILE cur_pos > 0 LOOP
        IF counter > 3 THEN
            -- Too many names provided
            RETURN;
        END IF;

        names[counter] = babelfish_remove_delimiter_pair(PG_CATALOG.rtrim(PG_CATALOG.left(lower_object_name, cur_pos - 1)));
        
        -- invalid name
        IF names[counter] IS NULL THEN
            RETURN;
        END IF;

        lower_object_name = substring(lower_object_name from cur_pos + 1);
        counter = counter + 1;
        cur_pos = babelfish_get_name_delimiter_pos(lower_object_name);
    END LOOP;

    CASE counter
        WHEN 1 THEN
            db_name = NULL;
            schema_name = NULL;
        WHEN 2 THEN
            db_name = NULL;
            schema_name = sys.babelfish_truncate_identifier(names[1]);
        WHEN 3 THEN
            db_name = sys.babelfish_truncate_identifier(names[1]);
            schema_name = sys.babelfish_truncate_identifier(names[2]);
        ELSE
            RETURN;
    END CASE;

    -- Assign each name accordingly
    object_name = sys.babelfish_truncate_identifier(babelfish_remove_delimiter_pair(PG_CATALOG.rtrim(lower_object_name)));
END;
$$
LANGUAGE plpgsql
STABLE;

CREATE OR REPLACE FUNCTION sys.timezone(IN tzzone PG_CATALOG.TEXT , IN input_expr anyelement)
RETURNS sys.datetimeoffset
AS
$BODY$
DECLARE
    tz_offset PG_CATALOG.TEXT;
    tz_name PG_CATALOG.TEXT;
    lower_tzn PG_CATALOG.TEXT;
    prev_res PG_CATALOG.TEXT;
    result PG_CATALOG.TEXT;
    is_dstt bool;
    tz_diff PG_CATALOG.TEXT;
    input_expr_tx PG_CATALOG.TEXT;
    input_expr_tmz TIMESTAMPTZ;
BEGIN
    IF input_expr IS NULL OR tzzone IS NULL THEN 
    	RETURN NULL;
    END IF;

    lower_tzn := lower(tzzone);
    IF lower_tzn <> 'utc' THEN
        tz_name := sys.babelfish_timezone_mapping(lower_tzn);
    ELSE
        tz_name := 'utc';
    END IF;

    IF tz_name = 'NULL' THEN
        RAISE USING MESSAGE := format('Argument data type or the parameter %s provided to AT TIME ZONE clause is invalid.', tzzone);
    END IF;

    IF pg_typeof(input_expr) IN ('sys.smalldatetime'::regtype, 'sys.datetime'::regtype, 'sys.datetime2'::regtype) THEN
        input_expr_tx := input_expr::TEXT;
        input_expr_tmz := input_expr_tx :: TIMESTAMPTZ;

        result := (SELECT input_expr_tmz AT TIME ZONE tz_name)::TEXT;
        tz_diff := (SELECT result::TIMESTAMPTZ - input_expr_tmz)::TEXT;
        if PG_CATALOG.LEFT(tz_diff,1) <> '-' THEN
            tz_diff := concat('+',tz_diff);
        END IF;
        tz_offset := PG_CATALOG.left(tz_diff,6);
        input_expr_tx := concat(input_expr_tx,tz_offset);
        return cast(input_expr_tx as sys.datetimeoffset);
    ELSIF  pg_typeof(input_expr) = 'sys.DATETIMEOFFSET'::regtype THEN
        input_expr_tx := input_expr::TEXT;
        input_expr_tmz := input_expr_tx :: TIMESTAMPTZ;
        result := (SELECT input_expr_tmz  AT TIME ZONE tz_name)::TEXT;
        tz_diff := (SELECT result::TIMESTAMPTZ - input_expr_tmz)::TEXT;
        if PG_CATALOG.LEFT(tz_diff,1) <> '-' THEN
            tz_diff := concat('+',tz_diff);
        END IF;
        tz_offset := PG_CATALOG.left(tz_diff,6);
        result := concat(result,tz_offset);
        return cast(result as sys.datetimeoffset);
    ELSE
        RAISE USING MESSAGE := 'Argument data type varchar is invalid for argument 1 of AT TIME ZONE function.'; 
    END IF;
       
END;
$BODY$
LANGUAGE 'plpgsql' STABLE;

create or replace function sys.PATINDEX(in pattern varchar, in expression varchar) returns bigint as
$body$
declare
  v_find_result VARCHAR;
  v_pos bigint;
  v_regexp_pattern VARCHAR;
begin
  if pattern is null or expression is null then
    return null;
  end if;
  if PG_CATALOG.left(pattern, 1) = '%' collate sys.database_default then
    v_regexp_pattern := regexp_replace(pattern, '^%', '%#"', 'i');
  else
    v_regexp_pattern := '#"' || pattern;
  end if;

  if PG_CATALOG.right(pattern, 1) = '%' collate sys.database_default then
    v_regexp_pattern := regexp_replace(v_regexp_pattern, '%$', '#"%', 'i');
  else
   v_regexp_pattern := v_regexp_pattern || '#"';
  end if;
  v_find_result := substring(expression, v_regexp_pattern, '#');
  if v_find_result <> '' collate sys.database_default then
    v_pos := strpos(expression, v_find_result);
  else
    v_pos := 0;
  end if;
  return v_pos;
end;
$body$
language plpgsql immutable returns null on null input;

CREATE OR REPLACE FUNCTION sys.has_perms_by_name(
    securable SYS.SYSNAME, 
    securable_class SYS.NVARCHAR(60), 
    permission SYS.SYSNAME,
    sub_securable SYS.SYSNAME DEFAULT NULL,
    sub_securable_class SYS.NVARCHAR(60) DEFAULT NULL
)
RETURNS integer
LANGUAGE plpgsql
STABLE
AS $$
DECLARE
    db_name text COLLATE sys.database_default; 
    bbf_schema_name text;
    pg_schema text COLLATE sys.database_default;
    implied_dbo_permissions boolean;
    fully_supported boolean;
    is_cross_db boolean := false;
    object_name text COLLATE sys.database_default;
    database_id smallint;
    namespace_id oid;
    userid oid;
    object_type text;
    function_signature text;
    qualified_name text;
    return_value integer;
    cs_as_securable text COLLATE "C" := securable;
    cs_as_securable_class text COLLATE "C" := securable_class;
    cs_as_permission text COLLATE "C" := permission;
    cs_as_sub_securable text COLLATE "C" := sub_securable;
    cs_as_sub_securable_class text COLLATE "C" := sub_securable_class;
BEGIN
    return_value := NULL;

    -- Lower-case to avoid case issues, remove trailing whitespace to match SQL SERVER behavior
    -- Objects created in Babelfish are stored in lower-case in pg_class/pg_proc
    cs_as_securable = lower(PG_CATALOG.rtrim(cs_as_securable));
    cs_as_securable_class = lower(PG_CATALOG.rtrim(cs_as_securable_class));
    cs_as_permission = lower(PG_CATALOG.rtrim(cs_as_permission));
    cs_as_sub_securable = lower(PG_CATALOG.rtrim(cs_as_sub_securable));
    cs_as_sub_securable_class = lower(PG_CATALOG.rtrim(cs_as_sub_securable_class));

    -- Assert that sub_securable and sub_securable_class are either both NULL or both defined
    IF cs_as_sub_securable IS NOT NULL AND cs_as_sub_securable_class IS NULL THEN
        RETURN NULL;
    ELSIF cs_as_sub_securable IS NULL AND cs_as_sub_securable_class IS NOT NULL THEN
        RETURN NULL;
    -- If they are both defined, user must be evaluating column privileges.
    -- Check that inputs are valid for column privileges: sub_securable_class must 
    -- be column, securable_class must be object, and permission cannot be any.
    ELSIF cs_as_sub_securable_class IS NOT NULL 
            AND (cs_as_sub_securable_class != 'column' 
                    OR cs_as_securable_class IS NULL 
                    OR cs_as_securable_class != 'object' 
                    OR cs_as_permission = 'any') THEN
        RETURN NULL;

    -- If securable is null, securable_class must be null
    ELSIF cs_as_securable IS NULL AND cs_as_securable_class IS NOT NULL THEN
        RETURN NULL;
    -- If securable_class is null, securable must be null
    ELSIF cs_as_securable IS NOT NULL AND cs_as_securable_class IS NULL THEN
        RETURN NULL;
    END IF;

    IF cs_as_securable_class = 'server' THEN
        -- SQL Server does not permit a securable_class value of 'server'.
        -- securable_class should be NULL to evaluate server permissions.
        RETURN NULL;
    ELSIF cs_as_securable_class IS NULL THEN
        -- NULL indicates a server permission. Set this variable so that we can
        -- search for the matching entry in babelfish_has_perms_by_name_permissions
        cs_as_securable_class = 'server';
    END IF;

    IF cs_as_sub_securable IS NOT NULL THEN
        cs_as_sub_securable := babelfish_remove_delimiter_pair(cs_as_sub_securable);
        IF cs_as_sub_securable IS NULL THEN
            RETURN NULL;
        END IF;
    END IF;

    SELECT p.implied_dbo_permissions,p.fully_supported 
    INTO implied_dbo_permissions,fully_supported 
    FROM babelfish_has_perms_by_name_permissions p 
    WHERE p.securable_type = cs_as_securable_class AND p.permission_name = cs_as_permission;
    
    IF implied_dbo_permissions IS NULL OR fully_supported IS NULL THEN
        -- Securable class or permission is not valid, or permission is not valid for given securable
        RETURN NULL;
    END IF;

    IF cs_as_securable_class = 'database' AND cs_as_securable IS NOT NULL THEN
        db_name = babelfish_remove_delimiter_pair(cs_as_securable);
        IF db_name IS NULL THEN
            RETURN NULL;
        ELSIF (SELECT COUNT(name) FROM sys.databases WHERE name = db_name) != 1 THEN
            RETURN 0;
        END IF;
    ELSIF cs_as_securable_class = 'schema' THEN
        bbf_schema_name = babelfish_remove_delimiter_pair(cs_as_securable);
        IF bbf_schema_name IS NULL THEN
            RETURN NULL;
        ELSIF (SELECT COUNT(nspname) FROM sys.babelfish_namespace_ext ext
                WHERE ext.orig_name = bbf_schema_name 
                    AND ext.dbid = sys.db_id()) != 1 THEN
            RETURN 0;
        END IF;
    END IF;

    IF fully_supported = 'f' AND
		(SELECT orig_username FROM sys.babelfish_authid_user_ext WHERE rolname = CURRENT_USER) = 'dbo' THEN
        RETURN CAST(implied_dbo_permissions AS integer);
    ELSIF fully_supported = 'f' THEN
        RETURN 0;
    END IF;

    -- The only permissions that are fully supported belong to the OBJECT securable class.
    -- The block above has dealt with all permissions that are not fully supported, so 
    -- if we reach this point we know the securable class is OBJECT.
    SELECT s.db_name, s.schema_name, s.object_name INTO db_name, bbf_schema_name, object_name 
    FROM babelfish_split_object_name(cs_as_securable) s;

    -- Invalid securable name
    IF object_name IS NULL OR object_name = '' THEN
        RETURN NULL;
    END IF;

    -- If schema was not specified, use the default
    IF bbf_schema_name IS NULL OR bbf_schema_name = '' THEN
        bbf_schema_name := sys.schema_name();
    END IF;

    database_id := (
        SELECT CASE 
            WHEN db_name IS NULL OR db_name = '' THEN (sys.db_id())
            ELSE (sys.db_id(db_name))
        END);

	IF database_id <> sys.db_id() THEN
        is_cross_db = true;
	END IF;

	userid := (
        SELECT CASE
            WHEN is_cross_db THEN sys.suser_id()
            ELSE sys.user_id()
        END);
  
    -- Translate schema name from bbf to postgres, e.g. dbo -> master_dbo
    pg_schema := (SELECT nspname 
                    FROM sys.babelfish_namespace_ext ext 
                    WHERE ext.orig_name = bbf_schema_name 
                        AND CAST(ext.dbid AS oid) = CAST(database_id AS oid));

    IF pg_schema IS NULL THEN
        -- Shared schemas like sys and pg_catalog do not exist in the table above.
        -- These schemas do not need to be translated from Babelfish to Postgres
        pg_schema := bbf_schema_name;
    END IF;

    -- Surround with double-quotes to handle names that contain periods/spaces
    qualified_name := concat('"', pg_schema, '"."', object_name, '"');

    SELECT oid INTO namespace_id FROM pg_catalog.pg_namespace WHERE nspname = pg_schema COLLATE sys.database_default;

    object_type := (
        SELECT CASE
            WHEN cs_as_sub_securable_class = 'column'
                THEN CASE 
                    WHEN (SELECT count(a.attname)
                        FROM pg_attribute a
                        INNER JOIN pg_class c ON c.oid = a.attrelid
                        INNER JOIN pg_namespace s ON s.oid = c.relnamespace
                        WHERE
                        a.attname = cs_as_sub_securable COLLATE sys.database_default
                        AND c.relname = object_name COLLATE sys.database_default
                        AND s.nspname = pg_schema COLLATE sys.database_default
                        AND NOT a.attisdropped
                        AND (s.nspname IN (SELECT nspname FROM sys.babelfish_namespace_ext) OR s.nspname = 'sys')
                        -- r = ordinary table, i = index, S = sequence, t = TOAST table, v = view, m = materialized view, c = composite type, f = foreign table, p = partitioned table
                        AND c.relkind IN ('r', 'v', 'm', 'f', 'p')
                        AND a.attnum > 0) = 1
                                THEN 'column'
                    ELSE NULL
                END

            WHEN (SELECT count(relname) 
                    FROM pg_catalog.pg_class 
                    WHERE relname = object_name COLLATE sys.database_default
                        AND relnamespace = namespace_id) = 1
                THEN 'table'

            WHEN (SELECT count(proname) 
                    FROM pg_catalog.pg_proc 
                    WHERE proname = object_name COLLATE sys.database_default 
                        AND pronamespace = namespace_id
                        AND prokind = 'f') = 1
                THEN 'function'
                
            WHEN (SELECT count(proname) 
                    FROM pg_catalog.pg_proc 
                    WHERE proname = object_name COLLATE sys.database_default
                        AND pronamespace = namespace_id
                        AND prokind = 'p') = 1
                THEN 'procedure'
            ELSE NULL
        END
    );
    
    -- Object was not found
    IF object_type IS NULL THEN
        RETURN 0;
    END IF;
  
    -- Get signature for function-like objects
    IF object_type IN('function', 'procedure') THEN
        SELECT CAST(oid AS regprocedure) 
            INTO function_signature 
            FROM pg_catalog.pg_proc 
            WHERE proname = object_name COLLATE sys.database_default
                AND pronamespace = namespace_id;
    END IF;

    return_value := (
        SELECT CASE
            WHEN cs_as_permission = 'any' THEN babelfish_has_any_privilege(userid, object_type, pg_schema, object_name)

            WHEN object_type = 'column'
                THEN CASE
                    WHEN cs_as_permission IN('insert', 'delete', 'execute') THEN NULL
                    ELSE CAST(has_column_privilege(userid, qualified_name, cs_as_sub_securable, cs_as_permission) AS integer)
                END

            WHEN object_type = 'table'
                THEN CASE
                    WHEN cs_as_permission = 'execute' THEN 0
                    ELSE CAST(has_table_privilege(userid, qualified_name, cs_as_permission) AS integer)
                END

            WHEN object_type = 'function'
                THEN CASE
                    WHEN cs_as_permission IN('select', 'execute')
                        THEN CAST(has_function_privilege(userid, function_signature, 'execute') AS integer)
                    WHEN cs_as_permission IN('update', 'insert', 'delete', 'references')
                        THEN 0
                    ELSE NULL
                END

            WHEN object_type = 'procedure'
                THEN CASE
                    WHEN cs_as_permission = 'execute'
                        THEN CAST(has_function_privilege(userid, function_signature, 'execute') AS integer)
                    WHEN cs_as_permission IN('select', 'update', 'insert', 'delete', 'references')
                        THEN 0
                    ELSE NULL
                END

            ELSE NULL
        END
    );

    RETURN return_value;
    EXCEPTION WHEN OTHERS THEN RETURN NULL;
END;
$$;

CREATE OR REPLACE FUNCTION OBJECTPROPERTYEX(
    id INT,
    property SYS.VARCHAR
)
RETURNS SYS.SQL_VARIANT
AS $$
BEGIN
	property := PG_CATALOG.RTRIM(LOWER(COALESCE(property, '')));
	
	IF NOT EXISTS(SELECT ao.object_id FROM sys.all_objects ao WHERE object_id = id)
	THEN
		RETURN NULL;
	END IF;

	IF property = 'basetype' -- BaseType
	THEN
		RETURN (SELECT CAST(ao.type AS SYS.SQL_VARIANT) 
                FROM sys.all_objects ao
                WHERE ao.object_id = id
                LIMIT 1
                );
    END IF;

    RETURN CAST(OBJECTPROPERTY(id, property) AS SYS.SQL_VARIANT);
END
$$
LANGUAGE plpgsql STABLE;

CREATE OR REPLACE FUNCTION sys.date_bucket(IN datepart PG_CATALOG.TEXT, IN number INTEGER, IN date ANYELEMENT, IN origin ANYELEMENT default NULL) RETURNS ANYELEMENT 
AS 
$body$
DECLARE
    required_bucket INT;
    years_diff INT;
    quarters_diff INT;
    months_diff INT;
    hours_diff INT;
    minutes_diff INT;
    seconds_diff INT;
    milliseconds_diff INT;
    timezone INT;
    result_time time;
    result_date timestamp;
    offset_string PG_CATALOG.text;
    date_difference_interval INTERVAL;
    millisec_trunc_diff_interval INTERVAL;
    date_arg_datatype regtype;
    is_valid boolean;
BEGIN
    BEGIN
        date_arg_datatype := pg_typeof(date);
        is_valid := sys.date_bucket_internal_helper(datepart, number, true, true, date);

        -- If optional argument origin's value is not provided by user then set it's default value of valid datatype.
        IF origin IS NULL THEN
                IF date_arg_datatype = 'sys.datetime'::regtype THEN
                    origin := CAST('1900-01-01 00:00:00.000' AS sys.datetime);
                ELSIF date_arg_datatype = 'sys.datetime2'::regtype THEN
                    origin := CAST('1900-01-01 00:00:00.000' AS sys.datetime2);
                ELSIF date_arg_datatype = 'sys.datetimeoffset'::regtype THEN
                    origin := CAST('1900-01-01 00:00:00.000' AS sys.datetimeoffset);
                ELSIF date_arg_datatype = 'sys.smalldatetime'::regtype THEN
                    origin := CAST('1900-01-01 00:00:00.000' AS sys.smalldatetime);
                ELSIF date_arg_datatype = 'date'::regtype THEN
                    origin := CAST('1900-01-01 00:00:00.000' AS pg_catalog.date);
                ELSIF date_arg_datatype = 'time'::regtype THEN
                    origin := CAST('00:00:00.000' AS pg_catalog.time);
                END IF;
        END IF;
    END;

    /* support of date_bucket() for different kinds of date datatype starts here */
    -- support of date_bucket() when date is of 'time' datatype
    IF date_arg_datatype = 'time'::regtype THEN
        -- Find interval between date and origin and extract hour, minute, second, millisecond from the interval
        date_difference_interval := date_trunc('millisecond', date) - date_trunc('millisecond', origin);
        hours_diff := EXTRACT('hour' from date_difference_interval)::INT;
        minutes_diff := EXTRACT('minute' from date_difference_interval)::INT;
        seconds_diff := FLOOR(EXTRACT('second' from date_difference_interval))::INT;
        milliseconds_diff := FLOOR(EXTRACT('millisecond' from date_difference_interval))::INT;
        CASE datepart
            WHEN 'hour' THEN
                -- Here we are finding how many buckets we have to add in the origin so that we can reach to a bucket in which date belongs.
                -- For cases where origin > date, we might end up in a bucket which exceeds date by 1 bucket. 
                -- For Ex. 'date_bucket(hour, 2, '01:00:00', '08:00:00')' hence check if the result_time is greater then date
                -- For comparision we are trunceting the result_time to milliseconds
                required_bucket := hours_diff/number;
                result_time := origin + make_interval(hours => required_bucket * number);
                IF date_trunc('millisecond', result_time) > date THEN
                    RETURN result_time - make_interval(hours => number);
                END IF;
                RETURN result_time;

            WHEN 'minute' THEN
                required_bucket := (hours_diff * 60 + minutes_diff)/number;
                result_time := origin + make_interval(mins => required_bucket * number);
                IF date_trunc('millisecond', result_time) > date THEN
                    RETURN result_time - make_interval(mins => number);
                END IF;
                RETURN result_time;

            WHEN 'second' THEN
                required_bucket := ((hours_diff * 60 + minutes_diff) * 60 + seconds_diff)/number;
                result_time := origin + make_interval(secs => required_bucket * number);
                IF date_trunc('millisecond', result_time) > date THEN
                    RETURN result_time - make_interval(secs => number);
                END IF;
                RETURN result_time;

            WHEN 'millisecond' THEN
                required_bucket := (((hours_diff * 60 + minutes_diff) * 60) * 1000 + milliseconds_diff)/number;
                result_time := origin + make_interval(secs => ((required_bucket * number)::numeric) * 0.001);
                IF date_trunc('millisecond', result_time) > date THEN
                    RETURN result_time - make_interval(secs => (number::numeric) * 0.001);
                END IF;
                RETURN result_time;
        END CASE;

    -- support of date_bucket() when date is of {'datetime2', 'datetimeoffset'} datatype
    -- handling separately because both the datatypes have precision in milliseconds
    ELSIF date_arg_datatype IN ('sys.datetime2'::regtype, 'sys.datetimeoffset'::regtype) THEN
        -- when datepart is {year, quarter, month} make use of AGE() function to find number of buckets
        IF datepart IN ('year', 'quarter', 'month') THEN
            date_difference_interval := AGE(date_trunc('day', date::timestamp), date_trunc('day', origin::timestamp));
            years_diff := EXTRACT('Year' from date_difference_interval)::INT;
            months_diff := EXTRACT('Month' from date_difference_interval)::INT;
            CASE datepart
                WHEN 'year' THEN
                    -- Here we are finding how many buckets we have to add in the origin so that we can reach to a bucket in which date belongs.
                    -- For cases where origin > date, we might end up in a bucket which exceeds date by 1 bucket. 
                    -- For Ex. date_bucket(year, 2, '2010-01-01', '2019-01-01')) hence check if the result_time is greater then date.
                    -- For comparision we are trunceting the result_time to milliseconds
                    required_bucket := years_diff/number;
                    result_date := origin::timestamp + make_interval(years => required_bucket * number);
                    IF result_date > date::timestamp THEN
                        result_date = result_date - make_interval(years => number);
                    END IF;

                WHEN 'month' THEN
                    required_bucket := (12 * years_diff + months_diff)/number;
                    result_date := origin::timestamp + make_interval(months => required_bucket * number);
                    IF result_date > date::timestamp THEN
                        result_date = result_date - make_interval(months => number);
                    END IF;

                WHEN 'quarter' THEN
                    quarters_diff := (12 * years_diff + months_diff)/3;
                    required_bucket := quarters_diff/number;
                    result_date := origin::timestamp + make_interval(months => required_bucket * number * 3);
                    IF result_date > date::timestamp THEN
                        result_date = result_date - make_interval(months => number*3);
                    END IF;
            END CASE;  
        
        -- when datepart is {week, day, hour, minute, second, millisecond} make use of built-in date_bin() postgresql function. 
        ELSE
            -- trunceting origin to millisecond before passing it to date_bin() function. 
            -- store the difference between origin and trunceted origin to add it in the result of date_bin() function
            date_difference_interval := concat(number, ' ', datepart)::INTERVAL;
            millisec_trunc_diff_interval := (origin::timestamp - date_trunc('millisecond', origin::timestamp))::interval;
            result_date = date_bin(date_difference_interval, date::timestamp, date_trunc('millisecond', origin::timestamp)) + millisec_trunc_diff_interval;

            -- Filetering cases where the required bucket ends at date then date_bin() gives start point of this bucket as result.
            IF result_date + date_difference_interval <= date::timestamp THEN
                result_date = result_date + date_difference_interval;
            END IF;
        END IF;

        -- All the above operations are performed by converting every date datatype into TIMESTAMPS. 
        -- datetimeoffset is typecasted into TIMESTAMPS that changes the value. 
        -- Ex. '2023-02-23 09:19:21.23 +10:12'::sys.datetimeoffset::timestamp => '2023-02-22 23:07:21.23'
        -- The output of date_bucket() for datetimeoffset datatype will always be in the same time-zone as of provided date argument. 
        -- Here, converting TIMESTAMP into datetimeoffset datatype with the same timezone as of date argument.
        IF date_arg_datatype = 'sys.datetimeoffset'::regtype THEN
            timezone = sys.babelfish_get_datetimeoffset_tzoffset(date)::INTEGER;
            offset_string = PG_CATALOG.right(date::PG_CATALOG.TEXT, 6);
            result_date = result_date + make_interval(mins => timezone);
            RETURN concat(result_date, ' ', offset_string)::sys.datetimeoffset;
        ELSE
            RETURN result_date;
        END IF;

    -- support of date_bucket() when date is of {'date', 'datetime', 'smalldatetime'} datatype
    ELSE
        -- Round datetime to fixed bins (e.g. .000, .003, .007)
        IF date_arg_datatype = 'sys.datetime'::regtype THEN
            date := sys.babelfish_conv_string_to_datetime('DATETIME', date::TEXT)::sys.datetime;
            origin := sys.babelfish_conv_string_to_datetime('DATETIME', origin::TEXT)::sys.datetime;
        END IF;
        -- when datepart is {year, quarter, month} make use of AGE() function to find number of buckets
        IF datepart IN ('year', 'quarter', 'month') THEN
            date_difference_interval := AGE(date_trunc('day', date::timestamp), date_trunc('day', origin::timestamp));
            years_diff := EXTRACT('Year' from date_difference_interval)::INT;
            months_diff := EXTRACT('Month' from date_difference_interval)::INT;
            CASE datepart
                WHEN 'year' THEN
                    -- Here we are finding how many buckets we have to add in the origin so that we can reach to a bucket in which date belongs.
                    -- For cases where origin > date, we might end up in a bucket which exceeds date by 1 bucket. 
                    -- For Example. date_bucket(year, 2, '2010-01-01', '2019-01-01') hence check if the result_time is greater then date.
                    -- For comparision we are trunceting the result_time to milliseconds
                    required_bucket := years_diff/number;
                    result_date := origin::timestamp + make_interval(years => required_bucket * number);
                    IF result_date > date::timestamp THEN
                        result_date = result_date - make_interval(years => number);
                    END IF;

                WHEN 'month' THEN
                    required_bucket := (12 * years_diff + months_diff)/number;
                    result_date := origin::timestamp + make_interval(months => required_bucket * number);
                    IF result_date > date::timestamp THEN
                        result_date = result_date - make_interval(months => number);
                    END IF;

                WHEN 'quarter' THEN
                    quarters_diff := (12 * years_diff + months_diff)/3;
                    required_bucket := quarters_diff/number;
                    result_date := origin::timestamp + make_interval(months => required_bucket * number * 3);
                    IF result_date > date::timestamp THEN
                        result_date = result_date - make_interval(months => number * 3);
                    END IF;
            END CASE;
            RETURN result_date;
        
        -- when datepart is {week, day, hour, minute, second, millisecond} make use of built-in date_bin() postgresql function.
        ELSE
            -- trunceting origin to millisecond before passing it to date_bin() function. 
            -- store the difference between origin and trunceted origin to add it in the result of date_bin() function
            date_difference_interval := concat(number, ' ', datepart)::INTERVAL;
            result_date = date_bin(date_difference_interval, date::TIMESTAMP, origin::TIMESTAMP);
            -- Filetering cases where the required bucket ends at date then date_bin() gives start point of this bucket as result. 
            IF result_date + date_difference_interval <= date::TIMESTAMP THEN
                result_date = result_date + date_difference_interval;
            END IF;
            RETURN result_date;
        END IF;
    END IF;
END;
$body$
LANGUAGE plpgsql IMMUTABLE;

CREATE OR REPLACE FUNCTION sys.DATETRUNC(IN datepart PG_CATALOG.TEXT, IN date ANYELEMENT) RETURNS ANYELEMENT AS
$body$
DECLARE
    days_offset INT;
    v_day INT;
    result_date timestamp;
    input_expr_timestamp timestamp;
    date_arg_datatype regtype;
    offset_string PG_CATALOG.TEXT;
    datefirst_value INT;
BEGIN
    BEGIN
        /* perform input validation */
        date_arg_datatype := pg_typeof(date);
        IF datepart NOT IN ('year', 'quarter', 'month', 'week', 'tsql_week', 'hour', 'minute', 'second', 'millisecond', 'microsecond', 
                            'doy', 'day', 'nanosecond', 'tzoffset') THEN
            RAISE EXCEPTION '''%'' is not a recognized datetrunc option.', datepart;
        ELSIF date_arg_datatype NOT IN ('date'::regtype, 'time'::regtype, 'sys.datetime'::regtype, 'sys.datetime2'::regtype,
                                        'sys.datetimeoffset'::regtype, 'sys.smalldatetime'::regtype) THEN
            RAISE EXCEPTION 'Argument data type ''%'' is invalid for argument 2 of datetrunc function.', date_arg_datatype;
        ELSIF datepart IN ('nanosecond', 'tzoffset') THEN
            RAISE EXCEPTION 'The datepart ''%'' is not supported by date function datetrunc for data type ''%''.',datepart, date_arg_datatype;
        ELSIF datepart IN ('dow') THEN
            RAISE EXCEPTION 'The datepart ''weekday'' is not supported by date function datetrunc for data type ''%''.', date_arg_datatype;
        ELSIF date_arg_datatype = 'date'::regtype AND datepart IN ('hour', 'minute', 'second', 'millisecond', 'microsecond') THEN
            RAISE EXCEPTION 'The datepart ''%'' is not supported by date function datetrunc for data type ''date''.', datepart;
        ELSIF date_arg_datatype = 'datetime'::regtype AND datepart IN ('microsecond') THEN
            RAISE EXCEPTION 'The datepart ''%'' is not supported by date function datetrunc for data type ''datetime''.', datepart;
        ELSIF date_arg_datatype = 'smalldatetime'::regtype AND datepart IN ('millisecond', 'microsecond') THEN
            RAISE EXCEPTION 'The datepart ''%'' is not supported by date function datetrunc for data type ''smalldatetime''.', datepart;
        ELSIF date_arg_datatype = 'time'::regtype THEN
            IF datepart IN ('year', 'quarter', 'month', 'doy', 'day', 'week', 'tsql_week') THEN
                RAISE EXCEPTION 'The datepart ''%'' is not supported by date function datetrunc for data type ''time''.', datepart;
            END IF;
            -- Limitation in determining if the specified fractional scale (if provided any) for time datatype is 
            -- insufficient to support provided datepart (millisecond, microsecond) value
        ELSIF date_arg_datatype IN ('datetime2'::regtype, 'datetimeoffset'::regtype) THEN
            -- Limitation in determining if the specified fractional scale (if provided any) for the above datatype is
            -- insufficient to support for provided datepart (millisecond, microsecond) value
        END IF;

        /* input validation is complete, proceed with result calculation. */
        IF date_arg_datatype = 'time'::regtype THEN
            RETURN date_trunc(datepart, date);
        ELSE
            input_expr_timestamp = date::timestamp;
            -- preserving offset_string value in the case of datetimeoffset datatype before converting it to timestamps 
            IF date_arg_datatype = 'sys.datetimeoffset'::regtype THEN
                offset_string = PG_CATALOG.RIGHT(date::PG_CATALOG.TEXT, 6);
                input_expr_timestamp := PG_CATALOG.LEFT(date::PG_CATALOG.TEXT, -6)::timestamp;
            END IF;
            CASE
                WHEN datepart IN ('year', 'quarter', 'month', 'week', 'hour', 'minute', 'second', 'millisecond', 'microsecond')  THEN
                    result_date := date_trunc(datepart, input_expr_timestamp);
                WHEN datepart IN ('doy', 'day') THEN
                    result_date := date_trunc('day', input_expr_timestamp);
                WHEN datepart IN ('tsql_week') THEN
                -- sql server datepart 'iso_week' is similar to postgres 'week' datepart
                -- handle sql server datepart 'week' here based on the value of set variable 'DATEFIRST'
                    v_day := EXTRACT(dow from input_expr_timestamp)::INT;
                    datefirst_value := current_setting('babelfishpg_tsql.datefirst')::INT;
                    IF v_day = 0 THEN
                        v_day := 7;
                    END IF;
                    result_date := date_trunc('day', input_expr_timestamp);
                    days_offset := (7 + v_day - datefirst_value)%7;
                    result_date := result_date - make_interval(days => days_offset);
            END CASE;
            -- concat offset_string to result_date in case of datetimeoffset before converting it to datetimeoffset datatype.
            IF date_arg_datatype = 'sys.datetimeoffset'::regtype THEN
                RETURN concat(result_date, ' ', offset_string)::sys.datetimeoffset;
            ELSE
                RETURN result_date;
            END IF;
        END IF;
    END;
END;
$body$
LANGUAGE plpgsql STABLE;
=======
-- login_token
CREATE OR REPLACE VIEW sys.login_token
AS SELECT
CAST(Base.oid As INT) AS principal_id,
CAST(CAST(Base.oid as INT) as sys.varbinary(85)) AS sid,
CAST(Ext.orig_loginname AS sys.nvarchar(128)) AS name,
CAST(CASE
WHEN Ext.type = 'U' THEN 'WINDOWS LOGIN'
ELSE 'SQL LOGIN' END AS SYS.NVARCHAR(128)) AS TYPE,
CAST('GRANT OR DENY' as sys.nvarchar(128)) as usage
FROM pg_catalog.pg_roles AS Base INNER JOIN sys.babelfish_authid_login_ext AS Ext ON Base.rolname = Ext.rolname
WHERE Ext.orig_loginname = sys.suser_name()
AND Ext.type in ('S','U')
UNION ALL
SELECT
CAST(Base.oid As INT) AS principal_id,
CAST(CAST(Base.oid as INT) as sys.varbinary(85)) AS sid,
CAST(Ext.orig_loginname AS sys.nvarchar(128)) AS name,
CAST('SERVER ROLE' AS sys.nvarchar(128)) AS type,
CAST ('GRANT OR DENY' as sys.nvarchar(128)) as usage
FROM pg_catalog.pg_roles AS Base INNER JOIN sys.babelfish_authid_login_ext AS Ext ON Base.rolname = Ext.rolname
WHERE Ext.type = 'R' AND
(pg_has_role(sys.suser_id(), 'sysadmin'::TEXT, 'MEMBER'));

GRANT SELECT ON sys.login_token TO PUBLIC;

-- user_token
CREATE OR REPLACE VIEW sys.user_token AS
SELECT
CAST(Base.oid AS INT) AS principal_id,
CAST(CAST(Base2.oid AS INT) AS SYS.VARBINARY(85)) AS SID,
CAST(Ext.orig_username AS SYS.NVARCHAR(128)) AS NAME,
CAST(CASE
WHEN Ext.type = 'U' THEN 'WINDOWS LOGIN'
ELSE 'SQL USER' END
AS SYS.NVARCHAR(128)) AS TYPE,
CAST('GRANT OR DENY' as SYS.NVARCHAR(128)) as USAGE
FROM pg_catalog.pg_roles AS Base INNER JOIN sys.babelfish_authid_user_ext AS Ext
ON Base.rolname = Ext.rolname
LEFT OUTER JOIN pg_catalog.pg_roles Base2
ON Ext.login_name = Base2.rolname
WHERE Ext.database_name = sys.DB_NAME()
AND Ext.rolname = CURRENT_USER
AND Ext.type in ('S','U')
UNION ALL
SELECT
CAST(-1 AS INT) AS principal_id,
CAST(CAST(-1 AS INT) AS SYS.VARBINARY(85)) AS SID,
CAST('public' AS SYS.NVARCHAR(128)) AS NAME,
CAST('ROLE' AS SYS.NVARCHAR(128)) AS TYPE,
CAST('GRANT OR DENY' as SYS.NVARCHAR(128)) as USAGE
WHERE (SELECT orig_username FROM sys.babelfish_authid_user_ext WHERE rolname = CURRENT_USER) != 'dbo';

GRANT SELECT ON sys.user_token TO PUBLIC;

>>>>>>> 2b3b1e18
CREATE OR REPLACE PROCEDURE sys.sp_babelfish_configure(IN "@option_name" varchar(128),  IN "@option_value" varchar(128), IN "@option_scope" varchar(128))
AS $$
DECLARE
  normalized_name varchar(256);
  default_value text;
  value_type text;
  enum_value text[];
  cnt int;
  cur refcursor;
  guc_name varchar(256);
  server boolean := false;
  prev_user text;
BEGIN
  IF lower("@option_name") like 'babelfishpg_tsql.%' collate "C" THEN
    SELECT "@option_name" INTO normalized_name;
  ELSE
    SELECT concat('babelfishpg_tsql.',"@option_name") INTO normalized_name;
  END IF;

  IF lower("@option_scope") = 'server' THEN
    server := true;
  ELSIF btrim("@option_scope") != '' THEN
    RAISE EXCEPTION 'invalid option: %', "@option_scope";
  END IF;

  SELECT COUNT(*) INTO cnt FROM sys.babelfish_configurations_view where name collate "C" like normalized_name;
  IF cnt = 0 THEN 
    IF LOWER(normalized_name) = 'babelfishpg_tsql.escape_hatch_unique_constraint' COLLATE C THEN
      CALl sys.printarg('Config option babelfishpg_tsql.escape_hatch_unique_constraint has been deprecated, babelfish now supports unique constraints on nullable columns');
    ELSE
      RAISE EXCEPTION 'unknown configuration: %', normalized_name;
    END IF;
  ELSIF cnt > 1 AND (lower("@option_value") != 'ignore' AND lower("@option_value") != 'strict' 
                AND lower("@option_value") != 'default') THEN
    RAISE EXCEPTION 'unvalid option: %', lower("@option_value");
  END IF;

  OPEN cur FOR SELECT name FROM sys.babelfish_configurations_view where name collate "C" like normalized_name;
  LOOP
    FETCH NEXT FROM cur into guc_name;
    exit when not found;

    SELECT boot_val, vartype, enumvals INTO default_value, value_type, enum_value FROM pg_catalog.pg_settings WHERE name = guc_name;
    IF lower("@option_value") = 'default' THEN
        PERFORM pg_catalog.set_config(guc_name, default_value, 'false');
    ELSIF lower("@option_value") = 'ignore' or lower("@option_value") = 'strict' THEN
      IF value_type = 'enum' AND enum_value = '{"strict", "ignore"}' THEN
        PERFORM pg_catalog.set_config(guc_name, "@option_value", 'false');
      ELSE
        CONTINUE;
      END IF;
    ELSE
        PERFORM pg_catalog.set_config(guc_name, "@option_value", 'false');
    END IF;
    IF server THEN
      SELECT current_user INTO prev_user;
      PERFORM sys.babelfish_set_role(session_user);
      IF lower("@option_value") = 'default' THEN
        EXECUTE format('ALTER DATABASE %s SET %s = %s', CURRENT_DATABASE(), guc_name, default_value);
      ELSIF lower("@option_value") = 'ignore' or lower("@option_value") = 'strict' THEN
        IF value_type = 'enum' AND enum_value = '{"strict", "ignore"}' THEN
          EXECUTE format('ALTER DATABASE %s SET %s = %s', CURRENT_DATABASE(), guc_name, "@option_value");
        ELSE
          CONTINUE;
        END IF;
      ELSE
        -- store the setting in PG master database so that it can be applied to all bbf databases
        EXECUTE format('ALTER DATABASE %s SET %s = %s', CURRENT_DATABASE(), guc_name, "@option_value");
      END IF;
      PERFORM sys.babelfish_set_role(prev_user);
    END IF;
  END LOOP;

  CLOSE cur;

END;
$$ LANGUAGE plpgsql;
GRANT EXECUTE ON PROCEDURE sys.sp_babelfish_configure(
	IN varchar(128), IN varchar(128), IN varchar(128)
) TO PUBLIC;

-- Drops the temporary procedure used by the upgrade script.
-- Please have this be one of the last statements executed in this upgrade script.
DROP PROCEDURE sys.babelfish_drop_deprecated_object(varchar, varchar, varchar);

-- After upgrade, always run analyze for all babelfish catalogs.
CALL sys.analyze_babelfish_catalogs();

-- Reset search_path to not affect any subsequent scripts
SELECT set_config('search_path', trim(leading 'sys, ' from current_setting('search_path')), false);<|MERGE_RESOLUTION|>--- conflicted
+++ resolved
@@ -331,7 +331,6 @@
 $$
 LANGUAGE plpgsql STABLE;
 
-<<<<<<< HEAD
 -- Update deprecated object_id function(s) since left function now restricts TEXT datatype
 DO $$
 BEGIN
@@ -5142,7 +5141,6 @@
 END;
 $body$
 LANGUAGE plpgsql STABLE;
-=======
 -- login_token
 CREATE OR REPLACE VIEW sys.login_token
 AS SELECT
@@ -5198,7 +5196,6 @@
 
 GRANT SELECT ON sys.user_token TO PUBLIC;
 
->>>>>>> 2b3b1e18
 CREATE OR REPLACE PROCEDURE sys.sp_babelfish_configure(IN "@option_name" varchar(128),  IN "@option_value" varchar(128), IN "@option_scope" varchar(128))
 AS $$
 DECLARE
