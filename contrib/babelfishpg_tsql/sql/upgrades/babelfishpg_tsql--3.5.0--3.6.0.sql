--- conflicted
+++ resolved
@@ -331,7 +331,6 @@
 $$
 LANGUAGE plpgsql STABLE;
 
-<<<<<<< HEAD
 -- login_token
 CREATE OR REPLACE VIEW sys.login_token
 AS SELECT
@@ -386,7 +385,7 @@
 WHERE (SELECT orig_username FROM sys.babelfish_authid_user_ext WHERE rolname = CURRENT_USER) != 'dbo';
 
 GRANT SELECT ON sys.user_token TO PUBLIC;
-=======
+
 CREATE OR REPLACE PROCEDURE sys.sp_babelfish_configure(IN "@option_name" varchar(128),  IN "@option_value" varchar(128), IN "@option_scope" varchar(128))
 AS $$
 DECLARE
@@ -467,7 +466,6 @@
 GRANT EXECUTE ON PROCEDURE sys.sp_babelfish_configure(
 	IN varchar(128), IN varchar(128), IN varchar(128)
 ) TO PUBLIC;
->>>>>>> 07ddc9c6
 
 -- Drops the temporary procedure used by the upgrade script.
 -- Please have this be one of the last statements executed in this upgrade script.
