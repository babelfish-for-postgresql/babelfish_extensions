-- complain if script is sourced in psql, rather than via ALTER EXTENSION
\echo Use "ALTER EXTENSION ""babelfishpg_tsql"" UPDATE TO '3.6.0'" to load this file. \quit

-- add 'sys' to search path for the convenience
SELECT set_config('search_path', 'sys, '||current_setting('search_path'), false);

-- Drops an object if it does not have any dependent objects.
-- Is a temporary procedure for use by the upgrade script. Will be dropped at the end of the upgrade.
-- Please have this be one of the first statements executed in this upgrade script. 
CREATE OR REPLACE PROCEDURE babelfish_drop_deprecated_object(object_type varchar, schema_name varchar, object_name varchar) AS
$$
DECLARE
    error_msg text;
    query1 text;
    query2 text;
BEGIN

    query1 := pg_catalog.format('alter extension babelfishpg_tsql drop %s %s.%s', object_type, schema_name, object_name);
    query2 := pg_catalog.format('drop %s %s.%s', object_type, schema_name, object_name);

    execute query1;
    execute query2;
EXCEPTION
    when object_not_in_prerequisite_state then --if 'alter extension' statement fails
        GET STACKED DIAGNOSTICS error_msg = MESSAGE_TEXT;
        raise warning '%', error_msg;
    when dependent_objects_still_exist then --if 'drop view' statement fails
        GET STACKED DIAGNOSTICS error_msg = MESSAGE_TEXT;
        raise warning '%', error_msg;
end
$$
LANGUAGE plpgsql;

-- BABELFISH_SCHEMA_PERMISSIONS
CREATE TABLE IF NOT EXISTS sys.babelfish_schema_permissions (
  dbid smallint NOT NULL,
  schema_name sys.NVARCHAR(128) NOT NULL COLLATE sys.database_default,
  object_name sys.NVARCHAR(128) NOT NULL COLLATE sys.database_default,
  permission INT CHECK(permission > 0),
  grantee sys.NVARCHAR(128) NOT NULL COLLATE sys.database_default,
  object_type CHAR(1) NOT NULL COLLATE sys.database_default,
  function_args TEXT COLLATE "C",
  grantor sys.NVARCHAR(128) COLLATE sys.database_default,
  PRIMARY KEY(dbid, schema_name, object_name, grantee, object_type)
);

CREATE OR REPLACE FUNCTION sys.check_for_inconsistent_metadata()
RETURNS BOOLEAN AS $$
DECLARE
    has_inconsistent_metadata BOOLEAN;
    num_rows INT;
BEGIN
    has_inconsistent_metadata := FALSE;

    -- Count the number of inconsistent metadata rows from Babelfish catalogs
    SELECT COUNT(*) INTO num_rows
    FROM sys.babelfish_inconsistent_metadata();

    has_inconsistent_metadata := num_rows > 0;

    -- Additional checks can be added here to update has_inconsistent_metadata accordingly

    RETURN has_inconsistent_metadata;
END;
$$
LANGUAGE plpgsql STABLE;

SELECT pg_catalog.pg_extension_config_dump('sys.babelfish_schema_permissions', '');

CREATE OR REPLACE VIEW sys.index_columns
AS
WITH index_id_map AS MATERIALIZED (
  SELECT
    indexrelid,
    CASE
      WHEN indisclustered THEN 1
      ELSE 1+row_number() OVER(PARTITION BY indrelid ORDER BY indexrelid)
    END AS index_id
  FROM pg_index
)
SELECT
    CAST(i.indrelid AS INT) AS object_id,
    -- should match index_id of sys.indexes 
    CAST(imap.index_id AS INT) AS index_id,
    CAST(a.index_column_id AS INT) AS index_column_id,
    CAST(a.attnum AS INT) AS column_id,
    CAST(CASE
            WHEN a.index_column_id <= i.indnkeyatts THEN a.index_column_id
            ELSE 0
         END AS SYS.TINYINT) AS key_ordinal,
    CAST(0 AS SYS.TINYINT) AS partition_ordinal,
    CAST(CASE
            WHEN i.indoption[a.index_column_id-1] & 1 = 1 THEN 1
            ELSE 0 
         END AS SYS.BIT) AS is_descending_key,
    CAST(CASE
            WHEN a.index_column_id > i.indnkeyatts THEN 1
            ELSE 0
         END AS SYS.BIT) AS is_included_column
FROM
    pg_index i
    INNER JOIN index_id_map imap ON imap.indexrelid = i.indexrelid
    INNER JOIN pg_class c ON i.indrelid = c.oid
    INNER JOIN pg_namespace nsp ON nsp.oid = c.relnamespace
    LEFT JOIN sys.babelfish_namespace_ext ext ON (nsp.nspname = ext.nspname AND ext.dbid = sys.db_id())
    LEFT JOIN unnest(i.indkey) WITH ORDINALITY AS a(attnum, index_column_id) ON true
WHERE
    has_schema_privilege(c.relnamespace, 'USAGE') AND
    has_table_privilege(c.oid, 'SELECT,INSERT,UPDATE,DELETE,TRUNCATE,TRIGGER') AND
    (nsp.nspname = 'sys' OR ext.nspname is not null) AND
    i.indislive;
GRANT SELECT ON sys.index_columns TO PUBLIC;

CREATE OR REPLACE FUNCTION sys.columnproperty(object_id OID, property NAME, property_name TEXT)
RETURNS INTEGER
LANGUAGE plpgsql
STABLE STRICT
AS $$
DECLARE
    extra_bytes CONSTANT INTEGER := 4;
    return_value INTEGER;
BEGIN
	return_value:=
        CASE LOWER(property_name)
            WHEN 'charmaxlen' COLLATE sys.database_default THEN (SELECT
                CASE
                    WHEN a.atttypmod > 0 THEN a.atttypmod - extra_bytes
                    ELSE NULL
                END FROM pg_catalog.pg_attribute a WHERE a.attrelid = object_id AND (a.attname = property COLLATE sys.database_default))
            WHEN 'allowsnull' COLLATE sys.database_default THEN (SELECT
                CASE
                    WHEN a.attnotnull THEN 0
                    ELSE 1
                END FROM pg_catalog.pg_attribute a WHERE a.attrelid = object_id AND (a.attname = property COLLATE sys.database_default))
            WHEN 'iscomputed' COLLATE sys.database_default THEN (SELECT
                CASE
                    WHEN a.attgenerated != '' THEN 1
                    ELSE 0
                END FROM pg_catalog.pg_attribute a WHERE a.attrelid = object_id and (a.attname = property COLLATE sys.database_default))
            WHEN 'columnid' COLLATE sys.database_default THEN
                (SELECT a.attnum FROM pg_catalog.pg_attribute a
                 WHERE a.attrelid = object_id AND (a.attname = property COLLATE sys.database_default))
            WHEN 'ordinal' COLLATE sys.database_default THEN
                (SELECT b.count FROM (SELECT attname, row_number() OVER () AS count FROM pg_catalog.pg_attribute a
                 WHERE a.attrelid = object_id AND attisdropped = false AND attnum > 0 ORDER BY a.attnum) AS b WHERE b.attname = property COLLATE sys.database_default)
            WHEN 'isidentity' COLLATE sys.database_default THEN (SELECT
                CASE
                    WHEN char_length(a.attidentity) > 0 THEN 1
                    ELSE 0
                END FROM pg_catalog.pg_attribute a WHERE a.attrelid = object_id and (a.attname = property COLLATE sys.database_default))
            ELSE
                NULL
        END;
    RETURN return_value::INTEGER;
EXCEPTION 
	WHEN others THEN
 		RETURN NULL;
END;
$$;
GRANT EXECUTE ON FUNCTION sys.columnproperty(object_id OID, property NAME, property_name TEXT) TO PUBLIC;

CREATE OR REPLACE VIEW sys.computed_columns
AS
SELECT out_object_id as object_id
  , out_name as name
  , out_column_id as column_id
  , out_system_type_id as system_type_id
  , out_user_type_id as user_type_id
  , out_max_length as max_length
  , out_precision as precision
  , out_scale as scale
  , out_collation_name as collation_name
  , out_is_nullable as is_nullable
  , out_is_ansi_padded as is_ansi_padded
  , out_is_rowguidcol as is_rowguidcol
  , out_is_identity as is_identity
  , out_is_computed as is_computed
  , out_is_filestream as is_filestream
  , out_is_replicated as is_replicated
  , out_is_non_sql_subscribed as is_non_sql_subscribed
  , out_is_merge_published as is_merge_published
  , out_is_dts_replicated as is_dts_replicated
  , out_is_xml_document as is_xml_document
  , out_xml_collection_id as xml_collection_id
  , out_default_object_id as default_object_id
  , out_rule_object_id as rule_object_id
  , out_is_sparse as is_sparse
  , out_is_column_set as is_column_set
  , out_generated_always_type as generated_always_type
  , out_generated_always_type_desc as generated_always_type_desc
  , out_encryption_type as encryption_type
  , out_encryption_type_desc as encryption_type_desc
  , out_encryption_algorithm_name as encryption_algorithm_name
  , out_column_encryption_key_id as column_encryption_key_id
  , out_column_encryption_key_database_name as column_encryption_key_database_name
  , out_is_hidden as is_hidden
  , out_is_masked as is_masked
  , out_graph_type as graph_type
  , out_graph_type_desc as graph_type_desc
  , cast(tsql_get_expr(d.adbin, d.adrelid) AS sys.nvarchar(4000)) AS definition
  , 1::sys.bit AS uses_database_collation
  , 1::sys.bit AS is_persisted
FROM sys.columns_internal() sc
INNER JOIN pg_attribute a ON sc.out_object_id = a.attrelid AND sc.out_column_id = a.attnum
INNER JOIN pg_attrdef d ON d.adrelid = a.attrelid AND d.adnum = a.attnum
WHERE a.attgenerated = 's' AND sc.out_is_computed::integer = 1;
GRANT SELECT ON sys.computed_columns TO PUBLIC;

create or replace view sys.indexes as
-- Get all indexes from all system and user tables
with index_id_map as MATERIALIZED(
  select
    indexrelid,
    case
      when indisclustered then 1
      else 1+row_number() over(partition by indrelid order by indexrelid)
    end as index_id
  from pg_index
)
select
  cast(X.indrelid as int) as object_id
  , cast(I.relname as sys.sysname) as name
  , cast(case when X.indisclustered then 1 else 2 end as sys.tinyint) as type
  , cast(case when X.indisclustered then 'CLUSTERED' else 'NONCLUSTERED' end as sys.nvarchar(60)) as type_desc
  , cast(case when X.indisunique then 1 else 0 end as sys.bit) as is_unique
  , cast(I.reltablespace as int) as data_space_id
  , cast(0 as sys.bit) as ignore_dup_key
  , cast(case when X.indisprimary then 1 else 0 end as sys.bit) as is_primary_key
  , cast(case when const.oid is null then 0 else 1 end as sys.bit) as is_unique_constraint
  , cast(0 as sys.tinyint) as fill_factor
  , cast(case when X.indpred is null then 0 else 1 end as sys.bit) as is_padded
  , cast(case when X.indisready then 0 else 1 end as sys.bit) as is_disabled
  , cast(0 as sys.bit) as is_hypothetical
  , cast(1 as sys.bit) as allow_row_locks
  , cast(1 as sys.bit) as allow_page_locks
  , cast(0 as sys.bit) as has_filter
  , cast(null as sys.nvarchar) as filter_definition
  , cast(0 as sys.bit) as auto_created
  , cast(imap.index_id as int) as index_id
from pg_index X 
inner join index_id_map imap on imap.indexrelid = X.indexrelid
inner join pg_class I on I.oid = X.indexrelid and I.relkind = 'i'
inner join pg_namespace nsp on nsp.oid = I.relnamespace
left join sys.babelfish_namespace_ext ext on (nsp.nspname = ext.nspname and ext.dbid = sys.db_id())
-- check if index is a unique constraint
left join pg_constraint const on const.conindid = I.oid and const.contype = 'u'
where has_schema_privilege(I.relnamespace, 'USAGE')
-- index is active
and X.indislive 
-- filter to get all the objects that belong to sys or babelfish schemas
and (nsp.nspname = 'sys' or ext.nspname is not null)

union all 
-- Create HEAP entries for each system and user table
select
  cast(t.oid as int) as object_id
  , cast(null as sys.sysname) as name
  , cast(0 as sys.tinyint) as type
  , cast('HEAP' as sys.nvarchar(60)) as type_desc
  , cast(0 as sys.bit) as is_unique
  , cast(1 as int) as data_space_id
  , cast(0 as sys.bit) as ignore_dup_key
  , cast(0 as sys.bit) as is_primary_key
  , cast(0 as sys.bit) as is_unique_constraint
  , cast(0 as sys.tinyint) as fill_factor
  , cast(0 as sys.bit) as is_padded
  , cast(0 as sys.bit) as is_disabled
  , cast(0 as sys.bit) as is_hypothetical
  , cast(1 as sys.bit) as allow_row_locks
  , cast(1 as sys.bit) as allow_page_locks
  , cast(0 as sys.bit) as has_filter
  , cast(null as sys.nvarchar) as filter_definition
  , cast(0 as sys.bit) as auto_created
  , cast(0 as int) as index_id
from pg_class t
inner join pg_namespace nsp on nsp.oid = t.relnamespace
left join sys.babelfish_namespace_ext ext on (nsp.nspname = ext.nspname and ext.dbid = sys.db_id())
where t.relkind = 'r'
-- filter to get all the objects that belong to sys or babelfish schemas
and (nsp.nspname = 'sys' or ext.nspname is not null)
and has_schema_privilege(t.relnamespace, 'USAGE')
and has_table_privilege(t.oid, 'SELECT,INSERT,UPDATE,DELETE,TRUNCATE,TRIGGER')
order by object_id, type_desc;
GRANT SELECT ON sys.indexes TO PUBLIC;


-- Please add your SQLs here
/*
 * Note: These SQL statements may get executed multiple times specially when some features get backpatched.
 * So make sure that any SQL statement (DDL/DML) being added here can be executed multiple times without affecting
 * final behaviour.
 */

CREATE OR REPLACE FUNCTION sys.sp_tables_internal(
	in_table_name sys.nvarchar(384) = '',
	in_table_owner sys.nvarchar(384) = '', 
	in_table_qualifier sys.sysname = '',
	in_table_type sys.varchar(100) = '',
	in_fusepattern sys.bit = '1')
	RETURNS TABLE (
		out_table_qualifier sys.sysname,
		out_table_owner sys.sysname,
		out_table_name sys.sysname,
		out_table_type sys.varchar(32),
		out_remarks sys.varchar(254)
	)
	AS $$
		DECLARE opt_table sys.varchar(16) = '';
		DECLARE opt_view sys.varchar(16) = '';
		DECLARE cs_as_in_table_type varchar COLLATE "C" = in_table_type;
	BEGIN
		IF upper(cs_as_in_table_type) LIKE '%''TABLE''%' THEN
			opt_table = 'TABLE';
		END IF;
		IF upper(cs_as_in_table_type) LIKE '%''VIEW''%' THEN
			opt_view = 'VIEW';
		END IF;
		IF in_fusepattern = 1 THEN
			RETURN query
			SELECT 
			CAST(table_qualifier AS sys.sysname) AS TABLE_QUALIFIER,
			CAST(table_owner AS sys.sysname) AS TABLE_OWNER,
			CAST(table_name AS sys.sysname) AS TABLE_NAME,
			CAST(table_type AS sys.varchar(32)) AS TABLE_TYPE,
			CAST(remarks AS sys.varchar(254)) AS REMARKS
			FROM sys.sp_tables_view
			WHERE ((SELECT coalesce(in_table_name,'')) = '' OR table_name LIKE in_table_name collate sys.database_default)
			AND ((SELECT coalesce(in_table_owner,'')) = '' OR table_owner LIKE in_table_owner collate sys.database_default)
			AND ((SELECT coalesce(in_table_qualifier,'')) = '' OR table_qualifier LIKE in_table_qualifier collate sys.database_default)
			AND ((SELECT coalesce(cs_as_in_table_type,'')) = ''
			    OR table_type = opt_table
			    OR table_type = opt_view)
			ORDER BY table_qualifier, table_owner, table_name;
		ELSE 
			RETURN query
			SELECT 
			CAST(table_qualifier AS sys.sysname) AS TABLE_QUALIFIER,
			CAST(table_owner AS sys.sysname) AS TABLE_OWNER,
			CAST(table_name AS sys.sysname) AS TABLE_NAME,
			CAST(table_type AS sys.varchar(32)) AS TABLE_TYPE,
			CAST(remarks AS sys.varchar(254)) AS REMARKS
			FROM sys.sp_tables_view
			WHERE ((SELECT coalesce(in_table_name,'')) = '' OR table_name = in_table_name collate sys.database_default)
			AND ((SELECT coalesce(in_table_owner,'')) = '' OR table_owner = in_table_owner collate sys.database_default)
			AND ((SELECT coalesce(in_table_qualifier,'')) = '' OR table_qualifier = in_table_qualifier collate sys.database_default)
			AND ((SELECT coalesce(cs_as_in_table_type,'')) = ''
			    OR table_type = opt_table
			    OR table_type = opt_view)
			ORDER BY table_qualifier, table_owner, table_name;
		END IF;
	END;
$$
LANGUAGE plpgsql STABLE;

create or replace function sys.remove_accents_internal(IN TEXT) RETURNS sys.NVARCHAR
AS 'babelfishpg_tsql', 'remove_accents_internal'
LANGUAGE C
IMMUTABLE STRICT PARALLEL SAFE;

-- login_token
CREATE OR REPLACE VIEW sys.login_token
AS SELECT
CAST(Base.oid As INT) AS principal_id,
CAST(CAST(Base.oid as INT) as sys.varbinary(85)) AS sid,
CAST(Ext.orig_loginname AS sys.nvarchar(128)) AS name,
CAST(CASE
WHEN Ext.type = 'U' THEN 'WINDOWS LOGIN'
ELSE 'SQL LOGIN' END AS SYS.NVARCHAR(128)) AS TYPE,
CAST('GRANT OR DENY' as sys.nvarchar(128)) as usage
FROM pg_catalog.pg_roles AS Base INNER JOIN sys.babelfish_authid_login_ext AS Ext ON Base.rolname = Ext.rolname
WHERE Ext.orig_loginname = sys.suser_name()
AND Ext.type in ('S','U')
UNION ALL
SELECT
CAST(Base.oid As INT) AS principal_id,
CAST(CAST(Base.oid as INT) as sys.varbinary(85)) AS sid,
CAST(Ext.orig_loginname AS sys.nvarchar(128)) AS name,
CAST('SERVER ROLE' AS sys.nvarchar(128)) AS type,
CAST ('GRANT OR DENY' as sys.nvarchar(128)) as usage
FROM pg_catalog.pg_roles AS Base INNER JOIN sys.babelfish_authid_login_ext AS Ext ON Base.rolname = Ext.rolname
WHERE Ext.type = 'R' AND
(pg_has_role(sys.suser_id(), 'sysadmin'::TEXT, 'MEMBER'));

GRANT SELECT ON sys.login_token TO PUBLIC;

-- user_token
CREATE OR REPLACE VIEW sys.user_token AS
SELECT
CAST(Base.oid AS INT) AS principal_id,
CAST(CAST(Base2.oid AS INT) AS SYS.VARBINARY(85)) AS SID,
CAST(Ext.orig_username AS SYS.NVARCHAR(128)) AS NAME,
CAST(CASE
WHEN Ext.type = 'U' THEN 'WINDOWS LOGIN'
ELSE 'SQL USER' END
AS SYS.NVARCHAR(128)) AS TYPE,
CAST('GRANT OR DENY' as SYS.NVARCHAR(128)) as USAGE
FROM pg_catalog.pg_roles AS Base INNER JOIN sys.babelfish_authid_user_ext AS Ext
ON Base.rolname = Ext.rolname
LEFT OUTER JOIN pg_catalog.pg_roles Base2
ON Ext.login_name = Base2.rolname
WHERE Ext.database_name = sys.DB_NAME()
AND Ext.rolname = CURRENT_USER
AND Ext.type in ('S','U')
UNION ALL
SELECT
CAST(-1 AS INT) AS principal_id,
CAST(CAST(-1 AS INT) AS SYS.VARBINARY(85)) AS SID,
CAST('public' AS SYS.NVARCHAR(128)) AS NAME,
CAST('ROLE' AS SYS.NVARCHAR(128)) AS TYPE,
CAST('GRANT OR DENY' as SYS.NVARCHAR(128)) as USAGE
WHERE (SELECT orig_username FROM sys.babelfish_authid_user_ext WHERE rolname = CURRENT_USER) != 'dbo';

GRANT SELECT ON sys.user_token TO PUBLIC;

CREATE OR REPLACE PROCEDURE sys.sp_babelfish_configure(IN "@option_name" varchar(128),  IN "@option_value" varchar(128), IN "@option_scope" varchar(128))
AS $$
DECLARE
  normalized_name varchar(256);
  default_value text;
  value_type text;
  enum_value text[];
  cnt int;
  cur refcursor;
  guc_name varchar(256);
  server boolean := false;
  prev_user text;
BEGIN
  IF lower("@option_name") like 'babelfishpg_tsql.%' collate "C" THEN
    SELECT "@option_name" INTO normalized_name;
  ELSE
    SELECT concat('babelfishpg_tsql.',"@option_name") INTO normalized_name;
  END IF;

  IF lower("@option_scope") = 'server' THEN
    server := true;
  ELSIF btrim("@option_scope") != '' THEN
    RAISE EXCEPTION 'invalid option: %', "@option_scope";
  END IF;

  SELECT COUNT(*) INTO cnt FROM sys.babelfish_configurations_view where name collate "C" like normalized_name;
  IF cnt = 0 THEN 
    IF LOWER(normalized_name) = 'babelfishpg_tsql.escape_hatch_unique_constraint' COLLATE C THEN
      CALl sys.printarg('Config option babelfishpg_tsql.escape_hatch_unique_constraint has been deprecated, babelfish now supports unique constraints on nullable columns');
    ELSE
      RAISE EXCEPTION 'unknown configuration: %', normalized_name;
    END IF;
  ELSIF cnt > 1 AND (lower("@option_value") != 'ignore' AND lower("@option_value") != 'strict' 
                AND lower("@option_value") != 'default') THEN
    RAISE EXCEPTION 'unvalid option: %', lower("@option_value");
  END IF;

  OPEN cur FOR SELECT name FROM sys.babelfish_configurations_view where name collate "C" like normalized_name;
  LOOP
    FETCH NEXT FROM cur into guc_name;
    exit when not found;

    SELECT boot_val, vartype, enumvals INTO default_value, value_type, enum_value FROM pg_catalog.pg_settings WHERE name = guc_name;
    IF lower("@option_value") = 'default' THEN
        PERFORM pg_catalog.set_config(guc_name, default_value, 'false');
    ELSIF lower("@option_value") = 'ignore' or lower("@option_value") = 'strict' THEN
      IF value_type = 'enum' AND enum_value = '{"strict", "ignore"}' THEN
        PERFORM pg_catalog.set_config(guc_name, "@option_value", 'false');
      ELSE
        CONTINUE;
      END IF;
    ELSE
        PERFORM pg_catalog.set_config(guc_name, "@option_value", 'false');
    END IF;
    IF server THEN
      SELECT current_user INTO prev_user;
      PERFORM sys.babelfish_set_role(session_user);
      IF lower("@option_value") = 'default' THEN
        EXECUTE format('ALTER DATABASE %s SET %s = %s', CURRENT_DATABASE(), guc_name, default_value);
      ELSIF lower("@option_value") = 'ignore' or lower("@option_value") = 'strict' THEN
        IF value_type = 'enum' AND enum_value = '{"strict", "ignore"}' THEN
          EXECUTE format('ALTER DATABASE %s SET %s = %s', CURRENT_DATABASE(), guc_name, "@option_value");
        ELSE
          CONTINUE;
        END IF;
      ELSE
        -- store the setting in PG master database so that it can be applied to all bbf databases
        EXECUTE format('ALTER DATABASE %s SET %s = %s', CURRENT_DATABASE(), guc_name, "@option_value");
      END IF;
      PERFORM sys.babelfish_set_role(prev_user);
    END IF;
  END LOOP;

  CLOSE cur;

END;
$$ LANGUAGE plpgsql;
GRANT EXECUTE ON PROCEDURE sys.sp_babelfish_configure(
	IN varchar(128), IN varchar(128), IN varchar(128)
) TO PUBLIC;

<<<<<<< HEAD
ALTER VIEW sys.all_sql_modules_internal RENAME TO all_sql_modules_internal_deprecated_3_6_0;

CREATE OR REPLACE VIEW sys.all_sql_modules_internal AS
SELECT
  ao.object_id AS object_id
  , CAST(
      CASE WHEN ao.type in ('P', 'FN', 'IN', 'TF', 'RF', 'IF', 'TR') THEN COALESCE(f.definition, '')
      WHEN ao.type = 'V' THEN COALESCE(bvd.definition, '')
      ELSE NULL
      END
    AS sys.nvarchar) AS definition
  , CAST(1 as sys.bit)  AS uses_ansi_nulls
  , CAST(1 as sys.bit)  AS uses_quoted_identifier
  , CAST(0 as sys.bit)  AS is_schema_bound
  , CAST(0 as sys.bit)  AS uses_database_collation
  , CAST(0 as sys.bit)  AS is_recompiled
  , CAST(
      CASE WHEN ao.type IN ('P', 'FN', 'IN', 'TF', 'RF', 'IF') THEN
        CASE WHEN p.proisstrict THEN 1
        ELSE 0
        END
      ELSE 0
      END
    AS sys.bit) as null_on_null_input
  , null::integer as execute_as_principal_id
  , CAST(0 as sys.bit) as uses_native_compilation
  , CAST(ao.is_ms_shipped as INT) as is_ms_shipped
FROM sys.all_objects ao
LEFT OUTER JOIN sys.pg_namespace_ext nmext on ao.schema_id = nmext.oid
LEFT OUTER JOIN sys.babelfish_namespace_ext ext ON nmext.nspname = ext.nspname
LEFT OUTER JOIN sys.babelfish_view_def bvd
 on (
      ext.orig_name = bvd.schema_name AND
      ext.dbid = bvd.dbid AND
      ao.name = bvd.object_name
   )
LEFT JOIN pg_proc p ON ao.object_id = CAST(p.oid AS INT)
LEFT JOIN sys.babelfish_function_ext f ON ao.name = f.funcname COLLATE "C" AND ao.schema_id::regnamespace::name = f.nspname
AND sys.babelfish_get_pltsql_function_signature(ao.object_id) = f.funcsignature COLLATE "C"
WHERE ao.type in ('P', 'RF', 'V', 'TR', 'FN', 'IF', 'TF', 'R');
GRANT SELECT ON sys.all_sql_modules_internal TO PUBLIC;

ALTER VIEW sys.all_sql_modules RENAME TO all_sql_modules_deprecated_3_6_0;

CREATE OR REPLACE VIEW sys.all_sql_modules AS
SELECT
     CAST(t1.object_id as int)
    ,CAST(t1.definition as sys.nvarchar)
    ,CAST(t1.uses_ansi_nulls as sys.bit)
    ,CAST(t1.uses_quoted_identifier as sys.bit)
    ,CAST(t1.is_schema_bound as sys.bit)
    ,CAST(t1.uses_database_collation as sys.bit)
    ,CAST(t1.is_recompiled as sys.bit)
    ,CAST(t1.null_on_null_input as sys.bit)
    ,CAST(t1.execute_as_principal_id as int)
    ,CAST(t1.uses_native_compilation as sys.bit)
FROM sys.all_sql_modules_internal t1;
GRANT SELECT ON sys.all_sql_modules TO PUBLIC;

ALTER VIEW sys.system_sql_modules RENAME TO system_sql_modules_deprecated_3_6_0;

CREATE OR REPLACE VIEW sys.system_sql_modules AS
SELECT
     CAST(t1.object_id as int)
    ,CAST(t1.definition as sys.nvarchar)
    ,CAST(t1.uses_ansi_nulls as sys.bit)
    ,CAST(t1.uses_quoted_identifier as sys.bit)
    ,CAST(t1.is_schema_bound as sys.bit)
    ,CAST(t1.uses_database_collation as sys.bit)
    ,CAST(t1.is_recompiled as sys.bit)
    ,CAST(t1.null_on_null_input as sys.bit)
    ,CAST(t1.execute_as_principal_id as int)
    ,CAST(t1.uses_native_compilation as sys.bit)
FROM sys.all_sql_modules_internal t1
WHERE t1.is_ms_shipped = 1;
GRANT SELECT ON sys.system_sql_modules TO PUBLIC;

ALTER VIEW sys.sql_modules RENAME TO sql_modules_deprecated_3_6_0;

CREATE OR REPLACE VIEW sys.sql_modules AS
SELECT
     CAST(t1.object_id as int)
    ,CAST(t1.definition as sys.nvarchar)
    ,CAST(t1.uses_ansi_nulls as sys.bit)
    ,CAST(t1.uses_quoted_identifier as sys.bit)
    ,CAST(t1.is_schema_bound as sys.bit)
    ,CAST(t1.uses_database_collation as sys.bit)
    ,CAST(t1.is_recompiled as sys.bit)
    ,CAST(t1.null_on_null_input as sys.bit)
    ,CAST(t1.execute_as_principal_id as int)
    ,CAST(t1.uses_native_compilation as sys.bit)
FROM sys.all_sql_modules_internal t1
WHERE t1.is_ms_shipped = 0;
GRANT SELECT ON sys.sql_modules TO PUBLIC;
=======
CREATE OR REPLACE FUNCTION sys.datediff(IN datepart PG_CATALOG.TEXT, IN startdate PG_CATALOG.date, IN enddate PG_CATALOG.date) RETURNS INTEGER
AS
$body$
BEGIN
    return sys.datediff_internal(datepart, startdate::TIMESTAMP, enddate::TIMESTAMP);
END
$body$
LANGUAGE plpgsql IMMUTABLE parallel safe;

CREATE OR REPLACE FUNCTION sys.datediff(IN datepart PG_CATALOG.TEXT, IN startdate sys.datetime, IN enddate sys.datetime) RETURNS INTEGER
AS
$body$
BEGIN
    return sys.datediff_internal(datepart, startdate::TIMESTAMP, enddate::TIMESTAMP);
END
$body$
LANGUAGE plpgsql IMMUTABLE parallel safe;

CREATE OR REPLACE FUNCTION sys.datediff(IN datepart PG_CATALOG.TEXT, IN startdate sys.datetimeoffset, IN enddate sys.datetimeoffset) RETURNS INTEGER
AS
$body$
BEGIN
    return sys.datediff_internal(datepart, startdate::TIMESTAMP, enddate::TIMESTAMP);
END
$body$
LANGUAGE plpgsql IMMUTABLE parallel safe;

CREATE OR REPLACE FUNCTION sys.datediff(IN datepart PG_CATALOG.TEXT, IN startdate sys.datetime2, IN enddate sys.datetime2) RETURNS INTEGER
AS
$body$
BEGIN
    return sys.datediff_internal(datepart, startdate::TIMESTAMP, enddate::TIMESTAMP);
END
$body$
LANGUAGE plpgsql IMMUTABLE parallel safe;

CREATE OR REPLACE FUNCTION sys.datediff(IN datepart PG_CATALOG.TEXT, IN startdate sys.smalldatetime, IN enddate sys.smalldatetime) RETURNS INTEGER
AS
$body$
BEGIN
    return sys.datediff_internal(datepart, startdate::TIMESTAMP, enddate::TIMESTAMP);
END
$body$
LANGUAGE plpgsql IMMUTABLE parallel safe;

CREATE OR REPLACE FUNCTION sys.datediff(IN datepart PG_CATALOG.TEXT, IN startdate PG_CATALOG.time, IN enddate PG_CATALOG.time) RETURNS INTEGER
AS
$body$
BEGIN
    return sys.datediff_internal(datepart, startdate, enddate);
END
$body$
LANGUAGE plpgsql IMMUTABLE parallel safe;

-- datediff big
CREATE OR REPLACE FUNCTION sys.datediff_big(IN datepart PG_CATALOG.TEXT, IN startdate PG_CATALOG.date, IN enddate PG_CATALOG.date) RETURNS BIGINT
AS
$body$
BEGIN
    return sys.datediff_internal_big(datepart, startdate::TIMESTAMP, enddate::TIMESTAMP);
END
$body$
LANGUAGE plpgsql IMMUTABLE parallel safe;

CREATE OR REPLACE FUNCTION sys.datediff_big(IN datepart PG_CATALOG.TEXT, IN startdate sys.datetime, IN enddate sys.datetime) RETURNS BIGINT
AS
$body$
BEGIN
    return sys.datediff_internal_big(datepart, startdate::TIMESTAMP, enddate::TIMESTAMP);
END
$body$
LANGUAGE plpgsql IMMUTABLE parallel safe;

CREATE OR REPLACE FUNCTION sys.datediff_big(IN datepart PG_CATALOG.TEXT, IN startdate sys.datetimeoffset, IN enddate sys.datetimeoffset) RETURNS BIGINT
AS
$body$
BEGIN
    return sys.datediff_internal_big(datepart, startdate::TIMESTAMP, enddate::TIMESTAMP);
END
$body$
LANGUAGE plpgsql IMMUTABLE parallel safe;

CREATE OR REPLACE FUNCTION sys.datediff_big(IN datepart PG_CATALOG.TEXT, IN startdate sys.datetime2, IN enddate sys.datetime2) RETURNS BIGINT
AS
$body$
BEGIN
    return sys.datediff_internal_big(datepart, startdate::TIMESTAMP, enddate::TIMESTAMP);
END
$body$
LANGUAGE plpgsql IMMUTABLE parallel safe;

CREATE OR REPLACE FUNCTION sys.datediff_big(IN datepart PG_CATALOG.TEXT, IN startdate sys.smalldatetime, IN enddate sys.smalldatetime) RETURNS BIGINT
AS
$body$
BEGIN
    return sys.datediff_internal_big(datepart, startdate::TIMESTAMP, enddate::TIMESTAMP);
END
$body$
LANGUAGE plpgsql IMMUTABLE parallel safe;

CREATE OR REPLACE FUNCTION sys.datediff_big(IN datepart PG_CATALOG.TEXT, IN startdate PG_CATALOG.time, IN enddate PG_CATALOG.time) RETURNS BIGINT
AS
$body$
BEGIN
    return sys.datediff_internal_big(datepart, startdate, enddate);
END
$body$
LANGUAGE plpgsql IMMUTABLE parallel safe;

 -- Duplicate functions with arg TEXT since ANYELEMENT cannot handle type unknown.
CREATE OR REPLACE FUNCTION sys.dateadd(IN datepart PG_CATALOG.TEXT, IN num INTEGER, IN startdate TEXT) RETURNS DATETIME
AS
$body$
DECLARE
    is_date INT;
BEGIN
    is_date = sys.isdate(startdate);
    IF (is_date = 1) THEN 
        RETURN sys.dateadd_internal(datepart,num,startdate::datetime);
    ELSEIF (startdate is NULL) THEN
        RETURN NULL;
    ELSE
        RAISE EXCEPTION 'Conversion failed when converting date and/or time from character string.';
    END IF;
END;
$body$
LANGUAGE plpgsql IMMUTABLE parallel safe;

CREATE OR REPLACE FUNCTION sys.dateadd(IN datepart PG_CATALOG.TEXT, IN num INTEGER, IN startdate sys.bit) RETURNS DATETIME
AS
$body$
BEGIN
        return sys.dateadd_numeric_representation_helper(datepart, num, startdate);
END;
$body$
LANGUAGE plpgsql IMMUTABLE parallel safe;

CREATE OR REPLACE FUNCTION sys.dateadd(IN datepart PG_CATALOG.TEXT, IN num INTEGER, IN startdate numeric) RETURNS DATETIME
AS
$body$
BEGIN
        return sys.dateadd_numeric_representation_helper(datepart, num, startdate);
END;
$body$
LANGUAGE plpgsql IMMUTABLE parallel safe;


CREATE OR REPLACE FUNCTION sys.dateadd(IN datepart PG_CATALOG.TEXT, IN num INTEGER, IN startdate real) RETURNS DATETIME
AS
$body$
BEGIN
        return sys.dateadd_numeric_representation_helper(datepart, num, startdate);
END;
$body$
LANGUAGE plpgsql IMMUTABLE parallel safe;

CREATE OR REPLACE FUNCTION sys.dateadd(IN datepart PG_CATALOG.TEXT, IN num INTEGER, IN startdate double precision) RETURNS DATETIME
AS
$body$
BEGIN
        return sys.dateadd_numeric_representation_helper(datepart, num, startdate);
END;
$body$
LANGUAGE plpgsql IMMUTABLE parallel safe;

CREATE OR REPLACE FUNCTION sys.dateadd(IN datepart PG_CATALOG.TEXT, IN num INTEGER, IN startdate ANYELEMENT) RETURNS ANYELEMENT
AS
$body$
BEGIN
    IF pg_typeof(startdate) = 'sys.DATETIMEOFFSET'::regtype THEN
        return sys.dateadd_internal_df(datepart, num,
                     startdate);
    ELSE
        return sys.dateadd_internal(datepart, num,
                     startdate);
    END IF;
END;
$body$
LANGUAGE plpgsql IMMUTABLE parallel safe;

CREATE OR REPLACE FUNCTION sys.dateadd_numeric_representation_helper(IN datepart PG_CATALOG.TEXT, IN num INTEGER, IN startdate ANYELEMENT) RETURNS DATETIME AS $$
DECLARE
    digit_to_startdate DATETIME;
BEGIN
    IF pg_typeof(startdate) IN ('bigint'::regtype, 'int'::regtype, 'smallint'::regtype,'sys.tinyint'::regtype,'sys.decimal'::regtype,
    'numeric'::regtype, 'float'::regtype,'double precision'::regtype, 'real'::regtype, 'sys.money'::regtype,'sys.smallmoney'::regtype,'sys.bit'::regtype) THEN
        digit_to_startdate := CAST('1900-01-01 00:00:00.0' AS sys.DATETIME) + CAST(startdate as sys.DATETIME);
    END IF;

    CASE datepart
	WHEN 'year' THEN
		RETURN digit_to_startdate + make_interval(years => num);
	WHEN 'quarter' THEN
		RETURN digit_to_startdate + make_interval(months => num * 3);
	WHEN 'month' THEN
		RETURN digit_to_startdate + make_interval(months => num);
	WHEN 'dayofyear', 'y' THEN
		RETURN digit_to_startdate + make_interval(days => num);
	WHEN 'day' THEN
		RETURN digit_to_startdate + make_interval(days => num);
	WHEN 'week' THEN
		RETURN digit_to_startdate + make_interval(weeks => num);
	WHEN 'weekday' THEN
		RETURN digit_to_startdate + make_interval(days => num);
	WHEN 'hour' THEN
		RETURN digit_to_startdate + make_interval(hours => num);
	WHEN 'minute' THEN
		RETURN digit_to_startdate + make_interval(mins => num);
	WHEN 'second' THEN
		RETURN digit_to_startdate + make_interval(secs => num);
	WHEN 'millisecond' THEN
		RETURN digit_to_startdate + make_interval(secs => (num::numeric) * 0.001);
	ELSE
		RAISE EXCEPTION 'The datepart % is not supported by date function dateadd for data type datetime.', datepart;
	END CASE;
END;
$$
STRICT
LANGUAGE plpgsql IMMUTABLE parallel safe;

/*
    This function is needed when input date is datetimeoffset type. When running the following query in postgres using tsql dialect, it faied.
        select dateadd(minute, -70, '2016-12-26 00:30:05.523456+8'::datetimeoffset);
    We tried to merge this function with sys.dateadd_internal by using '+' when adding interval to datetimeoffset, 
    but the error shows : operator does not exist: sys.datetimeoffset + interval. As the result, we should not use '+' directly
    but should keep using OPERATOR(sys.+) when input date is in datetimeoffset type.
*/
CREATE OR REPLACE FUNCTION sys.dateadd_internal_df(IN datepart PG_CATALOG.TEXT, IN num INTEGER, IN startdate datetimeoffset)
RETURNS datetimeoffset AS
'babelfishpg_common', 'dateadd_datetimeoffset'
STRICT
LANGUAGE C IMMUTABLE PARALLEL SAFE;

CREATE OR REPLACE FUNCTION sys.dateadd_internal(IN datepart PG_CATALOG.TEXT, IN num INTEGER, IN startdate ANYELEMENT) RETURNS ANYELEMENT AS $$
BEGIN
    IF pg_typeof(startdate) = 'time'::regtype THEN
        return sys.dateadd_internal_datetime(datepart, num, startdate, 0);
	END IF;
    IF pg_typeof(startdate) = 'date'::regtype THEN
        return sys.dateadd_internal_datetime(datepart, num, startdate, 1);
	END IF;
    IF pg_typeof(startdate) = 'sys.smalldatetime'::regtype THEN
        return sys.dateadd_internal_datetime(datepart, num, startdate, 2);
    END IF;
    IF (pg_typeof(startdate) = 'sys.datetime'::regtype or pg_typeof(startdate) = 'timestamp'::regtype) THEN
        return sys.dateadd_internal_datetime(datepart, num, startdate, 3);
    END IF;
    IF pg_typeof(startdate) = 'sys.datetime2'::regtype THEN
        return sys.dateadd_internal_datetime(datepart, num, startdate, 4);
    END IF;
END;
$$
STRICT
LANGUAGE plpgsql IMMUTABLE parallel safe;
>>>>>>> eae54ad1

-- Drops the temporary procedure used by the upgrade script.
CALL sys.babelfish_drop_deprecated_object('view', 'sys', 'all_sql_modules_internal_deprecated_3_6_0');
CALL sys.babelfish_drop_deprecated_object('view', 'sys', 'all_sql_modules_deprecated_3_6_0');
CALL sys.babelfish_drop_deprecated_object('view', 'sys', 'system_sql_modules_deprecated_3_6_0');
CALL sys.babelfish_drop_deprecated_object('view', 'sys', 'sql_modules_deprecated_3_6_0');

-- Please have this be one of the last statements executed in this upgrade script.
DROP PROCEDURE sys.babelfish_drop_deprecated_object(varchar, varchar, varchar);

-- After upgrade, always run analyze for all babelfish catalogs.
CALL sys.analyze_babelfish_catalogs();

-- Reset search_path to not affect any subsequent scripts
SELECT set_config('search_path', trim(leading 'sys, ' from current_setting('search_path')), false);<|MERGE_RESOLUTION|>--- conflicted
+++ resolved
@@ -493,7 +493,6 @@
 	IN varchar(128), IN varchar(128), IN varchar(128)
 ) TO PUBLIC;
 
-<<<<<<< HEAD
 ALTER VIEW sys.all_sql_modules_internal RENAME TO all_sql_modules_internal_deprecated_3_6_0;
 
 CREATE OR REPLACE VIEW sys.all_sql_modules_internal AS
@@ -588,7 +587,7 @@
 FROM sys.all_sql_modules_internal t1
 WHERE t1.is_ms_shipped = 0;
 GRANT SELECT ON sys.sql_modules TO PUBLIC;
-=======
+
 CREATE OR REPLACE FUNCTION sys.datediff(IN datepart PG_CATALOG.TEXT, IN startdate PG_CATALOG.date, IN enddate PG_CATALOG.date) RETURNS INTEGER
 AS
 $body$
@@ -843,7 +842,6 @@
 $$
 STRICT
 LANGUAGE plpgsql IMMUTABLE parallel safe;
->>>>>>> eae54ad1
 
 -- Drops the temporary procedure used by the upgrade script.
 CALL sys.babelfish_drop_deprecated_object('view', 'sys', 'all_sql_modules_internal_deprecated_3_6_0');
