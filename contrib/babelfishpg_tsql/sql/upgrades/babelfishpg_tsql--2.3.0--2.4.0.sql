-- complain if script is sourced in psql, rather than via ALTER EXTENSION
\echo Use "ALTER EXTENSION ""babelfishpg_tsql"" UPDATE TO '2.4.0'" to load this file. \quit

-- add 'sys' to search path for the convenience
SELECT set_config('search_path', 'sys, '||current_setting('search_path'), false);

-- Drops a view if it does not have any dependent objects.
-- Is a temporary procedure for use by the upgrade script. Will be dropped at the end of the upgrade.
-- Please have this be one of the first statements executed in this upgrade script. 
CREATE OR REPLACE PROCEDURE babelfish_drop_deprecated_object(
	object_type varchar, schema_name varchar, object_name varchar
) AS
$$
DECLARE
    error_msg text;
    query1 text;
    query2 text;
BEGIN
    query1 := format('alter extension babelfishpg_tsql drop %s %s.%s', object_type, schema_name, object_name);
    query2 := format('drop %s %s.%s', object_type, schema_name, object_name);
    execute query1;
    execute query2;
EXCEPTION
    when object_not_in_prerequisite_state then --if 'alter extension' statement fails
        GET STACKED DIAGNOSTICS error_msg = MESSAGE_TEXT;
        raise warning '%', error_msg;
    when dependent_objects_still_exist then --if 'drop view/function/procedure' statement fails
        GET STACKED DIAGNOSTICS error_msg = MESSAGE_TEXT;
        raise warning '%', error_msg;
end
$$
LANGUAGE plpgsql;


-- please add your SQL here
CREATE OR REPLACE FUNCTION sys.degrees(IN arg1 BIGINT)
RETURNS bigint  AS 'babelfishpg_tsql','bigint_degrees' LANGUAGE C STRICT IMMUTABLE PARALLEL SAFE;
GRANT EXECUTE ON FUNCTION sys.degrees(BIGINT) TO PUBLIC;

CREATE OR REPLACE FUNCTION sys.degrees(IN arg1 INT)
RETURNS int AS 'babelfishpg_tsql','int_degrees' LANGUAGE C STRICT IMMUTABLE PARALLEL SAFE;
GRANT EXECUTE ON FUNCTION sys.degrees(INT) TO PUBLIC;

CREATE OR REPLACE FUNCTION sys.degrees(IN arg1 SMALLINT)
RETURNS int AS 'babelfishpg_tsql','smallint_degrees' LANGUAGE C STRICT IMMUTABLE PARALLEL SAFE;
GRANT EXECUTE ON FUNCTION sys.degrees(SMALLINT) TO PUBLIC;

CREATE OR REPLACE FUNCTION sys.degrees(IN arg1 TINYINT)
RETURNS int AS 'babelfishpg_tsql','smallint_degrees' LANGUAGE C STRICT IMMUTABLE PARALLEL SAFE;
GRANT EXECUTE ON FUNCTION sys.degrees(TINYINT) TO PUBLIC;

<<<<<<< HEAD
=======
-- deprecate old FOR XML/JSON functions
ALTER FUNCTION sys.tsql_query_to_xml(text, int, text, boolean, text) RENAME TO tsql_query_to_xml_deprecated_in_2_4_0;
CALL sys.babelfish_drop_deprecated_object('function', 'sys', 'tsql_query_to_xml_deprecated_in_2_4_0');

ALTER FUNCTION sys.tsql_query_to_xml_text(text, int, text, boolean, text) RENAME TO tsql_query_to_xml_text_deprecated_in_2_4_0;
CALL sys.babelfish_drop_deprecated_object('function', 'sys', 'tsql_query_to_xml_text_deprecated_in_2_4_0');

ALTER FUNCTION sys.tsql_query_to_json_text(text, int, boolean, boolean, text) RENAME TO tsql_query_to_json_text_deprecated_in_2_4_0;
CALL sys.babelfish_drop_deprecated_object('function', 'sys', 'tsql_query_to_json_text_deprecated_in_2_4_0');

-- SELECT FOR XML
CREATE OR REPLACE FUNCTION sys.tsql_query_to_xml_sfunc(
    state INTERNAL,
    rec ANYELEMENT,
    mode int,
    element_name text,
    binary_base64 boolean,
    root_name text
) RETURNS INTERNAL
AS 'babelfishpg_tsql', 'tsql_query_to_xml_sfunc'
LANGUAGE C STABLE;

CREATE OR REPLACE FUNCTION sys.tsql_query_to_xml_ffunc(
    state INTERNAL
)
RETURNS XML AS
'babelfishpg_tsql', 'tsql_query_to_xml_ffunc'
LANGUAGE C IMMUTABLE STRICT;

CREATE OR REPLACE FUNCTION sys.tsql_query_to_xml_text_ffunc(
    state INTERNAL
)
RETURNS NTEXT AS
'babelfishpg_tsql', 'tsql_query_to_xml_text_ffunc'
LANGUAGE C IMMUTABLE STRICT;

CREATE OR REPLACE AGGREGATE sys.tsql_select_for_xml_agg(
    rec ANYELEMENT,
    mode int,
    element_name text,
    binary_base64 boolean,
    root_name text)
(
    STYPE = INTERNAL,
    SFUNC = tsql_query_to_xml_sfunc,
    FINALFUNC = tsql_query_to_xml_ffunc
);

CREATE OR REPLACE AGGREGATE sys.tsql_select_for_xml_text_agg(
    rec ANYELEMENT,
    mode int,
    element_name text,
    binary_base64 boolean,
    root_name text)
(
    STYPE = INTERNAL,
    SFUNC = tsql_query_to_xml_sfunc,
    FINALFUNC = tsql_query_to_xml_text_ffunc
);

-- SELECT FOR JSON
CREATE OR REPLACE FUNCTION sys.tsql_query_to_json_sfunc(
    state INTERNAL,
    rec ANYELEMENT,
    mode INT,
    include_null_values BOOLEAN,
    without_array_wrapper BOOLEAN,
    root_name TEXT
) RETURNS INTERNAL
AS 'babelfishpg_tsql', 'tsql_query_to_json_sfunc'
LANGUAGE C STABLE;

CREATE OR REPLACE FUNCTION sys.tsql_query_to_json_ffunc(
    state INTERNAL
)
RETURNS sys.NVARCHAR AS
'babelfishpg_tsql', 'tsql_query_to_json_ffunc'
LANGUAGE C IMMUTABLE STRICT;

CREATE OR REPLACE AGGREGATE sys.tsql_select_for_json_agg(
    rec ANYELEMENT,
    mode INT,
    include_null_values BOOLEAN,
    without_array_wrapper BOOLEAN,
    root_name TEXT)
(
    STYPE = INTERNAL,
    SFUNC = tsql_query_to_json_sfunc,
    FINALFUNC = tsql_query_to_json_ffunc
);

CREATE OR REPLACE PROCEDURE sys.sp_updatestats(IN "@resample" VARCHAR(8) DEFAULT 'NO')
AS $$
BEGIN
  IF sys.user_name() != 'dbo' THEN
    RAISE EXCEPTION 'user does not have permission';
  END IF;

  IF lower("@resample") = 'resample' THEN
    RAISE NOTICE 'ignoring resample option';
  ELSIF lower("@resample") != 'no' THEN
    RAISE EXCEPTION 'Invalid option name %', "@resample";
  END IF;

  ANALYZE;

  CALL sys.printarg('Statistics for all tables have been updated. Refer logs for details.');
END;
$$ LANGUAGE plpgsql;
GRANT EXECUTE on PROCEDURE sys.sp_updatestats(IN "@resample" VARCHAR(8)) TO PUBLIC;

>>>>>>> 1b6f674e
CREATE OR REPLACE FUNCTION sys.power(IN arg1 BIGINT, IN arg2 NUMERIC)
RETURNS bigint  AS 'babelfishpg_tsql','bigint_power' LANGUAGE C IMMUTABLE PARALLEL SAFE;
GRANT EXECUTE ON FUNCTION sys.power(BIGINT,NUMERIC) TO PUBLIC;

CREATE OR REPLACE FUNCTION sys.power(IN arg1 INT, IN arg2 NUMERIC)
RETURNS int  AS 'babelfishpg_tsql','int_power' LANGUAGE C IMMUTABLE PARALLEL SAFE;
GRANT EXECUTE ON FUNCTION sys.power(INT,NUMERIC) TO PUBLIC;

CREATE OR REPLACE FUNCTION sys.power(IN arg1 SMALLINT, IN arg2 NUMERIC)
RETURNS int  AS 'babelfishpg_tsql','smallint_power' LANGUAGE C IMMUTABLE PARALLEL SAFE;
GRANT EXECUTE ON FUNCTION sys.power(SMALLINT,NUMERIC) TO PUBLIC;

CREATE OR REPLACE FUNCTION sys.power(IN arg1 TINYINT, IN arg2 NUMERIC)
RETURNS int  AS 'babelfishpg_tsql','smallint_power' LANGUAGE C IMMUTABLE PARALLEL SAFE;
GRANT EXECUTE ON FUNCTION sys.power(TINYINT,NUMERIC) TO PUBLIC;

CREATE OR REPLACE FUNCTION sys.tsql_get_expr(IN text_expr text DEFAULT NULL , IN function_id OID DEFAULT NULL)
RETURNS text AS 'babelfishpg_tsql', 'tsql_get_expr' LANGUAGE C IMMUTABLE PARALLEL SAFE;

CREATE OR REPLACE VIEW sys.partitions AS
SELECT
 (to_char( i.object_id, 'FM9999999999' ) || to_char( i.index_id, 'FM9999999999' ) || '1')::bigint AS partition_id
 , i.object_id
 , i.index_id
 , 1::integer AS partition_number
 , 0::bigint AS hobt_id
 , c.reltuples::bigint AS "rows"
 , 0::smallint AS filestream_filegroup_id
 , 0::sys.tinyint AS data_compression
 , 'NONE'::sys.nvarchar(60) AS data_compression_desc
FROM sys.indexes AS i
INNER JOIN pg_catalog.pg_class AS c ON i.object_id = c."oid";
GRANT SELECT ON sys.partitions TO PUBLIC;

CREATE OR REPLACE FUNCTION sys.atn2(IN x SYS.FLOAT, IN y SYS.FLOAT) RETURNS SYS.FLOAT
AS
$$
DECLARE
    res SYS.FLOAT;
BEGIN
    IF x = 0 AND y = 0 THEN
        RAISE EXCEPTION 'An invalid floating point operation occurred.';
    ELSE
        res = PG_CATALOG.atan2(x, y);
        RETURN res;
    END IF;
END;
$$
LANGUAGE plpgsql PARALLEL SAFE IMMUTABLE RETURNS NULL ON NULL INPUT;

CREATE OR REPLACE FUNCTION sys.APP_NAME() RETURNS SYS.NVARCHAR(128)
AS
$$
    SELECT current_setting('application_name');
$$
LANGUAGE sql PARALLEL SAFE STABLE;

CREATE OR REPLACE VIEW sys.computed_columns
AS
SELECT out_object_id as object_id
  , out_name as name
  , out_column_id as column_id
  , out_system_type_id as system_type_id
  , out_user_type_id as user_type_id
  , out_max_length as max_length
  , out_precision as precision
  , out_scale as scale
  , out_collation_name as collation_name
  , out_is_nullable as is_nullable
  , out_is_ansi_padded as is_ansi_padded
  , out_is_rowguidcol as is_rowguidcol
  , out_is_identity as is_identity
  , out_is_computed as is_computed
  , out_is_filestream as is_filestream
  , out_is_replicated as is_replicated
  , out_is_non_sql_subscribed as is_non_sql_subscribed
  , out_is_merge_published as is_merge_published
  , out_is_dts_replicated as is_dts_replicated
  , out_is_xml_document as is_xml_document
  , out_xml_collection_id as xml_collection_id
  , out_default_object_id as default_object_id
  , out_rule_object_id as rule_object_id
  , out_is_sparse as is_sparse
  , out_is_column_set as is_column_set
  , out_generated_always_type as generated_always_type
  , out_generated_always_type_desc as generated_always_type_desc
  , out_encryption_type as encryption_type
  , out_encryption_type_desc as encryption_type_desc
  , out_encryption_algorithm_name as encryption_algorithm_name
  , out_column_encryption_key_id as column_encryption_key_id
  , out_column_encryption_key_database_name as column_encryption_key_database_name
  , out_is_hidden as is_hidden
  , out_is_masked as is_masked
  , out_graph_type as graph_type
  , out_graph_type_desc as graph_type_desc
  , cast(tsql_get_expr(d.adbin, d.adrelid) AS sys.nvarchar(4000)) AS definition
  , 1::sys.bit AS uses_database_collation
  , 0::sys.bit AS is_persisted
FROM sys.columns_internal() sc
INNER JOIN pg_attribute a ON sc.out_name = a.attname COLLATE sys.database_default AND sc.out_column_id = a.attnum
INNER JOIN pg_attrdef d ON d.adrelid = a.attrelid AND d.adnum = a.attnum
WHERE a.attgenerated = 's' AND sc.out_is_computed::integer = 1;
GRANT SELECT ON sys.computed_columns TO PUBLIC;

create or replace view sys.default_constraints
AS
select CAST(('DF_' || tab.name || '_' || d.oid) as sys.sysname) as name
  , CAST(d.oid as int) as object_id
  , CAST(null as int) as principal_id
  , CAST(tab.schema_id as int) as schema_id
  , CAST(d.adrelid as int) as parent_object_id
  , CAST('D' as char(2)) as type
  , CAST('DEFAULT_CONSTRAINT' as sys.nvarchar(60)) AS type_desc
  , CAST(null as sys.datetime) as create_date
  , CAST(null as sys.datetime) as modified_date
  , CAST(0 as sys.bit) as is_ms_shipped
  , CAST(0 as sys.bit) as is_published
  , CAST(0 as sys.bit) as is_schema_published
  , CAST(d.adnum as int) as parent_column_id
  , CAST(tsql_get_expr(d.adbin, d.adrelid) as sys.nvarchar(4000)) as definition
  , CAST(1 as sys.bit) as is_system_named
from pg_catalog.pg_attrdef as d
inner join pg_attribute a on a.attrelid = d.adrelid and d.adnum = a.attnum
inner join sys.tables tab on d.adrelid = tab.object_id
WHERE a.atthasdef = 't' and a.attgenerated = ''
AND has_schema_privilege(tab.schema_id, 'USAGE')
AND has_column_privilege(a.attrelid, a.attname, 'SELECT,INSERT,UPDATE,REFERENCES');
GRANT SELECT ON sys.default_constraints TO PUBLIC;

create or replace view sys.all_columns as
select CAST(c.oid as int) as object_id
  , CAST(a.attname as sys.sysname) as name
  , CAST(a.attnum as int) as column_id
  , CAST(t.oid as int) as system_type_id
  , CAST(t.oid as int) as user_type_id
  , CAST(sys.tsql_type_max_length_helper(coalesce(tsql_type_name, tsql_base_type_name), a.attlen, a.atttypmod) as smallint) as max_length
  , CAST(case
      when a.atttypmod != -1 then
        sys.tsql_type_precision_helper(coalesce(tsql_type_name, tsql_base_type_name), a.atttypmod)
      else
        sys.tsql_type_precision_helper(coalesce(tsql_type_name, tsql_base_type_name), t.typtypmod)
    end as sys.tinyint) as precision
  , CAST(case
      when a.atttypmod != -1 THEN
        sys.tsql_type_scale_helper(coalesce(tsql_type_name, tsql_base_type_name), a.atttypmod, false)
      else
        sys.tsql_type_scale_helper(coalesce(tsql_type_name, tsql_base_type_name), t.typtypmod, false)
    end as sys.tinyint) as scale
  , CAST(coll.collname as sys.sysname) as collation_name
  , case when a.attnotnull then CAST(0 as sys.bit) else CAST(1 as sys.bit) end as is_nullable
  , CAST(0 as sys.bit) as is_ansi_padded
  , CAST(0 as sys.bit) as is_rowguidcol
  , CAST(case when a.attidentity <> ''::"char" then 1 else 0 end AS sys.bit) as is_identity
  , CAST(case when a.attgenerated <> ''::"char" then 1 else 0 end AS sys.bit) as is_computed
  , CAST(0 as sys.bit) as is_filestream
  , CAST(0 as sys.bit) as is_replicated
  , CAST(0 as sys.bit) as is_non_sql_subscribed
  , CAST(0 as sys.bit) as is_merge_published
  , CAST(0 as sys.bit) as is_dts_replicated
  , CAST(0 as sys.bit) as is_xml_document
  , CAST(0 as int) as xml_collection_id
  , CAST(coalesce(d.oid, 0) as int) as default_object_id
  , CAST(coalesce((select oid from pg_constraint where conrelid = t.oid and contype = 'c' and a.attnum = any(conkey) limit 1), 0) as int) as rule_object_id
  , CAST(0 as sys.bit) as is_sparse
  , CAST(0 as sys.bit) as is_column_set
  , CAST(0 as sys.tinyint) as generated_always_type
  , CAST('NOT_APPLICABLE' as sys.nvarchar(60)) as generated_always_type_desc
from pg_attribute a
inner join pg_class c on c.oid = a.attrelid
inner join pg_type t on t.oid = a.atttypid
inner join pg_namespace s on s.oid = c.relnamespace
left join pg_attrdef d on c.oid = d.adrelid and a.attnum = d.adnum
left join pg_collation coll on coll.oid = a.attcollation
, sys.translate_pg_type_to_tsql(a.atttypid) AS tsql_type_name
, sys.translate_pg_type_to_tsql(t.typbasetype) AS tsql_base_type_name
where not a.attisdropped
and (s.oid in (select schema_id from sys.schemas) or s.nspname = 'sys')
-- r = ordinary table, i = index, S = sequence, t = TOAST table, v = view, m = materialized view, c = composite type, f = foreign table, p = partitioned table
and c.relkind in ('r', 'v', 'm', 'f', 'p')
and has_schema_privilege(s.oid, 'USAGE')
and has_column_privilege(quote_ident(s.nspname) ||'.'||quote_ident(c.relname), a.attname, 'SELECT,INSERT,UPDATE,REFERENCES')
and a.attnum > 0;
GRANT SELECT ON sys.all_columns TO PUBLIC;

CREATE or replace VIEW sys.check_constraints AS
SELECT CAST(c.conname as sys.sysname) as name
  , CAST(oid as integer) as object_id
  , CAST(NULL as integer) as principal_id 
  , CAST(c.connamespace as integer) as schema_id
  , CAST(conrelid as integer) as parent_object_id
  , CAST('C' as char(2)) as type
  , CAST('CHECK_CONSTRAINT' as sys.nvarchar(60)) as type_desc
  , CAST(null as sys.datetime) as create_date
  , CAST(null as sys.datetime) as modify_date
  , CAST(0 as sys.bit) as is_ms_shipped
  , CAST(0 as sys.bit) as is_published
  , CAST(0 as sys.bit) as is_schema_published
  , CAST(0 as sys.bit) as is_disabled
  , CAST(0 as sys.bit) as is_not_for_replication
  , CAST(0 as sys.bit) as is_not_trusted
  , CAST(c.conkey[1] as integer) AS parent_column_id
  , CAST(tsql_get_constraintdef(c.oid) as sys.nvarchar(4000)) AS definition
  , CAST(1 as sys.bit) as uses_database_collation
  , CAST(0 as sys.bit) as is_system_named
FROM pg_catalog.pg_constraint as c
INNER JOIN sys.schemas s on c.connamespace = s.schema_id
WHERE has_schema_privilege(s.schema_id, 'USAGE')
AND c.contype = 'c' and c.conrelid != 0;
GRANT SELECT ON sys.check_constraints TO PUBLIC;

CREATE OR REPLACE FUNCTION sys.radians(IN arg1 INT)
RETURNS int  AS 'babelfishpg_tsql','int_radians' LANGUAGE C STRICT IMMUTABLE PARALLEL SAFE;
GRANT EXECUTE ON FUNCTION sys.radians(INT) TO PUBLIC;

CREATE OR REPLACE FUNCTION sys.radians(IN arg1 BIGINT)
RETURNS bigint  AS 'babelfishpg_tsql','bigint_radians' LANGUAGE C STRICT IMMUTABLE PARALLEL SAFE;
GRANT EXECUTE ON FUNCTION sys.radians(BIGINT) TO PUBLIC;

CREATE OR REPLACE FUNCTION sys.radians(IN arg1 SMALLINT)
RETURNS int  AS 'babelfishpg_tsql','smallint_radians' LANGUAGE C STRICT IMMUTABLE PARALLEL SAFE;
GRANT EXECUTE ON FUNCTION sys.radians(SMALLINT) TO PUBLIC;

CREATE OR REPLACE FUNCTION sys.radians(IN arg1 TINYINT)
RETURNS int  AS 'babelfishpg_tsql','smallint_radians' LANGUAGE C STRICT IMMUTABLE PARALLEL SAFE;
GRANT EXECUTE ON FUNCTION sys.radians(TINYINT) TO PUBLIC;
CREATE OR REPLACE VIEW information_schema_tsql.SEQUENCES AS
    SELECT CAST(nc.dbname AS sys.nvarchar(128)) AS "SEQUENCE_CATALOG",
            CAST(extc.orig_name AS sys.nvarchar(128)) AS "SEQUENCE_SCHEMA",
            CAST(r.relname AS sys.nvarchar(128)) AS "SEQUENCE_NAME",
            CAST(CASE WHEN tsql_type_name = 'sysname' THEN sys.translate_pg_type_to_tsql(t.typbasetype) ELSE tsql_type_name END
                    AS sys.nvarchar(128))AS "DATA_TYPE",  -- numeric and decimal data types are converted into bigint which is due to Postgres inherent implementation
            CAST(information_schema_tsql._pgtsql_numeric_precision(tsql_type_name, t.oid, -1)
                        AS smallint) AS "NUMERIC_PRECISION",
            CAST(information_schema_tsql._pgtsql_numeric_precision_radix(tsql_type_name, case when t.typtype = 'd' THEN t.typbasetype ELSE t.oid END, -1)
                        AS smallint) AS "NUMERIC_PRECISION_RADIX",
            CAST(information_schema_tsql._pgtsql_numeric_scale(tsql_type_name, t.oid, -1)
                        AS int) AS "NUMERIC_SCALE",
            CAST(s.seqstart AS sys.sql_variant) AS "START_VALUE",
            CAST(s.seqmin AS sys.sql_variant) AS "MINIMUM_VALUE",
            CAST(s.seqmax AS sys.sql_variant) AS "MAXIMUM_VALUE",
            CAST(s.seqincrement AS sys.sql_variant) AS "INCREMENT",
            CAST( CASE WHEN s.seqcycle = 't' THEN 1 ELSE 0 END AS int) AS "CYCLE_OPTION",
            CAST(NULL AS sys.nvarchar(128)) AS "DECLARED_DATA_TYPE",
            CAST(NULL AS int) AS "DECLARED_NUMERIC_PRECISION",
            CAST(NULL AS int) AS "DECLARED_NUMERIC_SCALE"
        FROM sys.pg_namespace_ext nc JOIN sys.babelfish_namespace_ext extc ON nc.nspname = extc.nspname,
            pg_sequence s join pg_class r on s.seqrelid = r.oid join pg_type t on s.seqtypid=t.oid,
            sys.translate_pg_type_to_tsql(s.seqtypid) AS tsql_type_name
        WHERE nc.oid = r.relnamespace
        AND extc.dbid = cast(sys.db_id() as oid)
            AND r.relkind = 'S'
            AND (NOT pg_is_other_temp_schema(nc.oid))
            AND (pg_has_role(r.relowner, 'USAGE')
                OR has_sequence_privilege(r.oid, 'SELECT, UPDATE, USAGE'));

GRANT SELECT ON information_schema_tsql.SEQUENCES TO PUBLIC;

CREATE OR REPLACE FUNCTION sys.babelfish_has_any_privilege(
    userid oid,
    perm_target_type text,
    schema_name text,
    object_name text)
RETURNS INTEGER
AS
$BODY$
DECLARE
    relevant_permissions text[];
    namespace_id oid;
    function_signature text;
    qualified_name text;
    permission text;
BEGIN
 IF perm_target_type IS NULL OR perm_target_type COLLATE sys.database_default NOT IN('table', 'function', 'procedure')
        THEN RETURN NULL;
    END IF;

    relevant_permissions := (
        SELECT CASE
            WHEN perm_target_type = 'table' COLLATE sys.database_default
                THEN '{"select", "insert", "update", "delete", "references"}'
            WHEN perm_target_type = 'column' COLLATE sys.database_default
                THEN '{"select", "update", "references"}'
            WHEN perm_target_type COLLATE sys.database_default IN ('function', 'procedure')
                THEN '{"execute"}'
        END
    );

    SELECT oid INTO namespace_id FROM pg_catalog.pg_namespace WHERE nspname = schema_name COLLATE sys.database_default;

    IF perm_target_type COLLATE sys.database_default IN ('function', 'procedure')
        THEN SELECT oid::regprocedure
                INTO function_signature
                FROM pg_catalog.pg_proc
                WHERE proname = object_name COLLATE sys.database_default
                    AND pronamespace = namespace_id;
    END IF;

    -- Surround with double-quotes to handle names that contain periods/spaces
    qualified_name := concat('"', schema_name, '"."', object_name, '"');

    FOREACH permission IN ARRAY relevant_permissions
    LOOP
        IF perm_target_type = 'table' COLLATE sys.database_default AND has_table_privilege(userid, qualified_name, permission)::integer = 1
            THEN RETURN 1;
        ELSIF perm_target_type COLLATE sys.database_default IN ('function', 'procedure') AND has_function_privilege(userid, function_signature, permission)::integer = 1
            THEN RETURN 1;
        END IF;
    END LOOP;
    RETURN 0;
END
$BODY$
LANGUAGE plpgsql;

CREATE OR REPLACE FUNCTION sys.has_perms_by_name(
    securable SYS.SYSNAME, 
    securable_class SYS.NVARCHAR(60), 
    permission SYS.SYSNAME,
    sub_securable SYS.SYSNAME DEFAULT NULL,
    sub_securable_class SYS.NVARCHAR(60) DEFAULT NULL
)
RETURNS integer
LANGUAGE plpgsql
AS $$
DECLARE
    db_name text COLLATE sys.database_default; 
    bbf_schema_name text;
    pg_schema text COLLATE sys.database_default;
    implied_dbo_permissions boolean;
    fully_supported boolean;
    is_cross_db boolean := false;
    object_name text COLLATE sys.database_default;
    database_id smallint;
    namespace_id oid;
    userid oid;
    object_type text;
    function_signature text;
    qualified_name text;
    return_value integer;
    cs_as_securable text COLLATE "C" := securable;
    cs_as_securable_class text COLLATE "C" := securable_class;
    cs_as_permission text COLLATE "C" := permission;
    cs_as_sub_securable text COLLATE "C" := sub_securable;
    cs_as_sub_securable_class text COLLATE "C" := sub_securable_class;
BEGIN
    return_value := NULL;

    -- Lower-case to avoid case issues, remove trailing whitespace to match SQL SERVER behavior
    -- Objects created in Babelfish are stored in lower-case in pg_class/pg_proc
    cs_as_securable = lower(rtrim(cs_as_securable));
    cs_as_securable_class = lower(rtrim(cs_as_securable_class));
    cs_as_permission = lower(rtrim(cs_as_permission));
    cs_as_sub_securable = lower(rtrim(cs_as_sub_securable));
    cs_as_sub_securable_class = lower(rtrim(cs_as_sub_securable_class));

    -- Assert that sub_securable and sub_securable_class are either both NULL or both defined
    IF cs_as_sub_securable IS NOT NULL AND cs_as_sub_securable_class IS NULL THEN
        RETURN NULL;
    ELSIF cs_as_sub_securable IS NULL AND cs_as_sub_securable_class IS NOT NULL THEN
        RETURN NULL;
    -- If they are both defined, user must be evaluating column privileges.
    -- Check that inputs are valid for column privileges: sub_securable_class must 
    -- be column, securable_class must be object, and permission cannot be any.
    ELSIF cs_as_sub_securable_class IS NOT NULL 
            AND (cs_as_sub_securable_class != 'column' 
                    OR cs_as_securable_class IS NULL 
                    OR cs_as_securable_class != 'object' 
                    OR cs_as_permission = 'any') THEN
        RETURN NULL;

    -- If securable is null, securable_class must be null
    ELSIF cs_as_securable IS NULL AND cs_as_securable_class IS NOT NULL THEN
        RETURN NULL;
    -- If securable_class is null, securable must be null
    ELSIF cs_as_securable IS NOT NULL AND cs_as_securable_class IS NULL THEN
        RETURN NULL;
    END IF;

    IF cs_as_securable_class = 'server' THEN
        -- SQL Server does not permit a securable_class value of 'server'.
        -- securable_class should be NULL to evaluate server permissions.
        RETURN NULL;
    ELSIF cs_as_securable_class IS NULL THEN
        -- NULL indicates a server permission. Set this variable so that we can
        -- search for the matching entry in babelfish_has_perms_by_name_permissions
        cs_as_securable_class = 'server';
    END IF;

    IF cs_as_sub_securable IS NOT NULL THEN
        cs_as_sub_securable := babelfish_remove_delimiter_pair(cs_as_sub_securable);
        IF cs_as_sub_securable IS NULL THEN
            RETURN NULL;
        END IF;
    END IF;

    SELECT p.implied_dbo_permissions,p.fully_supported 
    INTO implied_dbo_permissions,fully_supported 
    FROM babelfish_has_perms_by_name_permissions p 
    WHERE p.securable_type = cs_as_securable_class AND p.permission_name = cs_as_permission;
    
    IF implied_dbo_permissions IS NULL OR fully_supported IS NULL THEN
        -- Securable class or permission is not valid, or permission is not valid for given securable
        RETURN NULL;
    END IF;

    IF cs_as_securable_class = 'database' AND cs_as_securable IS NOT NULL THEN
        db_name = babelfish_remove_delimiter_pair(cs_as_securable);
        IF db_name IS NULL THEN
            RETURN NULL;
        ELSIF (SELECT COUNT(name) FROM sys.databases WHERE name = db_name) != 1 THEN
            RETURN 0;
        END IF;
    ELSIF cs_as_securable_class = 'schema' THEN
        bbf_schema_name = babelfish_remove_delimiter_pair(cs_as_securable);
        IF bbf_schema_name IS NULL THEN
            RETURN NULL;
        ELSIF (SELECT COUNT(nspname) FROM sys.babelfish_namespace_ext ext
                WHERE ext.orig_name = bbf_schema_name 
                    AND CAST(ext.dbid AS oid) = CAST(sys.db_id() AS oid)) != 1 THEN
            RETURN 0;
        END IF;
    END IF;

    IF fully_supported = 'f' AND
		(SELECT orig_username FROM sys.babelfish_authid_user_ext WHERE rolname = CURRENT_USER) = 'dbo' THEN
        RETURN CAST(implied_dbo_permissions AS integer);
    ELSIF fully_supported = 'f' THEN
        RETURN 0;
    END IF;

    -- The only permissions that are fully supported belong to the OBJECT securable class.
    -- The block above has dealt with all permissions that are not fully supported, so 
    -- if we reach this point we know the securable class is OBJECT.
    SELECT s.db_name, s.schema_name, s.object_name INTO db_name, bbf_schema_name, object_name 
    FROM babelfish_split_object_name(cs_as_securable) s;

    -- Invalid securable name
    IF object_name IS NULL OR object_name = '' THEN
        RETURN NULL;
    END IF;

    -- If schema was not specified, use the default
    IF bbf_schema_name IS NULL OR bbf_schema_name = '' THEN
        bbf_schema_name := sys.schema_name();
    END IF;

    database_id := (
        SELECT CASE 
            WHEN db_name IS NULL OR db_name = '' THEN (sys.db_id())
            ELSE (sys.db_id(db_name))
        END);

	IF database_id <> sys.db_id() THEN
        is_cross_db = true;
	END IF;

	userid := (
        SELECT CASE
            WHEN is_cross_db THEN sys.suser_id()
            ELSE sys.user_id()
        END);
  
    -- Translate schema name from bbf to postgres, e.g. dbo -> master_dbo
    pg_schema := (SELECT nspname 
                    FROM sys.babelfish_namespace_ext ext 
                    WHERE ext.orig_name = bbf_schema_name 
                        AND CAST(ext.dbid AS oid) = CAST(database_id AS oid));

    IF pg_schema IS NULL THEN
        -- Shared schemas like sys and pg_catalog do not exist in the table above.
        -- These schemas do not need to be translated from Babelfish to Postgres
        pg_schema := bbf_schema_name;
    END IF;

    -- Surround with double-quotes to handle names that contain periods/spaces
    qualified_name := concat('"', pg_schema, '"."', object_name, '"');

    SELECT oid INTO namespace_id FROM pg_catalog.pg_namespace WHERE nspname = pg_schema COLLATE sys.database_default;

    object_type := (
        SELECT CASE
            WHEN cs_as_sub_securable_class = 'column'
                THEN CASE 
                    WHEN (SELECT count(a.attname)
                        FROM pg_attribute a
                        INNER JOIN pg_class c ON c.oid = a.attrelid
                        INNER JOIN pg_namespace s ON s.oid = c.relnamespace
                        WHERE
                        a.attname = cs_as_sub_securable COLLATE sys.database_default
                        AND c.relname = object_name COLLATE sys.database_default
                        AND s.nspname = pg_schema COLLATE sys.database_default
                        AND NOT a.attisdropped
                        AND (s.nspname IN (SELECT nspname FROM sys.babelfish_namespace_ext) OR s.nspname = 'sys')
                        -- r = ordinary table, i = index, S = sequence, t = TOAST table, v = view, m = materialized view, c = composite type, f = foreign table, p = partitioned table
                        AND c.relkind IN ('r', 'v', 'm', 'f', 'p')
                        AND a.attnum > 0) = 1
                                THEN 'column'
                    ELSE NULL
                END

            WHEN (SELECT count(relname) 
                    FROM pg_catalog.pg_class 
                    WHERE relname = object_name COLLATE sys.database_default
                        AND relnamespace = namespace_id) = 1
                THEN 'table'

            WHEN (SELECT count(proname) 
                    FROM pg_catalog.pg_proc 
                    WHERE proname = object_name COLLATE sys.database_default 
                        AND pronamespace = namespace_id
                        AND prokind = 'f') = 1
                THEN 'function'
                
            WHEN (SELECT count(proname) 
                    FROM pg_catalog.pg_proc 
                    WHERE proname = object_name COLLATE sys.database_default
                        AND pronamespace = namespace_id
                        AND prokind = 'p') = 1
                THEN 'procedure'
            ELSE NULL
        END
    );
    
    -- Object was not found
    IF object_type IS NULL THEN
        RETURN 0;
    END IF;
  
    -- Get signature for function-like objects
    IF object_type IN('function', 'procedure') THEN
        SELECT CAST(oid AS regprocedure) 
            INTO function_signature 
            FROM pg_catalog.pg_proc 
            WHERE proname = object_name COLLATE sys.database_default
                AND pronamespace = namespace_id;
    END IF;

    return_value := (
        SELECT CASE
            WHEN cs_as_permission = 'any' THEN babelfish_has_any_privilege(userid, object_type, pg_schema, object_name)

            WHEN object_type = 'column'
                THEN CASE
                    WHEN cs_as_permission IN('insert', 'delete', 'execute') THEN NULL
                    ELSE CAST(has_column_privilege(userid, qualified_name, cs_as_sub_securable, cs_as_permission) AS integer)
                END

            WHEN object_type = 'table'
                THEN CASE
                    WHEN cs_as_permission = 'execute' THEN 0
                    ELSE CAST(has_table_privilege(userid, qualified_name, cs_as_permission) AS integer)
                END

            WHEN object_type = 'function'
                THEN CASE
                    WHEN cs_as_permission IN('select', 'execute')
                        THEN CAST(has_function_privilege(userid, function_signature, 'execute') AS integer)
                    WHEN cs_as_permission IN('update', 'insert', 'delete', 'references')
                        THEN 0
                    ELSE NULL
                END

            WHEN object_type = 'procedure'
                THEN CASE
                    WHEN cs_as_permission = 'execute'
                        THEN CAST(has_function_privilege(userid, function_signature, 'execute') AS integer)
                    WHEN cs_as_permission IN('select', 'update', 'insert', 'delete', 'references')
                        THEN 0
                    ELSE NULL
                END

            ELSE NULL
        END
    );

    RETURN return_value;
    EXCEPTION WHEN OTHERS THEN RETURN NULL;
END;
$$;

GRANT EXECUTE ON FUNCTION sys.has_perms_by_name(
    securable sys.SYSNAME, 
    securable_class sys.nvarchar(60), 
    permission sys.SYSNAME, 
    sub_securable sys.SYSNAME,
    sub_securable_class sys.nvarchar(60)) TO PUBLIC;

-- For all the views created on previous versions, the definition in the catalog should be NULL.
UPDATE sys.babelfish_view_def SET definition = NULL;

-- Add one column to store definition of the function in the table.
SET allow_system_table_mods = on;
ALTER TABLE sys.babelfish_function_ext add COLUMN IF NOT EXISTS definition sys.NTEXT DEFAULT NULL;
RESET allow_system_table_mods;

GRANT SELECT ON sys.babelfish_function_ext TO PUBLIC;

CREATE OR REPLACE VIEW information_schema_tsql.routines AS
    SELECT CAST(nc.dbname AS sys.nvarchar(128)) AS "SPECIFIC_CATALOG",
           CAST(ext.orig_name AS sys.nvarchar(128)) AS "SPECIFIC_SCHEMA",
           CAST(p.proname AS sys.nvarchar(128)) AS "SPECIFIC_NAME",
           CAST(nc.dbname AS sys.nvarchar(128)) AS "ROUTINE_CATALOG",
           CAST(ext.orig_name AS sys.nvarchar(128)) AS "ROUTINE_SCHEMA",
           CAST(p.proname AS sys.nvarchar(128)) AS "ROUTINE_NAME",
           CAST(CASE p.prokind WHEN 'f' THEN 'FUNCTION' WHEN 'p' THEN 'PROCEDURE' END
           	 AS sys.nvarchar(20)) AS "ROUTINE_TYPE",
           CAST(NULL AS sys.nvarchar(128)) AS "MODULE_CATALOG",
           CAST(NULL AS sys.nvarchar(128)) AS "MODULE_SCHEMA",
           CAST(NULL AS sys.nvarchar(128)) AS "MODULE_NAME",
           CAST(NULL AS sys.nvarchar(128)) AS "UDT_CATALOG",
           CAST(NULL AS sys.nvarchar(128)) AS "UDT_SCHEMA",
           CAST(NULL AS sys.nvarchar(128)) AS "UDT_NAME",
	   CAST(case when is_tbl_type THEN 'table' when p.prokind = 'p' THEN NULL ELSE tsql_type_name END AS sys.nvarchar(128)) AS "DATA_TYPE",
           CAST(information_schema_tsql._pgtsql_char_max_length_for_routines(tsql_type_name, true_typmod)
                 AS int)
           AS "CHARACTER_MAXIMUM_LENGTH",
           CAST(information_schema_tsql._pgtsql_char_octet_length_for_routines(tsql_type_name, true_typmod)
                 AS int)
           AS "CHARACTER_OCTET_LENGTH",
           CAST(NULL AS sys.nvarchar(128)) AS "COLLATION_CATALOG",
           CAST(NULL AS sys.nvarchar(128)) AS "COLLATION_SCHEMA",
           CAST(
                 CASE co.collname
                       WHEN 'default' THEN current_setting('babelfishpg_tsql.server_collation_name')
                       ELSE co.collname
                 END
            AS sys.nvarchar(128)) AS "COLLATION_NAME",
            CAST(NULL AS sys.nvarchar(128)) AS "CHARACTER_SET_CATALOG",
            CAST(NULL AS sys.nvarchar(128)) AS "CHARACTER_SET_SCHEMA",
	    /*
                 * TODO: We need to first create mapping of collation name to char-set name;
                 * Until then return null.
            */
	    CAST(case when tsql_type_name IN ('nchar','nvarchar') THEN 'UNICODE' when tsql_type_name IN ('char','varchar') THEN 'iso_1' ELSE NULL END AS sys.nvarchar(128)) AS "CHARACTER_SET_NAME",
	    CAST(information_schema_tsql._pgtsql_numeric_precision(tsql_type_name, t.oid, true_typmod)
                        AS smallint)
            AS "NUMERIC_PRECISION",
	    CAST(information_schema_tsql._pgtsql_numeric_precision_radix(tsql_type_name, case when t.typtype = 'd' THEN t.typbasetype ELSE t.oid END, true_typmod)
                        AS smallint)
            AS "NUMERIC_PRECISION_RADIX",
            CAST(information_schema_tsql._pgtsql_numeric_scale(tsql_type_name, t.oid, true_typmod)
                        AS smallint)
            AS "NUMERIC_SCALE",
            CAST(information_schema_tsql._pgtsql_datetime_precision(tsql_type_name, true_typmod)
                        AS smallint)
            AS "DATETIME_PRECISION",
	    CAST(NULL AS sys.nvarchar(30)) AS "INTERVAL_TYPE",
            CAST(NULL AS smallint) AS "INTERVAL_PRECISION",
            CAST(NULL AS sys.nvarchar(128)) AS "TYPE_UDT_CATALOG",
            CAST(NULL AS sys.nvarchar(128)) AS "TYPE_UDT_SCHEMA",
            CAST(NULL AS sys.nvarchar(128)) AS "TYPE_UDT_NAME",
            CAST(NULL AS sys.nvarchar(128)) AS "SCOPE_CATALOG",
            CAST(NULL AS sys.nvarchar(128)) AS "SCOPE_SCHEMA",
            CAST(NULL AS sys.nvarchar(128)) AS "SCOPE_NAME",
            CAST(NULL AS bigint) AS "MAXIMUM_CARDINALITY",
            CAST(NULL AS sys.nvarchar(128)) AS "DTD_IDENTIFIER",
            CAST(CASE WHEN l.lanname = 'sql' THEN 'SQL' WHEN l.lanname = 'pltsql' THEN 'SQL' ELSE 'EXTERNAL' END AS sys.nvarchar(30)) AS "ROUTINE_BODY",
            CAST(f.definition AS sys.nvarchar(4000)) AS "ROUTINE_DEFINITION",
            CAST(NULL AS sys.nvarchar(128)) AS "EXTERNAL_NAME",
            CAST(NULL AS sys.nvarchar(30)) AS "EXTERNAL_LANGUAGE",
            CAST(NULL AS sys.nvarchar(30)) AS "PARAMETER_STYLE",
            CAST(CASE WHEN p.provolatile = 'i' THEN 'YES' ELSE 'NO' END AS sys.nvarchar(10)) AS "IS_DETERMINISTIC",
	    CAST(CASE p.prokind WHEN 'p' THEN 'MODIFIES' ELSE 'READS' END AS sys.nvarchar(30)) AS "SQL_DATA_ACCESS",
            CAST(CASE WHEN p.prokind <> 'p' THEN
              CASE WHEN p.proisstrict THEN 'YES' ELSE 'NO' END END AS sys.nvarchar(10)) AS "IS_NULL_CALL",
            CAST(NULL AS sys.nvarchar(128)) AS "SQL_PATH",
            CAST('YES' AS sys.nvarchar(10)) AS "SCHEMA_LEVEL_ROUTINE",
            CAST(CASE p.prokind WHEN 'f' THEN 0 WHEN 'p' THEN -1 END AS smallint) AS "MAX_DYNAMIC_RESULT_SETS",
            CAST('NO' AS sys.nvarchar(10)) AS "IS_USER_DEFINED_CAST",
            CAST('NO' AS sys.nvarchar(10)) AS "IS_IMPLICITLY_INVOCABLE",
            CAST(NULL AS sys.datetime) AS "CREATED",
            CAST(NULL AS sys.datetime) AS "LAST_ALTERED"

       FROM sys.pg_namespace_ext nc LEFT JOIN sys.babelfish_namespace_ext ext ON nc.nspname = ext.nspname,
            pg_proc p inner join sys.schemas sch on sch.schema_id = p.pronamespace
	    inner join sys.all_objects ao on ao.object_id = CAST(p.oid AS INT)
		LEFT JOIN sys.babelfish_function_ext f ON p.proname = f.funcname AND sch.schema_id::regnamespace::name = f.nspname
			AND sys.babelfish_get_pltsql_function_signature(p.oid) = f.funcsignature COLLATE "C",
            pg_language l,
            pg_type t LEFT JOIN pg_collation co ON t.typcollation = co.oid,
            sys.translate_pg_type_to_tsql(t.oid) AS tsql_type_name,
            sys.tsql_get_returnTypmodValue(p.oid) AS true_typmod,
	    sys.is_table_type(t.typrelid) as is_tbl_type

       WHERE
            (case p.prokind 
	       when 'p' then true 
	       when 'a' then false
               else 
    	           (case format_type(p.prorettype, null) 
	   	      when 'trigger' then false 
	   	      else true 
   		    end) 
            end)  
            AND (NOT pg_is_other_temp_schema(nc.oid))
            AND has_function_privilege(p.oid, 'EXECUTE')
            AND (pg_has_role(t.typowner, 'USAGE')
            OR has_type_privilege(t.oid, 'USAGE'))
            AND ext.dbid = cast(sys.db_id() as oid)
	    AND p.prolang = l.oid
            AND p.prorettype = t.oid
            AND p.pronamespace = nc.oid
	    AND CAST(ao.is_ms_shipped as INT) = 0;

GRANT SELECT ON information_schema_tsql.routines TO PUBLIC;

CREATE OR REPLACE VIEW sys.all_sql_modules_internal AS
SELECT
  ao.object_id AS object_id
  , CAST(
      CASE WHEN ao.type in ('P', 'FN', 'IN', 'TF', 'RF', 'IF', 'TR') THEN COALESCE(f.definition, '')
      WHEN ao.type = 'V' THEN COALESCE(bvd.definition, '')
      ELSE NULL
      END
    AS sys.nvarchar(4000)) AS definition  -- Object definition work in progress, will update definition with BABEL-3127 Jira.
  , CAST(1 as sys.bit)  AS uses_ansi_nulls
  , CAST(1 as sys.bit)  AS uses_quoted_identifier
  , CAST(0 as sys.bit)  AS is_schema_bound
  , CAST(0 as sys.bit)  AS uses_database_collation
  , CAST(0 as sys.bit)  AS is_recompiled
  , CAST(
      CASE WHEN ao.type IN ('P', 'FN', 'IN', 'TF', 'RF', 'IF') THEN
        CASE WHEN p.proisstrict THEN 1
        ELSE 0 
        END
      ELSE 0
      END
    AS sys.bit) as null_on_null_input
  , null::integer as execute_as_principal_id
  , CAST(0 as sys.bit) as uses_native_compilation
  , CAST(ao.is_ms_shipped as INT) as is_ms_shipped
FROM sys.all_objects ao
LEFT OUTER JOIN sys.pg_namespace_ext nmext on ao.schema_id = nmext.oid
LEFT OUTER JOIN sys.babelfish_namespace_ext ext ON nmext.nspname = ext.nspname
LEFT OUTER JOIN sys.babelfish_view_def bvd 
 on (
      ext.orig_name = bvd.schema_name AND 
      ext.dbid = bvd.dbid AND
      ao.name = bvd.object_name 
   )
LEFT JOIN pg_proc p ON ao.object_id = CAST(p.oid AS INT)
LEFT JOIN sys.babelfish_function_ext f ON ao.name = f.funcname COLLATE "C" AND ao.schema_id::regnamespace::name = f.nspname
AND sys.babelfish_get_pltsql_function_signature(ao.object_id) = f.funcsignature COLLATE "C"
WHERE ao.type in ('P', 'RF', 'V', 'TR', 'FN', 'IF', 'TF', 'R');
GRANT SELECT ON sys.all_sql_modules_internal TO PUBLIC;

-- function sys.object_id(object_name, object_type) needs to change input type to sys.VARCHAR
ALTER FUNCTION sys.object_id RENAME TO object_id_deprecated_in_2_4_0;
CALL sys.babelfish_drop_deprecated_object('function', 'sys', 'object_id_deprecated_in_2_4_0');

CREATE OR REPLACE FUNCTION sys.object_id(IN object_name sys.VARCHAR, IN object_type sys.VARCHAR DEFAULT NULL)
RETURNS INTEGER AS
'babelfishpg_tsql', 'object_id'
LANGUAGE C STABLE;

CREATE OR REPLACE FUNCTION sys.DBTS()
RETURNS sys.ROWVERSION AS
$$
DECLARE
    eh_setting text;
BEGIN
    eh_setting = (select s.setting FROM pg_catalog.pg_settings s where name = 'babelfishpg_tsql.escape_hatch_rowversion');
    IF eh_setting = 'strict' THEN
        RAISE EXCEPTION 'To use @@DBTS, set ''babelfishpg_tsql.escape_hatch_rowversion'' to ''ignore''';
    ELSE
        RETURN sys.get_current_full_xact_id()::sys.ROWVERSION;
    END IF;
END;
$$
STRICT
LANGUAGE plpgsql;

/* set sys functions as STABLE */
ALTER FUNCTION sys.schema_id() STABLE;
ALTER FUNCTION sys.schema_name() STABLE;
ALTER FUNCTION sys.sp_columns_100_internal(
	in_table_name sys.nvarchar(384),
    in_table_owner sys.nvarchar(384), 
    in_table_qualifier sys.nvarchar(384),
    in_column_name sys.nvarchar(384),
	in_NameScope int,
    in_ODBCVer int,
    in_fusepattern smallint)
STABLE;
ALTER FUNCTION sys.sp_columns_managed_internal(
    in_catalog sys.nvarchar(128), 
    in_owner sys.nvarchar(128),
    in_table sys.nvarchar(128),
    in_column sys.nvarchar(128),
    in_schematype int)
STABLE;
ALTER FUNCTION sys.sp_pkeys_internal(
	in_table_name sys.nvarchar(384),
	in_table_owner sys.nvarchar(384),
	in_table_qualifier sys.nvarchar(384)
)
STABLE;
ALTER FUNCTION sys.sp_statistics_internal(
    in_table_name sys.sysname,
    in_table_owner sys.sysname,
    in_table_qualifier sys.sysname,
    in_index_name sys.sysname,
	in_is_unique char,
	in_accuracy char
)
STABLE;
ALTER FUNCTION sys.sp_tables_internal(
	in_table_name sys.nvarchar(384),
	in_table_owner sys.nvarchar(384), 
	in_table_qualifier sys.sysname,
	in_table_type sys.varchar(100),
	in_fusepattern sys.bit)
STABLE;
ALTER FUNCTION sys.trigger_nestlevel() STABLE;
ALTER FUNCTION sys.proc_param_helper() STABLE;
ALTER FUNCTION sys.original_login() STABLE; 
ALTER FUNCTION sys.objectproperty(id INT, property SYS.VARCHAR) STABLE;
ALTER FUNCTION sys.OBJECTPROPERTYEX(id INT, property SYS.VARCHAR) STABLE;
ALTER FUNCTION sys.num_days_in_date(IN d1 INTEGER, IN m1 INTEGER, IN y1 INTEGER) STABLE;
ALTER FUNCTION sys.nestlevel() STABLE;
ALTER FUNCTION sys.max_connections() STABLE;
ALTER FUNCTION sys.lock_timeout() STABLE;
ALTER FUNCTION sys.json_modify(in expression sys.NVARCHAR,in path_json TEXT, in new_value TEXT) STABLE;
ALTER FUNCTION sys.isnumeric(IN expr ANYELEMENT) STABLE;
ALTER FUNCTION sys.isnumeric(IN expr TEXT) STABLE;
ALTER FUNCTION sys.isdate(v text) STABLE;
ALTER FUNCTION sys.is_srvrolemember(role sys.SYSNAME, login sys.SYSNAME) STABLE;
ALTER FUNCTION sys.INDEXPROPERTY(IN object_id INT, IN index_or_statistics_name sys.nvarchar(128), IN property sys.varchar(128)) STABLE;
ALTER FUNCTION sys.has_perms_by_name(
    securable SYS.SYSNAME, 
    securable_class SYS.NVARCHAR(60), 
    permission SYS.SYSNAME,
    sub_securable SYS.SYSNAME,
    sub_securable_class SYS.NVARCHAR(60)
)
STABLE;
ALTER FUNCTION sys.fn_listextendedproperty (
property_name varchar(128),
level0_object_type varchar(128),
level0_object_name varchar(128),
level1_object_type varchar(128),
level1_object_name varchar(128),
level2_object_type varchar(128),
level2_object_name varchar(128)
)
STABLE;
ALTER FUNCTION sys.fn_helpcollations() STABLE;
ALTER FUNCTION sys.DBTS() STABLE;
ALTER FUNCTION sys.columns_internal() STABLE;
ALTER FUNCTION sys.columnproperty(object_id oid, property name, property_name text) STABLE;
ALTER FUNCTION sys.babelfish_get_id_by_name(object_name text) STABLE;
ALTER FUNCTION sys.babelfish_get_sequence_value(in sequence_name character varying) STABLE;
ALTER FUNCTION sys.babelfish_conv_date_to_string(IN p_datatype TEXT, IN p_dateval DATE, IN p_style NUMERIC) STABLE;
ALTER FUNCTION sys.babelfish_conv_datetime_to_string(IN p_datatype TEXT, IN p_src_datatype TEXT, IN p_datetimeval TIMESTAMP(6) WITHOUT TIME ZONE, IN p_style NUMERIC) STABLE;
ALTER FUNCTION sys.babelfish_conv_greg_to_hijri(IN p_dateval DATE) STABLE;
ALTER FUNCTION sys.babelfish_conv_greg_to_hijri(IN p_day NUMERIC, IN p_month NUMERIC, IN p_year NUMERIC) STABLE;
ALTER FUNCTION sys.babelfish_conv_greg_to_hijri(IN p_day TEXT, IN p_month TEXT, IN p_year TEXT) STABLE;
ALTER FUNCTION sys.babelfish_conv_greg_to_hijri(IN p_datetimeval TIMESTAMP WITHOUT TIME ZONE) STABLE;
ALTER FUNCTION sys.babelfish_conv_hijri_to_greg(IN p_dateval DATE) STABLE;
ALTER FUNCTION sys.babelfish_conv_hijri_to_greg(IN p_day NUMERIC, IN p_month NUMERIC, IN p_year NUMERIC) STABLE;
ALTER FUNCTION sys.babelfish_conv_hijri_to_greg(IN p_day TEXT, IN p_month TEXT, IN p_year TEXT) STABLE;
ALTER FUNCTION sys.babelfish_conv_hijri_to_greg(IN p_datetimeval TIMESTAMP WITHOUT TIME ZONE) STABLE;
ALTER FUNCTION sys.babelfish_conv_string_to_date(IN p_datestring TEXT, IN p_style NUMERIC) STABLE;
ALTER FUNCTION sys.babelfish_conv_string_to_datetime(IN p_datatype TEXT, IN p_datetimestring TEXT, IN p_style NUMERIC) STABLE;
ALTER FUNCTION sys.babelfish_conv_string_to_time(IN p_datatype TEXT, IN p_timestring TEXT, IN p_style NUMERIC) STABLE;
ALTER FUNCTION sys.babelfish_conv_time_to_string(IN p_datatype TEXT, IN p_src_datatype TEXT, IN p_timeval TIME(6) WITHOUT TIME ZONE, IN p_style NUMERIC) STABLE;
ALTER FUNCTION sys.babelfish_dbts() STABLE;
ALTER FUNCTION sys.babelfish_get_jobs() STABLE;
ALTER FUNCTION sys.babelfish_get_lang_metadata_json(IN p_lang_spec_culture TEXT) STABLE;
ALTER FUNCTION sys.babelfish_get_service_setting ( IN p_service sys.service_settings.service%TYPE , IN p_setting sys.service_settings.setting%TYPE ) STABLE;
ALTER FUNCTION sys.babelfish_get_version(pComponentName VARCHAR(256)) STABLE;
ALTER FUNCTION sys.babelfish_is_ossp_present() STABLE;
ALTER FUNCTION sys.babelfish_is_spatial_present() STABLE;
ALTER FUNCTION sys.babelfish_istime(v text) STABLE;
ALTER FUNCTION babelfish_remove_delimiter_pair(IN name TEXT) STABLE;
ALTER FUNCTION sys.babelfish_openxml(IN DocHandle BIGINT) STABLE;
ALTER FUNCTION sys.babelfish_parse_to_date(IN p_datestring TEXT, IN p_culture TEXT) STABLE;
ALTER FUNCTION sys.babelfish_parse_to_datetime(IN p_datatype TEXT, IN p_datetimestring TEXT, IN p_culture TEXT) STABLE;
ALTER FUNCTION sys.babelfish_parse_to_time(IN p_datatype TEXT, IN p_srctimestring TEXT, IN p_culture TEXT) STABLE;
ALTER FUNCTION sys.babelfish_ROUND3(x in numeric, y in int, z in int) STABLE;
ALTER FUNCTION sys.babelfish_sp_aws_add_jobschedule (par_job_id integer, par_schedule_id integer, out returncode integer) STABLE;
ALTER FUNCTION sys.babelfish_sp_aws_del_jobschedule (par_job_id integer, par_schedule_id integer, out returncode integer )STABLE;
ALTER FUNCTION sys.babelfish_sp_schedule_to_cron (par_job_id integer, par_schedule_id integer, out cron_expression varchar )STABLE;
ALTER FUNCTION sys.babelfish_sp_sequence_get_range(
  in par_sequence_name text,
  in par_range_size bigint,
  out par_range_first_value bigint,
  out par_range_last_value bigint,
  out par_range_cycle_count bigint,
  out par_sequence_increment bigint,
  out par_sequence_min_value bigint,
  out par_sequence_max_value bigint
)  
STABLE;
ALTER FUNCTION sys.babelfish_sp_verify_job (
  par_job_id integer,
  par_name varchar,
  par_enabled smallint,
  par_start_step_id integer,
  par_category_name varchar,
  inout par_owner_sid char,
  par_notify_level_eventlog integer,
  inout par_notify_level_email integer,
  inout par_notify_level_netsend integer,
  inout par_notify_level_page integer,
  par_notify_email_operator_name varchar,
  par_notify_netsend_operator_name varchar,
  par_notify_page_operator_name varchar,
  par_delete_level integer,
  inout par_category_id integer,
  inout par_notify_email_operator_id integer,
  inout par_notify_netsend_operator_id integer,
  inout par_notify_page_operator_id integer,
  inout par_originating_server varchar,
  out returncode integer
)
STABLE;
ALTER FUNCTION sys.babelfish_sp_verify_job_date (par_date integer, par_date_name varchar, out returncode integer) STABLE;
ALTER FUNCTION sys.babelfish_sp_verify_job_identifiers (
  par_name_of_name_parameter varchar,
  par_name_of_id_parameter varchar,
  inout par_job_name varchar,
  inout par_job_id integer,
  par_sqlagent_starting_test varchar,
  inout par_owner_sid char,
  out returncode integer
)
STABLE;
ALTER FUNCTION sys.babelfish_sp_verify_job_time (
  par_time integer,
  par_time_name varchar,
  out returncode integer
)
STABLE;
ALTER FUNCTION sys.babelfish_sp_verify_jobstep (
  par_job_id integer,
  par_step_id integer,
  par_step_name varchar,
  par_subsystem varchar,
  par_command text,
  par_server varchar,
  par_on_success_action smallint,
  par_on_success_step_id integer,
  par_on_fail_action smallint,
  par_on_fail_step_id integer,
  par_os_run_priority integer,
  par_flags integer,
  par_output_file_name varchar,
  par_proxy_id integer,
  out returncode integer
)
STABLE;
ALTER FUNCTION sys.babelfish_sp_verify_schedule (
  par_schedule_id integer,
  par_name varchar,
  par_enabled smallint,
  par_freq_type integer,
  inout par_freq_interval integer,
  inout par_freq_subday_type integer,
  inout par_freq_subday_interval integer,
  inout par_freq_relative_interval integer,
  inout par_freq_recurrence_factor integer,
  inout par_active_start_date integer,
  inout par_active_start_time integer,
  inout par_active_end_date integer,
  inout par_active_end_time integer,
  par_owner_sid char,
  out returncode integer
)
STABLE;
ALTER FUNCTION sys.babelfish_sp_verify_schedule_identifiers (
  par_name_of_name_parameter varchar,
  par_name_of_id_parameter varchar,
  inout par_schedule_name varchar,
  inout par_schedule_id integer,
  inout par_owner_sid char,
  inout par_orig_server_id integer,
  par_job_id_filter integer,
  out returncode integer
)
STABLE;
ALTER FUNCTION sys.babelfish_STRPOS3(p_str text, p_substr text, p_loc int) STABLE;
ALTER FUNCTION sys.babelfish_tomsbit(in_str NUMERIC) STABLE;
ALTER FUNCTION sys.babelfish_tomsbit(in_str VARCHAR) STABLE;
ALTER FUNCTION sys.babelfish_try_conv_date_to_string(IN p_datatype TEXT, IN p_dateval DATE, IN p_style NUMERIC) STABLE;
ALTER FUNCTION sys.babelfish_try_conv_datetime_to_string(IN p_datatype TEXT, IN p_src_datatype TEXT, IN p_datetimeval TIMESTAMP WITHOUT TIME ZONE, IN p_style NUMERIC) STABLE;
ALTER FUNCTION sys.babelfish_try_conv_string_to_date(IN p_datestring TEXT, IN p_style NUMERIC) STABLE;
ALTER FUNCTION sys.babelfish_try_conv_string_to_datetime(IN p_datatype TEXT, IN p_datetimestring TEXT, IN p_style NUMERIC) STABLE;
ALTER FUNCTION sys.babelfish_try_conv_string_to_time(IN p_datatype TEXT, IN p_timestring TEXT, IN p_style NUMERIC) STABLE;
ALTER FUNCTION sys.babelfish_try_conv_time_to_string(IN p_datatype TEXT, IN p_src_datatype TEXT, IN p_timeval TIME WITHOUT TIME ZONE, IN p_style NUMERIC) STABLE;
ALTER FUNCTION sys.babelfish_conv_helper_to_date(IN arg TEXT, IN try BOOL, IN p_style NUMERIC) STABLE;
ALTER FUNCTION sys.babelfish_conv_helper_to_date(IN arg anyelement, IN try BOOL, IN p_style NUMERIC) STABLE;
ALTER FUNCTION sys.babelfish_try_conv_to_date(IN arg anyelement) STABLE;
ALTER FUNCTION sys.babelfish_conv_helper_to_time(IN arg TEXT, IN try BOOL, IN p_style NUMERIC) STABLE;
ALTER FUNCTION sys.babelfish_conv_helper_to_time(IN arg anyelement, IN try BOOL, IN p_style NUMERIC) STABLE;
ALTER FUNCTION sys.babelfish_try_conv_to_time(IN arg anyelement) STABLE;
ALTER FUNCTION sys.babelfish_conv_helper_to_datetime(IN arg TEXT, IN try BOOL, IN p_style NUMERIC) STABLE;
ALTER FUNCTION sys.babelfish_try_conv_to_datetime(IN arg anyelement) STABLE;
ALTER FUNCTION sys.babelfish_conv_helper_to_varchar(IN typename TEXT, IN arg TEXT, IN try BOOL, IN p_style NUMERIC) STABLE;
ALTER FUNCTION sys.babelfish_conv_helper_to_varchar(IN typename TEXT, IN arg ANYELEMENT, IN try BOOL, IN p_style NUMERIC) STABLE;
ALTER FUNCTION sys.babelfish_conv_to_varchar(IN typename TEXT, IN arg TEXT, IN p_style NUMERIC) STABLE;
ALTER FUNCTION sys.babelfish_conv_to_varchar(IN typename TEXT, IN arg anyelement, IN p_style NUMERIC) STABLE;
ALTER FUNCTION sys.babelfish_try_conv_to_varchar(IN typename TEXT, IN arg TEXT, IN p_style NUMERIC) STABLE;
ALTER FUNCTION sys.babelfish_try_conv_to_varchar(IN typename TEXT, IN arg anyelement, IN p_style NUMERIC) STABLE;
ALTER FUNCTION sys.babelfish_parse_helper_to_date(IN arg TEXT, IN try BOOL, IN culture TEXT) STABLE;
ALTER FUNCTION sys.babelfish_parse_helper_to_time(IN arg TEXT, IN try BOOL, IN culture TEXT) STABLE;
ALTER FUNCTION sys.babelfish_parse_helper_to_datetime(IN arg TEXT, IN try BOOL, IN culture TEXT) STABLE;
ALTER FUNCTION sys.babelfish_try_conv_money_to_string(IN p_datatype TEXT, IN p_moneyval PG_CATALOG.MONEY, IN p_style NUMERIC) STABLE;
ALTER FUNCTION sys.babelfish_try_conv_float_to_string(IN p_datatype TEXT, IN p_floatval FLOAT, IN p_style NUMERIC) STABLE;
ALTER FUNCTION sys.babelfish_try_parse_to_date(IN p_datestring TEXT, IN p_culture TEXT) STABLE;
ALTER FUNCTION sys.babelfish_try_parse_to_datetime(IN p_datatype TEXT, IN p_datetimestring TEXT, IN p_culture TEXT) STABLE;
ALTER FUNCTION sys.babelfish_try_parse_to_time(IN p_datatype TEXT, IN p_srctimestring TEXT, IN p_culture TEXT) STABLE;
ALTER FUNCTION babelfish_get_name_delimiter_pos(name TEXT) STABLE;
ALTER FUNCTION sys.babelfish_split_object_name(name TEXT, OUT db_name TEXT, OUT schema_name TEXT, OUT object_name TEXT) STABLE;
ALTER FUNCTION sys.babelfish_has_any_privilege(userid oid, perm_target_type text, schema_name text, object_name text) STABLE;
ALTER FUNCTION sys.babelfish_cast_floor_smallint(IN arg TEXT) STABLE;
ALTER FUNCTION sys.babelfish_cast_floor_smallint(IN arg ANYELEMENT) STABLE;
ALTER FUNCTION sys.babelfish_cast_floor_int(IN arg TEXT) STABLE;
ALTER FUNCTION sys.babelfish_cast_floor_int(IN arg ANYELEMENT) STABLE;
ALTER FUNCTION sys.babelfish_cast_floor_bigint(IN arg TEXT) STABLE;
ALTER FUNCTION sys.babelfish_cast_floor_bigint(IN arg ANYELEMENT) STABLE;
ALTER FUNCTION sys.babelfish_try_cast_to_datetime2(IN arg TEXT, IN typmod INTEGER) STABLE;
ALTER FUNCTION sys.babelfish_try_cast_to_datetime2(IN arg ANYELEMENT, IN typmod INTEGER) STABLE;
ALTER FUNCTION sys.sysdatetimeoffset() STABLE;
ALTER FUNCTION sys.sysutcdatetime() STABLE;
ALTER FUNCTION sys.getdate() STABLE;
ALTER FUNCTION sys.GETUTCDATE() STABLE;
ALTER FUNCTION sys.isnull(text,text) STABLE;
ALTER FUNCTION sys.isnull(boolean,boolean) STABLE;
ALTER FUNCTION sys.isnull(smallint,smallint) STABLE;
ALTER FUNCTION sys.isnull(integer,integer) STABLE;
ALTER FUNCTION sys.isnull(bigint,bigint) STABLE;
ALTER FUNCTION sys.isnull(real,real) STABLE;
ALTER FUNCTION sys.isnull(double precision, double precision) STABLE;
ALTER FUNCTION sys.isnull(numeric,numeric) STABLE;
ALTER FUNCTION sys.isnull(date, date) STABLE;
ALTER FUNCTION sys.isnull(timestamp,timestamp) STABLE;
ALTER FUNCTION sys.isnull(timestamp with time zone,timestamp with time zone) STABLE;
ALTER FUNCTION sys.is_table_type(object_id oid) STABLE;
ALTER FUNCTION sys.rand() STABLE;
ALTER FUNCTION sys.spid() STABLE;
ALTER FUNCTION sys.APPLOCK_MODE(IN "@dbprincipal" varchar(32), IN "@resource" varchar(255), IN "@lockowner" varchar(32)) STABLE;
ALTER FUNCTION sys.APPLOCK_TEST(IN "@dbprincipal" varchar(32), IN "@resource" varchar(255), IN "@lockmode" varchar(32), IN "@lockowner" varchar(32)) STABLE;
ALTER FUNCTION sys.has_dbaccess(database_name SYSNAME) STABLE;
ALTER FUNCTION sys.language() STABLE;
ALTER FUNCTION sys.rowcount() STABLE;
ALTER FUNCTION sys.error() STABLE;
ALTER FUNCTION sys.pgerror() STABLE;
ALTER FUNCTION sys.trancount() STABLE;
ALTER FUNCTION sys.datefirst() STABLE;
ALTER FUNCTION sys.options() STABLE;
ALTER FUNCTION sys.version() STABLE;
ALTER FUNCTION sys.servername() STABLE;
ALTER FUNCTION sys.servicename() STABLE;
ALTER FUNCTION sys.fetch_status() STABLE;
ALTER FUNCTION sys.cursor_rows() STABLE;
ALTER FUNCTION sys.cursor_status(text, text) STABLE;
ALTER FUNCTION sys.xact_state() STABLE;
ALTER FUNCTION sys.error_line() STABLE;
ALTER FUNCTION sys.error_message() STABLE;
ALTER FUNCTION sys.error_number() STABLE;
ALTER FUNCTION sys.error_procedure() STABLE;
ALTER FUNCTION sys.error_severity() STABLE;
ALTER FUNCTION sys.error_state() STABLE;
ALTER FUNCTION sys.babelfish_get_identity_param(IN tablename TEXT, IN optionname TEXT) STABLE;
ALTER FUNCTION sys.babelfish_get_identity_current(IN tablename TEXT) STABLE;
ALTER FUNCTION sys.babelfish_get_login_default_db(IN login_name TEXT) STABLE;
-- internal table function for querying the registered ENRs
ALTER FUNCTION sys.babelfish_get_enr_list() STABLE;
-- internal table function for collation_list
ALTER FUNCTION sys.babelfish_collation_list() STABLE;
-- internal table function for sp_cursor_list and sp_decribe_cursor
ALTER FUNCTION sys.babelfish_cursor_list(cursor_source integer) STABLE;
-- internal table function for sp_helpdb with no arguments
ALTER FUNCTION sys.babelfish_helpdb() STABLE;
-- internal table function for helpdb with dbname as input
ALTER FUNCTION sys.babelfish_helpdb(varchar) STABLE;

ALTER FUNCTION sys.babelfish_inconsistent_metadata(return_consistency boolean) STABLE;
ALTER FUNCTION COLUMNS_UPDATED () STABLE;
ALTER FUNCTION sys.ident_seed(IN tablename TEXT) STABLE;
ALTER FUNCTION sys.ident_incr(IN tablename TEXT) STABLE;
ALTER FUNCTION sys.ident_current(IN tablename TEXT) STABLE;
ALTER FUNCTION sys.babelfish_waitfor_delay(time_to_pass TEXT) STABLE;
ALTER FUNCTION sys.babelfish_waitfor_delay(time_to_pass TIMESTAMP WITHOUT TIME ZONE) STABLE;
ALTER FUNCTION sys.user_name_sysname() STABLE;
ALTER FUNCTION sys.system_user() STABLE;
ALTER FUNCTION sys.session_user() STABLE;
ALTER FUNCTION UPDATE (TEXT) STABLE;
<<<<<<< HEAD
=======

CREATE OR REPLACE FUNCTION sys.OBJECT_NAME(IN object_id INT, IN database_id INT DEFAULT NULL)
RETURNS sys.SYSNAME AS
'babelfishpg_tsql', 'object_name'
LANGUAGE C STABLE;
>>>>>>> 1b6f674e

-- Drops the temporary procedure used by the upgrade script.
-- Please have this be one of the last statements executed in this upgrade script.
DROP PROCEDURE sys.babelfish_drop_deprecated_object(varchar, varchar, varchar);

-- Reset search_path to not affect any subsequent scripts
SELECT set_config('search_path', trim(leading 'sys, ' from current_setting('search_path')), false);<|MERGE_RESOLUTION|>--- conflicted
+++ resolved
@@ -49,8 +49,6 @@
 RETURNS int AS 'babelfishpg_tsql','smallint_degrees' LANGUAGE C STRICT IMMUTABLE PARALLEL SAFE;
 GRANT EXECUTE ON FUNCTION sys.degrees(TINYINT) TO PUBLIC;
 
-<<<<<<< HEAD
-=======
 -- deprecate old FOR XML/JSON functions
 ALTER FUNCTION sys.tsql_query_to_xml(text, int, text, boolean, text) RENAME TO tsql_query_to_xml_deprecated_in_2_4_0;
 CALL sys.babelfish_drop_deprecated_object('function', 'sys', 'tsql_query_to_xml_deprecated_in_2_4_0');
@@ -162,7 +160,6 @@
 $$ LANGUAGE plpgsql;
 GRANT EXECUTE on PROCEDURE sys.sp_updatestats(IN "@resample" VARCHAR(8)) TO PUBLIC;
 
->>>>>>> 1b6f674e
 CREATE OR REPLACE FUNCTION sys.power(IN arg1 BIGINT, IN arg2 NUMERIC)
 RETURNS bigint  AS 'babelfishpg_tsql','bigint_power' LANGUAGE C IMMUTABLE PARALLEL SAFE;
 GRANT EXECUTE ON FUNCTION sys.power(BIGINT,NUMERIC) TO PUBLIC;
@@ -1251,14 +1248,11 @@
 ALTER FUNCTION sys.system_user() STABLE;
 ALTER FUNCTION sys.session_user() STABLE;
 ALTER FUNCTION UPDATE (TEXT) STABLE;
-<<<<<<< HEAD
-=======
 
 CREATE OR REPLACE FUNCTION sys.OBJECT_NAME(IN object_id INT, IN database_id INT DEFAULT NULL)
 RETURNS sys.SYSNAME AS
 'babelfishpg_tsql', 'object_name'
 LANGUAGE C STABLE;
->>>>>>> 1b6f674e
 
 -- Drops the temporary procedure used by the upgrade script.
 -- Please have this be one of the last statements executed in this upgrade script.
