--- conflicted
+++ resolved
@@ -1173,11 +1173,9 @@
 STRICT
 LANGUAGE plpgsql;
 
-<<<<<<< HEAD
 CREATE OR REPLACE PROCEDURE sys.sp_volatility(IN "@function_name" sys.varchar DEFAULT NULL, IN "@volatility" sys.varchar DEFAULT NULL)
 AS 'babelfishpg_tsql', 'sp_volatility' LANGUAGE C;
 GRANT EXECUTE on PROCEDURE sys.sp_volatility(IN sys.varchar, IN sys.varchar) TO PUBLIC;
-=======
 
 CREATE OR REPLACE PROCEDURE sys.sp_set_session_context ("@key" sys.sysname, 
 	"@value" sys.SQL_VARIANT, "@read_only" sys.bit = 0)
@@ -1189,7 +1187,6 @@
 	RETURNS sys.SQL_VARIANT AS 'babelfishpg_tsql', 'session_context' LANGUAGE C;
 GRANT EXECUTE ON FUNCTION sys.session_context TO PUBLIC;
 
->>>>>>> 02030c25
 
 /* set sys functions as STABLE */
 ALTER FUNCTION sys.schema_id() STABLE;
