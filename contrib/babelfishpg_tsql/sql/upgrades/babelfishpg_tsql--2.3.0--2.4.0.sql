-- complain if script is sourced in psql, rather than via ALTER EXTENSION
\echo Use "ALTER EXTENSION ""babelfishpg_tsql"" UPDATE TO '2.4.0'" to load this file. \quit

-- add 'sys' to search path for the convenience
SELECT set_config('search_path', 'sys, '||current_setting('search_path'), false);

-- Drops a view if it does not have any dependent objects.
-- Is a temporary procedure for use by the upgrade script. Will be dropped at the end of the upgrade.
-- Please have this be one of the first statements executed in this upgrade script. 
CREATE OR REPLACE PROCEDURE babelfish_drop_deprecated_object(
	object_type varchar, schema_name varchar, object_name varchar
) AS
$$
DECLARE
    error_msg text;
    query1 text;
    query2 text;
BEGIN
    query1 := format('alter extension babelfishpg_tsql drop %s %s.%s', object_type, schema_name, object_name);
    query2 := format('drop %s %s.%s', object_type, schema_name, object_name);
    execute query1;
    execute query2;
EXCEPTION
    when object_not_in_prerequisite_state then --if 'alter extension' statement fails
        GET STACKED DIAGNOSTICS error_msg = MESSAGE_TEXT;
        raise warning '%', error_msg;
    when dependent_objects_still_exist then --if 'drop view/function/procedure' statement fails
        GET STACKED DIAGNOSTICS error_msg = MESSAGE_TEXT;
        raise warning '%', error_msg;
end
$$
LANGUAGE plpgsql;


-- please add your SQL here
CREATE OR REPLACE FUNCTION sys.degrees(IN arg1 BIGINT)
RETURNS bigint  AS 'babelfishpg_tsql','bigint_degrees' LANGUAGE C STRICT IMMUTABLE PARALLEL SAFE;
GRANT EXECUTE ON FUNCTION sys.degrees(BIGINT) TO PUBLIC;

CREATE OR REPLACE FUNCTION sys.degrees(IN arg1 INT)
RETURNS int AS 'babelfishpg_tsql','int_degrees' LANGUAGE C STRICT IMMUTABLE PARALLEL SAFE;
GRANT EXECUTE ON FUNCTION sys.degrees(INT) TO PUBLIC;

CREATE OR REPLACE FUNCTION sys.degrees(IN arg1 SMALLINT)
RETURNS int AS 'babelfishpg_tsql','smallint_degrees' LANGUAGE C STRICT IMMUTABLE PARALLEL SAFE;
GRANT EXECUTE ON FUNCTION sys.degrees(SMALLINT) TO PUBLIC;

CREATE OR REPLACE FUNCTION sys.degrees(IN arg1 TINYINT)
RETURNS int AS 'babelfishpg_tsql','smallint_degrees' LANGUAGE C STRICT IMMUTABLE PARALLEL SAFE;
GRANT EXECUTE ON FUNCTION sys.degrees(TINYINT) TO PUBLIC;

CREATE OR REPLACE VIEW sys.partitions AS
SELECT
 (to_char( i.object_id, 'FM9999999999' ) || to_char( i.index_id, 'FM9999999999' ) || '1')::bigint AS partition_id
 , i.object_id
 , i.index_id
 , 1::integer AS partition_number
 , 0::bigint AS hobt_id
 , c.reltuples::bigint AS "rows"
 , 0::smallint AS filestream_filegroup_id
 , 0::sys.tinyint AS data_compression
 , 'NONE'::sys.nvarchar(60) AS data_compression_desc
FROM sys.indexes AS i
INNER JOIN pg_catalog.pg_class AS c ON i.object_id = c."oid";
GRANT SELECT ON sys.partitions TO PUBLIC;

CREATE OR REPLACE FUNCTION sys.atn2(IN x SYS.FLOAT, IN y SYS.FLOAT) RETURNS SYS.FLOAT
AS
$$
DECLARE
    res SYS.FLOAT;
BEGIN
    IF x = 0 AND y = 0 THEN
        RAISE EXCEPTION 'An invalid floating point operation occurred.';
    ELSE
        res = PG_CATALOG.atan2(x, y);
        RETURN res;
    END IF;
END;
$$
LANGUAGE plpgsql PARALLEL SAFE IMMUTABLE RETURNS NULL ON NULL INPUT;


CREATE OR REPLACE FUNCTION sys.APP_NAME() RETURNS SYS.NVARCHAR(128)
AS
$$
    SELECT current_setting('application_name');
$$
LANGUAGE sql PARALLEL SAFE STABLE;

CREATE OR REPLACE FUNCTION sys.radians(IN arg1 INT)
RETURNS int  AS 'babelfishpg_tsql','int_radians' LANGUAGE C STRICT IMMUTABLE PARALLEL SAFE;
GRANT EXECUTE ON FUNCTION sys.radians(INT) TO PUBLIC;

CREATE OR REPLACE FUNCTION sys.radians(IN arg1 BIGINT)
RETURNS bigint  AS 'babelfishpg_tsql','bigint_radians' LANGUAGE C STRICT IMMUTABLE PARALLEL SAFE;
GRANT EXECUTE ON FUNCTION sys.radians(BIGINT) TO PUBLIC;

CREATE OR REPLACE FUNCTION sys.radians(IN arg1 SMALLINT)
RETURNS int  AS 'babelfishpg_tsql','smallint_radians' LANGUAGE C STRICT IMMUTABLE PARALLEL SAFE;
GRANT EXECUTE ON FUNCTION sys.radians(SMALLINT) TO PUBLIC;

CREATE OR REPLACE FUNCTION sys.radians(IN arg1 TINYINT)
RETURNS int  AS 'babelfishpg_tsql','smallint_radians' LANGUAGE C STRICT IMMUTABLE PARALLEL SAFE;
GRANT EXECUTE ON FUNCTION sys.radians(TINYINT) TO PUBLIC;

CREATE OR REPLACE VIEW information_schema_tsql.SEQUENCES AS
    SELECT CAST(nc.dbname AS sys.nvarchar(128)) AS "SEQUENCE_CATALOG",
            CAST(extc.orig_name AS sys.nvarchar(128)) AS "SEQUENCE_SCHEMA",
            CAST(r.relname AS sys.nvarchar(128)) AS "SEQUENCE_NAME",
            CAST(CASE WHEN tsql_type_name = 'sysname' THEN sys.translate_pg_type_to_tsql(t.typbasetype) ELSE tsql_type_name END
                    AS sys.nvarchar(128))AS "DATA_TYPE",  -- numeric and decimal data types are converted into bigint which is due to Postgres inherent implementation
            CAST(information_schema_tsql._pgtsql_numeric_precision(tsql_type_name, t.oid, -1)
                        AS smallint) AS "NUMERIC_PRECISION",
            CAST(information_schema_tsql._pgtsql_numeric_precision_radix(tsql_type_name, case when t.typtype = 'd' THEN t.typbasetype ELSE t.oid END, -1)
                        AS smallint) AS "NUMERIC_PRECISION_RADIX",
            CAST(information_schema_tsql._pgtsql_numeric_scale(tsql_type_name, t.oid, -1)
                        AS int) AS "NUMERIC_SCALE",
            CAST(s.seqstart AS sys.sql_variant) AS "START_VALUE",
            CAST(s.seqmin AS sys.sql_variant) AS "MINIMUM_VALUE",
            CAST(s.seqmax AS sys.sql_variant) AS "MAXIMUM_VALUE",
            CAST(s.seqincrement AS sys.sql_variant) AS "INCREMENT",
            CAST( CASE WHEN s.seqcycle = 't' THEN 1 ELSE 0 END AS int) AS "CYCLE_OPTION",
            CAST(NULL AS sys.nvarchar(128)) AS "DECLARED_DATA_TYPE",
            CAST(NULL AS int) AS "DECLARED_NUMERIC_PRECISION",
            CAST(NULL AS int) AS "DECLARED_NUMERIC_SCALE"
        FROM sys.pg_namespace_ext nc JOIN sys.babelfish_namespace_ext extc ON nc.nspname = extc.nspname,
            pg_sequence s join pg_class r on s.seqrelid = r.oid join pg_type t on s.seqtypid=t.oid,
            sys.translate_pg_type_to_tsql(s.seqtypid) AS tsql_type_name
        WHERE nc.oid = r.relnamespace
        AND extc.dbid = cast(sys.db_id() as oid)
            AND r.relkind = 'S'
            AND (NOT pg_is_other_temp_schema(nc.oid))
            AND (pg_has_role(r.relowner, 'USAGE')
                OR has_sequence_privilege(r.oid, 'SELECT, UPDATE, USAGE'));

GRANT SELECT ON information_schema_tsql.SEQUENCES TO PUBLIC;

<<<<<<< HEAD
CREATE OR REPLACE FUNCTION sys.babelfish_has_any_privilege(
    userid oid,
    perm_target_type text,
    schema_name text,
    object_name text)
RETURNS INTEGER
AS
$BODY$
DECLARE
    relevant_permissions text[];
    namespace_id oid;
    function_signature text;
    qualified_name text;
    permission text;
BEGIN
 IF perm_target_type IS NULL OR perm_target_type COLLATE sys.database_default NOT IN('table', 'function', 'procedure')
        THEN RETURN NULL;
    END IF;

    relevant_permissions := (
        SELECT CASE
            WHEN perm_target_type = 'table' COLLATE sys.database_default
                THEN '{"select", "insert", "update", "delete", "references"}'
            WHEN perm_target_type = 'column' COLLATE sys.database_default
                THEN '{"select", "update", "references"}'
            WHEN perm_target_type COLLATE sys.database_default IN ('function', 'procedure')
                THEN '{"execute"}'
        END
    );

    SELECT oid INTO namespace_id FROM pg_catalog.pg_namespace WHERE nspname = schema_name COLLATE sys.database_default;

    IF perm_target_type COLLATE sys.database_default IN ('function', 'procedure')
        THEN SELECT oid::regprocedure
                INTO function_signature
                FROM pg_catalog.pg_proc
                WHERE proname = object_name COLLATE sys.database_default
                    AND pronamespace = namespace_id;
    END IF;

    -- Surround with double-quotes to handle names that contain periods/spaces
    qualified_name := concat('"', schema_name, '"."', object_name, '"');

    FOREACH permission IN ARRAY relevant_permissions
    LOOP
        IF perm_target_type = 'table' COLLATE sys.database_default AND has_table_privilege(userid, qualified_name, permission)::integer = 1
            THEN RETURN 1;
        ELSIF perm_target_type COLLATE sys.database_default IN ('function', 'procedure') AND has_function_privilege(userid, function_signature, permission)::integer = 1
            THEN RETURN 1;
        END IF;
    END LOOP;
    RETURN 0;
END
$BODY$
LANGUAGE plpgsql;

CREATE OR REPLACE FUNCTION sys.has_perms_by_name(
    securable SYS.SYSNAME, 
    securable_class SYS.NVARCHAR(60), 
    permission SYS.SYSNAME,
    sub_securable SYS.SYSNAME DEFAULT NULL,
    sub_securable_class SYS.NVARCHAR(60) DEFAULT NULL
)
RETURNS integer
LANGUAGE plpgsql
AS $$
DECLARE
    db_name text COLLATE sys.database_default; 
    bbf_schema_name text;
    pg_schema text COLLATE sys.database_default;
    implied_dbo_permissions boolean;
    fully_supported boolean;
    is_cross_db boolean := false;
    object_name text COLLATE sys.database_default;
    database_id smallint;
    namespace_id oid;
    userid oid;
    object_type text;
    function_signature text;
    qualified_name text;
    return_value integer;
    cs_as_securable text COLLATE "C" := securable;
    cs_as_securable_class text COLLATE "C" := securable_class;
    cs_as_permission text COLLATE "C" := permission;
    cs_as_sub_securable text COLLATE "C" := sub_securable;
    cs_as_sub_securable_class text COLLATE "C" := sub_securable_class;
BEGIN
    return_value := NULL;

    -- Lower-case to avoid case issues, remove trailing whitespace to match SQL SERVER behavior
    -- Objects created in Babelfish are stored in lower-case in pg_class/pg_proc
    cs_as_securable = lower(rtrim(cs_as_securable));
    cs_as_securable_class = lower(rtrim(cs_as_securable_class));
    cs_as_permission = lower(rtrim(cs_as_permission));
    cs_as_sub_securable = lower(rtrim(cs_as_sub_securable));
    cs_as_sub_securable_class = lower(rtrim(cs_as_sub_securable_class));

    -- Assert that sub_securable and sub_securable_class are either both NULL or both defined
    IF cs_as_sub_securable IS NOT NULL AND cs_as_sub_securable_class IS NULL THEN
        RETURN NULL;
    ELSIF cs_as_sub_securable IS NULL AND cs_as_sub_securable_class IS NOT NULL THEN
        RETURN NULL;
    -- If they are both defined, user must be evaluating column privileges.
    -- Check that inputs are valid for column privileges: sub_securable_class must 
    -- be column, securable_class must be object, and permission cannot be any.
    ELSIF cs_as_sub_securable_class IS NOT NULL 
            AND (cs_as_sub_securable_class != 'column' 
                    OR cs_as_securable_class IS NULL 
                    OR cs_as_securable_class != 'object' 
                    OR cs_as_permission = 'any') THEN
        RETURN NULL;

    -- If securable is null, securable_class must be null
    ELSIF cs_as_securable IS NULL AND cs_as_securable_class IS NOT NULL THEN
        RETURN NULL;
    -- If securable_class is null, securable must be null
    ELSIF cs_as_securable IS NOT NULL AND cs_as_securable_class IS NULL THEN
        RETURN NULL;
    END IF;

    IF cs_as_securable_class = 'server' THEN
        -- SQL Server does not permit a securable_class value of 'server'.
        -- securable_class should be NULL to evaluate server permissions.
        RETURN NULL;
    ELSIF cs_as_securable_class IS NULL THEN
        -- NULL indicates a server permission. Set this variable so that we can
        -- search for the matching entry in babelfish_has_perms_by_name_permissions
        cs_as_securable_class = 'server';
    END IF;

    IF cs_as_sub_securable IS NOT NULL THEN
        cs_as_sub_securable := babelfish_remove_delimiter_pair(cs_as_sub_securable);
        IF cs_as_sub_securable IS NULL THEN
            RETURN NULL;
        END IF;
    END IF;

    SELECT p.implied_dbo_permissions,p.fully_supported 
    INTO implied_dbo_permissions,fully_supported 
    FROM babelfish_has_perms_by_name_permissions p 
    WHERE p.securable_type = cs_as_securable_class AND p.permission_name = cs_as_permission;
    
    IF implied_dbo_permissions IS NULL OR fully_supported IS NULL THEN
        -- Securable class or permission is not valid, or permission is not valid for given securable
        RETURN NULL;
    END IF;

    IF cs_as_securable_class = 'database' AND cs_as_securable IS NOT NULL THEN
        db_name = babelfish_remove_delimiter_pair(cs_as_securable);
        IF db_name IS NULL THEN
            RETURN NULL;
        ELSIF (SELECT COUNT(name) FROM sys.databases WHERE name = db_name) != 1 THEN
            RETURN 0;
        END IF;
    ELSIF cs_as_securable_class = 'schema' THEN
        bbf_schema_name = babelfish_remove_delimiter_pair(cs_as_securable);
        IF bbf_schema_name IS NULL THEN
            RETURN NULL;
        ELSIF (SELECT COUNT(nspname) FROM sys.babelfish_namespace_ext ext
                WHERE ext.orig_name = bbf_schema_name 
                    AND CAST(ext.dbid AS oid) = CAST(sys.db_id() AS oid)) != 1 THEN
            RETURN 0;
        END IF;
    END IF;

    IF fully_supported = 'f' AND
		(SELECT orig_username FROM sys.babelfish_authid_user_ext WHERE rolname = CURRENT_USER) = 'dbo' THEN
        RETURN CAST(implied_dbo_permissions AS integer);
    ELSIF fully_supported = 'f' THEN
        RETURN 0;
    END IF;

    -- The only permissions that are fully supported belong to the OBJECT securable class.
    -- The block above has dealt with all permissions that are not fully supported, so 
    -- if we reach this point we know the securable class is OBJECT.
    SELECT s.db_name, s.schema_name, s.object_name INTO db_name, bbf_schema_name, object_name 
    FROM babelfish_split_object_name(cs_as_securable) s;

    -- Invalid securable name
    IF object_name IS NULL OR object_name = '' THEN
        RETURN NULL;
    END IF;

    -- If schema was not specified, use the default
    IF bbf_schema_name IS NULL OR bbf_schema_name = '' THEN
        bbf_schema_name := sys.schema_name();
    END IF;

    database_id := (
        SELECT CASE 
            WHEN db_name IS NULL OR db_name = '' THEN (sys.db_id())
            ELSE (sys.db_id(db_name))
        END);

	IF database_id <> sys.db_id() THEN
        is_cross_db = true;
	END IF;

	userid := (
        SELECT CASE
            WHEN is_cross_db THEN sys.suser_id()
            ELSE sys.user_id()
        END);
  
    -- Translate schema name from bbf to postgres, e.g. dbo -> master_dbo
    pg_schema := (SELECT nspname 
                    FROM sys.babelfish_namespace_ext ext 
                    WHERE ext.orig_name = bbf_schema_name 
                        AND CAST(ext.dbid AS oid) = CAST(database_id AS oid));

    IF pg_schema IS NULL THEN
        -- Shared schemas like sys and pg_catalog do not exist in the table above.
        -- These schemas do not need to be translated from Babelfish to Postgres
        pg_schema := bbf_schema_name;
    END IF;

    -- Surround with double-quotes to handle names that contain periods/spaces
    qualified_name := concat('"', pg_schema, '"."', object_name, '"');

    SELECT oid INTO namespace_id FROM pg_catalog.pg_namespace WHERE nspname = pg_schema COLLATE sys.database_default;

    object_type := (
        SELECT CASE
            WHEN cs_as_sub_securable_class = 'column'
                THEN CASE 
                    WHEN (SELECT count(name) 
                        FROM sys.all_columns 
                        WHERE name = cs_as_sub_securable COLLATE sys.database_default
                            -- Use V as the object type to specify that the securable is table-like.
                            -- We do not know that the securable is a view, but object_id behaves the 
                            -- same for differint table-like types, so V can be arbitrarily chosen.
                            AND object_id = sys.object_id(cs_as_securable, 'V')) = 1
                                THEN 'column'
                    ELSE NULL
                END

            WHEN (SELECT count(relname) 
                    FROM pg_catalog.pg_class 
                    WHERE relname = object_name COLLATE sys.database_default
                        AND relnamespace = namespace_id) = 1
                THEN 'table'

            WHEN (SELECT count(proname) 
                    FROM pg_catalog.pg_proc 
                    WHERE proname = object_name COLLATE sys.database_default 
                        AND pronamespace = namespace_id
                        AND prokind = 'f') = 1
                THEN 'function'
                
            WHEN (SELECT count(proname) 
                    FROM pg_catalog.pg_proc 
                    WHERE proname = object_name COLLATE sys.database_default
                        AND pronamespace = namespace_id
                        AND prokind = 'p') = 1
                THEN 'procedure'
            ELSE NULL
        END
    );
    
    -- Object was not found
    IF object_type IS NULL THEN
        RETURN 0;
    END IF;
  
    -- Get signature for function-like objects
    IF object_type IN('function', 'procedure') THEN
        SELECT CAST(oid AS regprocedure) 
            INTO function_signature 
            FROM pg_catalog.pg_proc 
            WHERE proname = object_name COLLATE sys.database_default
                AND pronamespace = namespace_id;
    END IF;

    return_value := (
        SELECT CASE
            WHEN cs_as_permission = 'any' THEN babelfish_has_any_privilege(userid, object_type, pg_schema, object_name)

            WHEN object_type = 'column'
                THEN CASE
                    WHEN cs_as_permission IN('insert', 'delete', 'execute') THEN NULL
                    ELSE CAST(has_column_privilege(userid, qualified_name, cs_as_sub_securable, cs_as_permission) AS integer)
                END

            WHEN object_type = 'table'
                THEN CASE
                    WHEN cs_as_permission = 'execute' THEN 0
                    ELSE CAST(has_table_privilege(userid, qualified_name, cs_as_permission) AS integer)
                END

            WHEN object_type = 'function'
                THEN CASE
                    WHEN cs_as_permission IN('select', 'execute')
                        THEN CAST(has_function_privilege(userid, function_signature, 'execute') AS integer)
                    WHEN cs_as_permission IN('update', 'insert', 'delete', 'references')
                        THEN 0
                    ELSE NULL
                END

            WHEN object_type = 'procedure'
                THEN CASE
                    WHEN cs_as_permission = 'execute'
                        THEN CAST(has_function_privilege(userid, function_signature, 'execute') AS integer)
                    WHEN cs_as_permission IN('select', 'update', 'insert', 'delete', 'references')
                        THEN 0
                    ELSE NULL
                END

            ELSE NULL
        END
    );

    RETURN return_value;
    EXCEPTION WHEN OTHERS THEN RETURN NULL;
END;
$$;

GRANT EXECUTE ON FUNCTION sys.has_perms_by_name(
    securable sys.SYSNAME, 
    securable_class sys.nvarchar(60), 
    permission sys.SYSNAME, 
    sub_securable sys.SYSNAME,
    sub_securable_class sys.nvarchar(60)) TO PUBLIC;
=======
CREATE or replace VIEW sys.check_constraints AS
SELECT CAST(c.conname as sys.sysname) as name
  , CAST(oid as integer) as object_id
  , CAST(NULL as integer) as principal_id 
  , CAST(c.connamespace as integer) as schema_id
  , CAST(conrelid as integer) as parent_object_id
  , CAST('C' as char(2)) as type
  , CAST('CHECK_CONSTRAINT' as sys.nvarchar(60)) as type_desc
  , CAST(null as sys.datetime) as create_date
  , CAST(null as sys.datetime) as modify_date
  , CAST(0 as sys.bit) as is_ms_shipped
  , CAST(0 as sys.bit) as is_published
  , CAST(0 as sys.bit) as is_schema_published
  , CAST(0 as sys.bit) as is_disabled
  , CAST(0 as sys.bit) as is_not_for_replication
  , CAST(0 as sys.bit) as is_not_trusted
  , CAST(c.conkey[1] as integer) AS parent_column_id
  , CAST(tsql_get_constraintdef(c.oid) as sys.nvarchar(4000)) AS definition
  , CAST(1 as sys.bit) as uses_database_collation
  , CAST(0 as sys.bit) as is_system_named
FROM pg_catalog.pg_constraint as c
INNER JOIN sys.schemas s on c.connamespace = s.schema_id
WHERE has_schema_privilege(s.schema_id, 'USAGE')
AND c.contype = 'c' and c.conrelid != 0;
GRANT SELECT ON sys.check_constraints TO PUBLIC;
>>>>>>> 40adbbfc

-- Drops the temporary procedure used by the upgrade script.
-- Please have this be one of the last statements executed in this upgrade script.
DROP PROCEDURE sys.babelfish_drop_deprecated_object(varchar, varchar, varchar);

-- Reset search_path to not affect any subsequent scripts
SELECT set_config('search_path', trim(leading 'sys, ' from current_setting('search_path')), false);<|MERGE_RESOLUTION|>--- conflicted
+++ resolved
@@ -136,7 +136,6 @@
 
 GRANT SELECT ON information_schema_tsql.SEQUENCES TO PUBLIC;
 
-<<<<<<< HEAD
 CREATE OR REPLACE FUNCTION sys.babelfish_has_any_privilege(
     userid oid,
     perm_target_type text,
@@ -459,7 +458,7 @@
     permission sys.SYSNAME, 
     sub_securable sys.SYSNAME,
     sub_securable_class sys.nvarchar(60)) TO PUBLIC;
-=======
+
 CREATE or replace VIEW sys.check_constraints AS
 SELECT CAST(c.conname as sys.sysname) as name
   , CAST(oid as integer) as object_id
@@ -485,7 +484,6 @@
 WHERE has_schema_privilege(s.schema_id, 'USAGE')
 AND c.contype = 'c' and c.conrelid != 0;
 GRANT SELECT ON sys.check_constraints TO PUBLIC;
->>>>>>> 40adbbfc
 
 -- Drops the temporary procedure used by the upgrade script.
 -- Please have this be one of the last statements executed in this upgrade script.
