-- complain if script is sourced in psql, rather than via ALTER EXTENSION
\echo Use "ALTER EXTENSION ""babelfishpg_tsql"" UPDATE TO '2.4.0'" to load this file. \quit

-- add 'sys' to search path for the convenience
SELECT set_config('search_path', 'sys, '||current_setting('search_path'), false);

-- Drops a view if it does not have any dependent objects.
-- Is a temporary procedure for use by the upgrade script. Will be dropped at the end of the upgrade.
-- Please have this be one of the first statements executed in this upgrade script. 
CREATE OR REPLACE PROCEDURE babelfish_drop_deprecated_object(
	object_type varchar, schema_name varchar, object_name varchar
) AS
$$
DECLARE
    error_msg text;
    query1 text;
    query2 text;
BEGIN
    query1 := format('alter extension babelfishpg_tsql drop %s %s.%s', object_type, schema_name, object_name);
    query2 := format('drop %s %s.%s', object_type, schema_name, object_name);
    execute query1;
    execute query2;
EXCEPTION
    when object_not_in_prerequisite_state then --if 'alter extension' statement fails
        GET STACKED DIAGNOSTICS error_msg = MESSAGE_TEXT;
        raise warning '%', error_msg;
    when dependent_objects_still_exist then --if 'drop view/function/procedure' statement fails
        GET STACKED DIAGNOSTICS error_msg = MESSAGE_TEXT;
        raise warning '%', error_msg;
end
$$
LANGUAGE plpgsql;


-- please add your SQL here
create or replace view sys.views as 
select 
  t.relname as name
  , t.oid as object_id
  , null::integer as principal_id
  , sch.schema_id as schema_id
  , 0 as parent_object_id
  , 'V'::varchar(2) as type 
  , 'VIEW'::varchar(60) as type_desc
  , vd.create_date::timestamp as create_date
  , vd.create_date::timestamp as modify_date
  , 0 as is_ms_shipped 
  , 0 as is_published 
  , 0 as is_schema_published 
  , 0 as with_check_option 
  , 0 as is_date_correlation_view 
  , 0 as is_tracked_by_cdc 
from pg_class t inner join sys.schemas sch on t.relnamespace = sch.schema_id 
left outer join sys.babelfish_view_def vd on t.relname::sys.sysname = vd.object_name and sch.name = vd.schema_name and vd.dbid = sys.db_id() 
where t.relkind = 'v'
and has_schema_privilege(sch.schema_id, 'USAGE')
and has_table_privilege(t.oid, 'SELECT,INSERT,UPDATE,DELETE,TRUNCATE,TRIGGER');
GRANT SELECT ON sys.views TO PUBLIC;

CREATE OR REPLACE VIEW sys.sp_columns_100_view AS
  SELECT 
  CAST(t4."TABLE_CATALOG" AS sys.sysname) AS TABLE_QUALIFIER,
  CAST(t4."TABLE_SCHEMA" AS sys.sysname) AS TABLE_OWNER,
  CAST(t4."TABLE_NAME" AS sys.sysname) AS TABLE_NAME,
  CAST(t4."COLUMN_NAME" AS sys.sysname) AS COLUMN_NAME,
  CAST(t5.data_type AS smallint) AS DATA_TYPE,
  CAST(coalesce(tsql_type_name, t.typname) AS sys.sysname) AS TYPE_NAME,

  CASE WHEN t4."CHARACTER_MAXIMUM_LENGTH" = -1 THEN 0::INT
    WHEN a.atttypmod != -1
    THEN
    CAST(coalesce(t4."NUMERIC_PRECISION", t4."CHARACTER_MAXIMUM_LENGTH", sys.tsql_type_precision_helper(t4."DATA_TYPE", a.atttypmod)) AS INT)
    WHEN tsql_type_name = 'timestamp'
    THEN 8
    ELSE
    CAST(coalesce(t4."NUMERIC_PRECISION", t4."CHARACTER_MAXIMUM_LENGTH", sys.tsql_type_precision_helper(t4."DATA_TYPE", t.typtypmod)) AS INT)
  END AS PRECISION,

  CASE WHEN a.atttypmod != -1
    THEN
    CAST(sys.tsql_type_length_for_sp_columns_helper(t4."DATA_TYPE", a.attlen, a.atttypmod) AS int)
    ELSE
    CAST(sys.tsql_type_length_for_sp_columns_helper(t4."DATA_TYPE", a.attlen, t.typtypmod) AS int)
  END AS LENGTH,


  CASE WHEN a.atttypmod != -1
    THEN
    CAST(coalesce(t4."NUMERIC_SCALE", sys.tsql_type_scale_helper(t4."DATA_TYPE", a.atttypmod, true)) AS smallint)
    ELSE
    CAST(coalesce(t4."NUMERIC_SCALE", sys.tsql_type_scale_helper(t4."DATA_TYPE", t.typtypmod, true)) AS smallint)
  END AS SCALE,


  CAST(coalesce(t4."NUMERIC_PRECISION_RADIX", sys.tsql_type_radix_for_sp_columns_helper(t4."DATA_TYPE")) AS smallint) AS RADIX,
  case
    when t4."IS_NULLABLE" = 'YES' then CAST(1 AS smallint)
    else CAST(0 AS smallint)
  end AS NULLABLE,

  CAST(NULL AS varchar(254)) AS remarks,
  CAST(t4."COLUMN_DEFAULT" AS sys.nvarchar(4000)) AS COLUMN_DEF,
  CAST(t5.sql_data_type AS smallint) AS SQL_DATA_TYPE,
  CAST(t5.SQL_DATETIME_SUB AS smallint) AS SQL_DATETIME_SUB,

  CASE WHEN t4."DATA_TYPE" = 'xml' THEN 0::INT
    WHEN t4."DATA_TYPE" = 'sql_variant' THEN 8000::INT
    WHEN t4."CHARACTER_MAXIMUM_LENGTH" = -1 THEN 0::INT
    ELSE CAST(t4."CHARACTER_OCTET_LENGTH" AS int)
  END AS CHAR_OCTET_LENGTH,

  CAST(t4."ORDINAL_POSITION" AS int) AS ORDINAL_POSITION,
  CAST(t4."IS_NULLABLE" AS varchar(254)) AS IS_NULLABLE,
  CAST(t5.ss_data_type AS sys.tinyint) AS SS_DATA_TYPE,
  CAST(0 AS smallint) AS SS_IS_SPARSE,
  CAST(0 AS smallint) AS SS_IS_COLUMN_SET,
  CAST(t6.is_computed as smallint) AS SS_IS_COMPUTED,
  CAST(t6.is_identity as smallint) AS SS_IS_IDENTITY,
  CAST(NULL AS varchar(254)) SS_UDT_CATALOG_NAME,
  CAST(NULL AS varchar(254)) SS_UDT_SCHEMA_NAME,
  CAST(NULL AS varchar(254)) SS_UDT_ASSEMBLY_TYPE_NAME,
  CAST(NULL AS varchar(254)) SS_XML_SCHEMACOLLECTION_CATALOG_NAME,
  CAST(NULL AS varchar(254)) SS_XML_SCHEMACOLLECTION_SCHEMA_NAME,
  CAST(NULL AS varchar(254)) SS_XML_SCHEMACOLLECTION_NAME

  FROM pg_catalog.pg_class t1
     JOIN sys.pg_namespace_ext t2 ON t1.relnamespace = t2.oid
     JOIN pg_catalog.pg_roles t3 ON t1.relowner = t3.oid
     LEFT OUTER JOIN sys.babelfish_namespace_ext ext on t2.nspname = ext.nspname
     JOIN information_schema_tsql.columns t4 ON (t1.relname::sys.nvarchar(128) = t4."TABLE_NAME" AND ext.orig_name = t4."TABLE_SCHEMA")
     LEFT JOIN pg_attribute a on a.attrelid = t1.oid AND a.attname::sys.nvarchar(128) = t4."COLUMN_NAME"
     LEFT JOIN pg_type t ON t.oid = a.atttypid
     LEFT JOIN sys.columns t6 ON
     (
      t1.oid = t6.object_id AND
      t4."ORDINAL_POSITION" = t6.column_id
     )
     , sys.translate_pg_type_to_tsql(a.atttypid) AS tsql_type_name
     , sys.spt_datatype_info_table AS t5
  WHERE (t4."DATA_TYPE" = CAST(t5.TYPE_NAME AS sys.nvarchar(128)))
    AND ext.dbid = cast(sys.db_id() as oid);
GRANT SELECT on sys.sp_columns_100_view TO PUBLIC;

CREATE OR REPLACE FUNCTION sys.degrees(IN arg1 BIGINT)
RETURNS bigint  AS 'babelfishpg_tsql','bigint_degrees' LANGUAGE C STRICT IMMUTABLE PARALLEL SAFE;
GRANT EXECUTE ON FUNCTION sys.degrees(BIGINT) TO PUBLIC;

CREATE OR REPLACE FUNCTION sys.degrees(IN arg1 INT)
RETURNS int AS 'babelfishpg_tsql','int_degrees' LANGUAGE C STRICT IMMUTABLE PARALLEL SAFE;
GRANT EXECUTE ON FUNCTION sys.degrees(INT) TO PUBLIC;

CREATE OR REPLACE FUNCTION sys.degrees(IN arg1 SMALLINT)
RETURNS int AS 'babelfishpg_tsql','smallint_degrees' LANGUAGE C STRICT IMMUTABLE PARALLEL SAFE;
GRANT EXECUTE ON FUNCTION sys.degrees(SMALLINT) TO PUBLIC;

CREATE OR REPLACE FUNCTION sys.degrees(IN arg1 TINYINT)
RETURNS int AS 'babelfishpg_tsql','smallint_degrees' LANGUAGE C STRICT IMMUTABLE PARALLEL SAFE;
GRANT EXECUTE ON FUNCTION sys.degrees(TINYINT) TO PUBLIC;


CREATE OR REPLACE FUNCTION sys.tsql_get_expr(IN text_expr text DEFAULT NULL , IN function_id OID DEFAULT NULL)
RETURNS text AS 'babelfishpg_tsql', 'tsql_get_expr' LANGUAGE C IMMUTABLE PARALLEL SAFE;

CREATE OR REPLACE VIEW sys.partitions AS
SELECT
 (to_char( i.object_id, 'FM9999999999' ) || to_char( i.index_id, 'FM9999999999' ) || '1')::bigint AS partition_id
 , i.object_id
 , i.index_id
 , 1::integer AS partition_number
 , 0::bigint AS hobt_id
 , c.reltuples::bigint AS "rows"
 , 0::smallint AS filestream_filegroup_id
 , 0::sys.tinyint AS data_compression
 , 'NONE'::sys.nvarchar(60) AS data_compression_desc
FROM sys.indexes AS i
INNER JOIN pg_catalog.pg_class AS c ON i.object_id = c."oid";
GRANT SELECT ON sys.partitions TO PUBLIC;

CREATE OR REPLACE FUNCTION sys.atn2(IN x SYS.FLOAT, IN y SYS.FLOAT) RETURNS SYS.FLOAT
AS
$$
DECLARE
    res SYS.FLOAT;
BEGIN
    IF x = 0 AND y = 0 THEN
        RAISE EXCEPTION 'An invalid floating point operation occurred.';
    ELSE
        res = PG_CATALOG.atan2(x, y);
        RETURN res;
    END IF;
END;
$$
LANGUAGE plpgsql PARALLEL SAFE IMMUTABLE RETURNS NULL ON NULL INPUT;


CREATE OR REPLACE FUNCTION sys.APP_NAME() RETURNS SYS.NVARCHAR(128)
AS
$$
    SELECT current_setting('application_name');
$$
LANGUAGE sql PARALLEL SAFE STABLE;

CREATE OR REPLACE FUNCTION sys.radians(IN arg1 INT)
RETURNS int  AS 'babelfishpg_tsql','int_radians' LANGUAGE C STRICT IMMUTABLE PARALLEL SAFE;
GRANT EXECUTE ON FUNCTION sys.radians(INT) TO PUBLIC;

CREATE OR REPLACE FUNCTION sys.radians(IN arg1 BIGINT)
RETURNS bigint  AS 'babelfishpg_tsql','bigint_radians' LANGUAGE C STRICT IMMUTABLE PARALLEL SAFE;
GRANT EXECUTE ON FUNCTION sys.radians(BIGINT) TO PUBLIC;

CREATE OR REPLACE FUNCTION sys.radians(IN arg1 SMALLINT)
RETURNS int  AS 'babelfishpg_tsql','smallint_radians' LANGUAGE C STRICT IMMUTABLE PARALLEL SAFE;
GRANT EXECUTE ON FUNCTION sys.radians(SMALLINT) TO PUBLIC;

CREATE OR REPLACE FUNCTION sys.radians(IN arg1 TINYINT)
RETURNS int  AS 'babelfishpg_tsql','smallint_radians' LANGUAGE C STRICT IMMUTABLE PARALLEL SAFE;
GRANT EXECUTE ON FUNCTION sys.radians(TINYINT) TO PUBLIC;

CREATE OR REPLACE VIEW information_schema_tsql.SEQUENCES AS
    SELECT CAST(nc.dbname AS sys.nvarchar(128)) AS "SEQUENCE_CATALOG",
            CAST(extc.orig_name AS sys.nvarchar(128)) AS "SEQUENCE_SCHEMA",
            CAST(r.relname AS sys.nvarchar(128)) AS "SEQUENCE_NAME",
            CAST(CASE WHEN tsql_type_name = 'sysname' THEN sys.translate_pg_type_to_tsql(t.typbasetype) ELSE tsql_type_name END
                    AS sys.nvarchar(128))AS "DATA_TYPE",  -- numeric and decimal data types are converted into bigint which is due to Postgres inherent implementation
            CAST(information_schema_tsql._pgtsql_numeric_precision(tsql_type_name, t.oid, -1)
                        AS smallint) AS "NUMERIC_PRECISION",
            CAST(information_schema_tsql._pgtsql_numeric_precision_radix(tsql_type_name, case when t.typtype = 'd' THEN t.typbasetype ELSE t.oid END, -1)
                        AS smallint) AS "NUMERIC_PRECISION_RADIX",
            CAST(information_schema_tsql._pgtsql_numeric_scale(tsql_type_name, t.oid, -1)
                        AS int) AS "NUMERIC_SCALE",
            CAST(s.seqstart AS sys.sql_variant) AS "START_VALUE",
            CAST(s.seqmin AS sys.sql_variant) AS "MINIMUM_VALUE",
            CAST(s.seqmax AS sys.sql_variant) AS "MAXIMUM_VALUE",
            CAST(s.seqincrement AS sys.sql_variant) AS "INCREMENT",
            CAST( CASE WHEN s.seqcycle = 't' THEN 1 ELSE 0 END AS int) AS "CYCLE_OPTION",
            CAST(NULL AS sys.nvarchar(128)) AS "DECLARED_DATA_TYPE",
            CAST(NULL AS int) AS "DECLARED_NUMERIC_PRECISION",
            CAST(NULL AS int) AS "DECLARED_NUMERIC_SCALE"
        FROM sys.pg_namespace_ext nc JOIN sys.babelfish_namespace_ext extc ON nc.nspname = extc.nspname,
            pg_sequence s join pg_class r on s.seqrelid = r.oid join pg_type t on s.seqtypid=t.oid,
            sys.translate_pg_type_to_tsql(s.seqtypid) AS tsql_type_name
        WHERE nc.oid = r.relnamespace
        AND extc.dbid = cast(sys.db_id() as oid)
            AND r.relkind = 'S'
            AND (NOT pg_is_other_temp_schema(nc.oid))
            AND (pg_has_role(r.relowner, 'USAGE')
                OR has_sequence_privilege(r.oid, 'SELECT, UPDATE, USAGE'));

GRANT SELECT ON information_schema_tsql.SEQUENCES TO PUBLIC;

CREATE OR REPLACE FUNCTION sys.babelfish_has_any_privilege(
    userid oid,
    perm_target_type text,
    schema_name text,
    object_name text)
RETURNS INTEGER
AS
$BODY$
DECLARE
    relevant_permissions text[];
    namespace_id oid;
    function_signature text;
    qualified_name text;
    permission text;
BEGIN
 IF perm_target_type IS NULL OR perm_target_type COLLATE sys.database_default NOT IN('table', 'function', 'procedure')
        THEN RETURN NULL;
    END IF;

    relevant_permissions := (
        SELECT CASE
            WHEN perm_target_type = 'table' COLLATE sys.database_default
                THEN '{"select", "insert", "update", "delete", "references"}'
            WHEN perm_target_type = 'column' COLLATE sys.database_default
                THEN '{"select", "update", "references"}'
            WHEN perm_target_type COLLATE sys.database_default IN ('function', 'procedure')
                THEN '{"execute"}'
        END
    );

    SELECT oid INTO namespace_id FROM pg_catalog.pg_namespace WHERE nspname = schema_name COLLATE sys.database_default;

    IF perm_target_type COLLATE sys.database_default IN ('function', 'procedure')
        THEN SELECT oid::regprocedure
                INTO function_signature
                FROM pg_catalog.pg_proc
                WHERE proname = object_name COLLATE sys.database_default
                    AND pronamespace = namespace_id;
    END IF;

    -- Surround with double-quotes to handle names that contain periods/spaces
    qualified_name := concat('"', schema_name, '"."', object_name, '"');

    FOREACH permission IN ARRAY relevant_permissions
    LOOP
        IF perm_target_type = 'table' COLLATE sys.database_default AND has_table_privilege(userid, qualified_name, permission)::integer = 1
            THEN RETURN 1;
        ELSIF perm_target_type COLLATE sys.database_default IN ('function', 'procedure') AND has_function_privilege(userid, function_signature, permission)::integer = 1
            THEN RETURN 1;
        END IF;
    END LOOP;
    RETURN 0;
END
$BODY$
LANGUAGE plpgsql;

CREATE OR REPLACE FUNCTION sys.has_perms_by_name(
    securable SYS.SYSNAME, 
    securable_class SYS.NVARCHAR(60), 
    permission SYS.SYSNAME,
    sub_securable SYS.SYSNAME DEFAULT NULL,
    sub_securable_class SYS.NVARCHAR(60) DEFAULT NULL
)
RETURNS integer
LANGUAGE plpgsql
AS $$
DECLARE
    db_name text COLLATE sys.database_default; 
    bbf_schema_name text;
    pg_schema text COLLATE sys.database_default;
    implied_dbo_permissions boolean;
    fully_supported boolean;
    is_cross_db boolean := false;
    object_name text COLLATE sys.database_default;
    database_id smallint;
    namespace_id oid;
    userid oid;
    object_type text;
    function_signature text;
    qualified_name text;
    return_value integer;
    cs_as_securable text COLLATE "C" := securable;
    cs_as_securable_class text COLLATE "C" := securable_class;
    cs_as_permission text COLLATE "C" := permission;
    cs_as_sub_securable text COLLATE "C" := sub_securable;
    cs_as_sub_securable_class text COLLATE "C" := sub_securable_class;
BEGIN
    return_value := NULL;

    -- Lower-case to avoid case issues, remove trailing whitespace to match SQL SERVER behavior
    -- Objects created in Babelfish are stored in lower-case in pg_class/pg_proc
    cs_as_securable = lower(rtrim(cs_as_securable));
    cs_as_securable_class = lower(rtrim(cs_as_securable_class));
    cs_as_permission = lower(rtrim(cs_as_permission));
    cs_as_sub_securable = lower(rtrim(cs_as_sub_securable));
    cs_as_sub_securable_class = lower(rtrim(cs_as_sub_securable_class));

    -- Assert that sub_securable and sub_securable_class are either both NULL or both defined
    IF cs_as_sub_securable IS NOT NULL AND cs_as_sub_securable_class IS NULL THEN
        RETURN NULL;
    ELSIF cs_as_sub_securable IS NULL AND cs_as_sub_securable_class IS NOT NULL THEN
        RETURN NULL;
    -- If they are both defined, user must be evaluating column privileges.
    -- Check that inputs are valid for column privileges: sub_securable_class must 
    -- be column, securable_class must be object, and permission cannot be any.
    ELSIF cs_as_sub_securable_class IS NOT NULL 
            AND (cs_as_sub_securable_class != 'column' 
                    OR cs_as_securable_class IS NULL 
                    OR cs_as_securable_class != 'object' 
                    OR cs_as_permission = 'any') THEN
        RETURN NULL;

    -- If securable is null, securable_class must be null
    ELSIF cs_as_securable IS NULL AND cs_as_securable_class IS NOT NULL THEN
        RETURN NULL;
    -- If securable_class is null, securable must be null
    ELSIF cs_as_securable IS NOT NULL AND cs_as_securable_class IS NULL THEN
        RETURN NULL;
    END IF;

    IF cs_as_securable_class = 'server' THEN
        -- SQL Server does not permit a securable_class value of 'server'.
        -- securable_class should be NULL to evaluate server permissions.
        RETURN NULL;
    ELSIF cs_as_securable_class IS NULL THEN
        -- NULL indicates a server permission. Set this variable so that we can
        -- search for the matching entry in babelfish_has_perms_by_name_permissions
        cs_as_securable_class = 'server';
    END IF;

    IF cs_as_sub_securable IS NOT NULL THEN
        cs_as_sub_securable := babelfish_remove_delimiter_pair(cs_as_sub_securable);
        IF cs_as_sub_securable IS NULL THEN
            RETURN NULL;
        END IF;
    END IF;

    SELECT p.implied_dbo_permissions,p.fully_supported 
    INTO implied_dbo_permissions,fully_supported 
    FROM babelfish_has_perms_by_name_permissions p 
    WHERE p.securable_type = cs_as_securable_class AND p.permission_name = cs_as_permission;
    
    IF implied_dbo_permissions IS NULL OR fully_supported IS NULL THEN
        -- Securable class or permission is not valid, or permission is not valid for given securable
        RETURN NULL;
    END IF;

    IF cs_as_securable_class = 'database' AND cs_as_securable IS NOT NULL THEN
        db_name = babelfish_remove_delimiter_pair(cs_as_securable);
        IF db_name IS NULL THEN
            RETURN NULL;
        ELSIF (SELECT COUNT(name) FROM sys.databases WHERE name = db_name) != 1 THEN
            RETURN 0;
        END IF;
    ELSIF cs_as_securable_class = 'schema' THEN
        bbf_schema_name = babelfish_remove_delimiter_pair(cs_as_securable);
        IF bbf_schema_name IS NULL THEN
            RETURN NULL;
        ELSIF (SELECT COUNT(nspname) FROM sys.babelfish_namespace_ext ext
                WHERE ext.orig_name = bbf_schema_name 
                    AND CAST(ext.dbid AS oid) = CAST(sys.db_id() AS oid)) != 1 THEN
            RETURN 0;
        END IF;
    END IF;

    IF fully_supported = 'f' AND
		(SELECT orig_username FROM sys.babelfish_authid_user_ext WHERE rolname = CURRENT_USER) = 'dbo' THEN
        RETURN CAST(implied_dbo_permissions AS integer);
    ELSIF fully_supported = 'f' THEN
        RETURN 0;
    END IF;

    -- The only permissions that are fully supported belong to the OBJECT securable class.
    -- The block above has dealt with all permissions that are not fully supported, so 
    -- if we reach this point we know the securable class is OBJECT.
    SELECT s.db_name, s.schema_name, s.object_name INTO db_name, bbf_schema_name, object_name 
    FROM babelfish_split_object_name(cs_as_securable) s;

    -- Invalid securable name
    IF object_name IS NULL OR object_name = '' THEN
        RETURN NULL;
    END IF;

    -- If schema was not specified, use the default
    IF bbf_schema_name IS NULL OR bbf_schema_name = '' THEN
        bbf_schema_name := sys.schema_name();
    END IF;

    database_id := (
        SELECT CASE 
            WHEN db_name IS NULL OR db_name = '' THEN (sys.db_id())
            ELSE (sys.db_id(db_name))
        END);

	IF database_id <> sys.db_id() THEN
        is_cross_db = true;
	END IF;

	userid := (
        SELECT CASE
            WHEN is_cross_db THEN sys.suser_id()
            ELSE sys.user_id()
        END);
  
    -- Translate schema name from bbf to postgres, e.g. dbo -> master_dbo
    pg_schema := (SELECT nspname 
                    FROM sys.babelfish_namespace_ext ext 
                    WHERE ext.orig_name = bbf_schema_name 
                        AND CAST(ext.dbid AS oid) = CAST(database_id AS oid));

    IF pg_schema IS NULL THEN
        -- Shared schemas like sys and pg_catalog do not exist in the table above.
        -- These schemas do not need to be translated from Babelfish to Postgres
        pg_schema := bbf_schema_name;
    END IF;

    -- Surround with double-quotes to handle names that contain periods/spaces
    qualified_name := concat('"', pg_schema, '"."', object_name, '"');

    SELECT oid INTO namespace_id FROM pg_catalog.pg_namespace WHERE nspname = pg_schema COLLATE sys.database_default;

    object_type := (
        SELECT CASE
            WHEN cs_as_sub_securable_class = 'column'
                THEN CASE 
                    WHEN (SELECT count(a.attname)
                        FROM pg_attribute a
                        INNER JOIN pg_class c ON c.oid = a.attrelid
                        INNER JOIN pg_namespace s ON s.oid = c.relnamespace
                        WHERE
                        a.attname = cs_as_sub_securable COLLATE sys.database_default
                        AND c.relname = object_name COLLATE sys.database_default
                        AND s.nspname = pg_schema COLLATE sys.database_default
                        AND NOT a.attisdropped
                        AND (s.nspname IN (SELECT nspname FROM sys.babelfish_namespace_ext) OR s.nspname = 'sys')
                        -- r = ordinary table, i = index, S = sequence, t = TOAST table, v = view, m = materialized view, c = composite type, f = foreign table, p = partitioned table
                        AND c.relkind IN ('r', 'v', 'm', 'f', 'p')
                        AND a.attnum > 0) = 1
                                THEN 'column'
                    ELSE NULL
                END

            WHEN (SELECT count(relname) 
                    FROM pg_catalog.pg_class 
                    WHERE relname = object_name COLLATE sys.database_default
                        AND relnamespace = namespace_id) = 1
                THEN 'table'

            WHEN (SELECT count(proname) 
                    FROM pg_catalog.pg_proc 
                    WHERE proname = object_name COLLATE sys.database_default 
                        AND pronamespace = namespace_id
                        AND prokind = 'f') = 1
                THEN 'function'
                
            WHEN (SELECT count(proname) 
                    FROM pg_catalog.pg_proc 
                    WHERE proname = object_name COLLATE sys.database_default
                        AND pronamespace = namespace_id
                        AND prokind = 'p') = 1
                THEN 'procedure'
            ELSE NULL
        END
    );
    
    -- Object was not found
    IF object_type IS NULL THEN
        RETURN 0;
    END IF;
  
    -- Get signature for function-like objects
    IF object_type IN('function', 'procedure') THEN
        SELECT CAST(oid AS regprocedure) 
            INTO function_signature 
            FROM pg_catalog.pg_proc 
            WHERE proname = object_name COLLATE sys.database_default
                AND pronamespace = namespace_id;
    END IF;

    return_value := (
        SELECT CASE
            WHEN cs_as_permission = 'any' THEN babelfish_has_any_privilege(userid, object_type, pg_schema, object_name)

            WHEN object_type = 'column'
                THEN CASE
                    WHEN cs_as_permission IN('insert', 'delete', 'execute') THEN NULL
                    ELSE CAST(has_column_privilege(userid, qualified_name, cs_as_sub_securable, cs_as_permission) AS integer)
                END

            WHEN object_type = 'table'
                THEN CASE
                    WHEN cs_as_permission = 'execute' THEN 0
                    ELSE CAST(has_table_privilege(userid, qualified_name, cs_as_permission) AS integer)
                END

            WHEN object_type = 'function'
                THEN CASE
                    WHEN cs_as_permission IN('select', 'execute')
                        THEN CAST(has_function_privilege(userid, function_signature, 'execute') AS integer)
                    WHEN cs_as_permission IN('update', 'insert', 'delete', 'references')
                        THEN 0
                    ELSE NULL
                END

            WHEN object_type = 'procedure'
                THEN CASE
                    WHEN cs_as_permission = 'execute'
                        THEN CAST(has_function_privilege(userid, function_signature, 'execute') AS integer)
                    WHEN cs_as_permission IN('select', 'update', 'insert', 'delete', 'references')
                        THEN 0
                    ELSE NULL
                END

            ELSE NULL
        END
    );

    RETURN return_value;
    EXCEPTION WHEN OTHERS THEN RETURN NULL;
END;
$$;

GRANT EXECUTE ON FUNCTION sys.has_perms_by_name(
    securable sys.SYSNAME, 
    securable_class sys.nvarchar(60), 
    permission sys.SYSNAME, 
    sub_securable sys.SYSNAME,
    sub_securable_class sys.nvarchar(60)) TO PUBLIC;

CREATE OR REPLACE VIEW sys.computed_columns
AS
SELECT out_object_id as object_id
  , out_name as name
  , out_column_id as column_id
  , out_system_type_id as system_type_id
  , out_user_type_id as user_type_id
  , out_max_length as max_length
  , out_precision as precision
  , out_scale as scale
  , out_collation_name as collation_name
  , out_is_nullable as is_nullable
  , out_is_ansi_padded as is_ansi_padded
  , out_is_rowguidcol as is_rowguidcol
  , out_is_identity as is_identity
  , out_is_computed as is_computed
  , out_is_filestream as is_filestream
  , out_is_replicated as is_replicated
  , out_is_non_sql_subscribed as is_non_sql_subscribed
  , out_is_merge_published as is_merge_published
  , out_is_dts_replicated as is_dts_replicated
  , out_is_xml_document as is_xml_document
  , out_xml_collection_id as xml_collection_id
  , out_default_object_id as default_object_id
  , out_rule_object_id as rule_object_id
  , out_is_sparse as is_sparse
  , out_is_column_set as is_column_set
  , out_generated_always_type as generated_always_type
  , out_generated_always_type_desc as generated_always_type_desc
  , out_encryption_type as encryption_type
  , out_encryption_type_desc as encryption_type_desc
  , out_encryption_algorithm_name as encryption_algorithm_name
  , out_column_encryption_key_id as column_encryption_key_id
  , out_column_encryption_key_database_name as column_encryption_key_database_name
  , out_is_hidden as is_hidden
  , out_is_masked as is_masked
  , out_graph_type as graph_type
  , out_graph_type_desc as graph_type_desc
  , cast(tsql_get_expr(d.adbin, d.adrelid) AS sys.nvarchar(4000)) AS definition
  , 1::sys.bit AS uses_database_collation
  , 0::sys.bit AS is_persisted
FROM sys.columns_internal() sc
INNER JOIN pg_attribute a ON sc.out_name = a.attname COLLATE sys.database_default AND sc.out_column_id = a.attnum
INNER JOIN pg_attrdef d ON d.adrelid = a.attrelid AND d.adnum = a.attnum
WHERE a.attgenerated = 's' AND sc.out_is_computed::integer = 1;
GRANT SELECT ON sys.computed_columns TO PUBLIC;

create or replace view sys.default_constraints
AS
select CAST(('DF_' || tab.name || '_' || d.oid) as sys.sysname) as name
  , CAST(d.oid as int) as object_id
  , CAST(null as int) as principal_id
  , CAST(tab.schema_id as int) as schema_id
  , CAST(d.adrelid as int) as parent_object_id
  , CAST('D' as char(2)) as type
  , CAST('DEFAULT_CONSTRAINT' as sys.nvarchar(60)) AS type_desc
  , CAST(null as sys.datetime) as create_date
  , CAST(null as sys.datetime) as modified_date
  , CAST(0 as sys.bit) as is_ms_shipped
  , CAST(0 as sys.bit) as is_published
  , CAST(0 as sys.bit) as is_schema_published
  , CAST(d.adnum as int) as parent_column_id
  , CAST(tsql_get_expr(d.adbin, d.adrelid) as sys.nvarchar(4000)) as definition
  , CAST(1 as sys.bit) as is_system_named
from pg_catalog.pg_attrdef as d
inner join pg_attribute a on a.attrelid = d.adrelid and d.adnum = a.attnum
inner join sys.tables tab on d.adrelid = tab.object_id
WHERE a.atthasdef = 't' and a.attgenerated = ''
AND has_schema_privilege(tab.schema_id, 'USAGE')
AND has_column_privilege(a.attrelid, a.attname, 'SELECT,INSERT,UPDATE,REFERENCES');
GRANT SELECT ON sys.default_constraints TO PUBLIC;

create or replace view sys.all_columns as
select CAST(c.oid as int) as object_id
  , CAST(a.attname as sys.sysname) as name
  , CAST(a.attnum as int) as column_id
  , CAST(t.oid as int) as system_type_id
  , CAST(t.oid as int) as user_type_id
  , CAST(sys.tsql_type_max_length_helper(coalesce(tsql_type_name, tsql_base_type_name), a.attlen, a.atttypmod) as smallint) as max_length
  , CAST(case
      when a.atttypmod != -1 then
        sys.tsql_type_precision_helper(coalesce(tsql_type_name, tsql_base_type_name), a.atttypmod)
      else
        sys.tsql_type_precision_helper(coalesce(tsql_type_name, tsql_base_type_name), t.typtypmod)
    end as sys.tinyint) as precision
  , CAST(case
      when a.atttypmod != -1 THEN
        sys.tsql_type_scale_helper(coalesce(tsql_type_name, tsql_base_type_name), a.atttypmod, false)
      else
        sys.tsql_type_scale_helper(coalesce(tsql_type_name, tsql_base_type_name), t.typtypmod, false)
    end as sys.tinyint) as scale
  , CAST(coll.collname as sys.sysname) as collation_name
  , case when a.attnotnull then CAST(0 as sys.bit) else CAST(1 as sys.bit) end as is_nullable
  , CAST(0 as sys.bit) as is_ansi_padded
  , CAST(0 as sys.bit) as is_rowguidcol
  , CAST(case when a.attidentity <> ''::"char" then 1 else 0 end AS sys.bit) as is_identity
  , CAST(case when a.attgenerated <> ''::"char" then 1 else 0 end AS sys.bit) as is_computed
  , CAST(0 as sys.bit) as is_filestream
  , CAST(0 as sys.bit) as is_replicated
  , CAST(0 as sys.bit) as is_non_sql_subscribed
  , CAST(0 as sys.bit) as is_merge_published
  , CAST(0 as sys.bit) as is_dts_replicated
  , CAST(0 as sys.bit) as is_xml_document
  , CAST(0 as int) as xml_collection_id
  , CAST(coalesce(d.oid, 0) as int) as default_object_id
  , CAST(coalesce((select oid from pg_constraint where conrelid = t.oid and contype = 'c' and a.attnum = any(conkey) limit 1), 0) as int) as rule_object_id
  , CAST(0 as sys.bit) as is_sparse
  , CAST(0 as sys.bit) as is_column_set
  , CAST(0 as sys.tinyint) as generated_always_type
  , CAST('NOT_APPLICABLE' as sys.nvarchar(60)) as generated_always_type_desc
from pg_attribute a
inner join pg_class c on c.oid = a.attrelid
inner join pg_type t on t.oid = a.atttypid
inner join pg_namespace s on s.oid = c.relnamespace
left join pg_attrdef d on c.oid = d.adrelid and a.attnum = d.adnum
left join pg_collation coll on coll.oid = a.attcollation
, sys.translate_pg_type_to_tsql(a.atttypid) AS tsql_type_name
, sys.translate_pg_type_to_tsql(t.typbasetype) AS tsql_base_type_name
where not a.attisdropped
and (s.oid in (select schema_id from sys.schemas) or s.nspname = 'sys')
-- r = ordinary table, i = index, S = sequence, t = TOAST table, v = view, m = materialized view, c = composite type, f = foreign table, p = partitioned table
and c.relkind in ('r', 'v', 'm', 'f', 'p')
and has_schema_privilege(s.oid, 'USAGE')
and has_column_privilege(quote_ident(s.nspname) ||'.'||quote_ident(c.relname), a.attname, 'SELECT,INSERT,UPDATE,REFERENCES')
and a.attnum > 0;
GRANT SELECT ON sys.all_columns TO PUBLIC;


CREATE or replace VIEW sys.check_constraints AS
SELECT CAST(c.conname as sys.sysname) as name
  , CAST(oid as integer) as object_id
  , CAST(NULL as integer) as principal_id 
  , CAST(c.connamespace as integer) as schema_id
  , CAST(conrelid as integer) as parent_object_id
  , CAST('C' as char(2)) as type
  , CAST('CHECK_CONSTRAINT' as sys.nvarchar(60)) as type_desc
  , CAST(null as sys.datetime) as create_date
  , CAST(null as sys.datetime) as modify_date
  , CAST(0 as sys.bit) as is_ms_shipped
  , CAST(0 as sys.bit) as is_published
  , CAST(0 as sys.bit) as is_schema_published
  , CAST(0 as sys.bit) as is_disabled
  , CAST(0 as sys.bit) as is_not_for_replication
  , CAST(0 as sys.bit) as is_not_trusted
  , CAST(c.conkey[1] as integer) AS parent_column_id
  , CAST(tsql_get_constraintdef(c.oid) as sys.nvarchar(4000)) AS definition
  , CAST(1 as sys.bit) as uses_database_collation
  , CAST(0 as sys.bit) as is_system_named
FROM pg_catalog.pg_constraint as c
INNER JOIN sys.schemas s on c.connamespace = s.schema_id
WHERE has_schema_privilege(s.schema_id, 'USAGE')
AND c.contype = 'c' and c.conrelid != 0;
GRANT SELECT ON sys.check_constraints TO PUBLIC;

create or replace view sys.table_types_internal as
SELECT pt.typrelid
    FROM pg_catalog.pg_type pt
    INNER join sys.schemas sch on pt.typnamespace = sch.schema_id
    INNER JOIN pg_catalog.pg_depend dep ON pt.typrelid = dep.objid
    INNER JOIN pg_catalog.pg_class pc ON pc.oid = dep.objid
    WHERE pt.typtype = 'c' AND dep.deptype = 'i'  AND pc.relkind = 'r';

create or replace view sys.types As
with RECURSIVE type_code_list as
(
    select distinct  pg_typname as pg_type_name, tsql_typname as tsql_type_name
    from sys.babelfish_typecode_list()
),
tt_internal as MATERIALIZED
(
  Select * from sys.table_types_internal
)
-- For System types
select 
  ti.tsql_type_name as name
  , t.oid as system_type_id
  , t.oid as user_type_id
  , s.oid as schema_id
  , cast(NULL as INT) as principal_id
  , sys.tsql_type_max_length_helper(ti.tsql_type_name, t.typlen, t.typtypmod, true) as max_length
  , cast(sys.tsql_type_precision_helper(ti.tsql_type_name, t.typtypmod) as int) as precision
  , cast(sys.tsql_type_scale_helper(ti.tsql_type_name, t.typtypmod, false) as int) as scale
  , CASE c.collname
    WHEN 'default' THEN default_collation_name
    ELSE  c.collname
    END as collation_name
  , case when typnotnull then 0 else 1 end as is_nullable
  , 0 as is_user_defined
  , 0 as is_assembly_type
  , 0 as default_object_id
  , 0 as rule_object_id
  , 0 as is_table_type
from pg_type t
inner join pg_namespace s on s.oid = t.typnamespace
inner join type_code_list ti on t.typname = ti.pg_type_name
left join pg_collation c on c.oid = t.typcollation
,cast(current_setting('babelfishpg_tsql.server_collation_name') as name) as default_collation_name
where
ti.tsql_type_name IS NOT NULL  
and pg_type_is_visible(t.oid)
and (s.nspname = 'pg_catalog' OR s.nspname = 'sys')
union all 
-- For User Defined Types
select cast(t.typname as text) as name
  , t.typbasetype as system_type_id
  , t.oid as user_type_id
  , t.typnamespace as schema_id
  , null::integer as principal_id
  , case when tt.typrelid is not null then -1::smallint else sys.tsql_type_max_length_helper(tsql_base_type_name, t.typlen, t.typtypmod) end as max_length
  , case when tt.typrelid is not null then 0::smallint else cast(sys.tsql_type_precision_helper(tsql_base_type_name, t.typtypmod) as int) end as precision
  , case when tt.typrelid is not null then 0::smallint else cast(sys.tsql_type_scale_helper(tsql_base_type_name, t.typtypmod, false) as int) end as scale
  , CASE c.collname
    WHEN 'default' THEN default_collation_name
    ELSE  c.collname 
    END as collation_name
  , case when tt.typrelid is not null then 0
         else case when typnotnull then 0 else 1 end
    end
    as is_nullable
  -- CREATE TYPE ... FROM is implemented as CREATE DOMAIN in babel
  , 1 as is_user_defined
  , 0 as is_assembly_type
  , 0 as default_object_id
  , 0 as rule_object_id
  , case when tt.typrelid is not null then 1 else 0 end as is_table_type
from pg_type t
join sys.schemas sch on t.typnamespace = sch.schema_id
left join type_code_list ti on t.typname = ti.pg_type_name
left join pg_collation c on c.oid = t.typcollation
left join tt_internal tt on t.typrelid = tt.typrelid
, sys.translate_pg_type_to_tsql(t.typbasetype) AS tsql_base_type_name
, cast(current_setting('babelfishpg_tsql.server_collation_name') as name) as default_collation_name
-- we want to show details of user defined datatypes created under babelfish database
where 
 ti.tsql_type_name IS NULL
and
  (
    -- show all user defined datatypes created under babelfish database except table types
    t.typtype = 'd'
    or
    -- only for table types
    tt.typrelid is not null  
  );
GRANT SELECT ON sys.types TO PUBLIC;

-- Add one column to store definition of the function in the table.
SET allow_system_table_mods = on;
ALTER TABLE sys.babelfish_function_ext add COLUMN IF NOT EXISTS definition sys.NTEXT DEFAULT NULL;
RESET allow_system_table_mods;

GRANT SELECT ON sys.babelfish_function_ext TO PUBLIC;

CREATE OR REPLACE VIEW information_schema_tsql.routines AS
    SELECT CAST(nc.dbname AS sys.nvarchar(128)) AS "SPECIFIC_CATALOG",
           CAST(ext.orig_name AS sys.nvarchar(128)) AS "SPECIFIC_SCHEMA",
           CAST(p.proname AS sys.nvarchar(128)) AS "SPECIFIC_NAME",
           CAST(nc.dbname AS sys.nvarchar(128)) AS "ROUTINE_CATALOG",
           CAST(ext.orig_name AS sys.nvarchar(128)) AS "ROUTINE_SCHEMA",
           CAST(p.proname AS sys.nvarchar(128)) AS "ROUTINE_NAME",
           CAST(CASE p.prokind WHEN 'f' THEN 'FUNCTION' WHEN 'p' THEN 'PROCEDURE' END
           	 AS sys.nvarchar(20)) AS "ROUTINE_TYPE",
           CAST(NULL AS sys.nvarchar(128)) AS "MODULE_CATALOG",
           CAST(NULL AS sys.nvarchar(128)) AS "MODULE_SCHEMA",
           CAST(NULL AS sys.nvarchar(128)) AS "MODULE_NAME",
           CAST(NULL AS sys.nvarchar(128)) AS "UDT_CATALOG",
           CAST(NULL AS sys.nvarchar(128)) AS "UDT_SCHEMA",
           CAST(NULL AS sys.nvarchar(128)) AS "UDT_NAME",
	   CAST(case when is_tbl_type THEN 'table' when p.prokind = 'p' THEN NULL ELSE tsql_type_name END AS sys.nvarchar(128)) AS "DATA_TYPE",
           CAST(information_schema_tsql._pgtsql_char_max_length_for_routines(tsql_type_name, true_typmod)
                 AS int)
           AS "CHARACTER_MAXIMUM_LENGTH",
           CAST(information_schema_tsql._pgtsql_char_octet_length_for_routines(tsql_type_name, true_typmod)
                 AS int)
           AS "CHARACTER_OCTET_LENGTH",
           CAST(NULL AS sys.nvarchar(128)) AS "COLLATION_CATALOG",
           CAST(NULL AS sys.nvarchar(128)) AS "COLLATION_SCHEMA",
           CAST(
                 CASE co.collname
                       WHEN 'default' THEN current_setting('babelfishpg_tsql.server_collation_name')
                       ELSE co.collname
                 END
            AS sys.nvarchar(128)) AS "COLLATION_NAME",
            CAST(NULL AS sys.nvarchar(128)) AS "CHARACTER_SET_CATALOG",
            CAST(NULL AS sys.nvarchar(128)) AS "CHARACTER_SET_SCHEMA",
	    /*
                 * TODO: We need to first create mapping of collation name to char-set name;
                 * Until then return null.
            */
	    CAST(case when tsql_type_name IN ('nchar','nvarchar') THEN 'UNICODE' when tsql_type_name IN ('char','varchar') THEN 'iso_1' ELSE NULL END AS sys.nvarchar(128)) AS "CHARACTER_SET_NAME",
	    CAST(information_schema_tsql._pgtsql_numeric_precision(tsql_type_name, t.oid, true_typmod)
                        AS smallint)
            AS "NUMERIC_PRECISION",
	    CAST(information_schema_tsql._pgtsql_numeric_precision_radix(tsql_type_name, case when t.typtype = 'd' THEN t.typbasetype ELSE t.oid END, true_typmod)
                        AS smallint)
            AS "NUMERIC_PRECISION_RADIX",
            CAST(information_schema_tsql._pgtsql_numeric_scale(tsql_type_name, t.oid, true_typmod)
                        AS smallint)
            AS "NUMERIC_SCALE",
            CAST(information_schema_tsql._pgtsql_datetime_precision(tsql_type_name, true_typmod)
                        AS smallint)
            AS "DATETIME_PRECISION",
	    CAST(NULL AS sys.nvarchar(30)) AS "INTERVAL_TYPE",
            CAST(NULL AS smallint) AS "INTERVAL_PRECISION",
            CAST(NULL AS sys.nvarchar(128)) AS "TYPE_UDT_CATALOG",
            CAST(NULL AS sys.nvarchar(128)) AS "TYPE_UDT_SCHEMA",
            CAST(NULL AS sys.nvarchar(128)) AS "TYPE_UDT_NAME",
            CAST(NULL AS sys.nvarchar(128)) AS "SCOPE_CATALOG",
            CAST(NULL AS sys.nvarchar(128)) AS "SCOPE_SCHEMA",
            CAST(NULL AS sys.nvarchar(128)) AS "SCOPE_NAME",
            CAST(NULL AS bigint) AS "MAXIMUM_CARDINALITY",
            CAST(NULL AS sys.nvarchar(128)) AS "DTD_IDENTIFIER",
            CAST(CASE WHEN l.lanname = 'sql' THEN 'SQL' WHEN l.lanname = 'pltsql' THEN 'SQL' ELSE 'EXTERNAL' END AS sys.nvarchar(30)) AS "ROUTINE_BODY",
            CAST(f.definition AS sys.nvarchar(4000)) AS "ROUTINE_DEFINITION",
            CAST(NULL AS sys.nvarchar(128)) AS "EXTERNAL_NAME",
            CAST(NULL AS sys.nvarchar(30)) AS "EXTERNAL_LANGUAGE",
            CAST(NULL AS sys.nvarchar(30)) AS "PARAMETER_STYLE",
            CAST(CASE WHEN p.provolatile = 'i' THEN 'YES' ELSE 'NO' END AS sys.nvarchar(10)) AS "IS_DETERMINISTIC",
	    CAST(CASE p.prokind WHEN 'p' THEN 'MODIFIES' ELSE 'READS' END AS sys.nvarchar(30)) AS "SQL_DATA_ACCESS",
            CAST(CASE WHEN p.prokind <> 'p' THEN
              CASE WHEN p.proisstrict THEN 'YES' ELSE 'NO' END END AS sys.nvarchar(10)) AS "IS_NULL_CALL",
            CAST(NULL AS sys.nvarchar(128)) AS "SQL_PATH",
            CAST('YES' AS sys.nvarchar(10)) AS "SCHEMA_LEVEL_ROUTINE",
            CAST(CASE p.prokind WHEN 'f' THEN 0 WHEN 'p' THEN -1 END AS smallint) AS "MAX_DYNAMIC_RESULT_SETS",
            CAST('NO' AS sys.nvarchar(10)) AS "IS_USER_DEFINED_CAST",
            CAST('NO' AS sys.nvarchar(10)) AS "IS_IMPLICITLY_INVOCABLE",
            CAST(NULL AS sys.datetime) AS "CREATED",
            CAST(NULL AS sys.datetime) AS "LAST_ALTERED"

       FROM sys.pg_namespace_ext nc LEFT JOIN sys.babelfish_namespace_ext ext ON nc.nspname = ext.nspname,
            pg_proc p inner join sys.schemas sch on sch.schema_id = p.pronamespace
	    inner join sys.all_objects ao on ao.object_id = CAST(p.oid AS INT)
		LEFT JOIN sys.babelfish_function_ext f ON p.proname = f.funcname AND sch.schema_id::regnamespace::name = f.nspname
			AND sys.babelfish_get_pltsql_function_signature(p.oid) = f.funcsignature COLLATE "C",
            pg_language l,
            pg_type t LEFT JOIN pg_collation co ON t.typcollation = co.oid,
            sys.translate_pg_type_to_tsql(t.oid) AS tsql_type_name,
            sys.tsql_get_returnTypmodValue(p.oid) AS true_typmod,
	    sys.is_table_type(t.typrelid) as is_tbl_type

       WHERE
            (case p.prokind 
	       when 'p' then true 
	       when 'a' then false
               else 
    	           (case format_type(p.prorettype, null) 
	   	      when 'trigger' then false 
	   	      else true 
   		    end) 
            end)  
            AND (NOT pg_is_other_temp_schema(nc.oid))
            AND has_function_privilege(p.oid, 'EXECUTE')
            AND (pg_has_role(t.typowner, 'USAGE')
            OR has_type_privilege(t.oid, 'USAGE'))
            AND ext.dbid = cast(sys.db_id() as oid)
	    AND p.prolang = l.oid
            AND p.prorettype = t.oid
            AND p.pronamespace = nc.oid
	    AND CAST(ao.is_ms_shipped as INT) = 0;

GRANT SELECT ON information_schema_tsql.routines TO PUBLIC;

CREATE OR REPLACE VIEW sys.all_sql_modules_internal AS
SELECT
  ao.object_id AS object_id
  , CAST(
      CASE WHEN ao.type in ('P', 'FN', 'IN', 'TF', 'RF', 'IF', 'TR') THEN COALESCE(f.definition, '')
      WHEN ao.type = 'V' THEN COALESCE(bvd.definition, '')
      ELSE NULL
      END
    AS sys.nvarchar(4000)) AS definition  -- Object definition work in progress, will update definition with BABEL-3127 Jira.
  , CAST(1 as sys.bit)  AS uses_ansi_nulls
  , CAST(1 as sys.bit)  AS uses_quoted_identifier
  , CAST(0 as sys.bit)  AS is_schema_bound
  , CAST(0 as sys.bit)  AS uses_database_collation
  , CAST(0 as sys.bit)  AS is_recompiled
  , CAST(
      CASE WHEN ao.type IN ('P', 'FN', 'IN', 'TF', 'RF', 'IF') THEN
        CASE WHEN p.proisstrict THEN 1
        ELSE 0 
        END
      ELSE 0
      END
    AS sys.bit) as null_on_null_input
  , null::integer as execute_as_principal_id
  , CAST(0 as sys.bit) as uses_native_compilation
  , CAST(ao.is_ms_shipped as INT) as is_ms_shipped
FROM sys.all_objects ao
LEFT OUTER JOIN sys.pg_namespace_ext nmext on ao.schema_id = nmext.oid
LEFT OUTER JOIN sys.babelfish_namespace_ext ext ON nmext.nspname = ext.nspname
LEFT OUTER JOIN sys.babelfish_view_def bvd 
 on (
      ext.orig_name = bvd.schema_name AND 
      ext.dbid = bvd.dbid AND
      ao.name = bvd.object_name 
   )
LEFT JOIN pg_proc p ON ao.object_id = CAST(p.oid AS INT)
LEFT JOIN sys.babelfish_function_ext f ON ao.name = f.funcname COLLATE "C" AND ao.schema_id::regnamespace::name = f.nspname
AND sys.babelfish_get_pltsql_function_signature(ao.object_id) = f.funcsignature COLLATE "C"
WHERE ao.type in ('P', 'RF', 'V', 'TR', 'FN', 'IF', 'TF', 'R');
GRANT SELECT ON sys.all_sql_modules_internal TO PUBLIC;

-- function sys.object_id(object_name, object_type) needs to change input type to sys.VARCHAR
ALTER FUNCTION sys.object_id RENAME TO object_id_deprecated_in_2_4_0;
CALL sys.babelfish_drop_deprecated_object('function', 'sys', 'object_id_deprecated_in_2_4_0');

CREATE OR REPLACE FUNCTION sys.object_id(IN object_name sys.VARCHAR, IN object_type sys.VARCHAR DEFAULT NULL)
RETURNS INTEGER AS
'babelfishpg_tsql', 'object_id'
LANGUAGE C STABLE;

<<<<<<< HEAD
/* set sys functions as STABLE */
ALTER FUNCTION sys.schema_id() STABLE;
ALTER FUNCTION sys.schema_name() STABLE;
ALTER FUNCTION sys.sp_columns_100_internal(
	in_table_name sys.nvarchar(384),
    in_table_owner sys.nvarchar(384), 
    in_table_qualifier sys.nvarchar(384),
    in_column_name sys.nvarchar(384),
	in_NameScope int,
    in_ODBCVer int,
    in_fusepattern smallint)
STABLE;
ALTER FUNCTION sys.sp_columns_managed_internal(
    in_catalog sys.nvarchar(128), 
    in_owner sys.nvarchar(128),
    in_table sys.nvarchar(128),
    in_column sys.nvarchar(128),
    in_schematype int)
STABLE;
ALTER FUNCTION sys.sp_pkeys_internal(
	in_table_name sys.nvarchar(384),
	in_table_owner sys.nvarchar(384),
	in_table_qualifier sys.nvarchar(384)
)
STABLE;
ALTER FUNCTION sys.sp_statistics_internal(
    in_table_name sys.sysname,
    in_table_owner sys.sysname,
    in_table_qualifier sys.sysname,
    in_index_name sys.sysname,
	in_is_unique char,
	in_accuracy char
)
STABLE;
ALTER FUNCTION sys.sp_tables_internal(
	in_table_name sys.nvarchar(384),
	in_table_owner sys.nvarchar(384), 
	in_table_qualifier sys.sysname,
	in_table_type sys.varchar(100),
	in_fusepattern sys.bit)
STABLE;
ALTER FUNCTION sys.trigger_nestlevel() STABLE;
ALTER FUNCTION sys.proc_param_helper() STABLE;
ALTER FUNCTION sys.original_login() STABLE; 
ALTER FUNCTION sys.objectproperty(id INT, property SYS.VARCHAR) STABLE;
ALTER FUNCTION sys.OBJECTPROPERTYEX(id INT, property SYS.VARCHAR) STABLE;
ALTER FUNCTION sys.num_days_in_date(IN d1 INTEGER, IN m1 INTEGER, IN y1 INTEGER) STABLE;
ALTER FUNCTION sys.nestlevel() STABLE;
ALTER FUNCTION sys.max_connections() STABLE;
ALTER FUNCTION sys.lock_timeout() STABLE;
ALTER FUNCTION sys.json_modify(in expression sys.NVARCHAR,in path_json TEXT, in new_value TEXT) STABLE;
ALTER FUNCTION sys.isnumeric(IN expr ANYELEMENT) STABLE;
ALTER FUNCTION sys.isnumeric(IN expr TEXT) STABLE;
ALTER FUNCTION sys.isdate(v text) STABLE;
ALTER FUNCTION sys.is_srvrolemember(role sys.SYSNAME, login sys.SYSNAME) STABLE;
ALTER FUNCTION sys.INDEXPROPERTY(IN object_id INT, IN index_or_statistics_name sys.nvarchar(128), IN property sys.varchar(128)) STABLE;
ALTER FUNCTION sys.has_perms_by_name(
    securable SYS.SYSNAME, 
    securable_class SYS.NVARCHAR(60), 
    permission SYS.SYSNAME,
    sub_securable SYS.SYSNAME,
    sub_securable_class SYS.NVARCHAR(60)
)
STABLE;
ALTER FUNCTION sys.fn_listextendedproperty (
property_name varchar(128),
level0_object_type varchar(128),
level0_object_name varchar(128),
level1_object_type varchar(128),
level1_object_name varchar(128),
level2_object_type varchar(128),
level2_object_name varchar(128)
)
STABLE;
ALTER FUNCTION sys.fn_helpcollations() STABLE;
ALTER FUNCTION sys.DBTS() STABLE;
ALTER FUNCTION sys.columns_internal() STABLE;
ALTER FUNCTION sys.columnproperty(object_id oid, property name, property_name text) STABLE;
ALTER FUNCTION sys.babelfish_get_id_by_name(object_name text) STABLE;
ALTER FUNCTION sys.babelfish_get_sequence_value(in sequence_name character varying) STABLE;
ALTER FUNCTION sys.babelfish_conv_date_to_string(IN p_datatype TEXT, IN p_dateval DATE, IN p_style NUMERIC) STABLE;
ALTER FUNCTION sys.babelfish_conv_datetime_to_string(IN p_datatype TEXT, IN p_src_datatype TEXT, IN p_datetimeval TIMESTAMP(6) WITHOUT TIME ZONE, IN p_style NUMERIC) STABLE;
ALTER FUNCTION sys.babelfish_conv_greg_to_hijri(IN p_dateval DATE) STABLE;
ALTER FUNCTION sys.babelfish_conv_greg_to_hijri(IN p_day NUMERIC, IN p_month NUMERIC, IN p_year NUMERIC) STABLE;
ALTER FUNCTION sys.babelfish_conv_greg_to_hijri(IN p_day TEXT, IN p_month TEXT, IN p_year TEXT) STABLE;
ALTER FUNCTION sys.babelfish_conv_greg_to_hijri(IN p_datetimeval TIMESTAMP WITHOUT TIME ZONE) STABLE;
ALTER FUNCTION sys.babelfish_conv_hijri_to_greg(IN p_dateval DATE) STABLE;
ALTER FUNCTION sys.babelfish_conv_hijri_to_greg(IN p_day NUMERIC, IN p_month NUMERIC, IN p_year NUMERIC) STABLE;
ALTER FUNCTION sys.babelfish_conv_hijri_to_greg(IN p_day TEXT, IN p_month TEXT, IN p_year TEXT) STABLE;
ALTER FUNCTION sys.babelfish_conv_hijri_to_greg(IN p_datetimeval TIMESTAMP WITHOUT TIME ZONE) STABLE;
ALTER FUNCTION sys.babelfish_conv_string_to_date(IN p_datestring TEXT, IN p_style NUMERIC) STABLE;
ALTER FUNCTION sys.babelfish_conv_string_to_datetime(IN p_datatype TEXT, IN p_datetimestring TEXT, IN p_style NUMERIC) STABLE;
ALTER FUNCTION sys.babelfish_conv_string_to_time(IN p_datatype TEXT, IN p_timestring TEXT, IN p_style NUMERIC) STABLE;
ALTER FUNCTION sys.babelfish_conv_time_to_string(IN p_datatype TEXT, IN p_src_datatype TEXT, IN p_timeval TIME(6) WITHOUT TIME ZONE, IN p_style NUMERIC) STABLE;
ALTER FUNCTION sys.babelfish_dbts() STABLE;
ALTER FUNCTION sys.babelfish_get_jobs() STABLE;
ALTER FUNCTION sys.babelfish_get_lang_metadata_json(IN p_lang_spec_culture TEXT) STABLE;
ALTER FUNCTION sys.babelfish_get_service_setting ( IN p_service sys.service_settings.service%TYPE , IN p_setting sys.service_settings.setting%TYPE ) STABLE;
ALTER FUNCTION sys.babelfish_get_version(pComponentName VARCHAR(256)) STABLE;
ALTER FUNCTION sys.babelfish_is_ossp_present() STABLE;
ALTER FUNCTION sys.babelfish_is_spatial_present() STABLE;
ALTER FUNCTION sys.babelfish_istime(v text) STABLE;
ALTER FUNCTION babelfish_remove_delimiter_pair(IN name TEXT) STABLE;
ALTER FUNCTION sys.babelfish_openxml(IN DocHandle BIGINT) STABLE;
ALTER FUNCTION sys.babelfish_parse_to_date(IN p_datestring TEXT, IN p_culture TEXT) STABLE;
ALTER FUNCTION sys.babelfish_parse_to_datetime(IN p_datatype TEXT, IN p_datetimestring TEXT, IN p_culture TEXT) STABLE;
ALTER FUNCTION sys.babelfish_parse_to_time(IN p_datatype TEXT, IN p_srctimestring TEXT, IN p_culture TEXT) STABLE;
ALTER FUNCTION sys.babelfish_ROUND3(x in numeric, y in int, z in int) STABLE;
ALTER FUNCTION sys.babelfish_sp_aws_add_jobschedule (par_job_id integer, par_schedule_id integer, out returncode integer) STABLE;
ALTER FUNCTION sys.babelfish_sp_aws_del_jobschedule (par_job_id integer, par_schedule_id integer, out returncode integer )STABLE;
ALTER FUNCTION sys.babelfish_sp_schedule_to_cron (par_job_id integer, par_schedule_id integer, out cron_expression varchar )STABLE;
ALTER FUNCTION sys.babelfish_sp_sequence_get_range(
  in par_sequence_name text,
  in par_range_size bigint,
  out par_range_first_value bigint,
  out par_range_last_value bigint,
  out par_range_cycle_count bigint,
  out par_sequence_increment bigint,
  out par_sequence_min_value bigint,
  out par_sequence_max_value bigint
)  
STABLE;
ALTER FUNCTION sys.babelfish_sp_verify_job (
  par_job_id integer,
  par_name varchar,
  par_enabled smallint,
  par_start_step_id integer,
  par_category_name varchar,
  inout par_owner_sid char,
  par_notify_level_eventlog integer,
  inout par_notify_level_email integer,
  inout par_notify_level_netsend integer,
  inout par_notify_level_page integer,
  par_notify_email_operator_name varchar,
  par_notify_netsend_operator_name varchar,
  par_notify_page_operator_name varchar,
  par_delete_level integer,
  inout par_category_id integer,
  inout par_notify_email_operator_id integer,
  inout par_notify_netsend_operator_id integer,
  inout par_notify_page_operator_id integer,
  inout par_originating_server varchar,
  out returncode integer
)
STABLE;
ALTER FUNCTION sys.babelfish_sp_verify_job_date (par_date integer, par_date_name varchar, out returncode integer) STABLE;
ALTER FUNCTION sys.babelfish_sp_verify_job_identifiers (
  par_name_of_name_parameter varchar,
  par_name_of_id_parameter varchar,
  inout par_job_name varchar,
  inout par_job_id integer,
  par_sqlagent_starting_test varchar,
  inout par_owner_sid char,
  out returncode integer
)
STABLE;
ALTER FUNCTION sys.babelfish_sp_verify_job_time (
  par_time integer,
  par_time_name varchar,
  out returncode integer
)
STABLE;
ALTER FUNCTION sys.babelfish_sp_verify_jobstep (
  par_job_id integer,
  par_step_id integer,
  par_step_name varchar,
  par_subsystem varchar,
  par_command text,
  par_server varchar,
  par_on_success_action smallint,
  par_on_success_step_id integer,
  par_on_fail_action smallint,
  par_on_fail_step_id integer,
  par_os_run_priority integer,
  par_flags integer,
  par_output_file_name varchar,
  par_proxy_id integer,
  out returncode integer
)
STABLE;
ALTER FUNCTION sys.babelfish_sp_verify_schedule (
  par_schedule_id integer,
  par_name varchar,
  par_enabled smallint,
  par_freq_type integer,
  inout par_freq_interval integer,
  inout par_freq_subday_type integer,
  inout par_freq_subday_interval integer,
  inout par_freq_relative_interval integer,
  inout par_freq_recurrence_factor integer,
  inout par_active_start_date integer,
  inout par_active_start_time integer,
  inout par_active_end_date integer,
  inout par_active_end_time integer,
  par_owner_sid char,
  out returncode integer
)
STABLE;
ALTER FUNCTION sys.babelfish_sp_verify_schedule_identifiers (
  par_name_of_name_parameter varchar,
  par_name_of_id_parameter varchar,
  inout par_schedule_name varchar,
  inout par_schedule_id integer,
  inout par_owner_sid char,
  inout par_orig_server_id integer,
  par_job_id_filter integer,
  out returncode integer
)
STABLE;
ALTER FUNCTION sys.babelfish_STRPOS3(p_str text, p_substr text, p_loc int) STABLE;
ALTER FUNCTION sys.babelfish_tomsbit(in_str NUMERIC) STABLE;
ALTER FUNCTION sys.babelfish_tomsbit(in_str VARCHAR) STABLE;
ALTER FUNCTION sys.babelfish_try_conv_date_to_string(IN p_datatype TEXT, IN p_dateval DATE, IN p_style NUMERIC) STABLE;
ALTER FUNCTION sys.babelfish_try_conv_datetime_to_string(IN p_datatype TEXT, IN p_src_datatype TEXT, IN p_datetimeval TIMESTAMP WITHOUT TIME ZONE, IN p_style NUMERIC) STABLE;
ALTER FUNCTION sys.babelfish_try_conv_string_to_date(IN p_datestring TEXT, IN p_style NUMERIC) STABLE;
ALTER FUNCTION sys.babelfish_try_conv_string_to_datetime(IN p_datatype TEXT, IN p_datetimestring TEXT, IN p_style NUMERIC) STABLE;
ALTER FUNCTION sys.babelfish_try_conv_string_to_time(IN p_datatype TEXT, IN p_timestring TEXT, IN p_style NUMERIC) STABLE;
ALTER FUNCTION sys.babelfish_try_conv_time_to_string(IN p_datatype TEXT, IN p_src_datatype TEXT, IN p_timeval TIME WITHOUT TIME ZONE, IN p_style NUMERIC) STABLE;
ALTER FUNCTION sys.babelfish_conv_helper_to_date(IN arg TEXT, IN try BOOL, IN p_style NUMERIC) STABLE;
ALTER FUNCTION sys.babelfish_conv_helper_to_date(IN arg anyelement, IN try BOOL, IN p_style NUMERIC) STABLE;
ALTER FUNCTION sys.babelfish_try_conv_to_date(IN arg anyelement) STABLE;
ALTER FUNCTION sys.babelfish_conv_helper_to_time(IN arg TEXT, IN try BOOL, IN p_style NUMERIC) STABLE;
ALTER FUNCTION sys.babelfish_conv_helper_to_time(IN arg anyelement, IN try BOOL, IN p_style NUMERIC) STABLE;
ALTER FUNCTION sys.babelfish_try_conv_to_time(IN arg anyelement) STABLE;
ALTER FUNCTION sys.babelfish_conv_helper_to_datetime(IN arg TEXT, IN try BOOL, IN p_style NUMERIC) STABLE;
ALTER FUNCTION sys.babelfish_try_conv_to_datetime(IN arg anyelement) STABLE;
ALTER FUNCTION sys.babelfish_conv_helper_to_varchar(IN typename TEXT, IN arg TEXT, IN try BOOL, IN p_style NUMERIC) STABLE;
ALTER FUNCTION sys.babelfish_conv_helper_to_varchar(IN typename TEXT, IN arg ANYELEMENT, IN try BOOL, IN p_style NUMERIC) STABLE;
ALTER FUNCTION sys.babelfish_conv_to_varchar(IN typename TEXT, IN arg TEXT, IN p_style NUMERIC) STABLE;
ALTER FUNCTION sys.babelfish_conv_to_varchar(IN typename TEXT, IN arg anyelement, IN p_style NUMERIC) STABLE;
ALTER FUNCTION sys.babelfish_try_conv_to_varchar(IN typename TEXT, IN arg TEXT, IN p_style NUMERIC) STABLE;
ALTER FUNCTION sys.babelfish_try_conv_to_varchar(IN typename TEXT, IN arg anyelement, IN p_style NUMERIC) STABLE;
ALTER FUNCTION sys.babelfish_parse_helper_to_date(IN arg TEXT, IN try BOOL, IN culture TEXT) STABLE;
ALTER FUNCTION sys.babelfish_parse_helper_to_time(IN arg TEXT, IN try BOOL, IN culture TEXT) STABLE;
ALTER FUNCTION sys.babelfish_parse_helper_to_datetime(IN arg TEXT, IN try BOOL, IN culture TEXT) STABLE;
ALTER FUNCTION sys.babelfish_try_conv_money_to_string(IN p_datatype TEXT, IN p_moneyval PG_CATALOG.MONEY, IN p_style NUMERIC) STABLE;
ALTER FUNCTION sys.babelfish_try_conv_float_to_string(IN p_datatype TEXT, IN p_floatval FLOAT, IN p_style NUMERIC) STABLE;
ALTER FUNCTION sys.babelfish_try_parse_to_date(IN p_datestring TEXT, IN p_culture TEXT) STABLE;
ALTER FUNCTION sys.babelfish_try_parse_to_datetime(IN p_datatype TEXT, IN p_datetimestring TEXT, IN p_culture TEXT) STABLE;
ALTER FUNCTION sys.babelfish_try_parse_to_time(IN p_datatype TEXT, IN p_srctimestring TEXT, IN p_culture TEXT) STABLE;
ALTER FUNCTION babelfish_get_name_delimiter_pos(name TEXT) STABLE;
ALTER FUNCTION sys.babelfish_split_object_name(name TEXT, OUT db_name TEXT, OUT schema_name TEXT, OUT object_name TEXT) STABLE;
ALTER FUNCTION sys.babelfish_has_any_privilege(userid oid, perm_target_type text, schema_name text, object_name text) STABLE;
ALTER FUNCTION sys.babelfish_cast_floor_smallint(IN arg TEXT) STABLE;
ALTER FUNCTION sys.babelfish_cast_floor_smallint(IN arg ANYELEMENT) STABLE;
ALTER FUNCTION sys.babelfish_cast_floor_int(IN arg TEXT) STABLE;
ALTER FUNCTION sys.babelfish_cast_floor_int(IN arg ANYELEMENT) STABLE;
ALTER FUNCTION sys.babelfish_cast_floor_bigint(IN arg TEXT) STABLE;
ALTER FUNCTION sys.babelfish_cast_floor_bigint(IN arg ANYELEMENT) STABLE;
ALTER FUNCTION sys.babelfish_try_cast_to_datetime2(IN arg TEXT, IN typmod INTEGER) STABLE;
ALTER FUNCTION sys.babelfish_try_cast_to_datetime2(IN arg ANYELEMENT, IN typmod INTEGER) STABLE;
ALTER FUNCTION sys.sysdatetimeoffset() STABLE;
ALTER FUNCTION sys.sysutcdatetime() STABLE;
ALTER FUNCTION sys.getdate() STABLE;
ALTER FUNCTION sys.GETUTCDATE() STABLE;
ALTER FUNCTION sys.isnull(text,text) STABLE;
ALTER FUNCTION sys.isnull(boolean,boolean) STABLE;
ALTER FUNCTION sys.isnull(smallint,smallint) STABLE;
ALTER FUNCTION sys.isnull(integer,integer) STABLE;
ALTER FUNCTION sys.isnull(bigint,bigint) STABLE;
ALTER FUNCTION sys.isnull(real,real) STABLE;
ALTER FUNCTION sys.isnull(double precision, double precision) STABLE;
ALTER FUNCTION sys.isnull(numeric,numeric) STABLE;
ALTER FUNCTION sys.isnull(date, date) STABLE;
ALTER FUNCTION sys.isnull(timestamp,timestamp) STABLE;
ALTER FUNCTION sys.isnull(timestamp with time zone,timestamp with time zone) STABLE;
ALTER FUNCTION sys.is_table_type(object_id oid) STABLE;
ALTER FUNCTION sys.rand() STABLE;
ALTER FUNCTION sys.spid() STABLE;
ALTER FUNCTION sys.APPLOCK_MODE(IN "@dbprincipal" varchar(32), IN "@resource" varchar(255), IN "@lockowner" varchar(32)) STABLE;
ALTER FUNCTION sys.APPLOCK_TEST(IN "@dbprincipal" varchar(32), IN "@resource" varchar(255), IN "@lockmode" varchar(32), IN "@lockowner" varchar(32)) STABLE;
ALTER FUNCTION sys.has_dbaccess(database_name SYSNAME) STABLE;
ALTER FUNCTION sys.language() STABLE;
ALTER FUNCTION sys.rowcount() STABLE;
ALTER FUNCTION sys.error() STABLE;
ALTER FUNCTION sys.pgerror() STABLE;
ALTER FUNCTION sys.trancount() STABLE;
ALTER FUNCTION sys.datefirst() STABLE;
ALTER FUNCTION sys.options() STABLE;
ALTER FUNCTION sys.version() STABLE;
ALTER FUNCTION sys.servername() STABLE;
ALTER FUNCTION sys.servicename() STABLE;
ALTER FUNCTION sys.fetch_status() STABLE;
ALTER FUNCTION sys.cursor_rows() STABLE;
ALTER FUNCTION sys.cursor_status(text, text) STABLE;
ALTER FUNCTION sys.xact_state() STABLE;
ALTER FUNCTION sys.error_line() STABLE;
ALTER FUNCTION sys.error_message() STABLE;
ALTER FUNCTION sys.error_number() STABLE;
ALTER FUNCTION sys.error_procedure() STABLE;
ALTER FUNCTION sys.error_severity() STABLE;
ALTER FUNCTION sys.error_state() STABLE;
ALTER FUNCTION sys.babelfish_get_identity_param(IN tablename TEXT, IN optionname TEXT) STABLE;
ALTER FUNCTION sys.babelfish_get_identity_current(IN tablename TEXT) STABLE;
ALTER FUNCTION sys.babelfish_get_login_default_db(IN login_name TEXT) STABLE;
-- internal table function for querying the registered ENRs
ALTER FUNCTION sys.babelfish_get_enr_list() STABLE;
-- internal table function for collation_list
ALTER FUNCTION sys.babelfish_collation_list() STABLE;
-- internal table function for sp_cursor_list and sp_decribe_cursor
ALTER FUNCTION sys.babelfish_cursor_list(cursor_source integer) STABLE;
-- internal table function for sp_helpdb with no arguments
ALTER FUNCTION sys.babelfish_helpdb() STABLE;
-- internal table function for helpdb with dbname as input
ALTER FUNCTION sys.babelfish_helpdb(varchar) STABLE;

ALTER FUNCTION sys.babelfish_inconsistent_metadata(return_consistency boolean) STABLE;
ALTER FUNCTION COLUMNS_UPDATED () STABLE;
ALTER FUNCTION sys.ident_seed(IN tablename TEXT) STABLE;
ALTER FUNCTION sys.ident_incr(IN tablename TEXT) STABLE;
ALTER FUNCTION sys.ident_current(IN tablename TEXT) STABLE;
ALTER FUNCTION sys.babelfish_waitfor_delay(time_to_pass TEXT) STABLE;
ALTER FUNCTION sys.babelfish_waitfor_delay(time_to_pass TIMESTAMP WITHOUT TIME ZONE) STABLE;
ALTER FUNCTION sys.user_name_sysname() STABLE;
ALTER FUNCTION sys.system_user() STABLE;
ALTER FUNCTION sys.session_user() STABLE;
ALTER FUNCTION UPDATE (TEXT) STABLE;
=======
-- For all the views created on previous versions, the definition in the catalog should be NULL.
UPDATE sys.babelfish_view_def SET definition = NULL;

CREATE OR REPLACE FUNCTION sys.DBTS()
RETURNS sys.ROWVERSION AS
$$
DECLARE
    eh_setting text;
BEGIN
    eh_setting = (select s.setting FROM pg_catalog.pg_settings s where name = 'babelfishpg_tsql.escape_hatch_rowversion');
    IF eh_setting = 'strict' THEN
        RAISE EXCEPTION 'To use @@DBTS, set ''babelfishpg_tsql.escape_hatch_rowversion'' to ''ignore''';
    ELSE
        RETURN sys.get_current_full_xact_id()::sys.ROWVERSION;
    END IF;
END;
$$
STRICT
LANGUAGE plpgsql;
>>>>>>> 1e5066b7

-- Drops the temporary procedure used by the upgrade script.
-- Please have this be one of the last statements executed in this upgrade script.
DROP PROCEDURE sys.babelfish_drop_deprecated_object(varchar, varchar, varchar);

-- Reset search_path to not affect any subsequent scripts
SELECT set_config('search_path', trim(leading 'sys, ' from current_setting('search_path')), false);<|MERGE_RESOLUTION|>--- conflicted
+++ resolved
@@ -987,7 +987,6 @@
 'babelfishpg_tsql', 'object_id'
 LANGUAGE C STABLE;
 
-<<<<<<< HEAD
 /* set sys functions as STABLE */
 ALTER FUNCTION sys.schema_id() STABLE;
 ALTER FUNCTION sys.schema_name() STABLE;
@@ -1305,7 +1304,7 @@
 ALTER FUNCTION sys.system_user() STABLE;
 ALTER FUNCTION sys.session_user() STABLE;
 ALTER FUNCTION UPDATE (TEXT) STABLE;
-=======
+
 -- For all the views created on previous versions, the definition in the catalog should be NULL.
 UPDATE sys.babelfish_view_def SET definition = NULL;
 
@@ -1325,7 +1324,6 @@
 $$
 STRICT
 LANGUAGE plpgsql;
->>>>>>> 1e5066b7
 
 -- Drops the temporary procedure used by the upgrade script.
 -- Please have this be one of the last statements executed in this upgrade script.
