--- conflicted
+++ resolved
@@ -1173,7 +1173,6 @@
 STRICT
 LANGUAGE plpgsql;
 
-<<<<<<< HEAD
 CREATE OR REPLACE VIEW sys.sp_fkeys_view AS
 SELECT
 CAST(nsp_ext2.dbname AS sys.sysname) AS PKTABLE_QUALIFIER,
@@ -1288,7 +1287,6 @@
 $$
 LANGUAGE 'pltsql';
 GRANT EXECUTE ON PROCEDURE sys.sp_fkeys TO PUBLIC;
-=======
 
 CREATE OR REPLACE PROCEDURE sys.sp_set_session_context ("@key" sys.sysname, 
 	"@value" sys.SQL_VARIANT, "@read_only" sys.bit = 0)
@@ -1301,7 +1299,6 @@
 GRANT EXECUTE ON FUNCTION sys.session_context TO PUBLIC;
 
 
->>>>>>> 02030c25
 /* set sys functions as STABLE */
 ALTER FUNCTION sys.schema_id() STABLE;
 ALTER FUNCTION sys.schema_name() STABLE;
