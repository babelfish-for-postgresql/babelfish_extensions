-- complain if script is sourced in psql, rather than via ALTER EXTENSION
\echo Use "ALTER EXTENSION ""babelfishpg_tsql"" UPDATE TO '2.4.0'" to load this file. \quit

-- add 'sys' to search path for the convenience
SELECT set_config('search_path', 'sys, '||current_setting('search_path'), false);

-- Drops a view if it does not have any dependent objects.
-- Is a temporary procedure for use by the upgrade script. Will be dropped at the end of the upgrade.
-- Please have this be one of the first statements executed in this upgrade script. 
CREATE OR REPLACE PROCEDURE babelfish_drop_deprecated_object(
	object_type varchar, schema_name varchar, object_name varchar
) AS
$$
DECLARE
    error_msg text;
    query1 text;
    query2 text;
BEGIN
    query1 := format('alter extension babelfishpg_tsql drop %s %s.%s', object_type, schema_name, object_name);
    query2 := format('drop %s %s.%s', object_type, schema_name, object_name);
    execute query1;
    execute query2;
EXCEPTION
    when object_not_in_prerequisite_state then --if 'alter extension' statement fails
        GET STACKED DIAGNOSTICS error_msg = MESSAGE_TEXT;
        raise warning '%', error_msg;
    when dependent_objects_still_exist then --if 'drop view/function/procedure' statement fails
        GET STACKED DIAGNOSTICS error_msg = MESSAGE_TEXT;
        raise warning '%', error_msg;
end
$$
LANGUAGE plpgsql;


-- please add your SQL here
CREATE OR REPLACE FUNCTION sys.degrees(IN arg1 BIGINT)
RETURNS bigint  AS 'babelfishpg_tsql','bigint_degrees' LANGUAGE C STRICT IMMUTABLE PARALLEL SAFE;
GRANT EXECUTE ON FUNCTION sys.degrees(BIGINT) TO PUBLIC;

CREATE OR REPLACE FUNCTION sys.degrees(IN arg1 INT)
RETURNS int AS 'babelfishpg_tsql','int_degrees' LANGUAGE C STRICT IMMUTABLE PARALLEL SAFE;
GRANT EXECUTE ON FUNCTION sys.degrees(INT) TO PUBLIC;

CREATE OR REPLACE FUNCTION sys.degrees(IN arg1 SMALLINT)
RETURNS int AS 'babelfishpg_tsql','smallint_degrees' LANGUAGE C STRICT IMMUTABLE PARALLEL SAFE;
GRANT EXECUTE ON FUNCTION sys.degrees(SMALLINT) TO PUBLIC;

CREATE OR REPLACE FUNCTION sys.degrees(IN arg1 TINYINT)
RETURNS int AS 'babelfishpg_tsql','smallint_degrees' LANGUAGE C STRICT IMMUTABLE PARALLEL SAFE;
GRANT EXECUTE ON FUNCTION sys.degrees(TINYINT) TO PUBLIC;

<<<<<<< HEAD
CREATE OR REPLACE VIEW sys.partitions AS
SELECT
 (to_char( i.object_id, 'FM9999999999' ) || to_char( i.index_id, 'FM9999999999' ) || '1')::bigint AS partition_id
 , i.object_id
 , i.index_id
 , 1::integer AS partition_number
 , 0::bigint AS hobt_id
 , c.reltuples::bigint AS "rows"
 , 0::smallint AS filestream_filegroup_id
 , 0::sys.tinyint AS data_compression
 , 'NONE'::sys.nvarchar(60) AS data_compression_desc
FROM sys.indexes AS i
INNER JOIN pg_catalog.pg_class AS c ON i.object_id = c."oid"
WHERE i.index_id <> 0;
GRANT SELECT ON sys.partitions TO PUBLIC;
=======
CREATE OR REPLACE FUNCTION sys.atn2(IN x SYS.FLOAT, IN y SYS.FLOAT) RETURNS SYS.FLOAT
AS
$$
DECLARE
    res SYS.FLOAT;
BEGIN
    IF x = 0 AND y = 0 THEN
        RAISE EXCEPTION 'An invalid floating point operation occurred.';
    ELSE
        res = PG_CATALOG.atan2(x, y);
        RETURN res;
    END IF;
END;
$$
LANGUAGE plpgsql PARALLEL SAFE IMMUTABLE RETURNS NULL ON NULL INPUT;


CREATE OR REPLACE FUNCTION sys.APP_NAME() RETURNS SYS.NVARCHAR(128)
AS
$$
    SELECT current_setting('application_name');
$$
LANGUAGE sql PARALLEL SAFE STABLE;

CREATE OR REPLACE FUNCTION sys.radians(IN arg1 INT)
RETURNS int  AS 'babelfishpg_tsql','int_radians' LANGUAGE C STRICT IMMUTABLE PARALLEL SAFE;
GRANT EXECUTE ON FUNCTION sys.radians(INT) TO PUBLIC;

CREATE OR REPLACE FUNCTION sys.radians(IN arg1 BIGINT)
RETURNS bigint  AS 'babelfishpg_tsql','bigint_radians' LANGUAGE C STRICT IMMUTABLE PARALLEL SAFE;
GRANT EXECUTE ON FUNCTION sys.radians(BIGINT) TO PUBLIC;

CREATE OR REPLACE FUNCTION sys.radians(IN arg1 SMALLINT)
RETURNS int  AS 'babelfishpg_tsql','smallint_radians' LANGUAGE C STRICT IMMUTABLE PARALLEL SAFE;
GRANT EXECUTE ON FUNCTION sys.radians(SMALLINT) TO PUBLIC;

CREATE OR REPLACE FUNCTION sys.radians(IN arg1 TINYINT)
RETURNS int  AS 'babelfishpg_tsql','smallint_radians' LANGUAGE C STRICT IMMUTABLE PARALLEL SAFE;
GRANT EXECUTE ON FUNCTION sys.radians(TINYINT) TO PUBLIC;

CREATE OR REPLACE VIEW information_schema_tsql.SEQUENCES AS
    SELECT CAST(nc.dbname AS sys.nvarchar(128)) AS "SEQUENCE_CATALOG",
            CAST(extc.orig_name AS sys.nvarchar(128)) AS "SEQUENCE_SCHEMA",
            CAST(r.relname AS sys.nvarchar(128)) AS "SEQUENCE_NAME",
            CAST(CASE WHEN tsql_type_name = 'sysname' THEN sys.translate_pg_type_to_tsql(t.typbasetype) ELSE tsql_type_name END
                    AS sys.nvarchar(128))AS "DATA_TYPE",  -- numeric and decimal data types are converted into bigint which is due to Postgres inherent implementation
            CAST(information_schema_tsql._pgtsql_numeric_precision(tsql_type_name, t.oid, -1)
                        AS smallint) AS "NUMERIC_PRECISION",
            CAST(information_schema_tsql._pgtsql_numeric_precision_radix(tsql_type_name, case when t.typtype = 'd' THEN t.typbasetype ELSE t.oid END, -1)
                        AS smallint) AS "NUMERIC_PRECISION_RADIX",
            CAST(information_schema_tsql._pgtsql_numeric_scale(tsql_type_name, t.oid, -1)
                        AS int) AS "NUMERIC_SCALE",
            CAST(s.seqstart AS sys.sql_variant) AS "START_VALUE",
            CAST(s.seqmin AS sys.sql_variant) AS "MINIMUM_VALUE",
            CAST(s.seqmax AS sys.sql_variant) AS "MAXIMUM_VALUE",
            CAST(s.seqincrement AS sys.sql_variant) AS "INCREMENT",
            CAST( CASE WHEN s.seqcycle = 't' THEN 1 ELSE 0 END AS int) AS "CYCLE_OPTION",
            CAST(NULL AS sys.nvarchar(128)) AS "DECLARED_DATA_TYPE",
            CAST(NULL AS int) AS "DECLARED_NUMERIC_PRECISION",
            CAST(NULL AS int) AS "DECLARED_NUMERIC_SCALE"
        FROM sys.pg_namespace_ext nc JOIN sys.babelfish_namespace_ext extc ON nc.nspname = extc.nspname,
            pg_sequence s join pg_class r on s.seqrelid = r.oid join pg_type t on s.seqtypid=t.oid,
            sys.translate_pg_type_to_tsql(s.seqtypid) AS tsql_type_name
        WHERE nc.oid = r.relnamespace
        AND extc.dbid = cast(sys.db_id() as oid)
            AND r.relkind = 'S'
            AND (NOT pg_is_other_temp_schema(nc.oid))
            AND (pg_has_role(r.relowner, 'USAGE')
                OR has_sequence_privilege(r.oid, 'SELECT, UPDATE, USAGE'));

GRANT SELECT ON information_schema_tsql.SEQUENCES TO PUBLIC;
>>>>>>> 8deed127

-- Drops the temporary procedure used by the upgrade script.
-- Please have this be one of the last statements executed in this upgrade script.
DROP PROCEDURE sys.babelfish_drop_deprecated_object(varchar, varchar, varchar);

-- Reset search_path to not affect any subsequent scripts
SELECT set_config('search_path', trim(leading 'sys, ' from current_setting('search_path')), false);<|MERGE_RESOLUTION|>--- conflicted
+++ resolved
@@ -49,7 +49,6 @@
 RETURNS int AS 'babelfishpg_tsql','smallint_degrees' LANGUAGE C STRICT IMMUTABLE PARALLEL SAFE;
 GRANT EXECUTE ON FUNCTION sys.degrees(TINYINT) TO PUBLIC;
 
-<<<<<<< HEAD
 CREATE OR REPLACE VIEW sys.partitions AS
 SELECT
  (to_char( i.object_id, 'FM9999999999' ) || to_char( i.index_id, 'FM9999999999' ) || '1')::bigint AS partition_id
@@ -65,7 +64,7 @@
 INNER JOIN pg_catalog.pg_class AS c ON i.object_id = c."oid"
 WHERE i.index_id <> 0;
 GRANT SELECT ON sys.partitions TO PUBLIC;
-=======
+
 CREATE OR REPLACE FUNCTION sys.atn2(IN x SYS.FLOAT, IN y SYS.FLOAT) RETURNS SYS.FLOAT
 AS
 $$
@@ -137,7 +136,6 @@
                 OR has_sequence_privilege(r.oid, 'SELECT, UPDATE, USAGE'));
 
 GRANT SELECT ON information_schema_tsql.SEQUENCES TO PUBLIC;
->>>>>>> 8deed127
 
 -- Drops the temporary procedure used by the upgrade script.
 -- Please have this be one of the last statements executed in this upgrade script.
