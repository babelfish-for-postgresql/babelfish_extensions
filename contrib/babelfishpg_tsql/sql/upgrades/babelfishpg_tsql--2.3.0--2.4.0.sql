--- conflicted
+++ resolved
@@ -136,7 +136,32 @@
 
 GRANT SELECT ON information_schema_tsql.SEQUENCES TO PUBLIC;
 
-<<<<<<< HEAD
+CREATE or replace VIEW sys.check_constraints AS
+SELECT CAST(c.conname as sys.sysname) as name
+  , CAST(oid as integer) as object_id
+  , CAST(NULL as integer) as principal_id 
+  , CAST(c.connamespace as integer) as schema_id
+  , CAST(conrelid as integer) as parent_object_id
+  , CAST('C' as char(2)) as type
+  , CAST('CHECK_CONSTRAINT' as sys.nvarchar(60)) as type_desc
+  , CAST(null as sys.datetime) as create_date
+  , CAST(null as sys.datetime) as modify_date
+  , CAST(0 as sys.bit) as is_ms_shipped
+  , CAST(0 as sys.bit) as is_published
+  , CAST(0 as sys.bit) as is_schema_published
+  , CAST(0 as sys.bit) as is_disabled
+  , CAST(0 as sys.bit) as is_not_for_replication
+  , CAST(0 as sys.bit) as is_not_trusted
+  , CAST(c.conkey[1] as integer) AS parent_column_id
+  , CAST(tsql_get_constraintdef(c.oid) as sys.nvarchar(4000)) AS definition
+  , CAST(1 as sys.bit) as uses_database_collation
+  , CAST(0 as sys.bit) as is_system_named
+FROM pg_catalog.pg_constraint as c
+INNER JOIN sys.schemas s on c.connamespace = s.schema_id
+WHERE has_schema_privilege(s.schema_id, 'USAGE')
+AND c.contype = 'c' and c.conrelid != 0;
+GRANT SELECT ON sys.check_constraints TO PUBLIC;
+
 -- make sys functions stable
 CREATE OR REPLACE FUNCTION sys.schema_id()
 RETURNS INT
@@ -9178,33 +9203,6 @@
 END; $BODY$
 LANGUAGE plpgsql
 STABLE;
-=======
-CREATE or replace VIEW sys.check_constraints AS
-SELECT CAST(c.conname as sys.sysname) as name
-  , CAST(oid as integer) as object_id
-  , CAST(NULL as integer) as principal_id 
-  , CAST(c.connamespace as integer) as schema_id
-  , CAST(conrelid as integer) as parent_object_id
-  , CAST('C' as char(2)) as type
-  , CAST('CHECK_CONSTRAINT' as sys.nvarchar(60)) as type_desc
-  , CAST(null as sys.datetime) as create_date
-  , CAST(null as sys.datetime) as modify_date
-  , CAST(0 as sys.bit) as is_ms_shipped
-  , CAST(0 as sys.bit) as is_published
-  , CAST(0 as sys.bit) as is_schema_published
-  , CAST(0 as sys.bit) as is_disabled
-  , CAST(0 as sys.bit) as is_not_for_replication
-  , CAST(0 as sys.bit) as is_not_trusted
-  , CAST(c.conkey[1] as integer) AS parent_column_id
-  , CAST(tsql_get_constraintdef(c.oid) as sys.nvarchar(4000)) AS definition
-  , CAST(1 as sys.bit) as uses_database_collation
-  , CAST(0 as sys.bit) as is_system_named
-FROM pg_catalog.pg_constraint as c
-INNER JOIN sys.schemas s on c.connamespace = s.schema_id
-WHERE has_schema_privilege(s.schema_id, 'USAGE')
-AND c.contype = 'c' and c.conrelid != 0;
-GRANT SELECT ON sys.check_constraints TO PUBLIC;
->>>>>>> 40adbbfc
 
 -- Drops the temporary procedure used by the upgrade script.
 -- Please have this be one of the last statements executed in this upgrade script.
