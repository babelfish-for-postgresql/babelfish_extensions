--- conflicted
+++ resolved
@@ -49,7 +49,6 @@
 RETURNS int AS 'babelfishpg_tsql','smallint_degrees' LANGUAGE C STRICT IMMUTABLE PARALLEL SAFE;
 GRANT EXECUTE ON FUNCTION sys.degrees(TINYINT) TO PUBLIC;
 
-<<<<<<< HEAD
 -- deprecate old FOR XML/JSON functions
 ALTER FUNCTION sys.tsql_query_to_xml(text, int, text, boolean, text) RENAME TO tsql_query_to_xml_deprecated_in_2_4_0;
 CALL sys.babelfish_drop_deprecated_object('function', 'sys', 'tsql_query_to_xml_deprecated_in_2_4_0');
@@ -180,7 +179,7 @@
     SFUNC = tsql_query_to_json_sfunc,
     FINALFUNC = tsql_query_to_json_ffunc
 );
-=======
+
 CREATE OR REPLACE VIEW sys.partitions AS
 SELECT
  (to_char( i.object_id, 'FM9999999999' ) || to_char( i.index_id, 'FM9999999999' ) || '1')::bigint AS partition_id
@@ -196,7 +195,6 @@
 INNER JOIN pg_catalog.pg_class AS c ON i.object_id = c."oid";
 GRANT SELECT ON sys.partitions TO PUBLIC;
 
->>>>>>> 958f4cf3
 CREATE OR REPLACE FUNCTION sys.atn2(IN x SYS.FLOAT, IN y SYS.FLOAT) RETURNS SYS.FLOAT
 AS
 $$
