--- conflicted
+++ resolved
@@ -136,12 +136,6 @@
 
 GRANT SELECT ON information_schema_tsql.SEQUENCES TO PUBLIC;
 
-<<<<<<< HEAD
-CREATE OR REPLACE FUNCTION sys.object_id(IN object_name TEXT, IN object_type char(2) DEFAULT '')
-RETURNS INTEGER AS
-'babelfishpg_tsql', 'object_id'
-LANGUAGE C STABLE RETURNS NULL ON NULL INPUT;
-=======
 CREATE or replace VIEW sys.check_constraints AS
 SELECT CAST(c.conname as sys.sysname) as name
   , CAST(oid as integer) as object_id
@@ -167,7 +161,11 @@
 WHERE has_schema_privilege(s.schema_id, 'USAGE')
 AND c.contype = 'c' and c.conrelid != 0;
 GRANT SELECT ON sys.check_constraints TO PUBLIC;
->>>>>>> 40adbbfc
+
+CREATE OR REPLACE FUNCTION sys.object_id(IN object_name TEXT, IN object_type char(2) DEFAULT '')
+RETURNS INTEGER AS
+'babelfishpg_tsql', 'object_id'
+LANGUAGE C STABLE RETURNS NULL ON NULL INPUT;
 
 -- Drops the temporary procedure used by the upgrade script.
 -- Please have this be one of the last statements executed in this upgrade script.
