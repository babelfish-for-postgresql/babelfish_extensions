-- complain if script is sourced in psql, rather than via ALTER EXTENSION
\echo Use "ALTER EXTENSION ""babelfishpg_tsql"" UPDATE TO '2.4.0'" to load this file. \quit

-- add 'sys' to search path for the convenience
SELECT set_config('search_path', 'sys, '||current_setting('search_path'), false);

-- Drops a view if it does not have any dependent objects.
-- Is a temporary procedure for use by the upgrade script. Will be dropped at the end of the upgrade.
-- Please have this be one of the first statements executed in this upgrade script. 
CREATE OR REPLACE PROCEDURE babelfish_drop_deprecated_object(
	object_type varchar, schema_name varchar, object_name varchar
) AS
$$
DECLARE
    error_msg text;
    query1 text;
    query2 text;
BEGIN
    query1 := format('alter extension babelfishpg_tsql drop %s %s.%s', object_type, schema_name, object_name);
    query2 := format('drop %s %s.%s', object_type, schema_name, object_name);
    execute query1;
    execute query2;
EXCEPTION
    when object_not_in_prerequisite_state then --if 'alter extension' statement fails
        GET STACKED DIAGNOSTICS error_msg = MESSAGE_TEXT;
        raise warning '%', error_msg;
    when dependent_objects_still_exist then --if 'drop view/function/procedure' statement fails
        GET STACKED DIAGNOSTICS error_msg = MESSAGE_TEXT;
        raise warning '%', error_msg;
end
$$
LANGUAGE plpgsql;


-- please add your SQL here
create or replace view sys.views as 
select 
  t.relname as name
  , t.oid as object_id
  , null::integer as principal_id
  , sch.schema_id as schema_id
  , 0 as parent_object_id
  , 'V'::varchar(2) as type 
  , 'VIEW'::varchar(60) as type_desc
  , vd.create_date::timestamp as create_date
  , vd.create_date::timestamp as modify_date
  , 0 as is_ms_shipped 
  , 0 as is_published 
  , 0 as is_schema_published 
  , 0 as with_check_option 
  , 0 as is_date_correlation_view 
  , 0 as is_tracked_by_cdc 
from pg_class t inner join sys.schemas sch on t.relnamespace = sch.schema_id 
left outer join sys.babelfish_view_def vd on t.relname::sys.sysname = vd.object_name and sch.name = vd.schema_name and vd.dbid = sys.db_id() 
where t.relkind = 'v'
and has_schema_privilege(sch.schema_id, 'USAGE')
and has_table_privilege(t.oid, 'SELECT,INSERT,UPDATE,DELETE,TRUNCATE,TRIGGER');
GRANT SELECT ON sys.views TO PUBLIC;

CREATE OR REPLACE VIEW sys.sp_columns_100_view AS
  SELECT 
  CAST(t4."TABLE_CATALOG" AS sys.sysname) AS TABLE_QUALIFIER,
  CAST(t4."TABLE_SCHEMA" AS sys.sysname) AS TABLE_OWNER,
  CAST(t4."TABLE_NAME" AS sys.sysname) AS TABLE_NAME,
  CAST(t4."COLUMN_NAME" AS sys.sysname) AS COLUMN_NAME,
  CAST(t5.data_type AS smallint) AS DATA_TYPE,
  CAST(coalesce(tsql_type_name, t.typname) AS sys.sysname) AS TYPE_NAME,

  CASE WHEN t4."CHARACTER_MAXIMUM_LENGTH" = -1 THEN 0::INT
    WHEN a.atttypmod != -1
    THEN
    CAST(coalesce(t4."NUMERIC_PRECISION", t4."CHARACTER_MAXIMUM_LENGTH", sys.tsql_type_precision_helper(t4."DATA_TYPE", a.atttypmod)) AS INT)
    WHEN tsql_type_name = 'timestamp'
    THEN 8
    ELSE
    CAST(coalesce(t4."NUMERIC_PRECISION", t4."CHARACTER_MAXIMUM_LENGTH", sys.tsql_type_precision_helper(t4."DATA_TYPE", t.typtypmod)) AS INT)
  END AS PRECISION,

  CASE WHEN a.atttypmod != -1
    THEN
    CAST(sys.tsql_type_length_for_sp_columns_helper(t4."DATA_TYPE", a.attlen, a.atttypmod) AS int)
    ELSE
    CAST(sys.tsql_type_length_for_sp_columns_helper(t4."DATA_TYPE", a.attlen, t.typtypmod) AS int)
  END AS LENGTH,


  CASE WHEN a.atttypmod != -1
    THEN
    CAST(coalesce(t4."NUMERIC_SCALE", sys.tsql_type_scale_helper(t4."DATA_TYPE", a.atttypmod, true)) AS smallint)
    ELSE
    CAST(coalesce(t4."NUMERIC_SCALE", sys.tsql_type_scale_helper(t4."DATA_TYPE", t.typtypmod, true)) AS smallint)
  END AS SCALE,


  CAST(coalesce(t4."NUMERIC_PRECISION_RADIX", sys.tsql_type_radix_for_sp_columns_helper(t4."DATA_TYPE")) AS smallint) AS RADIX,
  case
    when t4."IS_NULLABLE" = 'YES' then CAST(1 AS smallint)
    else CAST(0 AS smallint)
  end AS NULLABLE,

  CAST(NULL AS varchar(254)) AS remarks,
  CAST(t4."COLUMN_DEFAULT" AS sys.nvarchar(4000)) AS COLUMN_DEF,
  CAST(t5.sql_data_type AS smallint) AS SQL_DATA_TYPE,
  CAST(t5.SQL_DATETIME_SUB AS smallint) AS SQL_DATETIME_SUB,

  CASE WHEN t4."DATA_TYPE" = 'xml' THEN 0::INT
    WHEN t4."DATA_TYPE" = 'sql_variant' THEN 8000::INT
    WHEN t4."CHARACTER_MAXIMUM_LENGTH" = -1 THEN 0::INT
    ELSE CAST(t4."CHARACTER_OCTET_LENGTH" AS int)
  END AS CHAR_OCTET_LENGTH,

  CAST(t4."ORDINAL_POSITION" AS int) AS ORDINAL_POSITION,
  CAST(t4."IS_NULLABLE" AS varchar(254)) AS IS_NULLABLE,
  CAST(t5.ss_data_type AS sys.tinyint) AS SS_DATA_TYPE,
  CAST(0 AS smallint) AS SS_IS_SPARSE,
  CAST(0 AS smallint) AS SS_IS_COLUMN_SET,
  CAST(t6.is_computed as smallint) AS SS_IS_COMPUTED,
  CAST(t6.is_identity as smallint) AS SS_IS_IDENTITY,
  CAST(NULL AS varchar(254)) SS_UDT_CATALOG_NAME,
  CAST(NULL AS varchar(254)) SS_UDT_SCHEMA_NAME,
  CAST(NULL AS varchar(254)) SS_UDT_ASSEMBLY_TYPE_NAME,
  CAST(NULL AS varchar(254)) SS_XML_SCHEMACOLLECTION_CATALOG_NAME,
  CAST(NULL AS varchar(254)) SS_XML_SCHEMACOLLECTION_SCHEMA_NAME,
  CAST(NULL AS varchar(254)) SS_XML_SCHEMACOLLECTION_NAME

  FROM pg_catalog.pg_class t1
     JOIN sys.pg_namespace_ext t2 ON t1.relnamespace = t2.oid
     JOIN pg_catalog.pg_roles t3 ON t1.relowner = t3.oid
     LEFT OUTER JOIN sys.babelfish_namespace_ext ext on t2.nspname = ext.nspname
     JOIN information_schema_tsql.columns t4 ON (t1.relname::sys.nvarchar(128) = t4."TABLE_NAME" AND ext.orig_name = t4."TABLE_SCHEMA")
     LEFT JOIN pg_attribute a on a.attrelid = t1.oid AND a.attname::sys.nvarchar(128) = t4."COLUMN_NAME"
     LEFT JOIN pg_type t ON t.oid = a.atttypid
     LEFT JOIN sys.columns t6 ON
     (
      t1.oid = t6.object_id AND
      t4."ORDINAL_POSITION" = t6.column_id
     )
     , sys.translate_pg_type_to_tsql(a.atttypid) AS tsql_type_name
     , sys.spt_datatype_info_table AS t5
  WHERE (t4."DATA_TYPE" = CAST(t5.TYPE_NAME AS sys.nvarchar(128)))
    AND ext.dbid = cast(sys.db_id() as oid);
GRANT SELECT on sys.sp_columns_100_view TO PUBLIC;

CREATE OR REPLACE FUNCTION sys.degrees(IN arg1 BIGINT)
RETURNS bigint  AS 'babelfishpg_tsql','bigint_degrees' LANGUAGE C STRICT IMMUTABLE PARALLEL SAFE;
GRANT EXECUTE ON FUNCTION sys.degrees(BIGINT) TO PUBLIC;

CREATE OR REPLACE FUNCTION sys.degrees(IN arg1 INT)
RETURNS int AS 'babelfishpg_tsql','int_degrees' LANGUAGE C STRICT IMMUTABLE PARALLEL SAFE;
GRANT EXECUTE ON FUNCTION sys.degrees(INT) TO PUBLIC;

CREATE OR REPLACE FUNCTION sys.degrees(IN arg1 SMALLINT)
RETURNS int AS 'babelfishpg_tsql','smallint_degrees' LANGUAGE C STRICT IMMUTABLE PARALLEL SAFE;
GRANT EXECUTE ON FUNCTION sys.degrees(SMALLINT) TO PUBLIC;

CREATE OR REPLACE FUNCTION sys.degrees(IN arg1 TINYINT)
RETURNS int AS 'babelfishpg_tsql','smallint_degrees' LANGUAGE C STRICT IMMUTABLE PARALLEL SAFE;
GRANT EXECUTE ON FUNCTION sys.degrees(TINYINT) TO PUBLIC;


CREATE OR REPLACE FUNCTION sys.tsql_get_expr(IN text_expr text DEFAULT NULL , IN function_id OID DEFAULT NULL)
RETURNS text AS 'babelfishpg_tsql', 'tsql_get_expr' LANGUAGE C IMMUTABLE PARALLEL SAFE;

CREATE OR REPLACE VIEW sys.partitions AS
SELECT
 (to_char( i.object_id, 'FM9999999999' ) || to_char( i.index_id, 'FM9999999999' ) || '1')::bigint AS partition_id
 , i.object_id
 , i.index_id
 , 1::integer AS partition_number
 , 0::bigint AS hobt_id
 , c.reltuples::bigint AS "rows"
 , 0::smallint AS filestream_filegroup_id
 , 0::sys.tinyint AS data_compression
 , 'NONE'::sys.nvarchar(60) AS data_compression_desc
FROM sys.indexes AS i
INNER JOIN pg_catalog.pg_class AS c ON i.object_id = c."oid";
GRANT SELECT ON sys.partitions TO PUBLIC;

CREATE OR REPLACE FUNCTION sys.atn2(IN x SYS.FLOAT, IN y SYS.FLOAT) RETURNS SYS.FLOAT
AS
$$
DECLARE
    res SYS.FLOAT;
BEGIN
    IF x = 0 AND y = 0 THEN
        RAISE EXCEPTION 'An invalid floating point operation occurred.';
    ELSE
        res = PG_CATALOG.atan2(x, y);
        RETURN res;
    END IF;
END;
$$
LANGUAGE plpgsql PARALLEL SAFE IMMUTABLE RETURNS NULL ON NULL INPUT;


CREATE OR REPLACE FUNCTION sys.APP_NAME() RETURNS SYS.NVARCHAR(128)
AS
$$
    SELECT current_setting('application_name');
$$
LANGUAGE sql PARALLEL SAFE STABLE;

CREATE OR REPLACE FUNCTION sys.radians(IN arg1 INT)
RETURNS int  AS 'babelfishpg_tsql','int_radians' LANGUAGE C STRICT IMMUTABLE PARALLEL SAFE;
GRANT EXECUTE ON FUNCTION sys.radians(INT) TO PUBLIC;

CREATE OR REPLACE FUNCTION sys.radians(IN arg1 BIGINT)
RETURNS bigint  AS 'babelfishpg_tsql','bigint_radians' LANGUAGE C STRICT IMMUTABLE PARALLEL SAFE;
GRANT EXECUTE ON FUNCTION sys.radians(BIGINT) TO PUBLIC;

CREATE OR REPLACE FUNCTION sys.radians(IN arg1 SMALLINT)
RETURNS int  AS 'babelfishpg_tsql','smallint_radians' LANGUAGE C STRICT IMMUTABLE PARALLEL SAFE;
GRANT EXECUTE ON FUNCTION sys.radians(SMALLINT) TO PUBLIC;

CREATE OR REPLACE FUNCTION sys.radians(IN arg1 TINYINT)
RETURNS int  AS 'babelfishpg_tsql','smallint_radians' LANGUAGE C STRICT IMMUTABLE PARALLEL SAFE;
GRANT EXECUTE ON FUNCTION sys.radians(TINYINT) TO PUBLIC;

CREATE OR REPLACE VIEW information_schema_tsql.SEQUENCES AS
    SELECT CAST(nc.dbname AS sys.nvarchar(128)) AS "SEQUENCE_CATALOG",
            CAST(extc.orig_name AS sys.nvarchar(128)) AS "SEQUENCE_SCHEMA",
            CAST(r.relname AS sys.nvarchar(128)) AS "SEQUENCE_NAME",
            CAST(CASE WHEN tsql_type_name = 'sysname' THEN sys.translate_pg_type_to_tsql(t.typbasetype) ELSE tsql_type_name END
                    AS sys.nvarchar(128))AS "DATA_TYPE",  -- numeric and decimal data types are converted into bigint which is due to Postgres inherent implementation
            CAST(information_schema_tsql._pgtsql_numeric_precision(tsql_type_name, t.oid, -1)
                        AS smallint) AS "NUMERIC_PRECISION",
            CAST(information_schema_tsql._pgtsql_numeric_precision_radix(tsql_type_name, case when t.typtype = 'd' THEN t.typbasetype ELSE t.oid END, -1)
                        AS smallint) AS "NUMERIC_PRECISION_RADIX",
            CAST(information_schema_tsql._pgtsql_numeric_scale(tsql_type_name, t.oid, -1)
                        AS int) AS "NUMERIC_SCALE",
            CAST(s.seqstart AS sys.sql_variant) AS "START_VALUE",
            CAST(s.seqmin AS sys.sql_variant) AS "MINIMUM_VALUE",
            CAST(s.seqmax AS sys.sql_variant) AS "MAXIMUM_VALUE",
            CAST(s.seqincrement AS sys.sql_variant) AS "INCREMENT",
            CAST( CASE WHEN s.seqcycle = 't' THEN 1 ELSE 0 END AS int) AS "CYCLE_OPTION",
            CAST(NULL AS sys.nvarchar(128)) AS "DECLARED_DATA_TYPE",
            CAST(NULL AS int) AS "DECLARED_NUMERIC_PRECISION",
            CAST(NULL AS int) AS "DECLARED_NUMERIC_SCALE"
        FROM sys.pg_namespace_ext nc JOIN sys.babelfish_namespace_ext extc ON nc.nspname = extc.nspname,
            pg_sequence s join pg_class r on s.seqrelid = r.oid join pg_type t on s.seqtypid=t.oid,
            sys.translate_pg_type_to_tsql(s.seqtypid) AS tsql_type_name
        WHERE nc.oid = r.relnamespace
        AND extc.dbid = cast(sys.db_id() as oid)
            AND r.relkind = 'S'
            AND (NOT pg_is_other_temp_schema(nc.oid))
            AND (pg_has_role(r.relowner, 'USAGE')
                OR has_sequence_privilege(r.oid, 'SELECT, UPDATE, USAGE'));

GRANT SELECT ON information_schema_tsql.SEQUENCES TO PUBLIC;



CREATE OR REPLACE VIEW sys.computed_columns
AS
SELECT out_object_id as object_id
  , out_name as name
  , out_column_id as column_id
  , out_system_type_id as system_type_id
  , out_user_type_id as user_type_id
  , out_max_length as max_length
  , out_precision as precision
  , out_scale as scale
  , out_collation_name as collation_name
  , out_is_nullable as is_nullable
  , out_is_ansi_padded as is_ansi_padded
  , out_is_rowguidcol as is_rowguidcol
  , out_is_identity as is_identity
  , out_is_computed as is_computed
  , out_is_filestream as is_filestream
  , out_is_replicated as is_replicated
  , out_is_non_sql_subscribed as is_non_sql_subscribed
  , out_is_merge_published as is_merge_published
  , out_is_dts_replicated as is_dts_replicated
  , out_is_xml_document as is_xml_document
  , out_xml_collection_id as xml_collection_id
  , out_default_object_id as default_object_id
  , out_rule_object_id as rule_object_id
  , out_is_sparse as is_sparse
  , out_is_column_set as is_column_set
  , out_generated_always_type as generated_always_type
  , out_generated_always_type_desc as generated_always_type_desc
  , out_encryption_type as encryption_type
  , out_encryption_type_desc as encryption_type_desc
  , out_encryption_algorithm_name as encryption_algorithm_name
  , out_column_encryption_key_id as column_encryption_key_id
  , out_column_encryption_key_database_name as column_encryption_key_database_name
  , out_is_hidden as is_hidden
  , out_is_masked as is_masked
  , out_graph_type as graph_type
  , out_graph_type_desc as graph_type_desc
  , cast(tsql_get_expr(d.adbin, d.adrelid) AS sys.nvarchar(4000)) AS definition
  , 1::sys.bit AS uses_database_collation
  , 0::sys.bit AS is_persisted
FROM sys.columns_internal() sc
INNER JOIN pg_attribute a ON sc.out_name = a.attname COLLATE sys.database_default AND sc.out_column_id = a.attnum
INNER JOIN pg_attrdef d ON d.adrelid = a.attrelid AND d.adnum = a.attnum
WHERE a.attgenerated = 's' AND sc.out_is_computed::integer = 1;
GRANT SELECT ON sys.computed_columns TO PUBLIC;

create or replace view sys.default_constraints
AS
select CAST(('DF_' || tab.name || '_' || d.oid) as sys.sysname) as name
  , CAST(d.oid as int) as object_id
  , CAST(null as int) as principal_id
  , CAST(tab.schema_id as int) as schema_id
  , CAST(d.adrelid as int) as parent_object_id
  , CAST('D' as char(2)) as type
  , CAST('DEFAULT_CONSTRAINT' as sys.nvarchar(60)) AS type_desc
  , CAST(null as sys.datetime) as create_date
  , CAST(null as sys.datetime) as modified_date
  , CAST(0 as sys.bit) as is_ms_shipped
  , CAST(0 as sys.bit) as is_published
  , CAST(0 as sys.bit) as is_schema_published
  , CAST(d.adnum as int) as parent_column_id
  , CAST(tsql_get_expr(d.adbin, d.adrelid) as sys.nvarchar(4000)) as definition
  , CAST(1 as sys.bit) as is_system_named
from pg_catalog.pg_attrdef as d
inner join pg_attribute a on a.attrelid = d.adrelid and d.adnum = a.attnum
inner join sys.tables tab on d.adrelid = tab.object_id
WHERE a.atthasdef = 't' and a.attgenerated = ''
AND has_schema_privilege(tab.schema_id, 'USAGE')
AND has_column_privilege(a.attrelid, a.attname, 'SELECT,INSERT,UPDATE,REFERENCES');
GRANT SELECT ON sys.default_constraints TO PUBLIC;

create or replace view sys.all_columns as
select CAST(c.oid as int) as object_id
  , CAST(a.attname as sys.sysname) as name
  , CAST(a.attnum as int) as column_id
  , CAST(t.oid as int) as system_type_id
  , CAST(t.oid as int) as user_type_id
  , CAST(sys.tsql_type_max_length_helper(coalesce(tsql_type_name, tsql_base_type_name), a.attlen, a.atttypmod) as smallint) as max_length
  , CAST(case
      when a.atttypmod != -1 then
        sys.tsql_type_precision_helper(coalesce(tsql_type_name, tsql_base_type_name), a.atttypmod)
      else
        sys.tsql_type_precision_helper(coalesce(tsql_type_name, tsql_base_type_name), t.typtypmod)
    end as sys.tinyint) as precision
  , CAST(case
      when a.atttypmod != -1 THEN
        sys.tsql_type_scale_helper(coalesce(tsql_type_name, tsql_base_type_name), a.atttypmod, false)
      else
        sys.tsql_type_scale_helper(coalesce(tsql_type_name, tsql_base_type_name), t.typtypmod, false)
    end as sys.tinyint) as scale
  , CAST(coll.collname as sys.sysname) as collation_name
  , case when a.attnotnull then CAST(0 as sys.bit) else CAST(1 as sys.bit) end as is_nullable
  , CAST(0 as sys.bit) as is_ansi_padded
  , CAST(0 as sys.bit) as is_rowguidcol
  , CAST(case when a.attidentity <> ''::"char" then 1 else 0 end AS sys.bit) as is_identity
  , CAST(case when a.attgenerated <> ''::"char" then 1 else 0 end AS sys.bit) as is_computed
  , CAST(0 as sys.bit) as is_filestream
  , CAST(0 as sys.bit) as is_replicated
  , CAST(0 as sys.bit) as is_non_sql_subscribed
  , CAST(0 as sys.bit) as is_merge_published
  , CAST(0 as sys.bit) as is_dts_replicated
  , CAST(0 as sys.bit) as is_xml_document
  , CAST(0 as int) as xml_collection_id
  , CAST(coalesce(d.oid, 0) as int) as default_object_id
  , CAST(coalesce((select oid from pg_constraint where conrelid = t.oid and contype = 'c' and a.attnum = any(conkey) limit 1), 0) as int) as rule_object_id
  , CAST(0 as sys.bit) as is_sparse
  , CAST(0 as sys.bit) as is_column_set
  , CAST(0 as sys.tinyint) as generated_always_type
  , CAST('NOT_APPLICABLE' as sys.nvarchar(60)) as generated_always_type_desc
from pg_attribute a
inner join pg_class c on c.oid = a.attrelid
inner join pg_type t on t.oid = a.atttypid
inner join pg_namespace s on s.oid = c.relnamespace
left join pg_attrdef d on c.oid = d.adrelid and a.attnum = d.adnum
left join pg_collation coll on coll.oid = a.attcollation
, sys.translate_pg_type_to_tsql(a.atttypid) AS tsql_type_name
, sys.translate_pg_type_to_tsql(t.typbasetype) AS tsql_base_type_name
where not a.attisdropped
and (s.oid in (select schema_id from sys.schemas) or s.nspname = 'sys')
-- r = ordinary table, i = index, S = sequence, t = TOAST table, v = view, m = materialized view, c = composite type, f = foreign table, p = partitioned table
and c.relkind in ('r', 'v', 'm', 'f', 'p')
and has_schema_privilege(s.oid, 'USAGE')
and has_column_privilege(quote_ident(s.nspname) ||'.'||quote_ident(c.relname), a.attname, 'SELECT,INSERT,UPDATE,REFERENCES')
and a.attnum > 0;
GRANT SELECT ON sys.all_columns TO PUBLIC;


CREATE or replace VIEW sys.check_constraints AS
SELECT CAST(c.conname as sys.sysname) as name
  , CAST(oid as integer) as object_id
  , CAST(NULL as integer) as principal_id 
  , CAST(c.connamespace as integer) as schema_id
  , CAST(conrelid as integer) as parent_object_id
  , CAST('C' as char(2)) as type
  , CAST('CHECK_CONSTRAINT' as sys.nvarchar(60)) as type_desc
  , CAST(null as sys.datetime) as create_date
  , CAST(null as sys.datetime) as modify_date
  , CAST(0 as sys.bit) as is_ms_shipped
  , CAST(0 as sys.bit) as is_published
  , CAST(0 as sys.bit) as is_schema_published
  , CAST(0 as sys.bit) as is_disabled
  , CAST(0 as sys.bit) as is_not_for_replication
  , CAST(0 as sys.bit) as is_not_trusted
  , CAST(c.conkey[1] as integer) AS parent_column_id
  , CAST(tsql_get_constraintdef(c.oid) as sys.nvarchar(4000)) AS definition
  , CAST(1 as sys.bit) as uses_database_collation
  , CAST(0 as sys.bit) as is_system_named
FROM pg_catalog.pg_constraint as c
INNER JOIN sys.schemas s on c.connamespace = s.schema_id
WHERE has_schema_privilege(s.schema_id, 'USAGE')
AND c.contype = 'c' and c.conrelid != 0;
GRANT SELECT ON sys.check_constraints TO PUBLIC;

<<<<<<< HEAD
CREATE OR REPLACE PROCEDURE sys.sp_volatility(IN "@function_name" sys.varchar(128) DEFAULT NULL, IN "@volatility" sys.varchar(128) DEFAULT NULL)
AS 'babelfishpg_tsql', 'sp_volatility' LANGUAGE C;
GRANT EXECUTE on PROCEDURE sys.sp_volatility(IN sys.varchar(128), IN sys.varchar(128)) TO PUBLIC;

CREATE OR REPLACE FUNCTION sys.object_id(IN object_name TEXT, IN object_type char(2) DEFAULT '')
RETURNS INTEGER AS
'babelfishpg_tsql', 'object_id'
LANGUAGE C STABLE RETURNS NULL ON NULL INPUT;
=======
create or replace view sys.table_types_internal as
SELECT pt.typrelid
    FROM pg_catalog.pg_type pt
    INNER join sys.schemas sch on pt.typnamespace = sch.schema_id
    INNER JOIN pg_catalog.pg_depend dep ON pt.typrelid = dep.objid
    INNER JOIN pg_catalog.pg_class pc ON pc.oid = dep.objid
    WHERE pt.typtype = 'c' AND dep.deptype = 'i'  AND pc.relkind = 'r';

create or replace view sys.types As
with RECURSIVE type_code_list as
(
    select distinct  pg_typname as pg_type_name, tsql_typname as tsql_type_name
    from sys.babelfish_typecode_list()
),
tt_internal as MATERIALIZED
(
  Select * from sys.table_types_internal
)
-- For System types
select 
  ti.tsql_type_name as name
  , t.oid as system_type_id
  , t.oid as user_type_id
  , s.oid as schema_id
  , cast(NULL as INT) as principal_id
  , sys.tsql_type_max_length_helper(ti.tsql_type_name, t.typlen, t.typtypmod, true) as max_length
  , cast(sys.tsql_type_precision_helper(ti.tsql_type_name, t.typtypmod) as int) as precision
  , cast(sys.tsql_type_scale_helper(ti.tsql_type_name, t.typtypmod, false) as int) as scale
  , CASE c.collname
    WHEN 'default' THEN default_collation_name
    ELSE  c.collname
    END as collation_name
  , case when typnotnull then 0 else 1 end as is_nullable
  , 0 as is_user_defined
  , 0 as is_assembly_type
  , 0 as default_object_id
  , 0 as rule_object_id
  , 0 as is_table_type
from pg_type t
inner join pg_namespace s on s.oid = t.typnamespace
inner join type_code_list ti on t.typname = ti.pg_type_name
left join pg_collation c on c.oid = t.typcollation
,cast(current_setting('babelfishpg_tsql.server_collation_name') as name) as default_collation_name
where
ti.tsql_type_name IS NOT NULL  
and pg_type_is_visible(t.oid)
and (s.nspname = 'pg_catalog' OR s.nspname = 'sys')
union all 
-- For User Defined Types
select cast(t.typname as text) as name
  , t.typbasetype as system_type_id
  , t.oid as user_type_id
  , t.typnamespace as schema_id
  , null::integer as principal_id
  , case when tt.typrelid is not null then -1::smallint else sys.tsql_type_max_length_helper(tsql_base_type_name, t.typlen, t.typtypmod) end as max_length
  , case when tt.typrelid is not null then 0::smallint else cast(sys.tsql_type_precision_helper(tsql_base_type_name, t.typtypmod) as int) end as precision
  , case when tt.typrelid is not null then 0::smallint else cast(sys.tsql_type_scale_helper(tsql_base_type_name, t.typtypmod, false) as int) end as scale
  , CASE c.collname
    WHEN 'default' THEN default_collation_name
    ELSE  c.collname 
    END as collation_name
  , case when tt.typrelid is not null then 0
         else case when typnotnull then 0 else 1 end
    end
    as is_nullable
  -- CREATE TYPE ... FROM is implemented as CREATE DOMAIN in babel
  , 1 as is_user_defined
  , 0 as is_assembly_type
  , 0 as default_object_id
  , 0 as rule_object_id
  , case when tt.typrelid is not null then 1 else 0 end as is_table_type
from pg_type t
join sys.schemas sch on t.typnamespace = sch.schema_id
left join type_code_list ti on t.typname = ti.pg_type_name
left join pg_collation c on c.oid = t.typcollation
left join tt_internal tt on t.typrelid = tt.typrelid
, sys.translate_pg_type_to_tsql(t.typbasetype) AS tsql_base_type_name
, cast(current_setting('babelfishpg_tsql.server_collation_name') as name) as default_collation_name
-- we want to show details of user defined datatypes created under babelfish database
where 
 ti.tsql_type_name IS NULL
and
  (
    -- show all user defined datatypes created under babelfish database except table types
    t.typtype = 'd'
    or
    -- only for table types
    tt.typrelid is not null  
  );
GRANT SELECT ON sys.types TO PUBLIC;
>>>>>>> 42417eb0

-- Drops the temporary procedure used by the upgrade script.
-- Please have this be one of the last statements executed in this upgrade script.
DROP PROCEDURE sys.babelfish_drop_deprecated_object(varchar, varchar, varchar);

-- Reset search_path to not affect any subsequent scripts
SELECT set_config('search_path', trim(leading 'sys, ' from current_setting('search_path')), false);<|MERGE_RESOLUTION|>--- conflicted
+++ resolved
@@ -404,7 +404,6 @@
 AND c.contype = 'c' and c.conrelid != 0;
 GRANT SELECT ON sys.check_constraints TO PUBLIC;
 
-<<<<<<< HEAD
 CREATE OR REPLACE PROCEDURE sys.sp_volatility(IN "@function_name" sys.varchar(128) DEFAULT NULL, IN "@volatility" sys.varchar(128) DEFAULT NULL)
 AS 'babelfishpg_tsql', 'sp_volatility' LANGUAGE C;
 GRANT EXECUTE on PROCEDURE sys.sp_volatility(IN sys.varchar(128), IN sys.varchar(128)) TO PUBLIC;
@@ -413,7 +412,6 @@
 RETURNS INTEGER AS
 'babelfishpg_tsql', 'object_id'
 LANGUAGE C STABLE RETURNS NULL ON NULL INPUT;
-=======
 create or replace view sys.table_types_internal as
 SELECT pt.typrelid
     FROM pg_catalog.pg_type pt
@@ -504,7 +502,6 @@
     tt.typrelid is not null  
   );
 GRANT SELECT ON sys.types TO PUBLIC;
->>>>>>> 42417eb0
 
 -- Drops the temporary procedure used by the upgrade script.
 -- Please have this be one of the last statements executed in this upgrade script.
