--- conflicted
+++ resolved
@@ -1469,8 +1469,6 @@
 	RETURNS sys.SQL_VARIANT AS 'babelfishpg_tsql', 'session_context' LANGUAGE C;
 GRANT EXECUTE ON FUNCTION sys.session_context TO PUBLIC;
 
-<<<<<<< HEAD
-=======
 CREATE OR REPLACE PROCEDURE sys.sp_babelfish_volatility(IN "@function_name" sys.varchar DEFAULT NULL, IN "@volatility" sys.varchar DEFAULT NULL)
 AS 'babelfishpg_tsql', 'sp_babelfish_volatility' LANGUAGE C;
 GRANT EXECUTE on PROCEDURE sys.sp_babelfish_volatility(IN sys.varchar, IN sys.varchar) TO PUBLIC;
@@ -1483,7 +1481,6 @@
 
 DROP PROCEDURE sys.babel_create_guest_schemas();
 
->>>>>>> 20137b2d
 CREATE OR REPLACE PROCEDURE sys.babelfish_sp_rename_internal(
 	IN "@objname" sys.nvarchar(776),
 	IN "@newname" sys.SYSNAME,
@@ -1573,10 +1570,96 @@
 END;
 $$;
 GRANT EXECUTE on PROCEDURE sys.sp_rename(IN sys.nvarchar(776), IN sys.SYSNAME, IN sys.varchar(13)) TO PUBLIC;
-<<<<<<< HEAD
-=======
-
->>>>>>> 20137b2d
+
+CREATE OR REPLACE PROCEDURE sys.babelfish_sp_rename_internal(
+	IN "@objname" sys.nvarchar(776),
+	IN "@newname" sys.SYSNAME,
+	IN "@schemaname" sys.nvarchar(776),
+	IN "@objtype" char(2) DEFAULT NULL
+) AS 'babelfishpg_tsql', 'sp_rename_internal' LANGUAGE C;
+GRANT EXECUTE on PROCEDURE sys.babelfish_sp_rename_internal TO PUBLIC;
+
+CREATE OR REPLACE PROCEDURE sys.sp_rename(
+	IN "@objname" sys.nvarchar(776),
+	IN "@newname" sys.SYSNAME,
+	IN "@objtype" sys.varchar(13) DEFAULT NULL
+)
+LANGUAGE 'pltsql'
+AS $$
+BEGIN
+	If @objtype IS NULL
+		BEGIN
+			THROW 33557097, N'Please provide @objtype that is supported in Babelfish', 1;
+		END
+	IF @objtype IS NOT NULL AND (@objtype != 'OBJECT')
+		BEGIN
+			THROW 33557097, N'Provided @objtype is not currently supported in Babelfish', 1;
+		END
+	DECLARE @name_count INT;
+	DECLARE @subname sys.nvarchar(776) = '';
+	DECLARE @schemaname sys.nvarchar(776) = '';
+	DECLARE @dbname sys.nvarchar(776) = '';
+	SELECT @name_count = COUNT(*) FROM STRING_SPLIT(@objname, '.');
+	IF @name_count > 3
+		BEGIN
+			THROW 33557097, N'No item by the given @objname could be found in the current database', 1;
+		END
+	IF @name_count = 3
+		BEGIN
+			WITH myTableWithRows AS (
+				SELECT (ROW_NUMBER() OVER (ORDER BY NULL)) as row,*
+				FROM STRING_SPLIT(@objname, '.'))
+			SELECT @dbname = value FROM myTableWithRows WHERE row = 1;
+			PRINT 'db_name:  ';
+			PRINT sys.db_name();
+			IF @dbname != sys.db_name()
+				BEGIN
+					THROW 33557097, N'No item by the given @objname could be found in the current database', 1;
+				END
+			WITH myTableWithRows AS (
+				SELECT (ROW_NUMBER() OVER (ORDER BY NULL)) as row,*
+				FROM STRING_SPLIT(@objname, '.'))
+			SELECT @schemaname = value FROM myTableWithRows WHERE row = 2;
+			WITH myTableWithRows AS (
+				SELECT (ROW_NUMBER() OVER (ORDER BY NULL)) as row,*
+				FROM STRING_SPLIT(@objname, '.'))
+			SELECT @subname = value FROM myTableWithRows WHERE row = 3;
+		END
+	IF @name_count = 2
+		BEGIN
+			WITH myTableWithRows AS (
+				SELECT (ROW_NUMBER() OVER (ORDER BY NULL)) as row,*
+				FROM STRING_SPLIT(@objname, '.'))
+			SELECT @schemaname = value FROM myTableWithRows WHERE row = 1;
+			WITH myTableWithRows AS (
+				SELECT (ROW_NUMBER() OVER (ORDER BY NULL)) as row,*
+				FROM STRING_SPLIT(@objname, '.'))
+			SELECT @subname = value FROM myTableWithRows WHERE row = 2;
+		END
+	IF @name_count = 1
+		BEGIN
+			SET @schemaname = sys.schema_name();
+			SET @subname = @objname;
+		END
+	
+	DECLARE @count INT;
+	DECLARE @currtype char(2);
+	SELECT @count = COUNT(*) FROM sys.objects o1 INNER JOIN sys.schemas s1 ON o1.schema_id = s1.schema_id 
+	WHERE s1.name = @schemaname AND o1.name = @subname;
+	IF @count > 1
+		BEGIN
+			THROW 33557097, N'There are multiple objects with the given @objname.', 1;
+		END
+	IF @count < 1
+		BEGIN
+			THROW 33557097, N'There is no object with the given @objname.', 1;
+		END
+	SELECT @currtype = type FROM sys.objects o1 INNER JOIN sys.schemas s1 ON o1.schema_id = s1.schema_id 
+	WHERE s1.name = @schemaname AND o1.name = @subname;
+	EXEC sys.babelfish_sp_rename_internal @subname, @newname, @schemaname, @currtype;
+END;
+$$;
+GRANT EXECUTE on PROCEDURE sys.sp_rename(IN sys.nvarchar(776), IN sys.SYSNAME, IN sys.varchar(13)) TO PUBLIC;
 
 /* set sys functions as STABLE */
 ALTER FUNCTION sys.schema_id() STABLE;
