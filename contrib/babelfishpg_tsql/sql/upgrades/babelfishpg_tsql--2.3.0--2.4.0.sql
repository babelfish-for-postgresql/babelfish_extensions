--- conflicted
+++ resolved
@@ -1173,11 +1173,10 @@
 STRICT
 LANGUAGE plpgsql;
 
-<<<<<<< HEAD
 CREATE OR REPLACE PROCEDURE sys.sp_babelfish_volatility(IN "@function_name" sys.varchar DEFAULT NULL, IN "@volatility" sys.varchar DEFAULT NULL)
 AS 'babelfishpg_tsql', 'sp_babelfish_volatility' LANGUAGE C;
 GRANT EXECUTE on PROCEDURE sys.sp_babelfish_volatility(IN sys.varchar, IN sys.varchar) TO PUBLIC;
-=======
+
 CREATE OR REPLACE VIEW sys.sp_fkeys_view AS
 SELECT
 CAST(nsp_ext2.dbname AS sys.sysname) AS PKTABLE_QUALIFIER,
@@ -1292,7 +1291,6 @@
 $$
 LANGUAGE 'pltsql';
 GRANT EXECUTE ON PROCEDURE sys.sp_fkeys TO PUBLIC;
->>>>>>> 1f1073a4
 
 CREATE OR REPLACE PROCEDURE sys.sp_set_session_context ("@key" sys.sysname, 
 	"@value" sys.SQL_VARIANT, "@read_only" sys.bit = 0)
