-- complain if script is sourced in psql, rather than via ALTER EXTENSION
\echo Use "ALTER EXTENSION ""babelfishpg_tsql"" UPDATE TO '2.4.0'" to load this file. \quit

-- add 'sys' to search path for the convenience
SELECT set_config('search_path', 'sys, '||current_setting('search_path'), false);

-- Drops a view if it does not have any dependent objects.
-- Is a temporary procedure for use by the upgrade script. Will be dropped at the end of the upgrade.
-- Please have this be one of the first statements executed in this upgrade script. 
CREATE OR REPLACE PROCEDURE babelfish_drop_deprecated_object(
	object_type varchar, schema_name varchar, object_name varchar
) AS
$$
DECLARE
    error_msg text;
    query1 text;
    query2 text;
BEGIN
    query1 := format('alter extension babelfishpg_tsql drop %s %s.%s', object_type, schema_name, object_name);
    query2 := format('drop %s %s.%s', object_type, schema_name, object_name);
    execute query1;
    execute query2;
EXCEPTION
    when object_not_in_prerequisite_state then --if 'alter extension' statement fails
        GET STACKED DIAGNOSTICS error_msg = MESSAGE_TEXT;
        raise warning '%', error_msg;
    when dependent_objects_still_exist then --if 'drop view/function/procedure' statement fails
        GET STACKED DIAGNOSTICS error_msg = MESSAGE_TEXT;
        raise warning '%', error_msg;
end
$$
LANGUAGE plpgsql;


-- please add your SQL here
create or replace view sys.views as 
select 
  t.relname as name
  , t.oid as object_id
  , null::integer as principal_id
  , sch.schema_id as schema_id
  , 0 as parent_object_id
  , 'V'::varchar(2) as type 
  , 'VIEW'::varchar(60) as type_desc
  , vd.create_date::timestamp as create_date
  , vd.create_date::timestamp as modify_date
  , 0 as is_ms_shipped 
  , 0 as is_published 
  , 0 as is_schema_published 
  , 0 as with_check_option 
  , 0 as is_date_correlation_view 
  , 0 as is_tracked_by_cdc 
from pg_class t inner join sys.schemas sch on t.relnamespace = sch.schema_id 
left outer join sys.babelfish_view_def vd on t.relname::sys.sysname = vd.object_name and sch.name = vd.schema_name and vd.dbid = sys.db_id() 
where t.relkind = 'v'
and has_schema_privilege(sch.schema_id, 'USAGE')
and has_table_privilege(t.oid, 'SELECT,INSERT,UPDATE,DELETE,TRUNCATE,TRIGGER');
GRANT SELECT ON sys.views TO PUBLIC;

CREATE OR REPLACE VIEW sys.sp_columns_100_view AS
  SELECT 
  CAST(t4."TABLE_CATALOG" AS sys.sysname) AS TABLE_QUALIFIER,
  CAST(t4."TABLE_SCHEMA" AS sys.sysname) AS TABLE_OWNER,
  CAST(t4."TABLE_NAME" AS sys.sysname) AS TABLE_NAME,
  CAST(t4."COLUMN_NAME" AS sys.sysname) AS COLUMN_NAME,
  CAST(t5.data_type AS smallint) AS DATA_TYPE,
  CAST(coalesce(tsql_type_name, t.typname) AS sys.sysname) AS TYPE_NAME,

  CASE WHEN t4."CHARACTER_MAXIMUM_LENGTH" = -1 THEN 0::INT
    WHEN a.atttypmod != -1
    THEN
    CAST(coalesce(t4."NUMERIC_PRECISION", t4."CHARACTER_MAXIMUM_LENGTH", sys.tsql_type_precision_helper(t4."DATA_TYPE", a.atttypmod)) AS INT)
    WHEN tsql_type_name = 'timestamp'
    THEN 8
    ELSE
    CAST(coalesce(t4."NUMERIC_PRECISION", t4."CHARACTER_MAXIMUM_LENGTH", sys.tsql_type_precision_helper(t4."DATA_TYPE", t.typtypmod)) AS INT)
  END AS PRECISION,

  CASE WHEN a.atttypmod != -1
    THEN
    CAST(sys.tsql_type_length_for_sp_columns_helper(t4."DATA_TYPE", a.attlen, a.atttypmod) AS int)
    ELSE
    CAST(sys.tsql_type_length_for_sp_columns_helper(t4."DATA_TYPE", a.attlen, t.typtypmod) AS int)
  END AS LENGTH,


  CASE WHEN a.atttypmod != -1
    THEN
    CAST(coalesce(t4."NUMERIC_SCALE", sys.tsql_type_scale_helper(t4."DATA_TYPE", a.atttypmod, true)) AS smallint)
    ELSE
    CAST(coalesce(t4."NUMERIC_SCALE", sys.tsql_type_scale_helper(t4."DATA_TYPE", t.typtypmod, true)) AS smallint)
  END AS SCALE,


  CAST(coalesce(t4."NUMERIC_PRECISION_RADIX", sys.tsql_type_radix_for_sp_columns_helper(t4."DATA_TYPE")) AS smallint) AS RADIX,
  case
    when t4."IS_NULLABLE" = 'YES' then CAST(1 AS smallint)
    else CAST(0 AS smallint)
  end AS NULLABLE,

  CAST(NULL AS varchar(254)) AS remarks,
  CAST(t4."COLUMN_DEFAULT" AS sys.nvarchar(4000)) AS COLUMN_DEF,
  CAST(t5.sql_data_type AS smallint) AS SQL_DATA_TYPE,
  CAST(t5.SQL_DATETIME_SUB AS smallint) AS SQL_DATETIME_SUB,

  CASE WHEN t4."DATA_TYPE" = 'xml' THEN 0::INT
    WHEN t4."DATA_TYPE" = 'sql_variant' THEN 8000::INT
    WHEN t4."CHARACTER_MAXIMUM_LENGTH" = -1 THEN 0::INT
    ELSE CAST(t4."CHARACTER_OCTET_LENGTH" AS int)
  END AS CHAR_OCTET_LENGTH,

  CAST(t4."ORDINAL_POSITION" AS int) AS ORDINAL_POSITION,
  CAST(t4."IS_NULLABLE" AS varchar(254)) AS IS_NULLABLE,
  CAST(t5.ss_data_type AS sys.tinyint) AS SS_DATA_TYPE,
  CAST(0 AS smallint) AS SS_IS_SPARSE,
  CAST(0 AS smallint) AS SS_IS_COLUMN_SET,
  CAST(t6.is_computed as smallint) AS SS_IS_COMPUTED,
  CAST(t6.is_identity as smallint) AS SS_IS_IDENTITY,
  CAST(NULL AS varchar(254)) SS_UDT_CATALOG_NAME,
  CAST(NULL AS varchar(254)) SS_UDT_SCHEMA_NAME,
  CAST(NULL AS varchar(254)) SS_UDT_ASSEMBLY_TYPE_NAME,
  CAST(NULL AS varchar(254)) SS_XML_SCHEMACOLLECTION_CATALOG_NAME,
  CAST(NULL AS varchar(254)) SS_XML_SCHEMACOLLECTION_SCHEMA_NAME,
  CAST(NULL AS varchar(254)) SS_XML_SCHEMACOLLECTION_NAME

  FROM pg_catalog.pg_class t1
     JOIN sys.pg_namespace_ext t2 ON t1.relnamespace = t2.oid
     JOIN pg_catalog.pg_roles t3 ON t1.relowner = t3.oid
     LEFT OUTER JOIN sys.babelfish_namespace_ext ext on t2.nspname = ext.nspname
     JOIN information_schema_tsql.columns t4 ON (t1.relname::sys.nvarchar(128) = t4."TABLE_NAME" AND ext.orig_name = t4."TABLE_SCHEMA")
     LEFT JOIN pg_attribute a on a.attrelid = t1.oid AND a.attname::sys.nvarchar(128) = t4."COLUMN_NAME"
     LEFT JOIN pg_type t ON t.oid = a.atttypid
     LEFT JOIN sys.columns t6 ON
     (
      t1.oid = t6.object_id AND
      t4."ORDINAL_POSITION" = t6.column_id
     )
     , sys.translate_pg_type_to_tsql(a.atttypid) AS tsql_type_name
     , sys.spt_datatype_info_table AS t5
  WHERE (t4."DATA_TYPE" = CAST(t5.TYPE_NAME AS sys.nvarchar(128)))
    AND ext.dbid = cast(sys.db_id() as oid);
GRANT SELECT on sys.sp_columns_100_view TO PUBLIC;

CREATE OR REPLACE FUNCTION sys.degrees(IN arg1 BIGINT)
RETURNS bigint  AS 'babelfishpg_tsql','bigint_degrees' LANGUAGE C STRICT IMMUTABLE PARALLEL SAFE;
GRANT EXECUTE ON FUNCTION sys.degrees(BIGINT) TO PUBLIC;

CREATE OR REPLACE FUNCTION sys.degrees(IN arg1 INT)
RETURNS int AS 'babelfishpg_tsql','int_degrees' LANGUAGE C STRICT IMMUTABLE PARALLEL SAFE;
GRANT EXECUTE ON FUNCTION sys.degrees(INT) TO PUBLIC;

CREATE OR REPLACE FUNCTION sys.degrees(IN arg1 SMALLINT)
RETURNS int AS 'babelfishpg_tsql','smallint_degrees' LANGUAGE C STRICT IMMUTABLE PARALLEL SAFE;
GRANT EXECUTE ON FUNCTION sys.degrees(SMALLINT) TO PUBLIC;

CREATE OR REPLACE FUNCTION sys.degrees(IN arg1 TINYINT)
RETURNS int AS 'babelfishpg_tsql','smallint_degrees' LANGUAGE C STRICT IMMUTABLE PARALLEL SAFE;
GRANT EXECUTE ON FUNCTION sys.degrees(TINYINT) TO PUBLIC;


CREATE OR REPLACE FUNCTION sys.tsql_get_expr(IN text_expr text DEFAULT NULL , IN function_id OID DEFAULT NULL)
RETURNS text AS 'babelfishpg_tsql', 'tsql_get_expr' LANGUAGE C IMMUTABLE PARALLEL SAFE;

CREATE OR REPLACE VIEW sys.partitions AS
SELECT
 (to_char( i.object_id, 'FM9999999999' ) || to_char( i.index_id, 'FM9999999999' ) || '1')::bigint AS partition_id
 , i.object_id
 , i.index_id
 , 1::integer AS partition_number
 , 0::bigint AS hobt_id
 , c.reltuples::bigint AS "rows"
 , 0::smallint AS filestream_filegroup_id
 , 0::sys.tinyint AS data_compression
 , 'NONE'::sys.nvarchar(60) AS data_compression_desc
FROM sys.indexes AS i
INNER JOIN pg_catalog.pg_class AS c ON i.object_id = c."oid";
GRANT SELECT ON sys.partitions TO PUBLIC;

CREATE OR REPLACE FUNCTION sys.atn2(IN x SYS.FLOAT, IN y SYS.FLOAT) RETURNS SYS.FLOAT
AS
$$
DECLARE
    res SYS.FLOAT;
BEGIN
    IF x = 0 AND y = 0 THEN
        RAISE EXCEPTION 'An invalid floating point operation occurred.';
    ELSE
        res = PG_CATALOG.atan2(x, y);
        RETURN res;
    END IF;
END;
$$
LANGUAGE plpgsql PARALLEL SAFE IMMUTABLE RETURNS NULL ON NULL INPUT;


CREATE OR REPLACE FUNCTION sys.APP_NAME() RETURNS SYS.NVARCHAR(128)
AS
$$
    SELECT current_setting('application_name');
$$
LANGUAGE sql PARALLEL SAFE STABLE;

CREATE OR REPLACE FUNCTION sys.radians(IN arg1 INT)
RETURNS int  AS 'babelfishpg_tsql','int_radians' LANGUAGE C STRICT IMMUTABLE PARALLEL SAFE;
GRANT EXECUTE ON FUNCTION sys.radians(INT) TO PUBLIC;

CREATE OR REPLACE FUNCTION sys.radians(IN arg1 BIGINT)
RETURNS bigint  AS 'babelfishpg_tsql','bigint_radians' LANGUAGE C STRICT IMMUTABLE PARALLEL SAFE;
GRANT EXECUTE ON FUNCTION sys.radians(BIGINT) TO PUBLIC;

CREATE OR REPLACE FUNCTION sys.radians(IN arg1 SMALLINT)
RETURNS int  AS 'babelfishpg_tsql','smallint_radians' LANGUAGE C STRICT IMMUTABLE PARALLEL SAFE;
GRANT EXECUTE ON FUNCTION sys.radians(SMALLINT) TO PUBLIC;

CREATE OR REPLACE FUNCTION sys.radians(IN arg1 TINYINT)
RETURNS int  AS 'babelfishpg_tsql','smallint_radians' LANGUAGE C STRICT IMMUTABLE PARALLEL SAFE;
GRANT EXECUTE ON FUNCTION sys.radians(TINYINT) TO PUBLIC;

CREATE OR REPLACE VIEW information_schema_tsql.SEQUENCES AS
    SELECT CAST(nc.dbname AS sys.nvarchar(128)) AS "SEQUENCE_CATALOG",
            CAST(extc.orig_name AS sys.nvarchar(128)) AS "SEQUENCE_SCHEMA",
            CAST(r.relname AS sys.nvarchar(128)) AS "SEQUENCE_NAME",
            CAST(CASE WHEN tsql_type_name = 'sysname' THEN sys.translate_pg_type_to_tsql(t.typbasetype) ELSE tsql_type_name END
                    AS sys.nvarchar(128))AS "DATA_TYPE",  -- numeric and decimal data types are converted into bigint which is due to Postgres inherent implementation
            CAST(information_schema_tsql._pgtsql_numeric_precision(tsql_type_name, t.oid, -1)
                        AS smallint) AS "NUMERIC_PRECISION",
            CAST(information_schema_tsql._pgtsql_numeric_precision_radix(tsql_type_name, case when t.typtype = 'd' THEN t.typbasetype ELSE t.oid END, -1)
                        AS smallint) AS "NUMERIC_PRECISION_RADIX",
            CAST(information_schema_tsql._pgtsql_numeric_scale(tsql_type_name, t.oid, -1)
                        AS int) AS "NUMERIC_SCALE",
            CAST(s.seqstart AS sys.sql_variant) AS "START_VALUE",
            CAST(s.seqmin AS sys.sql_variant) AS "MINIMUM_VALUE",
            CAST(s.seqmax AS sys.sql_variant) AS "MAXIMUM_VALUE",
            CAST(s.seqincrement AS sys.sql_variant) AS "INCREMENT",
            CAST( CASE WHEN s.seqcycle = 't' THEN 1 ELSE 0 END AS int) AS "CYCLE_OPTION",
            CAST(NULL AS sys.nvarchar(128)) AS "DECLARED_DATA_TYPE",
            CAST(NULL AS int) AS "DECLARED_NUMERIC_PRECISION",
            CAST(NULL AS int) AS "DECLARED_NUMERIC_SCALE"
        FROM sys.pg_namespace_ext nc JOIN sys.babelfish_namespace_ext extc ON nc.nspname = extc.nspname,
            pg_sequence s join pg_class r on s.seqrelid = r.oid join pg_type t on s.seqtypid=t.oid,
            sys.translate_pg_type_to_tsql(s.seqtypid) AS tsql_type_name
        WHERE nc.oid = r.relnamespace
        AND extc.dbid = cast(sys.db_id() as oid)
            AND r.relkind = 'S'
            AND (NOT pg_is_other_temp_schema(nc.oid))
            AND (pg_has_role(r.relowner, 'USAGE')
                OR has_sequence_privilege(r.oid, 'SELECT, UPDATE, USAGE'));

GRANT SELECT ON information_schema_tsql.SEQUENCES TO PUBLIC;

CREATE OR REPLACE FUNCTION sys.babelfish_has_any_privilege(
    userid oid,
    perm_target_type text,
    schema_name text,
    object_name text)
RETURNS INTEGER
AS
$BODY$
DECLARE
    relevant_permissions text[];
    namespace_id oid;
    function_signature text;
    qualified_name text;
    permission text;
BEGIN
 IF perm_target_type IS NULL OR perm_target_type COLLATE sys.database_default NOT IN('table', 'function', 'procedure')
        THEN RETURN NULL;
    END IF;

    relevant_permissions := (
        SELECT CASE
            WHEN perm_target_type = 'table' COLLATE sys.database_default
                THEN '{"select", "insert", "update", "delete", "references"}'
            WHEN perm_target_type = 'column' COLLATE sys.database_default
                THEN '{"select", "update", "references"}'
            WHEN perm_target_type COLLATE sys.database_default IN ('function', 'procedure')
                THEN '{"execute"}'
        END
    );

    SELECT oid INTO namespace_id FROM pg_catalog.pg_namespace WHERE nspname = schema_name COLLATE sys.database_default;

    IF perm_target_type COLLATE sys.database_default IN ('function', 'procedure')
        THEN SELECT oid::regprocedure
                INTO function_signature
                FROM pg_catalog.pg_proc
                WHERE proname = object_name COLLATE sys.database_default
                    AND pronamespace = namespace_id;
    END IF;

    -- Surround with double-quotes to handle names that contain periods/spaces
    qualified_name := concat('"', schema_name, '"."', object_name, '"');

    FOREACH permission IN ARRAY relevant_permissions
    LOOP
        IF perm_target_type = 'table' COLLATE sys.database_default AND has_table_privilege(userid, qualified_name, permission)::integer = 1
            THEN RETURN 1;
        ELSIF perm_target_type COLLATE sys.database_default IN ('function', 'procedure') AND has_function_privilege(userid, function_signature, permission)::integer = 1
            THEN RETURN 1;
        END IF;
    END LOOP;
    RETURN 0;
END
$BODY$
LANGUAGE plpgsql;

CREATE OR REPLACE FUNCTION sys.has_perms_by_name(
    securable SYS.SYSNAME, 
    securable_class SYS.NVARCHAR(60), 
    permission SYS.SYSNAME,
    sub_securable SYS.SYSNAME DEFAULT NULL,
    sub_securable_class SYS.NVARCHAR(60) DEFAULT NULL
)
RETURNS integer
LANGUAGE plpgsql
AS $$
DECLARE
    db_name text COLLATE sys.database_default; 
    bbf_schema_name text;
    pg_schema text COLLATE sys.database_default;
    implied_dbo_permissions boolean;
    fully_supported boolean;
    is_cross_db boolean := false;
    object_name text COLLATE sys.database_default;
    database_id smallint;
    namespace_id oid;
    userid oid;
    object_type text;
    function_signature text;
    qualified_name text;
    return_value integer;
    cs_as_securable text COLLATE "C" := securable;
    cs_as_securable_class text COLLATE "C" := securable_class;
    cs_as_permission text COLLATE "C" := permission;
    cs_as_sub_securable text COLLATE "C" := sub_securable;
    cs_as_sub_securable_class text COLLATE "C" := sub_securable_class;
BEGIN
    return_value := NULL;

    -- Lower-case to avoid case issues, remove trailing whitespace to match SQL SERVER behavior
    -- Objects created in Babelfish are stored in lower-case in pg_class/pg_proc
    cs_as_securable = lower(rtrim(cs_as_securable));
    cs_as_securable_class = lower(rtrim(cs_as_securable_class));
    cs_as_permission = lower(rtrim(cs_as_permission));
    cs_as_sub_securable = lower(rtrim(cs_as_sub_securable));
    cs_as_sub_securable_class = lower(rtrim(cs_as_sub_securable_class));

    -- Assert that sub_securable and sub_securable_class are either both NULL or both defined
    IF cs_as_sub_securable IS NOT NULL AND cs_as_sub_securable_class IS NULL THEN
        RETURN NULL;
    ELSIF cs_as_sub_securable IS NULL AND cs_as_sub_securable_class IS NOT NULL THEN
        RETURN NULL;
    -- If they are both defined, user must be evaluating column privileges.
    -- Check that inputs are valid for column privileges: sub_securable_class must 
    -- be column, securable_class must be object, and permission cannot be any.
    ELSIF cs_as_sub_securable_class IS NOT NULL 
            AND (cs_as_sub_securable_class != 'column' 
                    OR cs_as_securable_class IS NULL 
                    OR cs_as_securable_class != 'object' 
                    OR cs_as_permission = 'any') THEN
        RETURN NULL;

    -- If securable is null, securable_class must be null
    ELSIF cs_as_securable IS NULL AND cs_as_securable_class IS NOT NULL THEN
        RETURN NULL;
    -- If securable_class is null, securable must be null
    ELSIF cs_as_securable IS NOT NULL AND cs_as_securable_class IS NULL THEN
        RETURN NULL;
    END IF;

    IF cs_as_securable_class = 'server' THEN
        -- SQL Server does not permit a securable_class value of 'server'.
        -- securable_class should be NULL to evaluate server permissions.
        RETURN NULL;
    ELSIF cs_as_securable_class IS NULL THEN
        -- NULL indicates a server permission. Set this variable so that we can
        -- search for the matching entry in babelfish_has_perms_by_name_permissions
        cs_as_securable_class = 'server';
    END IF;

    IF cs_as_sub_securable IS NOT NULL THEN
        cs_as_sub_securable := babelfish_remove_delimiter_pair(cs_as_sub_securable);
        IF cs_as_sub_securable IS NULL THEN
            RETURN NULL;
        END IF;
    END IF;

    SELECT p.implied_dbo_permissions,p.fully_supported 
    INTO implied_dbo_permissions,fully_supported 
    FROM babelfish_has_perms_by_name_permissions p 
    WHERE p.securable_type = cs_as_securable_class AND p.permission_name = cs_as_permission;
    
    IF implied_dbo_permissions IS NULL OR fully_supported IS NULL THEN
        -- Securable class or permission is not valid, or permission is not valid for given securable
        RETURN NULL;
    END IF;

    IF cs_as_securable_class = 'database' AND cs_as_securable IS NOT NULL THEN
        db_name = babelfish_remove_delimiter_pair(cs_as_securable);
        IF db_name IS NULL THEN
            RETURN NULL;
        ELSIF (SELECT COUNT(name) FROM sys.databases WHERE name = db_name) != 1 THEN
            RETURN 0;
        END IF;
    ELSIF cs_as_securable_class = 'schema' THEN
        bbf_schema_name = babelfish_remove_delimiter_pair(cs_as_securable);
        IF bbf_schema_name IS NULL THEN
            RETURN NULL;
        ELSIF (SELECT COUNT(nspname) FROM sys.babelfish_namespace_ext ext
                WHERE ext.orig_name = bbf_schema_name 
                    AND CAST(ext.dbid AS oid) = CAST(sys.db_id() AS oid)) != 1 THEN
            RETURN 0;
        END IF;
    END IF;

    IF fully_supported = 'f' AND
		(SELECT orig_username FROM sys.babelfish_authid_user_ext WHERE rolname = CURRENT_USER) = 'dbo' THEN
        RETURN CAST(implied_dbo_permissions AS integer);
    ELSIF fully_supported = 'f' THEN
        RETURN 0;
    END IF;

    -- The only permissions that are fully supported belong to the OBJECT securable class.
    -- The block above has dealt with all permissions that are not fully supported, so 
    -- if we reach this point we know the securable class is OBJECT.
    SELECT s.db_name, s.schema_name, s.object_name INTO db_name, bbf_schema_name, object_name 
    FROM babelfish_split_object_name(cs_as_securable) s;

    -- Invalid securable name
    IF object_name IS NULL OR object_name = '' THEN
        RETURN NULL;
    END IF;

    -- If schema was not specified, use the default
    IF bbf_schema_name IS NULL OR bbf_schema_name = '' THEN
        bbf_schema_name := sys.schema_name();
    END IF;

    database_id := (
        SELECT CASE 
            WHEN db_name IS NULL OR db_name = '' THEN (sys.db_id())
            ELSE (sys.db_id(db_name))
        END);

	IF database_id <> sys.db_id() THEN
        is_cross_db = true;
	END IF;

	userid := (
        SELECT CASE
            WHEN is_cross_db THEN sys.suser_id()
            ELSE sys.user_id()
        END);
  
    -- Translate schema name from bbf to postgres, e.g. dbo -> master_dbo
    pg_schema := (SELECT nspname 
                    FROM sys.babelfish_namespace_ext ext 
                    WHERE ext.orig_name = bbf_schema_name 
                        AND CAST(ext.dbid AS oid) = CAST(database_id AS oid));

    IF pg_schema IS NULL THEN
        -- Shared schemas like sys and pg_catalog do not exist in the table above.
        -- These schemas do not need to be translated from Babelfish to Postgres
        pg_schema := bbf_schema_name;
    END IF;

    -- Surround with double-quotes to handle names that contain periods/spaces
    qualified_name := concat('"', pg_schema, '"."', object_name, '"');

    SELECT oid INTO namespace_id FROM pg_catalog.pg_namespace WHERE nspname = pg_schema COLLATE sys.database_default;

    object_type := (
        SELECT CASE
            WHEN cs_as_sub_securable_class = 'column'
                THEN CASE 
                    WHEN (SELECT count(name) 
                        FROM sys.all_columns 
                        WHERE name = cs_as_sub_securable COLLATE sys.database_default
                            -- Use V as the object type to specify that the securable is table-like.
                            -- We do not know that the securable is a view, but object_id behaves the 
                            -- same for differint table-like types, so V can be arbitrarily chosen.
                            AND object_id = sys.object_id(cs_as_securable, 'V')) = 1
                                THEN 'column'
                    ELSE NULL
                END

            WHEN (SELECT count(relname) 
                    FROM pg_catalog.pg_class 
                    WHERE relname = object_name COLLATE sys.database_default
                        AND relnamespace = namespace_id) = 1
                THEN 'table'

            WHEN (SELECT count(proname) 
                    FROM pg_catalog.pg_proc 
                    WHERE proname = object_name COLLATE sys.database_default 
                        AND pronamespace = namespace_id
                        AND prokind = 'f') = 1
                THEN 'function'
                
            WHEN (SELECT count(proname) 
                    FROM pg_catalog.pg_proc 
                    WHERE proname = object_name COLLATE sys.database_default
                        AND pronamespace = namespace_id
                        AND prokind = 'p') = 1
                THEN 'procedure'
            ELSE NULL
        END
    );
    
    -- Object was not found
    IF object_type IS NULL THEN
        RETURN 0;
    END IF;
  
    -- Get signature for function-like objects
    IF object_type IN('function', 'procedure') THEN
        SELECT CAST(oid AS regprocedure) 
            INTO function_signature 
            FROM pg_catalog.pg_proc 
            WHERE proname = object_name COLLATE sys.database_default
                AND pronamespace = namespace_id;
    END IF;

    return_value := (
        SELECT CASE
            WHEN cs_as_permission = 'any' THEN babelfish_has_any_privilege(userid, object_type, pg_schema, object_name)

            WHEN object_type = 'column'
                THEN CASE
                    WHEN cs_as_permission IN('insert', 'delete', 'execute') THEN NULL
                    ELSE CAST(has_column_privilege(userid, qualified_name, cs_as_sub_securable, cs_as_permission) AS integer)
                END

            WHEN object_type = 'table'
                THEN CASE
                    WHEN cs_as_permission = 'execute' THEN 0
                    ELSE CAST(has_table_privilege(userid, qualified_name, cs_as_permission) AS integer)
                END

            WHEN object_type = 'function'
                THEN CASE
                    WHEN cs_as_permission IN('select', 'execute')
                        THEN CAST(has_function_privilege(userid, function_signature, 'execute') AS integer)
                    WHEN cs_as_permission IN('update', 'insert', 'delete', 'references')
                        THEN 0
                    ELSE NULL
                END

            WHEN object_type = 'procedure'
                THEN CASE
                    WHEN cs_as_permission = 'execute'
                        THEN CAST(has_function_privilege(userid, function_signature, 'execute') AS integer)
                    WHEN cs_as_permission IN('select', 'update', 'insert', 'delete', 'references')
                        THEN 0
                    ELSE NULL
                END

            ELSE NULL
        END
    );

    RETURN return_value;
    EXCEPTION WHEN OTHERS THEN RETURN NULL;
END;
$$;

GRANT EXECUTE ON FUNCTION sys.has_perms_by_name(
    securable sys.SYSNAME, 
    securable_class sys.nvarchar(60), 
    permission sys.SYSNAME, 
    sub_securable sys.SYSNAME,
    sub_securable_class sys.nvarchar(60)) TO PUBLIC;


CREATE OR REPLACE VIEW sys.computed_columns
AS
SELECT out_object_id as object_id
  , out_name as name
  , out_column_id as column_id
  , out_system_type_id as system_type_id
  , out_user_type_id as user_type_id
  , out_max_length as max_length
  , out_precision as precision
  , out_scale as scale
  , out_collation_name as collation_name
  , out_is_nullable as is_nullable
  , out_is_ansi_padded as is_ansi_padded
  , out_is_rowguidcol as is_rowguidcol
  , out_is_identity as is_identity
  , out_is_computed as is_computed
  , out_is_filestream as is_filestream
  , out_is_replicated as is_replicated
  , out_is_non_sql_subscribed as is_non_sql_subscribed
  , out_is_merge_published as is_merge_published
  , out_is_dts_replicated as is_dts_replicated
  , out_is_xml_document as is_xml_document
  , out_xml_collection_id as xml_collection_id
  , out_default_object_id as default_object_id
  , out_rule_object_id as rule_object_id
  , out_is_sparse as is_sparse
  , out_is_column_set as is_column_set
  , out_generated_always_type as generated_always_type
  , out_generated_always_type_desc as generated_always_type_desc
  , out_encryption_type as encryption_type
  , out_encryption_type_desc as encryption_type_desc
  , out_encryption_algorithm_name as encryption_algorithm_name
  , out_column_encryption_key_id as column_encryption_key_id
  , out_column_encryption_key_database_name as column_encryption_key_database_name
  , out_is_hidden as is_hidden
  , out_is_masked as is_masked
  , out_graph_type as graph_type
  , out_graph_type_desc as graph_type_desc
  , cast(tsql_get_expr(d.adbin, d.adrelid) AS sys.nvarchar(4000)) AS definition
  , 1::sys.bit AS uses_database_collation
  , 0::sys.bit AS is_persisted
FROM sys.columns_internal() sc
INNER JOIN pg_attribute a ON sc.out_name = a.attname COLLATE sys.database_default AND sc.out_column_id = a.attnum
INNER JOIN pg_attrdef d ON d.adrelid = a.attrelid AND d.adnum = a.attnum
WHERE a.attgenerated = 's' AND sc.out_is_computed::integer = 1;
GRANT SELECT ON sys.computed_columns TO PUBLIC;

create or replace view sys.default_constraints
AS
select CAST(('DF_' || tab.name || '_' || d.oid) as sys.sysname) as name
  , CAST(d.oid as int) as object_id
  , CAST(null as int) as principal_id
  , CAST(tab.schema_id as int) as schema_id
  , CAST(d.adrelid as int) as parent_object_id
  , CAST('D' as char(2)) as type
  , CAST('DEFAULT_CONSTRAINT' as sys.nvarchar(60)) AS type_desc
  , CAST(null as sys.datetime) as create_date
  , CAST(null as sys.datetime) as modified_date
  , CAST(0 as sys.bit) as is_ms_shipped
  , CAST(0 as sys.bit) as is_published
  , CAST(0 as sys.bit) as is_schema_published
  , CAST(d.adnum as int) as parent_column_id
  , CAST(tsql_get_expr(d.adbin, d.adrelid) as sys.nvarchar(4000)) as definition
  , CAST(1 as sys.bit) as is_system_named
from pg_catalog.pg_attrdef as d
inner join pg_attribute a on a.attrelid = d.adrelid and d.adnum = a.attnum
inner join sys.tables tab on d.adrelid = tab.object_id
WHERE a.atthasdef = 't' and a.attgenerated = ''
AND has_schema_privilege(tab.schema_id, 'USAGE')
AND has_column_privilege(a.attrelid, a.attname, 'SELECT,INSERT,UPDATE,REFERENCES');
GRANT SELECT ON sys.default_constraints TO PUBLIC;

create or replace view sys.all_columns as
select CAST(c.oid as int) as object_id
  , CAST(a.attname as sys.sysname) as name
  , CAST(a.attnum as int) as column_id
  , CAST(t.oid as int) as system_type_id
  , CAST(t.oid as int) as user_type_id
  , CAST(sys.tsql_type_max_length_helper(coalesce(tsql_type_name, tsql_base_type_name), a.attlen, a.atttypmod) as smallint) as max_length
  , CAST(case
      when a.atttypmod != -1 then
        sys.tsql_type_precision_helper(coalesce(tsql_type_name, tsql_base_type_name), a.atttypmod)
      else
        sys.tsql_type_precision_helper(coalesce(tsql_type_name, tsql_base_type_name), t.typtypmod)
    end as sys.tinyint) as precision
  , CAST(case
      when a.atttypmod != -1 THEN
        sys.tsql_type_scale_helper(coalesce(tsql_type_name, tsql_base_type_name), a.atttypmod, false)
      else
        sys.tsql_type_scale_helper(coalesce(tsql_type_name, tsql_base_type_name), t.typtypmod, false)
    end as sys.tinyint) as scale
  , CAST(coll.collname as sys.sysname) as collation_name
  , case when a.attnotnull then CAST(0 as sys.bit) else CAST(1 as sys.bit) end as is_nullable
  , CAST(0 as sys.bit) as is_ansi_padded
  , CAST(0 as sys.bit) as is_rowguidcol
  , CAST(case when a.attidentity <> ''::"char" then 1 else 0 end AS sys.bit) as is_identity
  , CAST(case when a.attgenerated <> ''::"char" then 1 else 0 end AS sys.bit) as is_computed
  , CAST(0 as sys.bit) as is_filestream
  , CAST(0 as sys.bit) as is_replicated
  , CAST(0 as sys.bit) as is_non_sql_subscribed
  , CAST(0 as sys.bit) as is_merge_published
  , CAST(0 as sys.bit) as is_dts_replicated
  , CAST(0 as sys.bit) as is_xml_document
  , CAST(0 as int) as xml_collection_id
  , CAST(coalesce(d.oid, 0) as int) as default_object_id
  , CAST(coalesce((select oid from pg_constraint where conrelid = t.oid and contype = 'c' and a.attnum = any(conkey) limit 1), 0) as int) as rule_object_id
  , CAST(0 as sys.bit) as is_sparse
  , CAST(0 as sys.bit) as is_column_set
  , CAST(0 as sys.tinyint) as generated_always_type
  , CAST('NOT_APPLICABLE' as sys.nvarchar(60)) as generated_always_type_desc
from pg_attribute a
inner join pg_class c on c.oid = a.attrelid
inner join pg_type t on t.oid = a.atttypid
inner join pg_namespace s on s.oid = c.relnamespace
left join pg_attrdef d on c.oid = d.adrelid and a.attnum = d.adnum
left join pg_collation coll on coll.oid = a.attcollation
, sys.translate_pg_type_to_tsql(a.atttypid) AS tsql_type_name
, sys.translate_pg_type_to_tsql(t.typbasetype) AS tsql_base_type_name
where not a.attisdropped
and (s.oid in (select schema_id from sys.schemas) or s.nspname = 'sys')
-- r = ordinary table, i = index, S = sequence, t = TOAST table, v = view, m = materialized view, c = composite type, f = foreign table, p = partitioned table
and c.relkind in ('r', 'v', 'm', 'f', 'p')
and has_schema_privilege(s.oid, 'USAGE')
and has_column_privilege(quote_ident(s.nspname) ||'.'||quote_ident(c.relname), a.attname, 'SELECT,INSERT,UPDATE,REFERENCES')
and a.attnum > 0;
GRANT SELECT ON sys.all_columns TO PUBLIC;


CREATE or replace VIEW sys.check_constraints AS
SELECT CAST(c.conname as sys.sysname) as name
  , CAST(oid as integer) as object_id
  , CAST(NULL as integer) as principal_id 
  , CAST(c.connamespace as integer) as schema_id
  , CAST(conrelid as integer) as parent_object_id
  , CAST('C' as char(2)) as type
  , CAST('CHECK_CONSTRAINT' as sys.nvarchar(60)) as type_desc
  , CAST(null as sys.datetime) as create_date
  , CAST(null as sys.datetime) as modify_date
  , CAST(0 as sys.bit) as is_ms_shipped
  , CAST(0 as sys.bit) as is_published
  , CAST(0 as sys.bit) as is_schema_published
  , CAST(0 as sys.bit) as is_disabled
  , CAST(0 as sys.bit) as is_not_for_replication
  , CAST(0 as sys.bit) as is_not_trusted
  , CAST(c.conkey[1] as integer) AS parent_column_id
  , CAST(tsql_get_constraintdef(c.oid) as sys.nvarchar(4000)) AS definition
  , CAST(1 as sys.bit) as uses_database_collation
  , CAST(0 as sys.bit) as is_system_named
FROM pg_catalog.pg_constraint as c
INNER JOIN sys.schemas s on c.connamespace = s.schema_id
WHERE has_schema_privilege(s.schema_id, 'USAGE')
AND c.contype = 'c' and c.conrelid != 0;
GRANT SELECT ON sys.check_constraints TO PUBLIC;

<<<<<<< HEAD
-- function sys.object_id(object_name, object_type) needs to change input type to VARCHAR
ALTER FUNCTION sys.object_id RENAME TO object_id_deprecated_in_2_4_0;
CALL sys.babelfish_drop_deprecated_object('function', 'sys', 'object_id_deprecated_in_2_4_0');

CREATE OR REPLACE FUNCTION sys.object_id(IN object_name VARCHAR, IN object_type VARCHAR DEFAULT NULL)
RETURNS INTEGER AS
'babelfishpg_tsql', 'object_id'
LANGUAGE C STABLE;

=======
create or replace view sys.table_types_internal as
SELECT pt.typrelid
    FROM pg_catalog.pg_type pt
    INNER join sys.schemas sch on pt.typnamespace = sch.schema_id
    INNER JOIN pg_catalog.pg_depend dep ON pt.typrelid = dep.objid
    INNER JOIN pg_catalog.pg_class pc ON pc.oid = dep.objid
    WHERE pt.typtype = 'c' AND dep.deptype = 'i'  AND pc.relkind = 'r';

create or replace view sys.types As
with RECURSIVE type_code_list as
(
    select distinct  pg_typname as pg_type_name, tsql_typname as tsql_type_name
    from sys.babelfish_typecode_list()
),
tt_internal as MATERIALIZED
(
  Select * from sys.table_types_internal
)
-- For System types
select 
  ti.tsql_type_name as name
  , t.oid as system_type_id
  , t.oid as user_type_id
  , s.oid as schema_id
  , cast(NULL as INT) as principal_id
  , sys.tsql_type_max_length_helper(ti.tsql_type_name, t.typlen, t.typtypmod, true) as max_length
  , cast(sys.tsql_type_precision_helper(ti.tsql_type_name, t.typtypmod) as int) as precision
  , cast(sys.tsql_type_scale_helper(ti.tsql_type_name, t.typtypmod, false) as int) as scale
  , CASE c.collname
    WHEN 'default' THEN default_collation_name
    ELSE  c.collname
    END as collation_name
  , case when typnotnull then 0 else 1 end as is_nullable
  , 0 as is_user_defined
  , 0 as is_assembly_type
  , 0 as default_object_id
  , 0 as rule_object_id
  , 0 as is_table_type
from pg_type t
inner join pg_namespace s on s.oid = t.typnamespace
inner join type_code_list ti on t.typname = ti.pg_type_name
left join pg_collation c on c.oid = t.typcollation
,cast(current_setting('babelfishpg_tsql.server_collation_name') as name) as default_collation_name
where
ti.tsql_type_name IS NOT NULL  
and pg_type_is_visible(t.oid)
and (s.nspname = 'pg_catalog' OR s.nspname = 'sys')
union all 
-- For User Defined Types
select cast(t.typname as text) as name
  , t.typbasetype as system_type_id
  , t.oid as user_type_id
  , t.typnamespace as schema_id
  , null::integer as principal_id
  , case when tt.typrelid is not null then -1::smallint else sys.tsql_type_max_length_helper(tsql_base_type_name, t.typlen, t.typtypmod) end as max_length
  , case when tt.typrelid is not null then 0::smallint else cast(sys.tsql_type_precision_helper(tsql_base_type_name, t.typtypmod) as int) end as precision
  , case when tt.typrelid is not null then 0::smallint else cast(sys.tsql_type_scale_helper(tsql_base_type_name, t.typtypmod, false) as int) end as scale
  , CASE c.collname
    WHEN 'default' THEN default_collation_name
    ELSE  c.collname 
    END as collation_name
  , case when tt.typrelid is not null then 0
         else case when typnotnull then 0 else 1 end
    end
    as is_nullable
  -- CREATE TYPE ... FROM is implemented as CREATE DOMAIN in babel
  , 1 as is_user_defined
  , 0 as is_assembly_type
  , 0 as default_object_id
  , 0 as rule_object_id
  , case when tt.typrelid is not null then 1 else 0 end as is_table_type
from pg_type t
join sys.schemas sch on t.typnamespace = sch.schema_id
left join type_code_list ti on t.typname = ti.pg_type_name
left join pg_collation c on c.oid = t.typcollation
left join tt_internal tt on t.typrelid = tt.typrelid
, sys.translate_pg_type_to_tsql(t.typbasetype) AS tsql_base_type_name
, cast(current_setting('babelfishpg_tsql.server_collation_name') as name) as default_collation_name
-- we want to show details of user defined datatypes created under babelfish database
where 
 ti.tsql_type_name IS NULL
and
  (
    -- show all user defined datatypes created under babelfish database except table types
    t.typtype = 'd'
    or
    -- only for table types
    tt.typrelid is not null  
  );
GRANT SELECT ON sys.types TO PUBLIC;
>>>>>>> 7d575489

-- Drops the temporary procedure used by the upgrade script.
-- Please have this be one of the last statements executed in this upgrade script.
DROP PROCEDURE sys.babelfish_drop_deprecated_object(varchar, varchar, varchar);

-- Reset search_path to not affect any subsequent scripts
SELECT set_config('search_path', trim(leading 'sys, ' from current_setting('search_path')), false);<|MERGE_RESOLUTION|>--- conflicted
+++ resolved
@@ -726,17 +726,6 @@
 AND c.contype = 'c' and c.conrelid != 0;
 GRANT SELECT ON sys.check_constraints TO PUBLIC;
 
-<<<<<<< HEAD
--- function sys.object_id(object_name, object_type) needs to change input type to VARCHAR
-ALTER FUNCTION sys.object_id RENAME TO object_id_deprecated_in_2_4_0;
-CALL sys.babelfish_drop_deprecated_object('function', 'sys', 'object_id_deprecated_in_2_4_0');
-
-CREATE OR REPLACE FUNCTION sys.object_id(IN object_name VARCHAR, IN object_type VARCHAR DEFAULT NULL)
-RETURNS INTEGER AS
-'babelfishpg_tsql', 'object_id'
-LANGUAGE C STABLE;
-
-=======
 create or replace view sys.table_types_internal as
 SELECT pt.typrelid
     FROM pg_catalog.pg_type pt
@@ -827,7 +816,16 @@
     tt.typrelid is not null  
   );
 GRANT SELECT ON sys.types TO PUBLIC;
->>>>>>> 7d575489
+
+-- function sys.object_id(object_name, object_type) needs to change input type to VARCHAR
+ALTER FUNCTION sys.object_id RENAME TO object_id_deprecated_in_2_4_0;
+CALL sys.babelfish_drop_deprecated_object('function', 'sys', 'object_id_deprecated_in_2_4_0');
+
+CREATE OR REPLACE FUNCTION sys.object_id(IN object_name VARCHAR, IN object_type VARCHAR DEFAULT NULL)
+RETURNS INTEGER AS
+'babelfishpg_tsql', 'object_id'
+LANGUAGE C STABLE;
+
 
 -- Drops the temporary procedure used by the upgrade script.
 -- Please have this be one of the last statements executed in this upgrade script.
