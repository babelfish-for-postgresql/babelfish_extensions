--- conflicted
+++ resolved
@@ -1138,7 +1138,6 @@
 ALTER FUNCTION sys.session_user() STABLE;
 ALTER FUNCTION UPDATE (TEXT) STABLE;
 
-<<<<<<< HEAD
 CREATE OR REPLACE VIEW sys.sp_fkeys_view AS
 SELECT
 CAST(nsp_ext2.dbname AS sys.sysname) AS PKTABLE_QUALIFIER,
@@ -1253,12 +1252,10 @@
 $$
 LANGUAGE 'pltsql';
 GRANT EXECUTE ON PROCEDURE sys.sp_fkeys TO PUBLIC;
-=======
 CREATE OR REPLACE FUNCTION sys.OBJECT_NAME(IN object_id INT, IN database_id INT DEFAULT NULL)
 RETURNS sys.SYSNAME AS
 'babelfishpg_tsql', 'object_name'
 LANGUAGE C STABLE;
->>>>>>> 274f3aaa
 
 -- Drops the temporary procedure used by the upgrade script.
 -- Please have this be one of the last statements executed in this upgrade script.
