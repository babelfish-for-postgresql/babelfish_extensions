-- complain if script is sourced in psql, rather than via ALTER EXTENSION
\echo Use "ALTER EXTENSION ""babelfishpg_tsql"" UPDATE TO '2.4.0'" to load this file. \quit

-- add 'sys' to search path for the convenience
SELECT set_config('search_path', 'sys, '||current_setting('search_path'), false);

-- Drops a view if it does not have any dependent objects.
-- Is a temporary procedure for use by the upgrade script. Will be dropped at the end of the upgrade.
-- Please have this be one of the first statements executed in this upgrade script. 
CREATE OR REPLACE PROCEDURE babelfish_drop_deprecated_object(
	object_type varchar, schema_name varchar, object_name varchar
) AS
$$
DECLARE
    error_msg text;
    query1 text;
    query2 text;
BEGIN
    query1 := format('alter extension babelfishpg_tsql drop %s %s.%s', object_type, schema_name, object_name);
    query2 := format('drop %s %s.%s', object_type, schema_name, object_name);
    execute query1;
    execute query2;
EXCEPTION
    when object_not_in_prerequisite_state then --if 'alter extension' statement fails
        GET STACKED DIAGNOSTICS error_msg = MESSAGE_TEXT;
        raise warning '%', error_msg;
    when dependent_objects_still_exist then --if 'drop view/function/procedure' statement fails
        GET STACKED DIAGNOSTICS error_msg = MESSAGE_TEXT;
        raise warning '%', error_msg;
end
$$
LANGUAGE plpgsql;


-- please add your SQL here
CREATE OR REPLACE FUNCTION sys.degrees(IN arg1 BIGINT)
RETURNS bigint  AS 'babelfishpg_tsql','bigint_degrees' LANGUAGE C STRICT IMMUTABLE PARALLEL SAFE;
GRANT EXECUTE ON FUNCTION sys.degrees(BIGINT) TO PUBLIC;

CREATE OR REPLACE FUNCTION sys.degrees(IN arg1 INT)
RETURNS int AS 'babelfishpg_tsql','int_degrees' LANGUAGE C STRICT IMMUTABLE PARALLEL SAFE;
GRANT EXECUTE ON FUNCTION sys.degrees(INT) TO PUBLIC;

CREATE OR REPLACE FUNCTION sys.degrees(IN arg1 SMALLINT)
RETURNS int AS 'babelfishpg_tsql','smallint_degrees' LANGUAGE C STRICT IMMUTABLE PARALLEL SAFE;
GRANT EXECUTE ON FUNCTION sys.degrees(SMALLINT) TO PUBLIC;

CREATE OR REPLACE FUNCTION sys.degrees(IN arg1 TINYINT)
RETURNS int AS 'babelfishpg_tsql','smallint_degrees' LANGUAGE C STRICT IMMUTABLE PARALLEL SAFE;
GRANT EXECUTE ON FUNCTION sys.degrees(TINYINT) TO PUBLIC;


CREATE OR REPLACE FUNCTION sys.tsql_get_expr(IN text_expr text DEFAULT NULL , IN function_id OID DEFAULT NULL)
RETURNS text AS 'babelfishpg_tsql', 'tsql_get_expr' LANGUAGE C IMMUTABLE PARALLEL SAFE;

CREATE OR REPLACE VIEW sys.partitions AS
SELECT
 (to_char( i.object_id, 'FM9999999999' ) || to_char( i.index_id, 'FM9999999999' ) || '1')::bigint AS partition_id
 , i.object_id
 , i.index_id
 , 1::integer AS partition_number
 , 0::bigint AS hobt_id
 , c.reltuples::bigint AS "rows"
 , 0::smallint AS filestream_filegroup_id
 , 0::sys.tinyint AS data_compression
 , 'NONE'::sys.nvarchar(60) AS data_compression_desc
FROM sys.indexes AS i
INNER JOIN pg_catalog.pg_class AS c ON i.object_id = c."oid";
GRANT SELECT ON sys.partitions TO PUBLIC;

CREATE OR REPLACE FUNCTION sys.atn2(IN x SYS.FLOAT, IN y SYS.FLOAT) RETURNS SYS.FLOAT
AS
$$
DECLARE
    res SYS.FLOAT;
BEGIN
    IF x = 0 AND y = 0 THEN
        RAISE EXCEPTION 'An invalid floating point operation occurred.';
    ELSE
        res = PG_CATALOG.atan2(x, y);
        RETURN res;
    END IF;
END;
$$
LANGUAGE plpgsql PARALLEL SAFE IMMUTABLE RETURNS NULL ON NULL INPUT;


CREATE OR REPLACE FUNCTION sys.APP_NAME() RETURNS SYS.NVARCHAR(128)
AS
$$
    SELECT current_setting('application_name');
$$
LANGUAGE sql PARALLEL SAFE STABLE;

CREATE OR REPLACE FUNCTION sys.radians(IN arg1 INT)
RETURNS int  AS 'babelfishpg_tsql','int_radians' LANGUAGE C STRICT IMMUTABLE PARALLEL SAFE;
GRANT EXECUTE ON FUNCTION sys.radians(INT) TO PUBLIC;

CREATE OR REPLACE FUNCTION sys.radians(IN arg1 BIGINT)
RETURNS bigint  AS 'babelfishpg_tsql','bigint_radians' LANGUAGE C STRICT IMMUTABLE PARALLEL SAFE;
GRANT EXECUTE ON FUNCTION sys.radians(BIGINT) TO PUBLIC;

CREATE OR REPLACE FUNCTION sys.radians(IN arg1 SMALLINT)
RETURNS int  AS 'babelfishpg_tsql','smallint_radians' LANGUAGE C STRICT IMMUTABLE PARALLEL SAFE;
GRANT EXECUTE ON FUNCTION sys.radians(SMALLINT) TO PUBLIC;

CREATE OR REPLACE FUNCTION sys.radians(IN arg1 TINYINT)
RETURNS int  AS 'babelfishpg_tsql','smallint_radians' LANGUAGE C STRICT IMMUTABLE PARALLEL SAFE;
GRANT EXECUTE ON FUNCTION sys.radians(TINYINT) TO PUBLIC;

CREATE OR REPLACE VIEW information_schema_tsql.SEQUENCES AS
    SELECT CAST(nc.dbname AS sys.nvarchar(128)) AS "SEQUENCE_CATALOG",
            CAST(extc.orig_name AS sys.nvarchar(128)) AS "SEQUENCE_SCHEMA",
            CAST(r.relname AS sys.nvarchar(128)) AS "SEQUENCE_NAME",
            CAST(CASE WHEN tsql_type_name = 'sysname' THEN sys.translate_pg_type_to_tsql(t.typbasetype) ELSE tsql_type_name END
                    AS sys.nvarchar(128))AS "DATA_TYPE",  -- numeric and decimal data types are converted into bigint which is due to Postgres inherent implementation
            CAST(information_schema_tsql._pgtsql_numeric_precision(tsql_type_name, t.oid, -1)
                        AS smallint) AS "NUMERIC_PRECISION",
            CAST(information_schema_tsql._pgtsql_numeric_precision_radix(tsql_type_name, case when t.typtype = 'd' THEN t.typbasetype ELSE t.oid END, -1)
                        AS smallint) AS "NUMERIC_PRECISION_RADIX",
            CAST(information_schema_tsql._pgtsql_numeric_scale(tsql_type_name, t.oid, -1)
                        AS int) AS "NUMERIC_SCALE",
            CAST(s.seqstart AS sys.sql_variant) AS "START_VALUE",
            CAST(s.seqmin AS sys.sql_variant) AS "MINIMUM_VALUE",
            CAST(s.seqmax AS sys.sql_variant) AS "MAXIMUM_VALUE",
            CAST(s.seqincrement AS sys.sql_variant) AS "INCREMENT",
            CAST( CASE WHEN s.seqcycle = 't' THEN 1 ELSE 0 END AS int) AS "CYCLE_OPTION",
            CAST(NULL AS sys.nvarchar(128)) AS "DECLARED_DATA_TYPE",
            CAST(NULL AS int) AS "DECLARED_NUMERIC_PRECISION",
            CAST(NULL AS int) AS "DECLARED_NUMERIC_SCALE"
        FROM sys.pg_namespace_ext nc JOIN sys.babelfish_namespace_ext extc ON nc.nspname = extc.nspname,
            pg_sequence s join pg_class r on s.seqrelid = r.oid join pg_type t on s.seqtypid=t.oid,
            sys.translate_pg_type_to_tsql(s.seqtypid) AS tsql_type_name
        WHERE nc.oid = r.relnamespace
        AND extc.dbid = cast(sys.db_id() as oid)
            AND r.relkind = 'S'
            AND (NOT pg_is_other_temp_schema(nc.oid))
            AND (pg_has_role(r.relowner, 'USAGE')
                OR has_sequence_privilege(r.oid, 'SELECT, UPDATE, USAGE'));

GRANT SELECT ON information_schema_tsql.SEQUENCES TO PUBLIC;


<<<<<<< HEAD
CREATE OR REPLACE VIEW sys.computed_columns
AS
SELECT out_object_id as object_id
  , out_name as name
  , out_column_id as column_id
  , out_system_type_id as system_type_id
  , out_user_type_id as user_type_id
  , out_max_length as max_length
  , out_precision as precision
  , out_scale as scale
  , out_collation_name as collation_name
  , out_is_nullable as is_nullable
  , out_is_ansi_padded as is_ansi_padded
  , out_is_rowguidcol as is_rowguidcol
  , out_is_identity as is_identity
  , out_is_computed as is_computed
  , out_is_filestream as is_filestream
  , out_is_replicated as is_replicated
  , out_is_non_sql_subscribed as is_non_sql_subscribed
  , out_is_merge_published as is_merge_published
  , out_is_dts_replicated as is_dts_replicated
  , out_is_xml_document as is_xml_document
  , out_xml_collection_id as xml_collection_id
  , out_default_object_id as default_object_id
  , out_rule_object_id as rule_object_id
  , out_is_sparse as is_sparse
  , out_is_column_set as is_column_set
  , out_generated_always_type as generated_always_type
  , out_generated_always_type_desc as generated_always_type_desc
  , out_encryption_type as encryption_type
  , out_encryption_type_desc as encryption_type_desc
  , out_encryption_algorithm_name as encryption_algorithm_name
  , out_column_encryption_key_id as column_encryption_key_id
  , out_column_encryption_key_database_name as column_encryption_key_database_name
  , out_is_hidden as is_hidden
  , out_is_masked as is_masked
  , out_graph_type as graph_type
  , out_graph_type_desc as graph_type_desc
  , cast(tsql_get_expr(d.adbin, d.adrelid) AS sys.nvarchar(4000)) AS definition
  , 1::sys.bit AS uses_database_collation
  , 0::sys.bit AS is_persisted
FROM sys.columns_internal() sc
INNER JOIN pg_attribute a ON sc.out_name = a.attname COLLATE sys.database_default AND sc.out_column_id = a.attnum
INNER JOIN pg_attrdef d ON d.adrelid = a.attrelid AND d.adnum = a.attnum
WHERE a.attgenerated = 's' AND sc.out_is_computed::integer = 1;
GRANT SELECT ON sys.computed_columns TO PUBLIC;

create or replace view sys.default_constraints
AS
select CAST(('DF_' || tab.name || '_' || d.oid) as sys.sysname) as name
  , CAST(d.oid as int) as object_id
  , CAST(null as int) as principal_id
  , CAST(tab.schema_id as int) as schema_id
  , CAST(d.adrelid as int) as parent_object_id
  , CAST('D' as char(2)) as type
  , CAST('DEFAULT_CONSTRAINT' as sys.nvarchar(60)) AS type_desc
  , CAST(null as sys.datetime) as create_date
  , CAST(null as sys.datetime) as modified_date
  , CAST(0 as sys.bit) as is_ms_shipped
  , CAST(0 as sys.bit) as is_published
  , CAST(0 as sys.bit) as is_schema_published
  , CAST(d.adnum as int) as parent_column_id
  , CAST(tsql_get_expr(d.adbin, d.adrelid) as sys.nvarchar(4000)) as definition
  , CAST(1 as sys.bit) as is_system_named
from pg_catalog.pg_attrdef as d
inner join pg_attribute a on a.attrelid = d.adrelid and d.adnum = a.attnum
inner join sys.tables tab on d.adrelid = tab.object_id
WHERE a.atthasdef = 't' and a.attgenerated = ''
AND has_schema_privilege(tab.schema_id, 'USAGE')
AND has_column_privilege(a.attrelid, a.attname, 'SELECT,INSERT,UPDATE,REFERENCES');
GRANT SELECT ON sys.default_constraints TO PUBLIC;
=======
create or replace view sys.all_columns as
select CAST(c.oid as int) as object_id
  , CAST(a.attname as sys.sysname) as name
  , CAST(a.attnum as int) as column_id
  , CAST(t.oid as int) as system_type_id
  , CAST(t.oid as int) as user_type_id
  , CAST(sys.tsql_type_max_length_helper(coalesce(tsql_type_name, tsql_base_type_name), a.attlen, a.atttypmod) as smallint) as max_length
  , CAST(case
      when a.atttypmod != -1 then
        sys.tsql_type_precision_helper(coalesce(tsql_type_name, tsql_base_type_name), a.atttypmod)
      else
        sys.tsql_type_precision_helper(coalesce(tsql_type_name, tsql_base_type_name), t.typtypmod)
    end as sys.tinyint) as precision
  , CAST(case
      when a.atttypmod != -1 THEN
        sys.tsql_type_scale_helper(coalesce(tsql_type_name, tsql_base_type_name), a.atttypmod, false)
      else
        sys.tsql_type_scale_helper(coalesce(tsql_type_name, tsql_base_type_name), t.typtypmod, false)
    end as sys.tinyint) as scale
  , CAST(coll.collname as sys.sysname) as collation_name
  , case when a.attnotnull then CAST(0 as sys.bit) else CAST(1 as sys.bit) end as is_nullable
  , CAST(0 as sys.bit) as is_ansi_padded
  , CAST(0 as sys.bit) as is_rowguidcol
  , CAST(case when a.attidentity <> ''::"char" then 1 else 0 end AS sys.bit) as is_identity
  , CAST(0 as sys.bit) as is_computed
  , CAST(0 as sys.bit) as is_filestream
  , CAST(0 as sys.bit) as is_replicated
  , CAST(0 as sys.bit) as is_non_sql_subscribed
  , CAST(0 as sys.bit) as is_merge_published
  , CAST(0 as sys.bit) as is_dts_replicated
  , CAST(0 as sys.bit) as is_xml_document
  , CAST(0 as int) as xml_collection_id
  , CAST(coalesce(d.oid, 0) as int) as default_object_id
  , CAST(coalesce((select oid from pg_constraint where conrelid = t.oid and contype = 'c' and a.attnum = any(conkey) limit 1), 0) as int) as rule_object_id
  , CAST(0 as sys.bit) as is_sparse
  , CAST(0 as sys.bit) as is_column_set
  , CAST(0 as sys.tinyint) as generated_always_type
  , CAST('NOT_APPLICABLE' as sys.nvarchar(60)) as generated_always_type_desc
from pg_attribute a
inner join pg_class c on c.oid = a.attrelid
inner join pg_type t on t.oid = a.atttypid
inner join pg_namespace s on s.oid = c.relnamespace
left join pg_attrdef d on c.oid = d.adrelid and a.attnum = d.adnum
left join pg_collation coll on coll.oid = a.attcollation
, sys.translate_pg_type_to_tsql(a.atttypid) AS tsql_type_name
, sys.translate_pg_type_to_tsql(t.typbasetype) AS tsql_base_type_name
where not a.attisdropped
and (s.oid in (select schema_id from sys.schemas) or s.nspname = 'sys')
-- r = ordinary table, i = index, S = sequence, t = TOAST table, v = view, m = materialized view, c = composite type, f = foreign table, p = partitioned table
and c.relkind in ('r', 'v', 'm', 'f', 'p')
and has_schema_privilege(s.oid, 'USAGE')
and has_column_privilege(quote_ident(s.nspname) ||'.'||quote_ident(c.relname), a.attname, 'SELECT,INSERT,UPDATE,REFERENCES')
and a.attnum > 0;
GRANT SELECT ON sys.all_columns TO PUBLIC;
>>>>>>> ede352cf

CREATE or replace VIEW sys.check_constraints AS
SELECT CAST(c.conname as sys.sysname) as name
  , CAST(oid as integer) as object_id
  , CAST(NULL as integer) as principal_id 
  , CAST(c.connamespace as integer) as schema_id
  , CAST(conrelid as integer) as parent_object_id
  , CAST('C' as char(2)) as type
  , CAST('CHECK_CONSTRAINT' as sys.nvarchar(60)) as type_desc
  , CAST(null as sys.datetime) as create_date
  , CAST(null as sys.datetime) as modify_date
  , CAST(0 as sys.bit) as is_ms_shipped
  , CAST(0 as sys.bit) as is_published
  , CAST(0 as sys.bit) as is_schema_published
  , CAST(0 as sys.bit) as is_disabled
  , CAST(0 as sys.bit) as is_not_for_replication
  , CAST(0 as sys.bit) as is_not_trusted
  , CAST(c.conkey[1] as integer) AS parent_column_id
  , CAST(tsql_get_constraintdef(c.oid) as sys.nvarchar(4000)) AS definition
  , CAST(1 as sys.bit) as uses_database_collation
  , CAST(0 as sys.bit) as is_system_named
FROM pg_catalog.pg_constraint as c
INNER JOIN sys.schemas s on c.connamespace = s.schema_id
WHERE has_schema_privilege(s.schema_id, 'USAGE')
AND c.contype = 'c' and c.conrelid != 0;
GRANT SELECT ON sys.check_constraints TO PUBLIC;

-- Drops the temporary procedure used by the upgrade script.
-- Please have this be one of the last statements executed in this upgrade script.
DROP PROCEDURE sys.babelfish_drop_deprecated_object(varchar, varchar, varchar);

-- Reset search_path to not affect any subsequent scripts
SELECT set_config('search_path', trim(leading 'sys, ' from current_setting('search_path')), false);<|MERGE_RESOLUTION|>--- conflicted
+++ resolved
@@ -141,7 +141,7 @@
 GRANT SELECT ON information_schema_tsql.SEQUENCES TO PUBLIC;
 
 
-<<<<<<< HEAD
+
 CREATE OR REPLACE VIEW sys.computed_columns
 AS
 SELECT out_object_id as object_id
@@ -213,7 +213,7 @@
 AND has_schema_privilege(tab.schema_id, 'USAGE')
 AND has_column_privilege(a.attrelid, a.attname, 'SELECT,INSERT,UPDATE,REFERENCES');
 GRANT SELECT ON sys.default_constraints TO PUBLIC;
-=======
+
 create or replace view sys.all_columns as
 select CAST(c.oid as int) as object_id
   , CAST(a.attname as sys.sysname) as name
@@ -268,7 +268,7 @@
 and has_column_privilege(quote_ident(s.nspname) ||'.'||quote_ident(c.relname), a.attname, 'SELECT,INSERT,UPDATE,REFERENCES')
 and a.attnum > 0;
 GRANT SELECT ON sys.all_columns TO PUBLIC;
->>>>>>> ede352cf
+
 
 CREATE or replace VIEW sys.check_constraints AS
 SELECT CAST(c.conname as sys.sysname) as name
