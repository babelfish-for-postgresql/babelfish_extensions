-- complain if script is sourced in psql, rather than via ALTER EXTENSION
\echo Use "ALTER EXTENSION ""babelfishpg_tsql"" UPDATE TO '2.4.0'" to load this file. \quit

-- add 'sys' to search path for the convenience
SELECT set_config('search_path', 'sys, '||current_setting('search_path'), false);

-- Drops a view if it does not have any dependent objects.
-- Is a temporary procedure for use by the upgrade script. Will be dropped at the end of the upgrade.
-- Please have this be one of the first statements executed in this upgrade script. 
CREATE OR REPLACE PROCEDURE babelfish_drop_deprecated_object(
	object_type varchar, schema_name varchar, object_name varchar
) AS
$$
DECLARE
    error_msg text;
    query1 text;
    query2 text;
BEGIN
    query1 := format('alter extension babelfishpg_tsql drop %s %s.%s', object_type, schema_name, object_name);
    query2 := format('drop %s %s.%s', object_type, schema_name, object_name);
    execute query1;
    execute query2;
EXCEPTION
    when object_not_in_prerequisite_state then --if 'alter extension' statement fails
        GET STACKED DIAGNOSTICS error_msg = MESSAGE_TEXT;
        raise warning '%', error_msg;
    when dependent_objects_still_exist then --if 'drop view/function/procedure' statement fails
        GET STACKED DIAGNOSTICS error_msg = MESSAGE_TEXT;
        raise warning '%', error_msg;
end
$$
LANGUAGE plpgsql;


-- please add your SQL here
create or replace view sys.views as 
select 
  t.relname as name
  , t.oid as object_id
  , null::integer as principal_id
  , sch.schema_id as schema_id
  , 0 as parent_object_id
  , 'V'::varchar(2) as type 
  , 'VIEW'::varchar(60) as type_desc
  , vd.create_date::timestamp as create_date
  , vd.create_date::timestamp as modify_date
  , 0 as is_ms_shipped 
  , 0 as is_published 
  , 0 as is_schema_published 
  , 0 as with_check_option 
  , 0 as is_date_correlation_view 
  , 0 as is_tracked_by_cdc 
from pg_class t inner join sys.schemas sch on t.relnamespace = sch.schema_id 
left outer join sys.babelfish_view_def vd on t.relname::sys.sysname = vd.object_name and sch.name = vd.schema_name and vd.dbid = sys.db_id() 
where t.relkind = 'v'
and has_schema_privilege(sch.schema_id, 'USAGE')
and has_table_privilege(t.oid, 'SELECT,INSERT,UPDATE,DELETE,TRUNCATE,TRIGGER');
GRANT SELECT ON sys.views TO PUBLIC;

CREATE OR REPLACE VIEW sys.sp_columns_100_view AS
  SELECT 
  CAST(t4."TABLE_CATALOG" AS sys.sysname) AS TABLE_QUALIFIER,
  CAST(t4."TABLE_SCHEMA" AS sys.sysname) AS TABLE_OWNER,
  CAST(t4."TABLE_NAME" AS sys.sysname) AS TABLE_NAME,
  CAST(t4."COLUMN_NAME" AS sys.sysname) AS COLUMN_NAME,
  CAST(t5.data_type AS smallint) AS DATA_TYPE,
  CAST(coalesce(tsql_type_name, t.typname) AS sys.sysname) AS TYPE_NAME,

  CASE WHEN t4."CHARACTER_MAXIMUM_LENGTH" = -1 THEN 0::INT
    WHEN a.atttypmod != -1
    THEN
    CAST(coalesce(t4."NUMERIC_PRECISION", t4."CHARACTER_MAXIMUM_LENGTH", sys.tsql_type_precision_helper(t4."DATA_TYPE", a.atttypmod)) AS INT)
    WHEN tsql_type_name = 'timestamp'
    THEN 8
    ELSE
    CAST(coalesce(t4."NUMERIC_PRECISION", t4."CHARACTER_MAXIMUM_LENGTH", sys.tsql_type_precision_helper(t4."DATA_TYPE", t.typtypmod)) AS INT)
  END AS PRECISION,

  CASE WHEN a.atttypmod != -1
    THEN
    CAST(sys.tsql_type_length_for_sp_columns_helper(t4."DATA_TYPE", a.attlen, a.atttypmod) AS int)
    ELSE
    CAST(sys.tsql_type_length_for_sp_columns_helper(t4."DATA_TYPE", a.attlen, t.typtypmod) AS int)
  END AS LENGTH,


  CASE WHEN a.atttypmod != -1
    THEN
    CAST(coalesce(t4."NUMERIC_SCALE", sys.tsql_type_scale_helper(t4."DATA_TYPE", a.atttypmod, true)) AS smallint)
    ELSE
    CAST(coalesce(t4."NUMERIC_SCALE", sys.tsql_type_scale_helper(t4."DATA_TYPE", t.typtypmod, true)) AS smallint)
  END AS SCALE,


  CAST(coalesce(t4."NUMERIC_PRECISION_RADIX", sys.tsql_type_radix_for_sp_columns_helper(t4."DATA_TYPE")) AS smallint) AS RADIX,
  case
    when t4."IS_NULLABLE" = 'YES' then CAST(1 AS smallint)
    else CAST(0 AS smallint)
  end AS NULLABLE,

  CAST(NULL AS varchar(254)) AS remarks,
  CAST(t4."COLUMN_DEFAULT" AS sys.nvarchar(4000)) AS COLUMN_DEF,
  CAST(t5.sql_data_type AS smallint) AS SQL_DATA_TYPE,
  CAST(t5.SQL_DATETIME_SUB AS smallint) AS SQL_DATETIME_SUB,

  CASE WHEN t4."DATA_TYPE" = 'xml' THEN 0::INT
    WHEN t4."DATA_TYPE" = 'sql_variant' THEN 8000::INT
    WHEN t4."CHARACTER_MAXIMUM_LENGTH" = -1 THEN 0::INT
    ELSE CAST(t4."CHARACTER_OCTET_LENGTH" AS int)
  END AS CHAR_OCTET_LENGTH,

  CAST(t4."ORDINAL_POSITION" AS int) AS ORDINAL_POSITION,
  CAST(t4."IS_NULLABLE" AS varchar(254)) AS IS_NULLABLE,
  CAST(t5.ss_data_type AS sys.tinyint) AS SS_DATA_TYPE,
  CAST(0 AS smallint) AS SS_IS_SPARSE,
  CAST(0 AS smallint) AS SS_IS_COLUMN_SET,
  CAST(t6.is_computed as smallint) AS SS_IS_COMPUTED,
  CAST(t6.is_identity as smallint) AS SS_IS_IDENTITY,
  CAST(NULL AS varchar(254)) SS_UDT_CATALOG_NAME,
  CAST(NULL AS varchar(254)) SS_UDT_SCHEMA_NAME,
  CAST(NULL AS varchar(254)) SS_UDT_ASSEMBLY_TYPE_NAME,
  CAST(NULL AS varchar(254)) SS_XML_SCHEMACOLLECTION_CATALOG_NAME,
  CAST(NULL AS varchar(254)) SS_XML_SCHEMACOLLECTION_SCHEMA_NAME,
  CAST(NULL AS varchar(254)) SS_XML_SCHEMACOLLECTION_NAME

  FROM pg_catalog.pg_class t1
     JOIN sys.pg_namespace_ext t2 ON t1.relnamespace = t2.oid
     JOIN pg_catalog.pg_roles t3 ON t1.relowner = t3.oid
     LEFT OUTER JOIN sys.babelfish_namespace_ext ext on t2.nspname = ext.nspname
     JOIN information_schema_tsql.columns t4 ON (t1.relname::sys.nvarchar(128) = t4."TABLE_NAME" AND ext.orig_name = t4."TABLE_SCHEMA")
     LEFT JOIN pg_attribute a on a.attrelid = t1.oid AND a.attname::sys.nvarchar(128) = t4."COLUMN_NAME"
     LEFT JOIN pg_type t ON t.oid = a.atttypid
     LEFT JOIN sys.columns t6 ON
     (
      t1.oid = t6.object_id AND
      t4."ORDINAL_POSITION" = t6.column_id
     )
     , sys.translate_pg_type_to_tsql(a.atttypid) AS tsql_type_name
     , sys.spt_datatype_info_table AS t5
  WHERE (t4."DATA_TYPE" = CAST(t5.TYPE_NAME AS sys.nvarchar(128)))
    AND ext.dbid = cast(sys.db_id() as oid);
GRANT SELECT on sys.sp_columns_100_view TO PUBLIC;

CREATE OR REPLACE FUNCTION sys.degrees(IN arg1 BIGINT)
RETURNS bigint  AS 'babelfishpg_tsql','bigint_degrees' LANGUAGE C STRICT IMMUTABLE PARALLEL SAFE;
GRANT EXECUTE ON FUNCTION sys.degrees(BIGINT) TO PUBLIC;

CREATE OR REPLACE FUNCTION sys.degrees(IN arg1 INT)
RETURNS int AS 'babelfishpg_tsql','int_degrees' LANGUAGE C STRICT IMMUTABLE PARALLEL SAFE;
GRANT EXECUTE ON FUNCTION sys.degrees(INT) TO PUBLIC;

CREATE OR REPLACE FUNCTION sys.degrees(IN arg1 SMALLINT)
RETURNS int AS 'babelfishpg_tsql','smallint_degrees' LANGUAGE C STRICT IMMUTABLE PARALLEL SAFE;
GRANT EXECUTE ON FUNCTION sys.degrees(SMALLINT) TO PUBLIC;

CREATE OR REPLACE FUNCTION sys.degrees(IN arg1 TINYINT)
RETURNS int AS 'babelfishpg_tsql','smallint_degrees' LANGUAGE C STRICT IMMUTABLE PARALLEL SAFE;
GRANT EXECUTE ON FUNCTION sys.degrees(TINYINT) TO PUBLIC;


CREATE OR REPLACE FUNCTION sys.tsql_get_expr(IN text_expr text DEFAULT NULL , IN function_id OID DEFAULT NULL)
RETURNS text AS 'babelfishpg_tsql', 'tsql_get_expr' LANGUAGE C IMMUTABLE PARALLEL SAFE;

CREATE OR REPLACE VIEW sys.partitions AS
SELECT
 (to_char( i.object_id, 'FM9999999999' ) || to_char( i.index_id, 'FM9999999999' ) || '1')::bigint AS partition_id
 , i.object_id
 , i.index_id
 , 1::integer AS partition_number
 , 0::bigint AS hobt_id
 , c.reltuples::bigint AS "rows"
 , 0::smallint AS filestream_filegroup_id
 , 0::sys.tinyint AS data_compression
 , 'NONE'::sys.nvarchar(60) AS data_compression_desc
FROM sys.indexes AS i
INNER JOIN pg_catalog.pg_class AS c ON i.object_id = c."oid";
GRANT SELECT ON sys.partitions TO PUBLIC;

CREATE OR REPLACE FUNCTION sys.atn2(IN x SYS.FLOAT, IN y SYS.FLOAT) RETURNS SYS.FLOAT
AS
$$
DECLARE
    res SYS.FLOAT;
BEGIN
    IF x = 0 AND y = 0 THEN
        RAISE EXCEPTION 'An invalid floating point operation occurred.';
    ELSE
        res = PG_CATALOG.atan2(x, y);
        RETURN res;
    END IF;
END;
$$
LANGUAGE plpgsql PARALLEL SAFE IMMUTABLE RETURNS NULL ON NULL INPUT;


CREATE OR REPLACE FUNCTION sys.APP_NAME() RETURNS SYS.NVARCHAR(128)
AS
$$
    SELECT current_setting('application_name');
$$
LANGUAGE sql PARALLEL SAFE STABLE;

CREATE OR REPLACE FUNCTION sys.radians(IN arg1 INT)
RETURNS int  AS 'babelfishpg_tsql','int_radians' LANGUAGE C STRICT IMMUTABLE PARALLEL SAFE;
GRANT EXECUTE ON FUNCTION sys.radians(INT) TO PUBLIC;

CREATE OR REPLACE FUNCTION sys.radians(IN arg1 BIGINT)
RETURNS bigint  AS 'babelfishpg_tsql','bigint_radians' LANGUAGE C STRICT IMMUTABLE PARALLEL SAFE;
GRANT EXECUTE ON FUNCTION sys.radians(BIGINT) TO PUBLIC;

CREATE OR REPLACE FUNCTION sys.radians(IN arg1 SMALLINT)
RETURNS int  AS 'babelfishpg_tsql','smallint_radians' LANGUAGE C STRICT IMMUTABLE PARALLEL SAFE;
GRANT EXECUTE ON FUNCTION sys.radians(SMALLINT) TO PUBLIC;

CREATE OR REPLACE FUNCTION sys.radians(IN arg1 TINYINT)
RETURNS int  AS 'babelfishpg_tsql','smallint_radians' LANGUAGE C STRICT IMMUTABLE PARALLEL SAFE;
GRANT EXECUTE ON FUNCTION sys.radians(TINYINT) TO PUBLIC;

CREATE OR REPLACE VIEW information_schema_tsql.SEQUENCES AS
    SELECT CAST(nc.dbname AS sys.nvarchar(128)) AS "SEQUENCE_CATALOG",
            CAST(extc.orig_name AS sys.nvarchar(128)) AS "SEQUENCE_SCHEMA",
            CAST(r.relname AS sys.nvarchar(128)) AS "SEQUENCE_NAME",
            CAST(CASE WHEN tsql_type_name = 'sysname' THEN sys.translate_pg_type_to_tsql(t.typbasetype) ELSE tsql_type_name END
                    AS sys.nvarchar(128))AS "DATA_TYPE",  -- numeric and decimal data types are converted into bigint which is due to Postgres inherent implementation
            CAST(information_schema_tsql._pgtsql_numeric_precision(tsql_type_name, t.oid, -1)
                        AS smallint) AS "NUMERIC_PRECISION",
            CAST(information_schema_tsql._pgtsql_numeric_precision_radix(tsql_type_name, case when t.typtype = 'd' THEN t.typbasetype ELSE t.oid END, -1)
                        AS smallint) AS "NUMERIC_PRECISION_RADIX",
            CAST(information_schema_tsql._pgtsql_numeric_scale(tsql_type_name, t.oid, -1)
                        AS int) AS "NUMERIC_SCALE",
            CAST(s.seqstart AS sys.sql_variant) AS "START_VALUE",
            CAST(s.seqmin AS sys.sql_variant) AS "MINIMUM_VALUE",
            CAST(s.seqmax AS sys.sql_variant) AS "MAXIMUM_VALUE",
            CAST(s.seqincrement AS sys.sql_variant) AS "INCREMENT",
            CAST( CASE WHEN s.seqcycle = 't' THEN 1 ELSE 0 END AS int) AS "CYCLE_OPTION",
            CAST(NULL AS sys.nvarchar(128)) AS "DECLARED_DATA_TYPE",
            CAST(NULL AS int) AS "DECLARED_NUMERIC_PRECISION",
            CAST(NULL AS int) AS "DECLARED_NUMERIC_SCALE"
        FROM sys.pg_namespace_ext nc JOIN sys.babelfish_namespace_ext extc ON nc.nspname = extc.nspname,
            pg_sequence s join pg_class r on s.seqrelid = r.oid join pg_type t on s.seqtypid=t.oid,
            sys.translate_pg_type_to_tsql(s.seqtypid) AS tsql_type_name
        WHERE nc.oid = r.relnamespace
        AND extc.dbid = cast(sys.db_id() as oid)
            AND r.relkind = 'S'
            AND (NOT pg_is_other_temp_schema(nc.oid))
            AND (pg_has_role(r.relowner, 'USAGE')
                OR has_sequence_privilege(r.oid, 'SELECT, UPDATE, USAGE'));

GRANT SELECT ON information_schema_tsql.SEQUENCES TO PUBLIC;

CREATE OR REPLACE FUNCTION sys.babelfish_has_any_privilege(
    userid oid,
    perm_target_type text,
    schema_name text,
    object_name text)
RETURNS INTEGER
AS
$BODY$
DECLARE
    relevant_permissions text[];
    namespace_id oid;
    function_signature text;
    qualified_name text;
    permission text;
BEGIN
 IF perm_target_type IS NULL OR perm_target_type COLLATE sys.database_default NOT IN('table', 'function', 'procedure')
        THEN RETURN NULL;
    END IF;

    relevant_permissions := (
        SELECT CASE
            WHEN perm_target_type = 'table' COLLATE sys.database_default
                THEN '{"select", "insert", "update", "delete", "references"}'
            WHEN perm_target_type = 'column' COLLATE sys.database_default
                THEN '{"select", "update", "references"}'
            WHEN perm_target_type COLLATE sys.database_default IN ('function', 'procedure')
                THEN '{"execute"}'
        END
    );

    SELECT oid INTO namespace_id FROM pg_catalog.pg_namespace WHERE nspname = schema_name COLLATE sys.database_default;

    IF perm_target_type COLLATE sys.database_default IN ('function', 'procedure')
        THEN SELECT oid::regprocedure
                INTO function_signature
                FROM pg_catalog.pg_proc
                WHERE proname = object_name COLLATE sys.database_default
                    AND pronamespace = namespace_id;
    END IF;

    -- Surround with double-quotes to handle names that contain periods/spaces
    qualified_name := concat('"', schema_name, '"."', object_name, '"');

    FOREACH permission IN ARRAY relevant_permissions
    LOOP
        IF perm_target_type = 'table' COLLATE sys.database_default AND has_table_privilege(userid, qualified_name, permission)::integer = 1
            THEN RETURN 1;
        ELSIF perm_target_type COLLATE sys.database_default IN ('function', 'procedure') AND has_function_privilege(userid, function_signature, permission)::integer = 1
            THEN RETURN 1;
        END IF;
    END LOOP;
    RETURN 0;
END
$BODY$
LANGUAGE plpgsql;

CREATE OR REPLACE FUNCTION sys.has_perms_by_name(
    securable SYS.SYSNAME, 
    securable_class SYS.NVARCHAR(60), 
    permission SYS.SYSNAME,
    sub_securable SYS.SYSNAME DEFAULT NULL,
    sub_securable_class SYS.NVARCHAR(60) DEFAULT NULL
)
RETURNS integer
LANGUAGE plpgsql
AS $$
DECLARE
    db_name text COLLATE sys.database_default; 
    bbf_schema_name text;
    pg_schema text COLLATE sys.database_default;
    implied_dbo_permissions boolean;
    fully_supported boolean;
    is_cross_db boolean := false;
    object_name text COLLATE sys.database_default;
    database_id smallint;
    namespace_id oid;
    userid oid;
    object_type text;
    function_signature text;
    qualified_name text;
    return_value integer;
    cs_as_securable text COLLATE "C" := securable;
    cs_as_securable_class text COLLATE "C" := securable_class;
    cs_as_permission text COLLATE "C" := permission;
    cs_as_sub_securable text COLLATE "C" := sub_securable;
    cs_as_sub_securable_class text COLLATE "C" := sub_securable_class;
BEGIN
    return_value := NULL;

    -- Lower-case to avoid case issues, remove trailing whitespace to match SQL SERVER behavior
    -- Objects created in Babelfish are stored in lower-case in pg_class/pg_proc
    cs_as_securable = lower(rtrim(cs_as_securable));
    cs_as_securable_class = lower(rtrim(cs_as_securable_class));
    cs_as_permission = lower(rtrim(cs_as_permission));
    cs_as_sub_securable = lower(rtrim(cs_as_sub_securable));
    cs_as_sub_securable_class = lower(rtrim(cs_as_sub_securable_class));

    -- Assert that sub_securable and sub_securable_class are either both NULL or both defined
    IF cs_as_sub_securable IS NOT NULL AND cs_as_sub_securable_class IS NULL THEN
        RETURN NULL;
    ELSIF cs_as_sub_securable IS NULL AND cs_as_sub_securable_class IS NOT NULL THEN
        RETURN NULL;
    -- If they are both defined, user must be evaluating column privileges.
    -- Check that inputs are valid for column privileges: sub_securable_class must 
    -- be column, securable_class must be object, and permission cannot be any.
    ELSIF cs_as_sub_securable_class IS NOT NULL 
            AND (cs_as_sub_securable_class != 'column' 
                    OR cs_as_securable_class IS NULL 
                    OR cs_as_securable_class != 'object' 
                    OR cs_as_permission = 'any') THEN
        RETURN NULL;

    -- If securable is null, securable_class must be null
    ELSIF cs_as_securable IS NULL AND cs_as_securable_class IS NOT NULL THEN
        RETURN NULL;
    -- If securable_class is null, securable must be null
    ELSIF cs_as_securable IS NOT NULL AND cs_as_securable_class IS NULL THEN
        RETURN NULL;
    END IF;

    IF cs_as_securable_class = 'server' THEN
        -- SQL Server does not permit a securable_class value of 'server'.
        -- securable_class should be NULL to evaluate server permissions.
        RETURN NULL;
    ELSIF cs_as_securable_class IS NULL THEN
        -- NULL indicates a server permission. Set this variable so that we can
        -- search for the matching entry in babelfish_has_perms_by_name_permissions
        cs_as_securable_class = 'server';
    END IF;

    IF cs_as_sub_securable IS NOT NULL THEN
        cs_as_sub_securable := babelfish_remove_delimiter_pair(cs_as_sub_securable);
        IF cs_as_sub_securable IS NULL THEN
            RETURN NULL;
        END IF;
    END IF;

    SELECT p.implied_dbo_permissions,p.fully_supported 
    INTO implied_dbo_permissions,fully_supported 
    FROM babelfish_has_perms_by_name_permissions p 
    WHERE p.securable_type = cs_as_securable_class AND p.permission_name = cs_as_permission;
    
    IF implied_dbo_permissions IS NULL OR fully_supported IS NULL THEN
        -- Securable class or permission is not valid, or permission is not valid for given securable
        RETURN NULL;
    END IF;

    IF cs_as_securable_class = 'database' AND cs_as_securable IS NOT NULL THEN
        db_name = babelfish_remove_delimiter_pair(cs_as_securable);
        IF db_name IS NULL THEN
            RETURN NULL;
        ELSIF (SELECT COUNT(name) FROM sys.databases WHERE name = db_name) != 1 THEN
            RETURN 0;
        END IF;
    ELSIF cs_as_securable_class = 'schema' THEN
        bbf_schema_name = babelfish_remove_delimiter_pair(cs_as_securable);
        IF bbf_schema_name IS NULL THEN
            RETURN NULL;
        ELSIF (SELECT COUNT(nspname) FROM sys.babelfish_namespace_ext ext
                WHERE ext.orig_name = bbf_schema_name 
                    AND CAST(ext.dbid AS oid) = CAST(sys.db_id() AS oid)) != 1 THEN
            RETURN 0;
        END IF;
    END IF;

    IF fully_supported = 'f' AND
		(SELECT orig_username FROM sys.babelfish_authid_user_ext WHERE rolname = CURRENT_USER) = 'dbo' THEN
        RETURN CAST(implied_dbo_permissions AS integer);
    ELSIF fully_supported = 'f' THEN
        RETURN 0;
    END IF;

    -- The only permissions that are fully supported belong to the OBJECT securable class.
    -- The block above has dealt with all permissions that are not fully supported, so 
    -- if we reach this point we know the securable class is OBJECT.
    SELECT s.db_name, s.schema_name, s.object_name INTO db_name, bbf_schema_name, object_name 
    FROM babelfish_split_object_name(cs_as_securable) s;

    -- Invalid securable name
    IF object_name IS NULL OR object_name = '' THEN
        RETURN NULL;
    END IF;

    -- If schema was not specified, use the default
    IF bbf_schema_name IS NULL OR bbf_schema_name = '' THEN
        bbf_schema_name := sys.schema_name();
    END IF;

    database_id := (
        SELECT CASE 
            WHEN db_name IS NULL OR db_name = '' THEN (sys.db_id())
            ELSE (sys.db_id(db_name))
        END);

	IF database_id <> sys.db_id() THEN
        is_cross_db = true;
	END IF;

	userid := (
        SELECT CASE
            WHEN is_cross_db THEN sys.suser_id()
            ELSE sys.user_id()
        END);
  
    -- Translate schema name from bbf to postgres, e.g. dbo -> master_dbo
    pg_schema := (SELECT nspname 
                    FROM sys.babelfish_namespace_ext ext 
                    WHERE ext.orig_name = bbf_schema_name 
                        AND CAST(ext.dbid AS oid) = CAST(database_id AS oid));

    IF pg_schema IS NULL THEN
        -- Shared schemas like sys and pg_catalog do not exist in the table above.
        -- These schemas do not need to be translated from Babelfish to Postgres
        pg_schema := bbf_schema_name;
    END IF;

    -- Surround with double-quotes to handle names that contain periods/spaces
    qualified_name := concat('"', pg_schema, '"."', object_name, '"');

    SELECT oid INTO namespace_id FROM pg_catalog.pg_namespace WHERE nspname = pg_schema COLLATE sys.database_default;

    object_type := (
        SELECT CASE
            WHEN cs_as_sub_securable_class = 'column'
                THEN CASE 
                    WHEN (SELECT count(name) 
                        FROM sys.all_columns 
                        WHERE name = cs_as_sub_securable COLLATE sys.database_default
                            -- Use V as the object type to specify that the securable is table-like.
                            -- We do not know that the securable is a view, but object_id behaves the 
                            -- same for differint table-like types, so V can be arbitrarily chosen.
                            AND object_id = sys.object_id(cs_as_securable, 'V')) = 1
                                THEN 'column'
                    ELSE NULL
                END

            WHEN (SELECT count(relname) 
                    FROM pg_catalog.pg_class 
                    WHERE relname = object_name COLLATE sys.database_default
                        AND relnamespace = namespace_id) = 1
                THEN 'table'

            WHEN (SELECT count(proname) 
                    FROM pg_catalog.pg_proc 
                    WHERE proname = object_name COLLATE sys.database_default 
                        AND pronamespace = namespace_id
                        AND prokind = 'f') = 1
                THEN 'function'
                
            WHEN (SELECT count(proname) 
                    FROM pg_catalog.pg_proc 
                    WHERE proname = object_name COLLATE sys.database_default
                        AND pronamespace = namespace_id
                        AND prokind = 'p') = 1
                THEN 'procedure'
            ELSE NULL
        END
    );
    
    -- Object was not found
    IF object_type IS NULL THEN
        RETURN 0;
    END IF;
  
    -- Get signature for function-like objects
    IF object_type IN('function', 'procedure') THEN
        SELECT CAST(oid AS regprocedure) 
            INTO function_signature 
            FROM pg_catalog.pg_proc 
            WHERE proname = object_name COLLATE sys.database_default
                AND pronamespace = namespace_id;
    END IF;

    return_value := (
        SELECT CASE
            WHEN cs_as_permission = 'any' THEN babelfish_has_any_privilege(userid, object_type, pg_schema, object_name)

            WHEN object_type = 'column'
                THEN CASE
                    WHEN cs_as_permission IN('insert', 'delete', 'execute') THEN NULL
                    ELSE CAST(has_column_privilege(userid, qualified_name, cs_as_sub_securable, cs_as_permission) AS integer)
                END

            WHEN object_type = 'table'
                THEN CASE
                    WHEN cs_as_permission = 'execute' THEN 0
                    ELSE CAST(has_table_privilege(userid, qualified_name, cs_as_permission) AS integer)
                END

            WHEN object_type = 'function'
                THEN CASE
                    WHEN cs_as_permission IN('select', 'execute')
                        THEN CAST(has_function_privilege(userid, function_signature, 'execute') AS integer)
                    WHEN cs_as_permission IN('update', 'insert', 'delete', 'references')
                        THEN 0
                    ELSE NULL
                END

            WHEN object_type = 'procedure'
                THEN CASE
                    WHEN cs_as_permission = 'execute'
                        THEN CAST(has_function_privilege(userid, function_signature, 'execute') AS integer)
                    WHEN cs_as_permission IN('select', 'update', 'insert', 'delete', 'references')
                        THEN 0
                    ELSE NULL
                END

            ELSE NULL
        END
    );

    RETURN return_value;
    EXCEPTION WHEN OTHERS THEN RETURN NULL;
END;
$$;

GRANT EXECUTE ON FUNCTION sys.has_perms_by_name(
    securable sys.SYSNAME, 
    securable_class sys.nvarchar(60), 
    permission sys.SYSNAME, 
    sub_securable sys.SYSNAME,
    sub_securable_class sys.nvarchar(60)) TO PUBLIC;


CREATE OR REPLACE VIEW sys.computed_columns
AS
SELECT out_object_id as object_id
  , out_name as name
  , out_column_id as column_id
  , out_system_type_id as system_type_id
  , out_user_type_id as user_type_id
  , out_max_length as max_length
  , out_precision as precision
  , out_scale as scale
  , out_collation_name as collation_name
  , out_is_nullable as is_nullable
  , out_is_ansi_padded as is_ansi_padded
  , out_is_rowguidcol as is_rowguidcol
  , out_is_identity as is_identity
  , out_is_computed as is_computed
  , out_is_filestream as is_filestream
  , out_is_replicated as is_replicated
  , out_is_non_sql_subscribed as is_non_sql_subscribed
  , out_is_merge_published as is_merge_published
  , out_is_dts_replicated as is_dts_replicated
  , out_is_xml_document as is_xml_document
  , out_xml_collection_id as xml_collection_id
  , out_default_object_id as default_object_id
  , out_rule_object_id as rule_object_id
  , out_is_sparse as is_sparse
  , out_is_column_set as is_column_set
  , out_generated_always_type as generated_always_type
  , out_generated_always_type_desc as generated_always_type_desc
  , out_encryption_type as encryption_type
  , out_encryption_type_desc as encryption_type_desc
  , out_encryption_algorithm_name as encryption_algorithm_name
  , out_column_encryption_key_id as column_encryption_key_id
  , out_column_encryption_key_database_name as column_encryption_key_database_name
  , out_is_hidden as is_hidden
  , out_is_masked as is_masked
  , out_graph_type as graph_type
  , out_graph_type_desc as graph_type_desc
  , cast(tsql_get_expr(d.adbin, d.adrelid) AS sys.nvarchar(4000)) AS definition
  , 1::sys.bit AS uses_database_collation
  , 0::sys.bit AS is_persisted
FROM sys.columns_internal() sc
INNER JOIN pg_attribute a ON sc.out_name = a.attname COLLATE sys.database_default AND sc.out_column_id = a.attnum
INNER JOIN pg_attrdef d ON d.adrelid = a.attrelid AND d.adnum = a.attnum
WHERE a.attgenerated = 's' AND sc.out_is_computed::integer = 1;
GRANT SELECT ON sys.computed_columns TO PUBLIC;

create or replace view sys.default_constraints
AS
select CAST(('DF_' || tab.name || '_' || d.oid) as sys.sysname) as name
  , CAST(d.oid as int) as object_id
  , CAST(null as int) as principal_id
  , CAST(tab.schema_id as int) as schema_id
  , CAST(d.adrelid as int) as parent_object_id
  , CAST('D' as char(2)) as type
  , CAST('DEFAULT_CONSTRAINT' as sys.nvarchar(60)) AS type_desc
  , CAST(null as sys.datetime) as create_date
  , CAST(null as sys.datetime) as modified_date
  , CAST(0 as sys.bit) as is_ms_shipped
  , CAST(0 as sys.bit) as is_published
  , CAST(0 as sys.bit) as is_schema_published
  , CAST(d.adnum as int) as parent_column_id
  , CAST(tsql_get_expr(d.adbin, d.adrelid) as sys.nvarchar(4000)) as definition
  , CAST(1 as sys.bit) as is_system_named
from pg_catalog.pg_attrdef as d
inner join pg_attribute a on a.attrelid = d.adrelid and d.adnum = a.attnum
inner join sys.tables tab on d.adrelid = tab.object_id
WHERE a.atthasdef = 't' and a.attgenerated = ''
AND has_schema_privilege(tab.schema_id, 'USAGE')
AND has_column_privilege(a.attrelid, a.attname, 'SELECT,INSERT,UPDATE,REFERENCES');
GRANT SELECT ON sys.default_constraints TO PUBLIC;

create or replace view sys.all_columns as
select CAST(c.oid as int) as object_id
  , CAST(a.attname as sys.sysname) as name
  , CAST(a.attnum as int) as column_id
  , CAST(t.oid as int) as system_type_id
  , CAST(t.oid as int) as user_type_id
  , CAST(sys.tsql_type_max_length_helper(coalesce(tsql_type_name, tsql_base_type_name), a.attlen, a.atttypmod) as smallint) as max_length
  , CAST(case
      when a.atttypmod != -1 then
        sys.tsql_type_precision_helper(coalesce(tsql_type_name, tsql_base_type_name), a.atttypmod)
      else
        sys.tsql_type_precision_helper(coalesce(tsql_type_name, tsql_base_type_name), t.typtypmod)
    end as sys.tinyint) as precision
  , CAST(case
      when a.atttypmod != -1 THEN
        sys.tsql_type_scale_helper(coalesce(tsql_type_name, tsql_base_type_name), a.atttypmod, false)
      else
        sys.tsql_type_scale_helper(coalesce(tsql_type_name, tsql_base_type_name), t.typtypmod, false)
    end as sys.tinyint) as scale
  , CAST(coll.collname as sys.sysname) as collation_name
  , case when a.attnotnull then CAST(0 as sys.bit) else CAST(1 as sys.bit) end as is_nullable
  , CAST(0 as sys.bit) as is_ansi_padded
  , CAST(0 as sys.bit) as is_rowguidcol
  , CAST(case when a.attidentity <> ''::"char" then 1 else 0 end AS sys.bit) as is_identity
  , CAST(case when a.attgenerated <> ''::"char" then 1 else 0 end AS sys.bit) as is_computed
  , CAST(0 as sys.bit) as is_filestream
  , CAST(0 as sys.bit) as is_replicated
  , CAST(0 as sys.bit) as is_non_sql_subscribed
  , CAST(0 as sys.bit) as is_merge_published
  , CAST(0 as sys.bit) as is_dts_replicated
  , CAST(0 as sys.bit) as is_xml_document
  , CAST(0 as int) as xml_collection_id
  , CAST(coalesce(d.oid, 0) as int) as default_object_id
  , CAST(coalesce((select oid from pg_constraint where conrelid = t.oid and contype = 'c' and a.attnum = any(conkey) limit 1), 0) as int) as rule_object_id
  , CAST(0 as sys.bit) as is_sparse
  , CAST(0 as sys.bit) as is_column_set
  , CAST(0 as sys.tinyint) as generated_always_type
  , CAST('NOT_APPLICABLE' as sys.nvarchar(60)) as generated_always_type_desc
from pg_attribute a
inner join pg_class c on c.oid = a.attrelid
inner join pg_type t on t.oid = a.atttypid
inner join pg_namespace s on s.oid = c.relnamespace
left join pg_attrdef d on c.oid = d.adrelid and a.attnum = d.adnum
left join pg_collation coll on coll.oid = a.attcollation
, sys.translate_pg_type_to_tsql(a.atttypid) AS tsql_type_name
, sys.translate_pg_type_to_tsql(t.typbasetype) AS tsql_base_type_name
where not a.attisdropped
and (s.oid in (select schema_id from sys.schemas) or s.nspname = 'sys')
-- r = ordinary table, i = index, S = sequence, t = TOAST table, v = view, m = materialized view, c = composite type, f = foreign table, p = partitioned table
and c.relkind in ('r', 'v', 'm', 'f', 'p')
and has_schema_privilege(s.oid, 'USAGE')
and has_column_privilege(quote_ident(s.nspname) ||'.'||quote_ident(c.relname), a.attname, 'SELECT,INSERT,UPDATE,REFERENCES')
and a.attnum > 0;
GRANT SELECT ON sys.all_columns TO PUBLIC;


CREATE or replace VIEW sys.check_constraints AS
SELECT CAST(c.conname as sys.sysname) as name
  , CAST(oid as integer) as object_id
  , CAST(NULL as integer) as principal_id 
  , CAST(c.connamespace as integer) as schema_id
  , CAST(conrelid as integer) as parent_object_id
  , CAST('C' as char(2)) as type
  , CAST('CHECK_CONSTRAINT' as sys.nvarchar(60)) as type_desc
  , CAST(null as sys.datetime) as create_date
  , CAST(null as sys.datetime) as modify_date
  , CAST(0 as sys.bit) as is_ms_shipped
  , CAST(0 as sys.bit) as is_published
  , CAST(0 as sys.bit) as is_schema_published
  , CAST(0 as sys.bit) as is_disabled
  , CAST(0 as sys.bit) as is_not_for_replication
  , CAST(0 as sys.bit) as is_not_trusted
  , CAST(c.conkey[1] as integer) AS parent_column_id
  , CAST(tsql_get_constraintdef(c.oid) as sys.nvarchar(4000)) AS definition
  , CAST(1 as sys.bit) as uses_database_collation
  , CAST(0 as sys.bit) as is_system_named
FROM pg_catalog.pg_constraint as c
INNER JOIN sys.schemas s on c.connamespace = s.schema_id
WHERE has_schema_privilege(s.schema_id, 'USAGE')
AND c.contype = 'c' and c.conrelid != 0;
GRANT SELECT ON sys.check_constraints TO PUBLIC;

<<<<<<< HEAD
-- For all the views created Pre-Ocelot, the definition in the catalog should be NULL.
UPDATE sys.babelfish_view_def SET definition = NULL;
=======
create or replace view sys.table_types_internal as
SELECT pt.typrelid
    FROM pg_catalog.pg_type pt
    INNER join sys.schemas sch on pt.typnamespace = sch.schema_id
    INNER JOIN pg_catalog.pg_depend dep ON pt.typrelid = dep.objid
    INNER JOIN pg_catalog.pg_class pc ON pc.oid = dep.objid
    WHERE pt.typtype = 'c' AND dep.deptype = 'i'  AND pc.relkind = 'r';

create or replace view sys.types As
with RECURSIVE type_code_list as
(
    select distinct  pg_typname as pg_type_name, tsql_typname as tsql_type_name
    from sys.babelfish_typecode_list()
),
tt_internal as MATERIALIZED
(
  Select * from sys.table_types_internal
)
-- For System types
select 
  ti.tsql_type_name as name
  , t.oid as system_type_id
  , t.oid as user_type_id
  , s.oid as schema_id
  , cast(NULL as INT) as principal_id
  , sys.tsql_type_max_length_helper(ti.tsql_type_name, t.typlen, t.typtypmod, true) as max_length
  , cast(sys.tsql_type_precision_helper(ti.tsql_type_name, t.typtypmod) as int) as precision
  , cast(sys.tsql_type_scale_helper(ti.tsql_type_name, t.typtypmod, false) as int) as scale
  , CASE c.collname
    WHEN 'default' THEN default_collation_name
    ELSE  c.collname
    END as collation_name
  , case when typnotnull then 0 else 1 end as is_nullable
  , 0 as is_user_defined
  , 0 as is_assembly_type
  , 0 as default_object_id
  , 0 as rule_object_id
  , 0 as is_table_type
from pg_type t
inner join pg_namespace s on s.oid = t.typnamespace
inner join type_code_list ti on t.typname = ti.pg_type_name
left join pg_collation c on c.oid = t.typcollation
,cast(current_setting('babelfishpg_tsql.server_collation_name') as name) as default_collation_name
where
ti.tsql_type_name IS NOT NULL  
and pg_type_is_visible(t.oid)
and (s.nspname = 'pg_catalog' OR s.nspname = 'sys')
union all 
-- For User Defined Types
select cast(t.typname as text) as name
  , t.typbasetype as system_type_id
  , t.oid as user_type_id
  , t.typnamespace as schema_id
  , null::integer as principal_id
  , case when tt.typrelid is not null then -1::smallint else sys.tsql_type_max_length_helper(tsql_base_type_name, t.typlen, t.typtypmod) end as max_length
  , case when tt.typrelid is not null then 0::smallint else cast(sys.tsql_type_precision_helper(tsql_base_type_name, t.typtypmod) as int) end as precision
  , case when tt.typrelid is not null then 0::smallint else cast(sys.tsql_type_scale_helper(tsql_base_type_name, t.typtypmod, false) as int) end as scale
  , CASE c.collname
    WHEN 'default' THEN default_collation_name
    ELSE  c.collname 
    END as collation_name
  , case when tt.typrelid is not null then 0
         else case when typnotnull then 0 else 1 end
    end
    as is_nullable
  -- CREATE TYPE ... FROM is implemented as CREATE DOMAIN in babel
  , 1 as is_user_defined
  , 0 as is_assembly_type
  , 0 as default_object_id
  , 0 as rule_object_id
  , case when tt.typrelid is not null then 1 else 0 end as is_table_type
from pg_type t
join sys.schemas sch on t.typnamespace = sch.schema_id
left join type_code_list ti on t.typname = ti.pg_type_name
left join pg_collation c on c.oid = t.typcollation
left join tt_internal tt on t.typrelid = tt.typrelid
, sys.translate_pg_type_to_tsql(t.typbasetype) AS tsql_base_type_name
, cast(current_setting('babelfishpg_tsql.server_collation_name') as name) as default_collation_name
-- we want to show details of user defined datatypes created under babelfish database
where 
 ti.tsql_type_name IS NULL
and
  (
    -- show all user defined datatypes created under babelfish database except table types
    t.typtype = 'd'
    or
    -- only for table types
    tt.typrelid is not null  
  );
GRANT SELECT ON sys.types TO PUBLIC;
>>>>>>> 7d575489

-- Drops the temporary procedure used by the upgrade script.
-- Please have this be one of the last statements executed in this upgrade script.
DROP PROCEDURE sys.babelfish_drop_deprecated_object(varchar, varchar, varchar);

-- Reset search_path to not affect any subsequent scripts
SELECT set_config('search_path', trim(leading 'sys, ' from current_setting('search_path')), false);<|MERGE_RESOLUTION|>--- conflicted
+++ resolved
@@ -726,10 +726,9 @@
 AND c.contype = 'c' and c.conrelid != 0;
 GRANT SELECT ON sys.check_constraints TO PUBLIC;
 
-<<<<<<< HEAD
--- For all the views created Pre-Ocelot, the definition in the catalog should be NULL.
+-- For all the views created on previous versions, the definition in the catalog should be NULL.
 UPDATE sys.babelfish_view_def SET definition = NULL;
-=======
+
 create or replace view sys.table_types_internal as
 SELECT pt.typrelid
     FROM pg_catalog.pg_type pt
@@ -820,7 +819,6 @@
     tt.typrelid is not null  
   );
 GRANT SELECT ON sys.types TO PUBLIC;
->>>>>>> 7d575489
 
 -- Drops the temporary procedure used by the upgrade script.
 -- Please have this be one of the last statements executed in this upgrade script.
