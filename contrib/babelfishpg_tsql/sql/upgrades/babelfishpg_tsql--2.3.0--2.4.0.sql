--- conflicted
+++ resolved
@@ -49,7 +49,6 @@
 RETURNS int AS 'babelfishpg_tsql','smallint_degrees' LANGUAGE C STRICT IMMUTABLE PARALLEL SAFE;
 GRANT EXECUTE ON FUNCTION sys.degrees(TINYINT) TO PUBLIC;
 
-<<<<<<< HEAD
 CREATE OR REPLACE PROCEDURE sys.sp_updatestats(IN "@resample" VARCHAR(8) DEFAULT 'NO')
 AS $$
 BEGIN
@@ -69,7 +68,7 @@
 END;
 $$ LANGUAGE plpgsql;
 GRANT EXECUTE on PROCEDURE sys.sp_updatestats(IN "@resample" VARCHAR(8)) TO PUBLIC;
-=======
+
 CREATE OR REPLACE FUNCTION sys.power(IN arg1 BIGINT, IN arg2 NUMERIC)
 RETURNS bigint  AS 'babelfishpg_tsql','bigint_power' LANGUAGE C IMMUTABLE PARALLEL SAFE;
 GRANT EXECUTE ON FUNCTION sys.power(BIGINT,NUMERIC) TO PUBLIC;
@@ -85,7 +84,6 @@
 CREATE OR REPLACE FUNCTION sys.power(IN arg1 TINYINT, IN arg2 NUMERIC)
 RETURNS int  AS 'babelfishpg_tsql','smallint_power' LANGUAGE C IMMUTABLE PARALLEL SAFE;
 GRANT EXECUTE ON FUNCTION sys.power(TINYINT,NUMERIC) TO PUBLIC;
->>>>>>> 73b60cd0
 
 CREATE OR REPLACE FUNCTION sys.tsql_get_expr(IN text_expr text DEFAULT NULL , IN function_id OID DEFAULT NULL)
 RETURNS text AS 'babelfishpg_tsql', 'tsql_get_expr' LANGUAGE C IMMUTABLE PARALLEL SAFE;
