--- conflicted
+++ resolved
@@ -1002,11 +1002,6 @@
 'babelfishpg_tsql', 'object_id'
 LANGUAGE C STABLE;
 
-<<<<<<< HEAD
-CREATE OR REPLACE PROCEDURE sys.sp_volatility(IN "@function_name" sys.varchar(128) DEFAULT NULL, IN "@volatility" sys.varchar(128) DEFAULT NULL)
-AS 'babelfishpg_tsql', 'sp_volatility' LANGUAGE C;
-GRANT EXECUTE on PROCEDURE sys.sp_volatility(IN sys.varchar(128), IN sys.varchar(128)) TO PUBLIC;
-=======
 -- For all the views created on previous versions, the definition in the catalog should be NULL.
 UPDATE sys.babelfish_view_def SET definition = NULL;
 
@@ -1026,7 +1021,10 @@
 $$
 STRICT
 LANGUAGE plpgsql;
->>>>>>> c32d3878
+
+CREATE OR REPLACE PROCEDURE sys.sp_volatility(IN "@function_name" sys.varchar(128) DEFAULT NULL, IN "@volatility" sys.varchar(128) DEFAULT NULL)
+AS 'babelfishpg_tsql', 'sp_volatility' LANGUAGE C;
+GRANT EXECUTE on PROCEDURE sys.sp_volatility(IN sys.varchar(128), IN sys.varchar(128)) TO PUBLIC;
 
 -- Drops the temporary procedure used by the upgrade script.
 -- Please have this be one of the last statements executed in this upgrade script.
