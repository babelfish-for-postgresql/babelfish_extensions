-- complain if script is sourced in psql, rather than via ALTER EXTENSION
\echo Use "ALTER EXTENSION ""babelfishpg_tsql"" UPDATE TO '2.4.0'" to load this file. \quit

-- add 'sys' to search path for the convenience
SELECT set_config('search_path', 'sys, '||current_setting('search_path'), false);

-- Drops a view if it does not have any dependent objects.
-- Is a temporary procedure for use by the upgrade script. Will be dropped at the end of the upgrade.
-- Please have this be one of the first statements executed in this upgrade script. 
CREATE OR REPLACE PROCEDURE babelfish_drop_deprecated_object(
	object_type varchar, schema_name varchar, object_name varchar
) AS
$$
DECLARE
    error_msg text;
    query1 text;
    query2 text;
BEGIN
    query1 := format('alter extension babelfishpg_tsql drop %s %s.%s', object_type, schema_name, object_name);
    query2 := format('drop %s %s.%s', object_type, schema_name, object_name);
    execute query1;
    execute query2;
EXCEPTION
    when object_not_in_prerequisite_state then --if 'alter extension' statement fails
        GET STACKED DIAGNOSTICS error_msg = MESSAGE_TEXT;
        raise warning '%', error_msg;
    when dependent_objects_still_exist then --if 'drop view/function/procedure' statement fails
        GET STACKED DIAGNOSTICS error_msg = MESSAGE_TEXT;
        raise warning '%', error_msg;
end
$$
LANGUAGE plpgsql;


-- please add your SQL here
CREATE OR REPLACE FUNCTION sys.degrees(IN arg1 BIGINT)
RETURNS bigint  AS 'babelfishpg_tsql','bigint_degrees' LANGUAGE C STRICT IMMUTABLE PARALLEL SAFE;
GRANT EXECUTE ON FUNCTION sys.degrees(BIGINT) TO PUBLIC;

CREATE OR REPLACE FUNCTION sys.degrees(IN arg1 INT)
RETURNS int AS 'babelfishpg_tsql','int_degrees' LANGUAGE C STRICT IMMUTABLE PARALLEL SAFE;
GRANT EXECUTE ON FUNCTION sys.degrees(INT) TO PUBLIC;

CREATE OR REPLACE FUNCTION sys.degrees(IN arg1 SMALLINT)
RETURNS int AS 'babelfishpg_tsql','smallint_degrees' LANGUAGE C STRICT IMMUTABLE PARALLEL SAFE;
GRANT EXECUTE ON FUNCTION sys.degrees(SMALLINT) TO PUBLIC;

CREATE OR REPLACE FUNCTION sys.degrees(IN arg1 TINYINT)
RETURNS int AS 'babelfishpg_tsql','smallint_degrees' LANGUAGE C STRICT IMMUTABLE PARALLEL SAFE;
GRANT EXECUTE ON FUNCTION sys.degrees(TINYINT) TO PUBLIC;

<<<<<<< HEAD
CREATE OR REPLACE FUNCTION sys.tsql_get_expr(IN text_expr text DEFAULT NULL , IN function_id OID DEFAULT NULL)
RETURNS text AS 'babelfishpg_tsql', 'tsql_get_expr' LANGUAGE C IMMUTABLE PARALLEL SAFE;
=======
CREATE OR REPLACE VIEW sys.partitions AS
SELECT
 (to_char( i.object_id, 'FM9999999999' ) || to_char( i.index_id, 'FM9999999999' ) || '1')::bigint AS partition_id
 , i.object_id
 , i.index_id
 , 1::integer AS partition_number
 , 0::bigint AS hobt_id
 , c.reltuples::bigint AS "rows"
 , 0::smallint AS filestream_filegroup_id
 , 0::sys.tinyint AS data_compression
 , 'NONE'::sys.nvarchar(60) AS data_compression_desc
FROM sys.indexes AS i
INNER JOIN pg_catalog.pg_class AS c ON i.object_id = c."oid";
GRANT SELECT ON sys.partitions TO PUBLIC;
>>>>>>> 7151f44e

CREATE OR REPLACE FUNCTION sys.atn2(IN x SYS.FLOAT, IN y SYS.FLOAT) RETURNS SYS.FLOAT
AS
$$
DECLARE
    res SYS.FLOAT;
BEGIN
    IF x = 0 AND y = 0 THEN
        RAISE EXCEPTION 'An invalid floating point operation occurred.';
    ELSE
        res = PG_CATALOG.atan2(x, y);
        RETURN res;
    END IF;
END;
$$
LANGUAGE plpgsql PARALLEL SAFE IMMUTABLE RETURNS NULL ON NULL INPUT;


CREATE OR REPLACE FUNCTION sys.APP_NAME() RETURNS SYS.NVARCHAR(128)
AS
$$
    SELECT current_setting('application_name');
$$
LANGUAGE sql PARALLEL SAFE STABLE;

CREATE OR REPLACE FUNCTION sys.radians(IN arg1 INT)
RETURNS int  AS 'babelfishpg_tsql','int_radians' LANGUAGE C STRICT IMMUTABLE PARALLEL SAFE;
GRANT EXECUTE ON FUNCTION sys.radians(INT) TO PUBLIC;

CREATE OR REPLACE FUNCTION sys.radians(IN arg1 BIGINT)
RETURNS bigint  AS 'babelfishpg_tsql','bigint_radians' LANGUAGE C STRICT IMMUTABLE PARALLEL SAFE;
GRANT EXECUTE ON FUNCTION sys.radians(BIGINT) TO PUBLIC;

CREATE OR REPLACE FUNCTION sys.radians(IN arg1 SMALLINT)
RETURNS int  AS 'babelfishpg_tsql','smallint_radians' LANGUAGE C STRICT IMMUTABLE PARALLEL SAFE;
GRANT EXECUTE ON FUNCTION sys.radians(SMALLINT) TO PUBLIC;

CREATE OR REPLACE FUNCTION sys.radians(IN arg1 TINYINT)
RETURNS int  AS 'babelfishpg_tsql','smallint_radians' LANGUAGE C STRICT IMMUTABLE PARALLEL SAFE;
GRANT EXECUTE ON FUNCTION sys.radians(TINYINT) TO PUBLIC;

CREATE OR REPLACE VIEW information_schema_tsql.SEQUENCES AS
    SELECT CAST(nc.dbname AS sys.nvarchar(128)) AS "SEQUENCE_CATALOG",
            CAST(extc.orig_name AS sys.nvarchar(128)) AS "SEQUENCE_SCHEMA",
            CAST(r.relname AS sys.nvarchar(128)) AS "SEQUENCE_NAME",
            CAST(CASE WHEN tsql_type_name = 'sysname' THEN sys.translate_pg_type_to_tsql(t.typbasetype) ELSE tsql_type_name END
                    AS sys.nvarchar(128))AS "DATA_TYPE",  -- numeric and decimal data types are converted into bigint which is due to Postgres inherent implementation
            CAST(information_schema_tsql._pgtsql_numeric_precision(tsql_type_name, t.oid, -1)
                        AS smallint) AS "NUMERIC_PRECISION",
            CAST(information_schema_tsql._pgtsql_numeric_precision_radix(tsql_type_name, case when t.typtype = 'd' THEN t.typbasetype ELSE t.oid END, -1)
                        AS smallint) AS "NUMERIC_PRECISION_RADIX",
            CAST(information_schema_tsql._pgtsql_numeric_scale(tsql_type_name, t.oid, -1)
                        AS int) AS "NUMERIC_SCALE",
            CAST(s.seqstart AS sys.sql_variant) AS "START_VALUE",
            CAST(s.seqmin AS sys.sql_variant) AS "MINIMUM_VALUE",
            CAST(s.seqmax AS sys.sql_variant) AS "MAXIMUM_VALUE",
            CAST(s.seqincrement AS sys.sql_variant) AS "INCREMENT",
            CAST( CASE WHEN s.seqcycle = 't' THEN 1 ELSE 0 END AS int) AS "CYCLE_OPTION",
            CAST(NULL AS sys.nvarchar(128)) AS "DECLARED_DATA_TYPE",
            CAST(NULL AS int) AS "DECLARED_NUMERIC_PRECISION",
            CAST(NULL AS int) AS "DECLARED_NUMERIC_SCALE"
        FROM sys.pg_namespace_ext nc JOIN sys.babelfish_namespace_ext extc ON nc.nspname = extc.nspname,
            pg_sequence s join pg_class r on s.seqrelid = r.oid join pg_type t on s.seqtypid=t.oid,
            sys.translate_pg_type_to_tsql(s.seqtypid) AS tsql_type_name
        WHERE nc.oid = r.relnamespace
        AND extc.dbid = cast(sys.db_id() as oid)
            AND r.relkind = 'S'
            AND (NOT pg_is_other_temp_schema(nc.oid))
            AND (pg_has_role(r.relowner, 'USAGE')
                OR has_sequence_privilege(r.oid, 'SELECT, UPDATE, USAGE'));

GRANT SELECT ON information_schema_tsql.SEQUENCES TO PUBLIC;

CREATE OR REPLACE VIEW sys.computed_columns
AS
SELECT out_object_id as object_id
  , out_name as name
  , out_column_id as column_id
  , out_system_type_id as system_type_id
  , out_user_type_id as user_type_id
  , out_max_length as max_length
  , out_precision as precision
  , out_scale as scale
  , out_collation_name as collation_name
  , out_is_nullable as is_nullable
  , out_is_ansi_padded as is_ansi_padded
  , out_is_rowguidcol as is_rowguidcol
  , out_is_identity as is_identity
  , out_is_computed as is_computed
  , out_is_filestream as is_filestream
  , out_is_replicated as is_replicated
  , out_is_non_sql_subscribed as is_non_sql_subscribed
  , out_is_merge_published as is_merge_published
  , out_is_dts_replicated as is_dts_replicated
  , out_is_xml_document as is_xml_document
  , out_xml_collection_id as xml_collection_id
  , out_default_object_id as default_object_id
  , out_rule_object_id as rule_object_id
  , out_is_sparse as is_sparse
  , out_is_column_set as is_column_set
  , out_generated_always_type as generated_always_type
  , out_generated_always_type_desc as generated_always_type_desc
  , out_encryption_type as encryption_type
  , out_encryption_type_desc as encryption_type_desc
  , out_encryption_algorithm_name as encryption_algorithm_name
  , out_column_encryption_key_id as column_encryption_key_id
  , out_column_encryption_key_database_name as column_encryption_key_database_name
  , out_is_hidden as is_hidden
  , out_is_masked as is_masked
  , out_graph_type as graph_type
  , out_graph_type_desc as graph_type_desc
  , cast(tsql_get_expr(d.adbin, d.adrelid) AS sys.nvarchar(4000)) AS definition
  , 1::sys.bit AS uses_database_collation
  , 0::sys.bit AS is_persisted
FROM sys.columns_internal() sc
INNER JOIN pg_attribute a ON sc.out_name = a.attname COLLATE sys.database_default AND sc.out_column_id = a.attnum
INNER JOIN pg_attrdef d ON d.adrelid = a.attrelid AND d.adnum = a.attnum
WHERE a.attgenerated = 's' AND sc.out_is_computed::integer = 1;
GRANT SELECT ON sys.computed_columns TO PUBLIC;

create or replace view sys.default_constraints
AS
select CAST(('DF_' || tab.name || '_' || d.oid) as sys.sysname) as name
  , CAST(d.oid as int) as object_id
  , CAST(null as int) as principal_id
  , CAST(tab.schema_id as int) as schema_id
  , CAST(d.adrelid as int) as parent_object_id
  , CAST('D' as char(2)) as type
  , CAST('DEFAULT_CONSTRAINT' as sys.nvarchar(60)) AS type_desc
  , CAST(null as sys.datetime) as create_date
  , CAST(null as sys.datetime) as modified_date
  , CAST(0 as sys.bit) as is_ms_shipped
  , CAST(0 as sys.bit) as is_published
  , CAST(0 as sys.bit) as is_schema_published
  , CAST(d.adnum as int) as parent_column_id
  , CAST(tsql_get_expr(d.adbin, d.adrelid) as sys.nvarchar(4000)) as definition
  , CAST(1 as sys.bit) as is_system_named
from pg_catalog.pg_attrdef as d
inner join pg_attribute a on a.attrelid = d.adrelid and d.adnum = a.attnum
inner join sys.tables tab on d.adrelid = tab.object_id
WHERE a.atthasdef = 't' and a.attgenerated = ''
AND has_schema_privilege(tab.schema_id, 'USAGE')
AND has_column_privilege(a.attrelid, a.attname, 'SELECT,INSERT,UPDATE,REFERENCES');
GRANT SELECT ON sys.default_constraints TO PUBLIC;

-- Drops the temporary procedure used by the upgrade script.
-- Please have this be one of the last statements executed in this upgrade script.
DROP PROCEDURE sys.babelfish_drop_deprecated_object(varchar, varchar, varchar);

-- Reset search_path to not affect any subsequent scripts
SELECT set_config('search_path', trim(leading 'sys, ' from current_setting('search_path')), false);<|MERGE_RESOLUTION|>--- conflicted
+++ resolved
@@ -49,10 +49,10 @@
 RETURNS int AS 'babelfishpg_tsql','smallint_degrees' LANGUAGE C STRICT IMMUTABLE PARALLEL SAFE;
 GRANT EXECUTE ON FUNCTION sys.degrees(TINYINT) TO PUBLIC;
 
-<<<<<<< HEAD
+
 CREATE OR REPLACE FUNCTION sys.tsql_get_expr(IN text_expr text DEFAULT NULL , IN function_id OID DEFAULT NULL)
 RETURNS text AS 'babelfishpg_tsql', 'tsql_get_expr' LANGUAGE C IMMUTABLE PARALLEL SAFE;
-=======
+
 CREATE OR REPLACE VIEW sys.partitions AS
 SELECT
  (to_char( i.object_id, 'FM9999999999' ) || to_char( i.index_id, 'FM9999999999' ) || '1')::bigint AS partition_id
@@ -67,7 +67,6 @@
 FROM sys.indexes AS i
 INNER JOIN pg_catalog.pg_class AS c ON i.object_id = c."oid";
 GRANT SELECT ON sys.partitions TO PUBLIC;
->>>>>>> 7151f44e
 
 CREATE OR REPLACE FUNCTION sys.atn2(IN x SYS.FLOAT, IN y SYS.FLOAT) RETURNS SYS.FLOAT
 AS
