-- complain if script is sourced in psql, rather than via ALTER EXTENSION
\echo Use "ALTER EXTENSION ""babelfishpg_tsql"" UPDATE TO '2.4.0'" to load this file. \quit

-- add 'sys' to search path for the convenience
SELECT set_config('search_path', 'sys, '||current_setting('search_path'), false);

-- Drops a view if it does not have any dependent objects.
-- Is a temporary procedure for use by the upgrade script. Will be dropped at the end of the upgrade.
-- Please have this be one of the first statements executed in this upgrade script. 
CREATE OR REPLACE PROCEDURE babelfish_drop_deprecated_object(
	object_type varchar, schema_name varchar, object_name varchar
) AS
$$
DECLARE
    error_msg text;
    query1 text;
    query2 text;
BEGIN
    query1 := format('alter extension babelfishpg_tsql drop %s %s.%s', object_type, schema_name, object_name);
    query2 := format('drop %s %s.%s', object_type, schema_name, object_name);
    execute query1;
    execute query2;
EXCEPTION
    when object_not_in_prerequisite_state then --if 'alter extension' statement fails
        GET STACKED DIAGNOSTICS error_msg = MESSAGE_TEXT;
        raise warning '%', error_msg;
    when dependent_objects_still_exist then --if 'drop view/function/procedure' statement fails
        GET STACKED DIAGNOSTICS error_msg = MESSAGE_TEXT;
        raise warning '%', error_msg;
end
$$
LANGUAGE plpgsql;


-- please add your SQL here
CREATE OR REPLACE FUNCTION sys.degrees(IN arg1 BIGINT)
RETURNS bigint  AS 'babelfishpg_tsql','bigint_degrees' LANGUAGE C STRICT IMMUTABLE PARALLEL SAFE;
GRANT EXECUTE ON FUNCTION sys.degrees(BIGINT) TO PUBLIC;

CREATE OR REPLACE FUNCTION sys.degrees(IN arg1 INT)
RETURNS int AS 'babelfishpg_tsql','int_degrees' LANGUAGE C STRICT IMMUTABLE PARALLEL SAFE;
GRANT EXECUTE ON FUNCTION sys.degrees(INT) TO PUBLIC;

CREATE OR REPLACE FUNCTION sys.degrees(IN arg1 SMALLINT)
RETURNS int AS 'babelfishpg_tsql','smallint_degrees' LANGUAGE C STRICT IMMUTABLE PARALLEL SAFE;
GRANT EXECUTE ON FUNCTION sys.degrees(SMALLINT) TO PUBLIC;

CREATE OR REPLACE FUNCTION sys.degrees(IN arg1 TINYINT)
RETURNS int AS 'babelfishpg_tsql','smallint_degrees' LANGUAGE C STRICT IMMUTABLE PARALLEL SAFE;
GRANT EXECUTE ON FUNCTION sys.degrees(TINYINT) TO PUBLIC;

-- deprecate old FOR XML/JSON functions
ALTER FUNCTION sys.tsql_query_to_xml(text, int, text, boolean, text) RENAME TO tsql_query_to_xml_deprecated_in_2_4_0;
CALL sys.babelfish_drop_deprecated_object('function', 'sys', 'tsql_query_to_xml_deprecated_in_2_4_0');

ALTER FUNCTION sys.tsql_query_to_xml_text(text, int, text, boolean, text) RENAME TO tsql_query_to_xml_text_deprecated_in_2_4_0;
CALL sys.babelfish_drop_deprecated_object('function', 'sys', 'tsql_query_to_xml_text_deprecated_in_2_4_0');

ALTER FUNCTION sys.tsql_query_to_json_text(text, int, boolean, boolean, text) RENAME TO tsql_query_to_json_text_deprecated_in_2_4_0;
CALL sys.babelfish_drop_deprecated_object('function', 'sys', 'tsql_query_to_json_text_deprecated_in_2_4_0');

-- SELECT FOR XML
CREATE OR REPLACE FUNCTION sys.tsql_query_to_xml_sfunc(
    state INTERNAL,
    rec ANYELEMENT,
    mode int,
    element_name text,
    binary_base64 boolean,
    root_name text
) RETURNS INTERNAL
AS 'babelfishpg_tsql', 'tsql_query_to_xml_sfunc'
LANGUAGE C STABLE;

CREATE OR REPLACE FUNCTION sys.tsql_query_to_xml_ffunc(
    state INTERNAL
)
RETURNS XML AS
'babelfishpg_tsql', 'tsql_query_to_xml_ffunc'
LANGUAGE C IMMUTABLE STRICT;

CREATE OR REPLACE FUNCTION sys.tsql_query_to_xml_text_ffunc(
    state INTERNAL
)
RETURNS NTEXT AS
'babelfishpg_tsql', 'tsql_query_to_xml_text_ffunc'
LANGUAGE C IMMUTABLE STRICT;

CREATE OR REPLACE AGGREGATE sys.tsql_select_for_xml_agg(
    rec ANYELEMENT,
    mode int,
    element_name text,
    binary_base64 boolean,
    root_name text)
(
    STYPE = INTERNAL,
    SFUNC = tsql_query_to_xml_sfunc,
    FINALFUNC = tsql_query_to_xml_ffunc
);

CREATE OR REPLACE AGGREGATE sys.tsql_select_for_xml_text_agg(
    rec ANYELEMENT,
    mode int,
    element_name text,
    binary_base64 boolean,
    root_name text)
(
    STYPE = INTERNAL,
    SFUNC = tsql_query_to_xml_sfunc,
    FINALFUNC = tsql_query_to_xml_text_ffunc
);

-- SELECT FOR JSON
CREATE OR REPLACE FUNCTION sys.tsql_query_to_json_sfunc(
    state INTERNAL,
    rec ANYELEMENT,
    mode INT,
    include_null_values BOOLEAN,
    without_array_wrapper BOOLEAN,
    root_name TEXT
) RETURNS INTERNAL
AS 'babelfishpg_tsql', 'tsql_query_to_json_sfunc'
LANGUAGE C STABLE;

CREATE OR REPLACE FUNCTION sys.tsql_query_to_json_ffunc(
    state INTERNAL
)
RETURNS sys.NVARCHAR AS
'babelfishpg_tsql', 'tsql_query_to_json_ffunc'
LANGUAGE C IMMUTABLE STRICT;

CREATE OR REPLACE AGGREGATE sys.tsql_select_for_json_agg(
    rec ANYELEMENT,
    mode INT,
    include_null_values BOOLEAN,
    without_array_wrapper BOOLEAN,
    root_name TEXT)
(
    STYPE = INTERNAL,
    SFUNC = tsql_query_to_json_sfunc,
    FINALFUNC = tsql_query_to_json_ffunc
);

CREATE OR REPLACE PROCEDURE sys.sp_updatestats(IN "@resample" VARCHAR(8) DEFAULT 'NO')
AS $$
BEGIN
  IF sys.user_name() != 'dbo' THEN
    RAISE EXCEPTION 'user does not have permission';
  END IF;

  IF lower("@resample") = 'resample' THEN
    RAISE NOTICE 'ignoring resample option';
  ELSIF lower("@resample") != 'no' THEN
    RAISE EXCEPTION 'Invalid option name %', "@resample";
  END IF;

  ANALYZE;

  CALL sys.printarg('Statistics for all tables have been updated. Refer logs for details.');
END;
$$ LANGUAGE plpgsql;
GRANT EXECUTE on PROCEDURE sys.sp_updatestats(IN "@resample" VARCHAR(8)) TO PUBLIC;

CREATE OR REPLACE FUNCTION sys.power(IN arg1 BIGINT, IN arg2 NUMERIC)
RETURNS bigint  AS 'babelfishpg_tsql','bigint_power' LANGUAGE C IMMUTABLE PARALLEL SAFE;
GRANT EXECUTE ON FUNCTION sys.power(BIGINT,NUMERIC) TO PUBLIC;

CREATE OR REPLACE FUNCTION sys.power(IN arg1 INT, IN arg2 NUMERIC)
RETURNS int  AS 'babelfishpg_tsql','int_power' LANGUAGE C IMMUTABLE PARALLEL SAFE;
GRANT EXECUTE ON FUNCTION sys.power(INT,NUMERIC) TO PUBLIC;

CREATE OR REPLACE FUNCTION sys.power(IN arg1 SMALLINT, IN arg2 NUMERIC)
RETURNS int  AS 'babelfishpg_tsql','smallint_power' LANGUAGE C IMMUTABLE PARALLEL SAFE;
GRANT EXECUTE ON FUNCTION sys.power(SMALLINT,NUMERIC) TO PUBLIC;

CREATE OR REPLACE FUNCTION sys.power(IN arg1 TINYINT, IN arg2 NUMERIC)
RETURNS int  AS 'babelfishpg_tsql','smallint_power' LANGUAGE C IMMUTABLE PARALLEL SAFE;
GRANT EXECUTE ON FUNCTION sys.power(TINYINT,NUMERIC) TO PUBLIC;

CREATE OR REPLACE FUNCTION sys.degrees(IN arg1 NUMERIC)
RETURNS numeric  AS 'babelfishpg_tsql','numeric_degrees' LANGUAGE C STRICT IMMUTABLE PARALLEL SAFE;
GRANT EXECUTE ON FUNCTION sys.degrees(NUMERIC) TO PUBLIC;

CREATE OR REPLACE FUNCTION sys.radians(IN arg1 NUMERIC)
RETURNS numeric  AS 'babelfishpg_tsql','numeric_radians' LANGUAGE C STRICT IMMUTABLE PARALLEL SAFE;
GRANT EXECUTE ON FUNCTION sys.radians(NUMERIC) TO PUBLIC;

CREATE OR REPLACE FUNCTION sys.tsql_get_expr(IN text_expr text DEFAULT NULL , IN function_id OID DEFAULT NULL)
RETURNS text AS 'babelfishpg_tsql', 'tsql_get_expr' LANGUAGE C IMMUTABLE PARALLEL SAFE;

CREATE OR REPLACE VIEW sys.partitions AS
SELECT
 (to_char( i.object_id, 'FM9999999999' ) || to_char( i.index_id, 'FM9999999999' ) || '1')::bigint AS partition_id
 , i.object_id
 , i.index_id
 , 1::integer AS partition_number
 , 0::bigint AS hobt_id
 , c.reltuples::bigint AS "rows"
 , 0::smallint AS filestream_filegroup_id
 , 0::sys.tinyint AS data_compression
 , 'NONE'::sys.nvarchar(60) AS data_compression_desc
FROM sys.indexes AS i
INNER JOIN pg_catalog.pg_class AS c ON i.object_id = c."oid";
GRANT SELECT ON sys.partitions TO PUBLIC;

CREATE OR REPLACE FUNCTION sys.atn2(IN x SYS.FLOAT, IN y SYS.FLOAT) RETURNS SYS.FLOAT
AS
$$
DECLARE
    res SYS.FLOAT;
BEGIN
    IF x = 0 AND y = 0 THEN
        RAISE EXCEPTION 'An invalid floating point operation occurred.';
    ELSE
        res = PG_CATALOG.atan2(x, y);
        RETURN res;
    END IF;
END;
$$
LANGUAGE plpgsql PARALLEL SAFE IMMUTABLE RETURNS NULL ON NULL INPUT;

CREATE OR REPLACE FUNCTION sys.APP_NAME() RETURNS SYS.NVARCHAR(128)
AS
$$
    SELECT current_setting('application_name');
$$
LANGUAGE sql PARALLEL SAFE STABLE;

CREATE OR REPLACE VIEW sys.computed_columns
AS
SELECT out_object_id as object_id
  , out_name as name
  , out_column_id as column_id
  , out_system_type_id as system_type_id
  , out_user_type_id as user_type_id
  , out_max_length as max_length
  , out_precision as precision
  , out_scale as scale
  , out_collation_name as collation_name
  , out_is_nullable as is_nullable
  , out_is_ansi_padded as is_ansi_padded
  , out_is_rowguidcol as is_rowguidcol
  , out_is_identity as is_identity
  , out_is_computed as is_computed
  , out_is_filestream as is_filestream
  , out_is_replicated as is_replicated
  , out_is_non_sql_subscribed as is_non_sql_subscribed
  , out_is_merge_published as is_merge_published
  , out_is_dts_replicated as is_dts_replicated
  , out_is_xml_document as is_xml_document
  , out_xml_collection_id as xml_collection_id
  , out_default_object_id as default_object_id
  , out_rule_object_id as rule_object_id
  , out_is_sparse as is_sparse
  , out_is_column_set as is_column_set
  , out_generated_always_type as generated_always_type
  , out_generated_always_type_desc as generated_always_type_desc
  , out_encryption_type as encryption_type
  , out_encryption_type_desc as encryption_type_desc
  , out_encryption_algorithm_name as encryption_algorithm_name
  , out_column_encryption_key_id as column_encryption_key_id
  , out_column_encryption_key_database_name as column_encryption_key_database_name
  , out_is_hidden as is_hidden
  , out_is_masked as is_masked
  , out_graph_type as graph_type
  , out_graph_type_desc as graph_type_desc
  , cast(tsql_get_expr(d.adbin, d.adrelid) AS sys.nvarchar(4000)) AS definition
  , 1::sys.bit AS uses_database_collation
  , 0::sys.bit AS is_persisted
FROM sys.columns_internal() sc
INNER JOIN pg_attribute a ON sc.out_name = a.attname COLLATE sys.database_default AND sc.out_column_id = a.attnum
INNER JOIN pg_attrdef d ON d.adrelid = a.attrelid AND d.adnum = a.attnum
WHERE a.attgenerated = 's' AND sc.out_is_computed::integer = 1;
GRANT SELECT ON sys.computed_columns TO PUBLIC;

create or replace view sys.default_constraints
AS
select CAST(('DF_' || tab.name || '_' || d.oid) as sys.sysname) as name
  , CAST(d.oid as int) as object_id
  , CAST(null as int) as principal_id
  , CAST(tab.schema_id as int) as schema_id
  , CAST(d.adrelid as int) as parent_object_id
  , CAST('D' as char(2)) as type
  , CAST('DEFAULT_CONSTRAINT' as sys.nvarchar(60)) AS type_desc
  , CAST(null as sys.datetime) as create_date
  , CAST(null as sys.datetime) as modified_date
  , CAST(0 as sys.bit) as is_ms_shipped
  , CAST(0 as sys.bit) as is_published
  , CAST(0 as sys.bit) as is_schema_published
  , CAST(d.adnum as int) as parent_column_id
  , CAST(tsql_get_expr(d.adbin, d.adrelid) as sys.nvarchar(4000)) as definition
  , CAST(1 as sys.bit) as is_system_named
from pg_catalog.pg_attrdef as d
inner join pg_attribute a on a.attrelid = d.adrelid and d.adnum = a.attnum
inner join sys.tables tab on d.adrelid = tab.object_id
WHERE a.atthasdef = 't' and a.attgenerated = ''
AND has_schema_privilege(tab.schema_id, 'USAGE')
AND has_column_privilege(a.attrelid, a.attname, 'SELECT,INSERT,UPDATE,REFERENCES');
GRANT SELECT ON sys.default_constraints TO PUBLIC;

create or replace view sys.all_columns as
select CAST(c.oid as int) as object_id
  , CAST(a.attname as sys.sysname) as name
  , CAST(a.attnum as int) as column_id
  , CAST(t.oid as int) as system_type_id
  , CAST(t.oid as int) as user_type_id
  , CAST(sys.tsql_type_max_length_helper(coalesce(tsql_type_name, tsql_base_type_name), a.attlen, a.atttypmod) as smallint) as max_length
  , CAST(case
      when a.atttypmod != -1 then
        sys.tsql_type_precision_helper(coalesce(tsql_type_name, tsql_base_type_name), a.atttypmod)
      else
        sys.tsql_type_precision_helper(coalesce(tsql_type_name, tsql_base_type_name), t.typtypmod)
    end as sys.tinyint) as precision
  , CAST(case
      when a.atttypmod != -1 THEN
        sys.tsql_type_scale_helper(coalesce(tsql_type_name, tsql_base_type_name), a.atttypmod, false)
      else
        sys.tsql_type_scale_helper(coalesce(tsql_type_name, tsql_base_type_name), t.typtypmod, false)
    end as sys.tinyint) as scale
  , CAST(coll.collname as sys.sysname) as collation_name
  , case when a.attnotnull then CAST(0 as sys.bit) else CAST(1 as sys.bit) end as is_nullable
  , CAST(0 as sys.bit) as is_ansi_padded
  , CAST(0 as sys.bit) as is_rowguidcol
  , CAST(case when a.attidentity <> ''::"char" then 1 else 0 end AS sys.bit) as is_identity
  , CAST(case when a.attgenerated <> ''::"char" then 1 else 0 end AS sys.bit) as is_computed
  , CAST(0 as sys.bit) as is_filestream
  , CAST(0 as sys.bit) as is_replicated
  , CAST(0 as sys.bit) as is_non_sql_subscribed
  , CAST(0 as sys.bit) as is_merge_published
  , CAST(0 as sys.bit) as is_dts_replicated
  , CAST(0 as sys.bit) as is_xml_document
  , CAST(0 as int) as xml_collection_id
  , CAST(coalesce(d.oid, 0) as int) as default_object_id
  , CAST(coalesce((select oid from pg_constraint where conrelid = t.oid and contype = 'c' and a.attnum = any(conkey) limit 1), 0) as int) as rule_object_id
  , CAST(0 as sys.bit) as is_sparse
  , CAST(0 as sys.bit) as is_column_set
  , CAST(0 as sys.tinyint) as generated_always_type
  , CAST('NOT_APPLICABLE' as sys.nvarchar(60)) as generated_always_type_desc
from pg_attribute a
inner join pg_class c on c.oid = a.attrelid
inner join pg_type t on t.oid = a.atttypid
inner join pg_namespace s on s.oid = c.relnamespace
left join pg_attrdef d on c.oid = d.adrelid and a.attnum = d.adnum
left join pg_collation coll on coll.oid = a.attcollation
, sys.translate_pg_type_to_tsql(a.atttypid) AS tsql_type_name
, sys.translate_pg_type_to_tsql(t.typbasetype) AS tsql_base_type_name
where not a.attisdropped
and (s.oid in (select schema_id from sys.schemas) or s.nspname = 'sys')
-- r = ordinary table, i = index, S = sequence, t = TOAST table, v = view, m = materialized view, c = composite type, f = foreign table, p = partitioned table
and c.relkind in ('r', 'v', 'm', 'f', 'p')
and has_schema_privilege(s.oid, 'USAGE')
and has_column_privilege(quote_ident(s.nspname) ||'.'||quote_ident(c.relname), a.attname, 'SELECT,INSERT,UPDATE,REFERENCES')
and a.attnum > 0;
GRANT SELECT ON sys.all_columns TO PUBLIC;

CREATE OR REPLACE FUNCTION sys.STR(IN float_expression NUMERIC, IN length INTEGER DEFAULT 10, IN decimal_point INTEGER DEFAULT 0) RETURNS VARCHAR 
AS
'babelfishpg_tsql', 'float_str' LANGUAGE C IMMUTABLE PARALLEL SAFE;
GRANT EXECUTE ON FUNCTION sys.STR(IN NUMERIC, IN INTEGER, IN INTEGER) TO PUBLIC;

CREATE or replace VIEW sys.check_constraints AS
SELECT CAST(c.conname as sys.sysname) as name
  , CAST(oid as integer) as object_id
  , CAST(NULL as integer) as principal_id 
  , CAST(c.connamespace as integer) as schema_id
  , CAST(conrelid as integer) as parent_object_id
  , CAST('C' as char(2)) as type
  , CAST('CHECK_CONSTRAINT' as sys.nvarchar(60)) as type_desc
  , CAST(null as sys.datetime) as create_date
  , CAST(null as sys.datetime) as modify_date
  , CAST(0 as sys.bit) as is_ms_shipped
  , CAST(0 as sys.bit) as is_published
  , CAST(0 as sys.bit) as is_schema_published
  , CAST(0 as sys.bit) as is_disabled
  , CAST(0 as sys.bit) as is_not_for_replication
  , CAST(0 as sys.bit) as is_not_trusted
  , CAST(c.conkey[1] as integer) AS parent_column_id
  , CAST(tsql_get_constraintdef(c.oid) as sys.nvarchar(4000)) AS definition
  , CAST(1 as sys.bit) as uses_database_collation
  , CAST(0 as sys.bit) as is_system_named
FROM pg_catalog.pg_constraint as c
INNER JOIN sys.schemas s on c.connamespace = s.schema_id
WHERE has_schema_privilege(s.schema_id, 'USAGE')
AND c.contype = 'c' and c.conrelid != 0;
GRANT SELECT ON sys.check_constraints TO PUBLIC;

CREATE OR REPLACE FUNCTION sys.radians(IN arg1 INT)
RETURNS int  AS 'babelfishpg_tsql','int_radians' LANGUAGE C STRICT IMMUTABLE PARALLEL SAFE;
GRANT EXECUTE ON FUNCTION sys.radians(INT) TO PUBLIC;

CREATE OR REPLACE FUNCTION sys.radians(IN arg1 BIGINT)
RETURNS bigint  AS 'babelfishpg_tsql','bigint_radians' LANGUAGE C STRICT IMMUTABLE PARALLEL SAFE;
GRANT EXECUTE ON FUNCTION sys.radians(BIGINT) TO PUBLIC;

CREATE OR REPLACE FUNCTION sys.radians(IN arg1 SMALLINT)
RETURNS int  AS 'babelfishpg_tsql','smallint_radians' LANGUAGE C STRICT IMMUTABLE PARALLEL SAFE;
GRANT EXECUTE ON FUNCTION sys.radians(SMALLINT) TO PUBLIC;

CREATE OR REPLACE FUNCTION sys.radians(IN arg1 TINYINT)
RETURNS int  AS 'babelfishpg_tsql','smallint_radians' LANGUAGE C STRICT IMMUTABLE PARALLEL SAFE;
GRANT EXECUTE ON FUNCTION sys.radians(TINYINT) TO PUBLIC;

CREATE OR REPLACE VIEW information_schema_tsql.tables AS
	SELECT CAST(nc.dbname AS sys.nvarchar(128)) AS "TABLE_CATALOG",
		   CAST(ext.orig_name AS sys.nvarchar(128)) AS "TABLE_SCHEMA",
		   CAST(
			 CASE WHEN c.reloptions[1] LIKE 'bbf_original_rel_name%' THEN substring(c.reloptions[1], 23)
                  ELSE c.relname END
			 AS sys._ci_sysname) AS "TABLE_NAME",

		   CAST(
			 CASE WHEN c.relkind IN ('r', 'p') THEN 'BASE TABLE'
				  WHEN c.relkind = 'v' THEN 'VIEW'
				  ELSE null END
			 AS varchar(10)) AS "TABLE_TYPE"

	FROM sys.pg_namespace_ext nc JOIN pg_class c ON (nc.oid = c.relnamespace)
		   LEFT OUTER JOIN sys.babelfish_namespace_ext ext on nc.nspname = ext.nspname

	WHERE c.relkind IN ('r', 'v', 'p')
		AND (NOT pg_is_other_temp_schema(nc.oid))
		AND (pg_has_role(c.relowner, 'USAGE')
			OR has_table_privilege(c.oid, 'SELECT, INSERT, UPDATE, DELETE, TRUNCATE, REFERENCES, TRIGGER')
			OR has_any_column_privilege(c.oid, 'SELECT, INSERT, UPDATE, REFERENCES') )
		AND ext.dbid = cast(sys.db_id() as oid)
		AND (NOT c.relname = 'sysdatabases');

GRANT SELECT ON information_schema_tsql.tables TO PUBLIC;

CREATE OR REPLACE VIEW information_schema_tsql.SEQUENCES AS
    SELECT CAST(nc.dbname AS sys.nvarchar(128)) AS "SEQUENCE_CATALOG",
            CAST(extc.orig_name AS sys.nvarchar(128)) AS "SEQUENCE_SCHEMA",
            CAST(r.relname AS sys.nvarchar(128)) AS "SEQUENCE_NAME",
            CAST(CASE WHEN tsql_type_name = 'sysname' THEN sys.translate_pg_type_to_tsql(t.typbasetype) ELSE tsql_type_name END
                    AS sys.nvarchar(128))AS "DATA_TYPE",  -- numeric and decimal data types are converted into bigint which is due to Postgres inherent implementation
            CAST(information_schema_tsql._pgtsql_numeric_precision(tsql_type_name, t.oid, -1)
                        AS smallint) AS "NUMERIC_PRECISION",
            CAST(information_schema_tsql._pgtsql_numeric_precision_radix(tsql_type_name, case when t.typtype = 'd' THEN t.typbasetype ELSE t.oid END, -1)
                        AS smallint) AS "NUMERIC_PRECISION_RADIX",
            CAST(information_schema_tsql._pgtsql_numeric_scale(tsql_type_name, t.oid, -1)
                        AS int) AS "NUMERIC_SCALE",
            CAST(s.seqstart AS sys.sql_variant) AS "START_VALUE",
            CAST(s.seqmin AS sys.sql_variant) AS "MINIMUM_VALUE",
            CAST(s.seqmax AS sys.sql_variant) AS "MAXIMUM_VALUE",
            CAST(s.seqincrement AS sys.sql_variant) AS "INCREMENT",
            CAST( CASE WHEN s.seqcycle = 't' THEN 1 ELSE 0 END AS int) AS "CYCLE_OPTION",
            CAST(NULL AS sys.nvarchar(128)) AS "DECLARED_DATA_TYPE",
            CAST(NULL AS int) AS "DECLARED_NUMERIC_PRECISION",
            CAST(NULL AS int) AS "DECLARED_NUMERIC_SCALE"
        FROM sys.pg_namespace_ext nc JOIN sys.babelfish_namespace_ext extc ON nc.nspname = extc.nspname,
            pg_sequence s join pg_class r on s.seqrelid = r.oid join pg_type t on s.seqtypid=t.oid,
            sys.translate_pg_type_to_tsql(s.seqtypid) AS tsql_type_name
        WHERE nc.oid = r.relnamespace
        AND extc.dbid = cast(sys.db_id() as oid)
            AND r.relkind = 'S'
            AND (NOT pg_is_other_temp_schema(nc.oid))
            AND (pg_has_role(r.relowner, 'USAGE')
                OR has_sequence_privilege(r.oid, 'SELECT, UPDATE, USAGE'));

GRANT SELECT ON information_schema_tsql.SEQUENCES TO PUBLIC;

CREATE OR REPLACE FUNCTION sys.babelfish_has_any_privilege(
    userid oid,
    perm_target_type text,
    schema_name text,
    object_name text)
RETURNS INTEGER
AS
$BODY$
DECLARE
    relevant_permissions text[];
    namespace_id oid;
    function_signature text;
    qualified_name text;
    permission text;
BEGIN
 IF perm_target_type IS NULL OR perm_target_type COLLATE sys.database_default NOT IN('table', 'function', 'procedure')
        THEN RETURN NULL;
    END IF;

    relevant_permissions := (
        SELECT CASE
            WHEN perm_target_type = 'table' COLLATE sys.database_default
                THEN '{"select", "insert", "update", "delete", "references"}'
            WHEN perm_target_type = 'column' COLLATE sys.database_default
                THEN '{"select", "update", "references"}'
            WHEN perm_target_type COLLATE sys.database_default IN ('function', 'procedure')
                THEN '{"execute"}'
        END
    );

    SELECT oid INTO namespace_id FROM pg_catalog.pg_namespace WHERE nspname = schema_name COLLATE sys.database_default;

    IF perm_target_type COLLATE sys.database_default IN ('function', 'procedure')
        THEN SELECT oid::regprocedure
                INTO function_signature
                FROM pg_catalog.pg_proc
                WHERE proname = object_name COLLATE sys.database_default
                    AND pronamespace = namespace_id;
    END IF;

    -- Surround with double-quotes to handle names that contain periods/spaces
    qualified_name := concat('"', schema_name, '"."', object_name, '"');

    FOREACH permission IN ARRAY relevant_permissions
    LOOP
        IF perm_target_type = 'table' COLLATE sys.database_default AND has_table_privilege(userid, qualified_name, permission)::integer = 1
            THEN RETURN 1;
        ELSIF perm_target_type COLLATE sys.database_default IN ('function', 'procedure') AND has_function_privilege(userid, function_signature, permission)::integer = 1
            THEN RETURN 1;
        END IF;
    END LOOP;
    RETURN 0;
END
$BODY$
LANGUAGE plpgsql;

CREATE OR REPLACE FUNCTION sys.has_perms_by_name(
    securable SYS.SYSNAME, 
    securable_class SYS.NVARCHAR(60), 
    permission SYS.SYSNAME,
    sub_securable SYS.SYSNAME DEFAULT NULL,
    sub_securable_class SYS.NVARCHAR(60) DEFAULT NULL
)
RETURNS integer
LANGUAGE plpgsql
AS $$
DECLARE
    db_name text COLLATE sys.database_default; 
    bbf_schema_name text;
    pg_schema text COLLATE sys.database_default;
    implied_dbo_permissions boolean;
    fully_supported boolean;
    is_cross_db boolean := false;
    object_name text COLLATE sys.database_default;
    database_id smallint;
    namespace_id oid;
    userid oid;
    object_type text;
    function_signature text;
    qualified_name text;
    return_value integer;
    cs_as_securable text COLLATE "C" := securable;
    cs_as_securable_class text COLLATE "C" := securable_class;
    cs_as_permission text COLLATE "C" := permission;
    cs_as_sub_securable text COLLATE "C" := sub_securable;
    cs_as_sub_securable_class text COLLATE "C" := sub_securable_class;
BEGIN
    return_value := NULL;

    -- Lower-case to avoid case issues, remove trailing whitespace to match SQL SERVER behavior
    -- Objects created in Babelfish are stored in lower-case in pg_class/pg_proc
    cs_as_securable = lower(rtrim(cs_as_securable));
    cs_as_securable_class = lower(rtrim(cs_as_securable_class));
    cs_as_permission = lower(rtrim(cs_as_permission));
    cs_as_sub_securable = lower(rtrim(cs_as_sub_securable));
    cs_as_sub_securable_class = lower(rtrim(cs_as_sub_securable_class));

    -- Assert that sub_securable and sub_securable_class are either both NULL or both defined
    IF cs_as_sub_securable IS NOT NULL AND cs_as_sub_securable_class IS NULL THEN
        RETURN NULL;
    ELSIF cs_as_sub_securable IS NULL AND cs_as_sub_securable_class IS NOT NULL THEN
        RETURN NULL;
    -- If they are both defined, user must be evaluating column privileges.
    -- Check that inputs are valid for column privileges: sub_securable_class must 
    -- be column, securable_class must be object, and permission cannot be any.
    ELSIF cs_as_sub_securable_class IS NOT NULL 
            AND (cs_as_sub_securable_class != 'column' 
                    OR cs_as_securable_class IS NULL 
                    OR cs_as_securable_class != 'object' 
                    OR cs_as_permission = 'any') THEN
        RETURN NULL;

    -- If securable is null, securable_class must be null
    ELSIF cs_as_securable IS NULL AND cs_as_securable_class IS NOT NULL THEN
        RETURN NULL;
    -- If securable_class is null, securable must be null
    ELSIF cs_as_securable IS NOT NULL AND cs_as_securable_class IS NULL THEN
        RETURN NULL;
    END IF;

    IF cs_as_securable_class = 'server' THEN
        -- SQL Server does not permit a securable_class value of 'server'.
        -- securable_class should be NULL to evaluate server permissions.
        RETURN NULL;
    ELSIF cs_as_securable_class IS NULL THEN
        -- NULL indicates a server permission. Set this variable so that we can
        -- search for the matching entry in babelfish_has_perms_by_name_permissions
        cs_as_securable_class = 'server';
    END IF;

    IF cs_as_sub_securable IS NOT NULL THEN
        cs_as_sub_securable := babelfish_remove_delimiter_pair(cs_as_sub_securable);
        IF cs_as_sub_securable IS NULL THEN
            RETURN NULL;
        END IF;
    END IF;

    SELECT p.implied_dbo_permissions,p.fully_supported 
    INTO implied_dbo_permissions,fully_supported 
    FROM babelfish_has_perms_by_name_permissions p 
    WHERE p.securable_type = cs_as_securable_class AND p.permission_name = cs_as_permission;
    
    IF implied_dbo_permissions IS NULL OR fully_supported IS NULL THEN
        -- Securable class or permission is not valid, or permission is not valid for given securable
        RETURN NULL;
    END IF;

    IF cs_as_securable_class = 'database' AND cs_as_securable IS NOT NULL THEN
        db_name = babelfish_remove_delimiter_pair(cs_as_securable);
        IF db_name IS NULL THEN
            RETURN NULL;
        ELSIF (SELECT COUNT(name) FROM sys.databases WHERE name = db_name) != 1 THEN
            RETURN 0;
        END IF;
    ELSIF cs_as_securable_class = 'schema' THEN
        bbf_schema_name = babelfish_remove_delimiter_pair(cs_as_securable);
        IF bbf_schema_name IS NULL THEN
            RETURN NULL;
        ELSIF (SELECT COUNT(nspname) FROM sys.babelfish_namespace_ext ext
                WHERE ext.orig_name = bbf_schema_name 
                    AND CAST(ext.dbid AS oid) = CAST(sys.db_id() AS oid)) != 1 THEN
            RETURN 0;
        END IF;
    END IF;

    IF fully_supported = 'f' AND
		(SELECT orig_username FROM sys.babelfish_authid_user_ext WHERE rolname = CURRENT_USER) = 'dbo' THEN
        RETURN CAST(implied_dbo_permissions AS integer);
    ELSIF fully_supported = 'f' THEN
        RETURN 0;
    END IF;

    -- The only permissions that are fully supported belong to the OBJECT securable class.
    -- The block above has dealt with all permissions that are not fully supported, so 
    -- if we reach this point we know the securable class is OBJECT.
    SELECT s.db_name, s.schema_name, s.object_name INTO db_name, bbf_schema_name, object_name 
    FROM babelfish_split_object_name(cs_as_securable) s;

    -- Invalid securable name
    IF object_name IS NULL OR object_name = '' THEN
        RETURN NULL;
    END IF;

    -- If schema was not specified, use the default
    IF bbf_schema_name IS NULL OR bbf_schema_name = '' THEN
        bbf_schema_name := sys.schema_name();
    END IF;

    database_id := (
        SELECT CASE 
            WHEN db_name IS NULL OR db_name = '' THEN (sys.db_id())
            ELSE (sys.db_id(db_name))
        END);

	IF database_id <> sys.db_id() THEN
        is_cross_db = true;
	END IF;

	userid := (
        SELECT CASE
            WHEN is_cross_db THEN sys.suser_id()
            ELSE sys.user_id()
        END);
  
    -- Translate schema name from bbf to postgres, e.g. dbo -> master_dbo
    pg_schema := (SELECT nspname 
                    FROM sys.babelfish_namespace_ext ext 
                    WHERE ext.orig_name = bbf_schema_name 
                        AND CAST(ext.dbid AS oid) = CAST(database_id AS oid));

    IF pg_schema IS NULL THEN
        -- Shared schemas like sys and pg_catalog do not exist in the table above.
        -- These schemas do not need to be translated from Babelfish to Postgres
        pg_schema := bbf_schema_name;
    END IF;

    -- Surround with double-quotes to handle names that contain periods/spaces
    qualified_name := concat('"', pg_schema, '"."', object_name, '"');

    SELECT oid INTO namespace_id FROM pg_catalog.pg_namespace WHERE nspname = pg_schema COLLATE sys.database_default;

    object_type := (
        SELECT CASE
            WHEN cs_as_sub_securable_class = 'column'
                THEN CASE 
                    WHEN (SELECT count(a.attname)
                        FROM pg_attribute a
                        INNER JOIN pg_class c ON c.oid = a.attrelid
                        INNER JOIN pg_namespace s ON s.oid = c.relnamespace
                        WHERE
                        a.attname = cs_as_sub_securable COLLATE sys.database_default
                        AND c.relname = object_name COLLATE sys.database_default
                        AND s.nspname = pg_schema COLLATE sys.database_default
                        AND NOT a.attisdropped
                        AND (s.nspname IN (SELECT nspname FROM sys.babelfish_namespace_ext) OR s.nspname = 'sys')
                        -- r = ordinary table, i = index, S = sequence, t = TOAST table, v = view, m = materialized view, c = composite type, f = foreign table, p = partitioned table
                        AND c.relkind IN ('r', 'v', 'm', 'f', 'p')
                        AND a.attnum > 0) = 1
                                THEN 'column'
                    ELSE NULL
                END

            WHEN (SELECT count(relname) 
                    FROM pg_catalog.pg_class 
                    WHERE relname = object_name COLLATE sys.database_default
                        AND relnamespace = namespace_id) = 1
                THEN 'table'

            WHEN (SELECT count(proname) 
                    FROM pg_catalog.pg_proc 
                    WHERE proname = object_name COLLATE sys.database_default 
                        AND pronamespace = namespace_id
                        AND prokind = 'f') = 1
                THEN 'function'
                
            WHEN (SELECT count(proname) 
                    FROM pg_catalog.pg_proc 
                    WHERE proname = object_name COLLATE sys.database_default
                        AND pronamespace = namespace_id
                        AND prokind = 'p') = 1
                THEN 'procedure'
            ELSE NULL
        END
    );
    
    -- Object was not found
    IF object_type IS NULL THEN
        RETURN 0;
    END IF;
  
    -- Get signature for function-like objects
    IF object_type IN('function', 'procedure') THEN
        SELECT CAST(oid AS regprocedure) 
            INTO function_signature 
            FROM pg_catalog.pg_proc 
            WHERE proname = object_name COLLATE sys.database_default
                AND pronamespace = namespace_id;
    END IF;

    return_value := (
        SELECT CASE
            WHEN cs_as_permission = 'any' THEN babelfish_has_any_privilege(userid, object_type, pg_schema, object_name)

            WHEN object_type = 'column'
                THEN CASE
                    WHEN cs_as_permission IN('insert', 'delete', 'execute') THEN NULL
                    ELSE CAST(has_column_privilege(userid, qualified_name, cs_as_sub_securable, cs_as_permission) AS integer)
                END

            WHEN object_type = 'table'
                THEN CASE
                    WHEN cs_as_permission = 'execute' THEN 0
                    ELSE CAST(has_table_privilege(userid, qualified_name, cs_as_permission) AS integer)
                END

            WHEN object_type = 'function'
                THEN CASE
                    WHEN cs_as_permission IN('select', 'execute')
                        THEN CAST(has_function_privilege(userid, function_signature, 'execute') AS integer)
                    WHEN cs_as_permission IN('update', 'insert', 'delete', 'references')
                        THEN 0
                    ELSE NULL
                END

            WHEN object_type = 'procedure'
                THEN CASE
                    WHEN cs_as_permission = 'execute'
                        THEN CAST(has_function_privilege(userid, function_signature, 'execute') AS integer)
                    WHEN cs_as_permission IN('select', 'update', 'insert', 'delete', 'references')
                        THEN 0
                    ELSE NULL
                END

            ELSE NULL
        END
    );

    RETURN return_value;
    EXCEPTION WHEN OTHERS THEN RETURN NULL;
END;
$$;

GRANT EXECUTE ON FUNCTION sys.has_perms_by_name(
    securable sys.SYSNAME, 
    securable_class sys.nvarchar(60), 
    permission sys.SYSNAME, 
    sub_securable sys.SYSNAME,
    sub_securable_class sys.nvarchar(60)) TO PUBLIC;

-- For all the views created on previous versions, the definition in the catalog should be NULL.
UPDATE sys.babelfish_view_def SET definition = NULL;

-- Add one column to store definition of the function in the table.
SET allow_system_table_mods = on;
ALTER TABLE sys.babelfish_function_ext add COLUMN IF NOT EXISTS definition sys.NTEXT DEFAULT NULL;
RESET allow_system_table_mods;

GRANT SELECT ON sys.babelfish_function_ext TO PUBLIC;

CREATE OR REPLACE VIEW information_schema_tsql.routines AS
    SELECT CAST(nc.dbname AS sys.nvarchar(128)) AS "SPECIFIC_CATALOG",
           CAST(ext.orig_name AS sys.nvarchar(128)) AS "SPECIFIC_SCHEMA",
           CAST(p.proname AS sys.nvarchar(128)) AS "SPECIFIC_NAME",
           CAST(nc.dbname AS sys.nvarchar(128)) AS "ROUTINE_CATALOG",
           CAST(ext.orig_name AS sys.nvarchar(128)) AS "ROUTINE_SCHEMA",
           CAST(p.proname AS sys.nvarchar(128)) AS "ROUTINE_NAME",
           CAST(CASE p.prokind WHEN 'f' THEN 'FUNCTION' WHEN 'p' THEN 'PROCEDURE' END
           	 AS sys.nvarchar(20)) AS "ROUTINE_TYPE",
           CAST(NULL AS sys.nvarchar(128)) AS "MODULE_CATALOG",
           CAST(NULL AS sys.nvarchar(128)) AS "MODULE_SCHEMA",
           CAST(NULL AS sys.nvarchar(128)) AS "MODULE_NAME",
           CAST(NULL AS sys.nvarchar(128)) AS "UDT_CATALOG",
           CAST(NULL AS sys.nvarchar(128)) AS "UDT_SCHEMA",
           CAST(NULL AS sys.nvarchar(128)) AS "UDT_NAME",
	   CAST(case when is_tbl_type THEN 'table' when p.prokind = 'p' THEN NULL ELSE tsql_type_name END AS sys.nvarchar(128)) AS "DATA_TYPE",
           CAST(information_schema_tsql._pgtsql_char_max_length_for_routines(tsql_type_name, true_typmod)
                 AS int)
           AS "CHARACTER_MAXIMUM_LENGTH",
           CAST(information_schema_tsql._pgtsql_char_octet_length_for_routines(tsql_type_name, true_typmod)
                 AS int)
           AS "CHARACTER_OCTET_LENGTH",
           CAST(NULL AS sys.nvarchar(128)) AS "COLLATION_CATALOG",
           CAST(NULL AS sys.nvarchar(128)) AS "COLLATION_SCHEMA",
           CAST(
                 CASE co.collname
                       WHEN 'default' THEN current_setting('babelfishpg_tsql.server_collation_name')
                       ELSE co.collname
                 END
            AS sys.nvarchar(128)) AS "COLLATION_NAME",
            CAST(NULL AS sys.nvarchar(128)) AS "CHARACTER_SET_CATALOG",
            CAST(NULL AS sys.nvarchar(128)) AS "CHARACTER_SET_SCHEMA",
	    /*
                 * TODO: We need to first create mapping of collation name to char-set name;
                 * Until then return null.
            */
	    CAST(case when tsql_type_name IN ('nchar','nvarchar') THEN 'UNICODE' when tsql_type_name IN ('char','varchar') THEN 'iso_1' ELSE NULL END AS sys.nvarchar(128)) AS "CHARACTER_SET_NAME",
	    CAST(information_schema_tsql._pgtsql_numeric_precision(tsql_type_name, t.oid, true_typmod)
                        AS smallint)
            AS "NUMERIC_PRECISION",
	    CAST(information_schema_tsql._pgtsql_numeric_precision_radix(tsql_type_name, case when t.typtype = 'd' THEN t.typbasetype ELSE t.oid END, true_typmod)
                        AS smallint)
            AS "NUMERIC_PRECISION_RADIX",
            CAST(information_schema_tsql._pgtsql_numeric_scale(tsql_type_name, t.oid, true_typmod)
                        AS smallint)
            AS "NUMERIC_SCALE",
            CAST(information_schema_tsql._pgtsql_datetime_precision(tsql_type_name, true_typmod)
                        AS smallint)
            AS "DATETIME_PRECISION",
	    CAST(NULL AS sys.nvarchar(30)) AS "INTERVAL_TYPE",
            CAST(NULL AS smallint) AS "INTERVAL_PRECISION",
            CAST(NULL AS sys.nvarchar(128)) AS "TYPE_UDT_CATALOG",
            CAST(NULL AS sys.nvarchar(128)) AS "TYPE_UDT_SCHEMA",
            CAST(NULL AS sys.nvarchar(128)) AS "TYPE_UDT_NAME",
            CAST(NULL AS sys.nvarchar(128)) AS "SCOPE_CATALOG",
            CAST(NULL AS sys.nvarchar(128)) AS "SCOPE_SCHEMA",
            CAST(NULL AS sys.nvarchar(128)) AS "SCOPE_NAME",
            CAST(NULL AS bigint) AS "MAXIMUM_CARDINALITY",
            CAST(NULL AS sys.nvarchar(128)) AS "DTD_IDENTIFIER",
            CAST(CASE WHEN l.lanname = 'sql' THEN 'SQL' WHEN l.lanname = 'pltsql' THEN 'SQL' ELSE 'EXTERNAL' END AS sys.nvarchar(30)) AS "ROUTINE_BODY",
            CAST(f.definition AS sys.nvarchar(4000)) AS "ROUTINE_DEFINITION",
            CAST(NULL AS sys.nvarchar(128)) AS "EXTERNAL_NAME",
            CAST(NULL AS sys.nvarchar(30)) AS "EXTERNAL_LANGUAGE",
            CAST(NULL AS sys.nvarchar(30)) AS "PARAMETER_STYLE",
            CAST(CASE WHEN p.provolatile = 'i' THEN 'YES' ELSE 'NO' END AS sys.nvarchar(10)) AS "IS_DETERMINISTIC",
	    CAST(CASE p.prokind WHEN 'p' THEN 'MODIFIES' ELSE 'READS' END AS sys.nvarchar(30)) AS "SQL_DATA_ACCESS",
            CAST(CASE WHEN p.prokind <> 'p' THEN
              CASE WHEN p.proisstrict THEN 'YES' ELSE 'NO' END END AS sys.nvarchar(10)) AS "IS_NULL_CALL",
            CAST(NULL AS sys.nvarchar(128)) AS "SQL_PATH",
            CAST('YES' AS sys.nvarchar(10)) AS "SCHEMA_LEVEL_ROUTINE",
            CAST(CASE p.prokind WHEN 'f' THEN 0 WHEN 'p' THEN -1 END AS smallint) AS "MAX_DYNAMIC_RESULT_SETS",
            CAST('NO' AS sys.nvarchar(10)) AS "IS_USER_DEFINED_CAST",
            CAST('NO' AS sys.nvarchar(10)) AS "IS_IMPLICITLY_INVOCABLE",
            CAST(NULL AS sys.datetime) AS "CREATED",
            CAST(NULL AS sys.datetime) AS "LAST_ALTERED"

       FROM sys.pg_namespace_ext nc LEFT JOIN sys.babelfish_namespace_ext ext ON nc.nspname = ext.nspname,
            pg_proc p inner join sys.schemas sch on sch.schema_id = p.pronamespace
	    inner join sys.all_objects ao on ao.object_id = CAST(p.oid AS INT)
		LEFT JOIN sys.babelfish_function_ext f ON p.proname = f.funcname AND sch.schema_id::regnamespace::name = f.nspname
			AND sys.babelfish_get_pltsql_function_signature(p.oid) = f.funcsignature COLLATE "C",
            pg_language l,
            pg_type t LEFT JOIN pg_collation co ON t.typcollation = co.oid,
            sys.translate_pg_type_to_tsql(t.oid) AS tsql_type_name,
            sys.tsql_get_returnTypmodValue(p.oid) AS true_typmod,
	    sys.is_table_type(t.typrelid) as is_tbl_type

       WHERE
            (case p.prokind 
	       when 'p' then true 
	       when 'a' then false
               else 
    	           (case format_type(p.prorettype, null) 
	   	      when 'trigger' then false 
	   	      else true 
   		    end) 
            end)  
            AND (NOT pg_is_other_temp_schema(nc.oid))
            AND has_function_privilege(p.oid, 'EXECUTE')
            AND (pg_has_role(t.typowner, 'USAGE')
            OR has_type_privilege(t.oid, 'USAGE'))
            AND ext.dbid = cast(sys.db_id() as oid)
	    AND p.prolang = l.oid
            AND p.prorettype = t.oid
            AND p.pronamespace = nc.oid
	    AND CAST(ao.is_ms_shipped as INT) = 0;

GRANT SELECT ON information_schema_tsql.routines TO PUBLIC;

CREATE OR REPLACE VIEW sys.all_sql_modules_internal AS
SELECT
  ao.object_id AS object_id
  , CAST(
      CASE WHEN ao.type in ('P', 'FN', 'IN', 'TF', 'RF', 'IF', 'TR') THEN COALESCE(f.definition, '')
      WHEN ao.type = 'V' THEN COALESCE(bvd.definition, '')
      ELSE NULL
      END
    AS sys.nvarchar(4000)) AS definition  -- Object definition work in progress, will update definition with BABEL-3127 Jira.
  , CAST(1 as sys.bit)  AS uses_ansi_nulls
  , CAST(1 as sys.bit)  AS uses_quoted_identifier
  , CAST(0 as sys.bit)  AS is_schema_bound
  , CAST(0 as sys.bit)  AS uses_database_collation
  , CAST(0 as sys.bit)  AS is_recompiled
  , CAST(
      CASE WHEN ao.type IN ('P', 'FN', 'IN', 'TF', 'RF', 'IF') THEN
        CASE WHEN p.proisstrict THEN 1
        ELSE 0 
        END
      ELSE 0
      END
    AS sys.bit) as null_on_null_input
  , null::integer as execute_as_principal_id
  , CAST(0 as sys.bit) as uses_native_compilation
  , CAST(ao.is_ms_shipped as INT) as is_ms_shipped
FROM sys.all_objects ao
LEFT OUTER JOIN sys.pg_namespace_ext nmext on ao.schema_id = nmext.oid
LEFT OUTER JOIN sys.babelfish_namespace_ext ext ON nmext.nspname = ext.nspname
LEFT OUTER JOIN sys.babelfish_view_def bvd 
 on (
      ext.orig_name = bvd.schema_name AND 
      ext.dbid = bvd.dbid AND
      ao.name = bvd.object_name 
   )
LEFT JOIN pg_proc p ON ao.object_id = CAST(p.oid AS INT)
LEFT JOIN sys.babelfish_function_ext f ON ao.name = f.funcname COLLATE "C" AND ao.schema_id::regnamespace::name = f.nspname
AND sys.babelfish_get_pltsql_function_signature(ao.object_id) = f.funcsignature COLLATE "C"
WHERE ao.type in ('P', 'RF', 'V', 'TR', 'FN', 'IF', 'TF', 'R');
GRANT SELECT ON sys.all_sql_modules_internal TO PUBLIC;

-- function sys.object_id(object_name, object_type) needs to change input type to sys.VARCHAR
ALTER FUNCTION sys.object_id RENAME TO object_id_deprecated_in_2_4_0;
CALL sys.babelfish_drop_deprecated_object('function', 'sys', 'object_id_deprecated_in_2_4_0');

CREATE OR REPLACE FUNCTION sys.object_id(IN object_name sys.VARCHAR, IN object_type sys.VARCHAR DEFAULT NULL)
RETURNS INTEGER AS
'babelfishpg_tsql', 'object_id'
LANGUAGE C STABLE;

CREATE OR REPLACE FUNCTION sys.DBTS()
RETURNS sys.ROWVERSION AS
$$
DECLARE
    eh_setting text;
BEGIN
    eh_setting = (select s.setting FROM pg_catalog.pg_settings s where name = 'babelfishpg_tsql.escape_hatch_rowversion');
    IF eh_setting = 'strict' THEN
        RAISE EXCEPTION 'To use @@DBTS, set ''babelfishpg_tsql.escape_hatch_rowversion'' to ''ignore''';
    ELSE
        RETURN sys.get_current_full_xact_id()::sys.ROWVERSION;
    END IF;
END;
$$
STRICT
LANGUAGE plpgsql;

<<<<<<< HEAD
create or replace view sys.all_views as
SELECT
    CAST(c.relname AS sys.SYSNAME) as name
  , CAST(c.oid AS INT) as object_id
  , CAST(null AS INT) as principal_id
  , CAST(c.relnamespace as INT) as schema_id
  , CAST(0 as INT) as parent_object_id
  , CAST('V' as sys.bpchar(2)) as type
  , CAST('VIEW'as sys.nvarchar(60)) as type_desc
  , CAST(null as sys.datetime) as create_date
  , CAST(null as sys.datetime) as modify_date
  , CAST(0 as sys.bit) as is_ms_shipped
  , CAST(0 as sys.bit) as is_published
  , CAST(0 as sys.bit) as is_schema_published
  , CAST(0 as sys.BIT) AS is_replicated
  , CAST(0 as sys.BIT) AS has_replication_filter
  , CAST(0 as sys.BIT) AS has_opaque_metadata
  , CAST(0 as sys.BIT) AS has_unchecked_assembly_data
  , CAST(
      CASE 
        WHEN (v.check_option = 'NONE') 
          THEN 0
        ELSE 1
      END
    AS sys.BIT) AS with_check_option
  , CAST(0 as sys.BIT) AS is_date_correlation_view
FROM pg_catalog.pg_namespace AS ns
INNER JOIN pg_class c ON ns.oid = c.relnamespace
INNER JOIN information_schema.views v ON c.relname = v.table_name AND ns.nspname = v.table_schema
WHERE c.relkind = 'v' AND ns.nspname in 
  (SELECT nspname from sys.babelfish_namespace_ext where dbid = sys.db_id() UNION ALL SELECT CAST('sys' AS NAME))
AND pg_is_other_temp_schema(ns.oid) = false
AND (pg_has_role(c.relowner, 'USAGE') = true
OR has_table_privilege(c.oid, 'SELECT, INSERT, UPDATE, DELETE, TRUNCATE, REFERENCES, TRIGGER') = true
OR has_any_column_privilege(c.oid, 'SELECT, INSERT, UPDATE, REFERENCES') = true);
GRANT SELECT ON sys.all_views TO PUBLIC;
=======

CREATE OR REPLACE PROCEDURE sys.sp_set_session_context ("@key" sys.sysname, 
	"@value" sys.SQL_VARIANT, "@read_only" sys.bit = 0)
AS 'babelfishpg_tsql', 'sp_set_session_context'
LANGUAGE C;
GRANT EXECUTE ON PROCEDURE sys.sp_set_session_context TO PUBLIC;

CREATE OR REPLACE FUNCTION sys.session_context ("@key" sys.sysname)
	RETURNS sys.SQL_VARIANT AS 'babelfishpg_tsql', 'session_context' LANGUAGE C;
GRANT EXECUTE ON FUNCTION sys.session_context TO PUBLIC;
>>>>>>> cab214d6


/* set sys functions as STABLE */
ALTER FUNCTION sys.schema_id() STABLE;
ALTER FUNCTION sys.schema_name() STABLE;
ALTER FUNCTION sys.sp_columns_100_internal(
	in_table_name sys.nvarchar(384),
    in_table_owner sys.nvarchar(384), 
    in_table_qualifier sys.nvarchar(384),
    in_column_name sys.nvarchar(384),
	in_NameScope int,
    in_ODBCVer int,
    in_fusepattern smallint)
STABLE;
ALTER FUNCTION sys.sp_columns_managed_internal(
    in_catalog sys.nvarchar(128), 
    in_owner sys.nvarchar(128),
    in_table sys.nvarchar(128),
    in_column sys.nvarchar(128),
    in_schematype int)
STABLE;
ALTER FUNCTION sys.sp_pkeys_internal(
	in_table_name sys.nvarchar(384),
	in_table_owner sys.nvarchar(384),
	in_table_qualifier sys.nvarchar(384)
)
STABLE;
ALTER FUNCTION sys.sp_statistics_internal(
    in_table_name sys.sysname,
    in_table_owner sys.sysname,
    in_table_qualifier sys.sysname,
    in_index_name sys.sysname,
	in_is_unique char,
	in_accuracy char
)
STABLE;
ALTER FUNCTION sys.sp_tables_internal(
	in_table_name sys.nvarchar(384),
	in_table_owner sys.nvarchar(384), 
	in_table_qualifier sys.sysname,
	in_table_type sys.varchar(100),
	in_fusepattern sys.bit)
STABLE;
ALTER FUNCTION sys.trigger_nestlevel() STABLE;
ALTER FUNCTION sys.proc_param_helper() STABLE;
ALTER FUNCTION sys.original_login() STABLE; 
ALTER FUNCTION sys.objectproperty(id INT, property SYS.VARCHAR) STABLE;
ALTER FUNCTION sys.OBJECTPROPERTYEX(id INT, property SYS.VARCHAR) STABLE;
ALTER FUNCTION sys.num_days_in_date(IN d1 INTEGER, IN m1 INTEGER, IN y1 INTEGER) STABLE;
ALTER FUNCTION sys.nestlevel() STABLE;
ALTER FUNCTION sys.max_connections() STABLE;
ALTER FUNCTION sys.lock_timeout() STABLE;
ALTER FUNCTION sys.json_modify(in expression sys.NVARCHAR,in path_json TEXT, in new_value TEXT) STABLE;
ALTER FUNCTION sys.isnumeric(IN expr ANYELEMENT) STABLE;
ALTER FUNCTION sys.isnumeric(IN expr TEXT) STABLE;
ALTER FUNCTION sys.isdate(v text) STABLE;
ALTER FUNCTION sys.is_srvrolemember(role sys.SYSNAME, login sys.SYSNAME) STABLE;
ALTER FUNCTION sys.INDEXPROPERTY(IN object_id INT, IN index_or_statistics_name sys.nvarchar(128), IN property sys.varchar(128)) STABLE;
ALTER FUNCTION sys.has_perms_by_name(
    securable SYS.SYSNAME, 
    securable_class SYS.NVARCHAR(60), 
    permission SYS.SYSNAME,
    sub_securable SYS.SYSNAME,
    sub_securable_class SYS.NVARCHAR(60)
)
STABLE;
ALTER FUNCTION sys.fn_listextendedproperty (
property_name varchar(128),
level0_object_type varchar(128),
level0_object_name varchar(128),
level1_object_type varchar(128),
level1_object_name varchar(128),
level2_object_type varchar(128),
level2_object_name varchar(128)
)
STABLE;
ALTER FUNCTION sys.fn_helpcollations() STABLE;
ALTER FUNCTION sys.DBTS() STABLE;
ALTER FUNCTION sys.columns_internal() STABLE;
ALTER FUNCTION sys.columnproperty(object_id oid, property name, property_name text) STABLE;
ALTER FUNCTION sys.babelfish_get_id_by_name(object_name text) STABLE;
ALTER FUNCTION sys.babelfish_get_sequence_value(in sequence_name character varying) STABLE;
ALTER FUNCTION sys.babelfish_conv_date_to_string(IN p_datatype TEXT, IN p_dateval DATE, IN p_style NUMERIC) STABLE;
ALTER FUNCTION sys.babelfish_conv_datetime_to_string(IN p_datatype TEXT, IN p_src_datatype TEXT, IN p_datetimeval TIMESTAMP(6) WITHOUT TIME ZONE, IN p_style NUMERIC) STABLE;
ALTER FUNCTION sys.babelfish_conv_greg_to_hijri(IN p_dateval DATE) STABLE;
ALTER FUNCTION sys.babelfish_conv_greg_to_hijri(IN p_day NUMERIC, IN p_month NUMERIC, IN p_year NUMERIC) STABLE;
ALTER FUNCTION sys.babelfish_conv_greg_to_hijri(IN p_day TEXT, IN p_month TEXT, IN p_year TEXT) STABLE;
ALTER FUNCTION sys.babelfish_conv_greg_to_hijri(IN p_datetimeval TIMESTAMP WITHOUT TIME ZONE) STABLE;
ALTER FUNCTION sys.babelfish_conv_hijri_to_greg(IN p_dateval DATE) STABLE;
ALTER FUNCTION sys.babelfish_conv_hijri_to_greg(IN p_day NUMERIC, IN p_month NUMERIC, IN p_year NUMERIC) STABLE;
ALTER FUNCTION sys.babelfish_conv_hijri_to_greg(IN p_day TEXT, IN p_month TEXT, IN p_year TEXT) STABLE;
ALTER FUNCTION sys.babelfish_conv_hijri_to_greg(IN p_datetimeval TIMESTAMP WITHOUT TIME ZONE) STABLE;
ALTER FUNCTION sys.babelfish_conv_string_to_date(IN p_datestring TEXT, IN p_style NUMERIC) STABLE;
ALTER FUNCTION sys.babelfish_conv_string_to_datetime(IN p_datatype TEXT, IN p_datetimestring TEXT, IN p_style NUMERIC) STABLE;
ALTER FUNCTION sys.babelfish_conv_string_to_time(IN p_datatype TEXT, IN p_timestring TEXT, IN p_style NUMERIC) STABLE;
ALTER FUNCTION sys.babelfish_conv_time_to_string(IN p_datatype TEXT, IN p_src_datatype TEXT, IN p_timeval TIME(6) WITHOUT TIME ZONE, IN p_style NUMERIC) STABLE;
ALTER FUNCTION sys.babelfish_dbts() STABLE;
ALTER FUNCTION sys.babelfish_get_jobs() STABLE;
ALTER FUNCTION sys.babelfish_get_lang_metadata_json(IN p_lang_spec_culture TEXT) STABLE;
ALTER FUNCTION sys.babelfish_get_service_setting ( IN p_service sys.service_settings.service%TYPE , IN p_setting sys.service_settings.setting%TYPE ) STABLE;
ALTER FUNCTION sys.babelfish_get_version(pComponentName VARCHAR(256)) STABLE;
ALTER FUNCTION sys.babelfish_is_ossp_present() STABLE;
ALTER FUNCTION sys.babelfish_is_spatial_present() STABLE;
ALTER FUNCTION sys.babelfish_istime(v text) STABLE;
ALTER FUNCTION babelfish_remove_delimiter_pair(IN name TEXT) STABLE;
ALTER FUNCTION sys.babelfish_openxml(IN DocHandle BIGINT) STABLE;
ALTER FUNCTION sys.babelfish_parse_to_date(IN p_datestring TEXT, IN p_culture TEXT) STABLE;
ALTER FUNCTION sys.babelfish_parse_to_datetime(IN p_datatype TEXT, IN p_datetimestring TEXT, IN p_culture TEXT) STABLE;
ALTER FUNCTION sys.babelfish_parse_to_time(IN p_datatype TEXT, IN p_srctimestring TEXT, IN p_culture TEXT) STABLE;
ALTER FUNCTION sys.babelfish_ROUND3(x in numeric, y in int, z in int) STABLE;
ALTER FUNCTION sys.babelfish_sp_aws_add_jobschedule (par_job_id integer, par_schedule_id integer, out returncode integer) STABLE;
ALTER FUNCTION sys.babelfish_sp_aws_del_jobschedule (par_job_id integer, par_schedule_id integer, out returncode integer )STABLE;
ALTER FUNCTION sys.babelfish_sp_schedule_to_cron (par_job_id integer, par_schedule_id integer, out cron_expression varchar )STABLE;
ALTER FUNCTION sys.babelfish_sp_sequence_get_range(
  in par_sequence_name text,
  in par_range_size bigint,
  out par_range_first_value bigint,
  out par_range_last_value bigint,
  out par_range_cycle_count bigint,
  out par_sequence_increment bigint,
  out par_sequence_min_value bigint,
  out par_sequence_max_value bigint
)  
STABLE;
ALTER FUNCTION sys.babelfish_sp_verify_job (
  par_job_id integer,
  par_name varchar,
  par_enabled smallint,
  par_start_step_id integer,
  par_category_name varchar,
  inout par_owner_sid char,
  par_notify_level_eventlog integer,
  inout par_notify_level_email integer,
  inout par_notify_level_netsend integer,
  inout par_notify_level_page integer,
  par_notify_email_operator_name varchar,
  par_notify_netsend_operator_name varchar,
  par_notify_page_operator_name varchar,
  par_delete_level integer,
  inout par_category_id integer,
  inout par_notify_email_operator_id integer,
  inout par_notify_netsend_operator_id integer,
  inout par_notify_page_operator_id integer,
  inout par_originating_server varchar,
  out returncode integer
)
STABLE;
ALTER FUNCTION sys.babelfish_sp_verify_job_date (par_date integer, par_date_name varchar, out returncode integer) STABLE;
ALTER FUNCTION sys.babelfish_sp_verify_job_identifiers (
  par_name_of_name_parameter varchar,
  par_name_of_id_parameter varchar,
  inout par_job_name varchar,
  inout par_job_id integer,
  par_sqlagent_starting_test varchar,
  inout par_owner_sid char,
  out returncode integer
)
STABLE;
ALTER FUNCTION sys.babelfish_sp_verify_job_time (
  par_time integer,
  par_time_name varchar,
  out returncode integer
)
STABLE;
ALTER FUNCTION sys.babelfish_sp_verify_jobstep (
  par_job_id integer,
  par_step_id integer,
  par_step_name varchar,
  par_subsystem varchar,
  par_command text,
  par_server varchar,
  par_on_success_action smallint,
  par_on_success_step_id integer,
  par_on_fail_action smallint,
  par_on_fail_step_id integer,
  par_os_run_priority integer,
  par_flags integer,
  par_output_file_name varchar,
  par_proxy_id integer,
  out returncode integer
)
STABLE;
ALTER FUNCTION sys.babelfish_sp_verify_schedule (
  par_schedule_id integer,
  par_name varchar,
  par_enabled smallint,
  par_freq_type integer,
  inout par_freq_interval integer,
  inout par_freq_subday_type integer,
  inout par_freq_subday_interval integer,
  inout par_freq_relative_interval integer,
  inout par_freq_recurrence_factor integer,
  inout par_active_start_date integer,
  inout par_active_start_time integer,
  inout par_active_end_date integer,
  inout par_active_end_time integer,
  par_owner_sid char,
  out returncode integer
)
STABLE;
ALTER FUNCTION sys.babelfish_sp_verify_schedule_identifiers (
  par_name_of_name_parameter varchar,
  par_name_of_id_parameter varchar,
  inout par_schedule_name varchar,
  inout par_schedule_id integer,
  inout par_owner_sid char,
  inout par_orig_server_id integer,
  par_job_id_filter integer,
  out returncode integer
)
STABLE;
ALTER FUNCTION sys.babelfish_STRPOS3(p_str text, p_substr text, p_loc int) STABLE;
ALTER FUNCTION sys.babelfish_tomsbit(in_str NUMERIC) STABLE;
ALTER FUNCTION sys.babelfish_tomsbit(in_str VARCHAR) STABLE;
ALTER FUNCTION sys.babelfish_try_conv_date_to_string(IN p_datatype TEXT, IN p_dateval DATE, IN p_style NUMERIC) STABLE;
ALTER FUNCTION sys.babelfish_try_conv_datetime_to_string(IN p_datatype TEXT, IN p_src_datatype TEXT, IN p_datetimeval TIMESTAMP WITHOUT TIME ZONE, IN p_style NUMERIC) STABLE;
ALTER FUNCTION sys.babelfish_try_conv_string_to_date(IN p_datestring TEXT, IN p_style NUMERIC) STABLE;
ALTER FUNCTION sys.babelfish_try_conv_string_to_datetime(IN p_datatype TEXT, IN p_datetimestring TEXT, IN p_style NUMERIC) STABLE;
ALTER FUNCTION sys.babelfish_try_conv_string_to_time(IN p_datatype TEXT, IN p_timestring TEXT, IN p_style NUMERIC) STABLE;
ALTER FUNCTION sys.babelfish_try_conv_time_to_string(IN p_datatype TEXT, IN p_src_datatype TEXT, IN p_timeval TIME WITHOUT TIME ZONE, IN p_style NUMERIC) STABLE;
ALTER FUNCTION sys.babelfish_conv_helper_to_date(IN arg TEXT, IN try BOOL, IN p_style NUMERIC) STABLE;
ALTER FUNCTION sys.babelfish_conv_helper_to_date(IN arg anyelement, IN try BOOL, IN p_style NUMERIC) STABLE;
ALTER FUNCTION sys.babelfish_try_conv_to_date(IN arg anyelement) STABLE;
ALTER FUNCTION sys.babelfish_conv_helper_to_time(IN arg TEXT, IN try BOOL, IN p_style NUMERIC) STABLE;
ALTER FUNCTION sys.babelfish_conv_helper_to_time(IN arg anyelement, IN try BOOL, IN p_style NUMERIC) STABLE;
ALTER FUNCTION sys.babelfish_try_conv_to_time(IN arg anyelement) STABLE;
ALTER FUNCTION sys.babelfish_conv_helper_to_datetime(IN arg TEXT, IN try BOOL, IN p_style NUMERIC) STABLE;
ALTER FUNCTION sys.babelfish_try_conv_to_datetime(IN arg anyelement) STABLE;
ALTER FUNCTION sys.babelfish_conv_helper_to_varchar(IN typename TEXT, IN arg TEXT, IN try BOOL, IN p_style NUMERIC) STABLE;
ALTER FUNCTION sys.babelfish_conv_helper_to_varchar(IN typename TEXT, IN arg ANYELEMENT, IN try BOOL, IN p_style NUMERIC) STABLE;
ALTER FUNCTION sys.babelfish_conv_to_varchar(IN typename TEXT, IN arg TEXT, IN p_style NUMERIC) STABLE;
ALTER FUNCTION sys.babelfish_conv_to_varchar(IN typename TEXT, IN arg anyelement, IN p_style NUMERIC) STABLE;
ALTER FUNCTION sys.babelfish_try_conv_to_varchar(IN typename TEXT, IN arg TEXT, IN p_style NUMERIC) STABLE;
ALTER FUNCTION sys.babelfish_try_conv_to_varchar(IN typename TEXT, IN arg anyelement, IN p_style NUMERIC) STABLE;
ALTER FUNCTION sys.babelfish_parse_helper_to_date(IN arg TEXT, IN try BOOL, IN culture TEXT) STABLE;
ALTER FUNCTION sys.babelfish_parse_helper_to_time(IN arg TEXT, IN try BOOL, IN culture TEXT) STABLE;
ALTER FUNCTION sys.babelfish_parse_helper_to_datetime(IN arg TEXT, IN try BOOL, IN culture TEXT) STABLE;
ALTER FUNCTION sys.babelfish_try_conv_money_to_string(IN p_datatype TEXT, IN p_moneyval PG_CATALOG.MONEY, IN p_style NUMERIC) STABLE;
ALTER FUNCTION sys.babelfish_try_conv_float_to_string(IN p_datatype TEXT, IN p_floatval FLOAT, IN p_style NUMERIC) STABLE;
ALTER FUNCTION sys.babelfish_try_parse_to_date(IN p_datestring TEXT, IN p_culture TEXT) STABLE;
ALTER FUNCTION sys.babelfish_try_parse_to_datetime(IN p_datatype TEXT, IN p_datetimestring TEXT, IN p_culture TEXT) STABLE;
ALTER FUNCTION sys.babelfish_try_parse_to_time(IN p_datatype TEXT, IN p_srctimestring TEXT, IN p_culture TEXT) STABLE;
ALTER FUNCTION babelfish_get_name_delimiter_pos(name TEXT) STABLE;
ALTER FUNCTION sys.babelfish_split_object_name(name TEXT, OUT db_name TEXT, OUT schema_name TEXT, OUT object_name TEXT) STABLE;
ALTER FUNCTION sys.babelfish_has_any_privilege(userid oid, perm_target_type text, schema_name text, object_name text) STABLE;
ALTER FUNCTION sys.babelfish_cast_floor_smallint(IN arg TEXT) STABLE;
ALTER FUNCTION sys.babelfish_cast_floor_smallint(IN arg ANYELEMENT) STABLE;
ALTER FUNCTION sys.babelfish_cast_floor_int(IN arg TEXT) STABLE;
ALTER FUNCTION sys.babelfish_cast_floor_int(IN arg ANYELEMENT) STABLE;
ALTER FUNCTION sys.babelfish_cast_floor_bigint(IN arg TEXT) STABLE;
ALTER FUNCTION sys.babelfish_cast_floor_bigint(IN arg ANYELEMENT) STABLE;
ALTER FUNCTION sys.babelfish_try_cast_to_datetime2(IN arg TEXT, IN typmod INTEGER) STABLE;
ALTER FUNCTION sys.babelfish_try_cast_to_datetime2(IN arg ANYELEMENT, IN typmod INTEGER) STABLE;
ALTER FUNCTION sys.sysdatetimeoffset() STABLE;
ALTER FUNCTION sys.sysutcdatetime() STABLE;
ALTER FUNCTION sys.getdate() STABLE;
ALTER FUNCTION sys.GETUTCDATE() STABLE;
ALTER FUNCTION sys.isnull(text,text) STABLE;
ALTER FUNCTION sys.isnull(boolean,boolean) STABLE;
ALTER FUNCTION sys.isnull(smallint,smallint) STABLE;
ALTER FUNCTION sys.isnull(integer,integer) STABLE;
ALTER FUNCTION sys.isnull(bigint,bigint) STABLE;
ALTER FUNCTION sys.isnull(real,real) STABLE;
ALTER FUNCTION sys.isnull(double precision, double precision) STABLE;
ALTER FUNCTION sys.isnull(numeric,numeric) STABLE;
ALTER FUNCTION sys.isnull(date, date) STABLE;
ALTER FUNCTION sys.isnull(timestamp,timestamp) STABLE;
ALTER FUNCTION sys.isnull(timestamp with time zone,timestamp with time zone) STABLE;
ALTER FUNCTION sys.is_table_type(object_id oid) STABLE;
ALTER FUNCTION sys.rand() STABLE;
ALTER FUNCTION sys.spid() STABLE;
ALTER FUNCTION sys.APPLOCK_MODE(IN "@dbprincipal" varchar(32), IN "@resource" varchar(255), IN "@lockowner" varchar(32)) STABLE;
ALTER FUNCTION sys.APPLOCK_TEST(IN "@dbprincipal" varchar(32), IN "@resource" varchar(255), IN "@lockmode" varchar(32), IN "@lockowner" varchar(32)) STABLE;
ALTER FUNCTION sys.has_dbaccess(database_name SYSNAME) STABLE;
ALTER FUNCTION sys.language() STABLE;
ALTER FUNCTION sys.rowcount() STABLE;
ALTER FUNCTION sys.error() STABLE;
ALTER FUNCTION sys.pgerror() STABLE;
ALTER FUNCTION sys.trancount() STABLE;
ALTER FUNCTION sys.datefirst() STABLE;
ALTER FUNCTION sys.options() STABLE;
ALTER FUNCTION sys.version() STABLE;
ALTER FUNCTION sys.servername() STABLE;
ALTER FUNCTION sys.servicename() STABLE;
ALTER FUNCTION sys.fetch_status() STABLE;
ALTER FUNCTION sys.cursor_rows() STABLE;
ALTER FUNCTION sys.cursor_status(text, text) STABLE;
ALTER FUNCTION sys.xact_state() STABLE;
ALTER FUNCTION sys.error_line() STABLE;
ALTER FUNCTION sys.error_message() STABLE;
ALTER FUNCTION sys.error_number() STABLE;
ALTER FUNCTION sys.error_procedure() STABLE;
ALTER FUNCTION sys.error_severity() STABLE;
ALTER FUNCTION sys.error_state() STABLE;
ALTER FUNCTION sys.babelfish_get_identity_param(IN tablename TEXT, IN optionname TEXT) STABLE;
ALTER FUNCTION sys.babelfish_get_identity_current(IN tablename TEXT) STABLE;
ALTER FUNCTION sys.babelfish_get_login_default_db(IN login_name TEXT) STABLE;
-- internal table function for querying the registered ENRs
ALTER FUNCTION sys.babelfish_get_enr_list() STABLE;
-- internal table function for collation_list
ALTER FUNCTION sys.babelfish_collation_list() STABLE;
-- internal table function for sp_cursor_list and sp_decribe_cursor
ALTER FUNCTION sys.babelfish_cursor_list(cursor_source integer) STABLE;
-- internal table function for sp_helpdb with no arguments
ALTER FUNCTION sys.babelfish_helpdb() STABLE;
-- internal table function for helpdb with dbname as input
ALTER FUNCTION sys.babelfish_helpdb(varchar) STABLE;

ALTER FUNCTION sys.babelfish_inconsistent_metadata(return_consistency boolean) STABLE;
ALTER FUNCTION COLUMNS_UPDATED () STABLE;
ALTER FUNCTION sys.ident_seed(IN tablename TEXT) STABLE;
ALTER FUNCTION sys.ident_incr(IN tablename TEXT) STABLE;
ALTER FUNCTION sys.ident_current(IN tablename TEXT) STABLE;
ALTER FUNCTION sys.babelfish_waitfor_delay(time_to_pass TEXT) STABLE;
ALTER FUNCTION sys.babelfish_waitfor_delay(time_to_pass TIMESTAMP WITHOUT TIME ZONE) STABLE;
ALTER FUNCTION sys.user_name_sysname() STABLE;
ALTER FUNCTION sys.system_user() STABLE;
ALTER FUNCTION sys.session_user() STABLE;
ALTER FUNCTION UPDATE (TEXT) STABLE;

CREATE OR REPLACE FUNCTION sys.OBJECT_NAME(IN object_id INT, IN database_id INT DEFAULT NULL)
RETURNS sys.SYSNAME AS
'babelfishpg_tsql', 'object_name'
LANGUAGE C STABLE;

-- Drops the temporary procedure used by the upgrade script.
-- Please have this be one of the last statements executed in this upgrade script.
DROP PROCEDURE sys.babelfish_drop_deprecated_object(varchar, varchar, varchar);

-- Reset search_path to not affect any subsequent scripts
SELECT set_config('search_path', trim(leading 'sys, ' from current_setting('search_path')), false);<|MERGE_RESOLUTION|>--- conflicted
+++ resolved
@@ -972,7 +972,7 @@
 STRICT
 LANGUAGE plpgsql;
 
-<<<<<<< HEAD
+
 create or replace view sys.all_views as
 SELECT
     CAST(c.relname AS sys.SYSNAME) as name
@@ -1009,7 +1009,6 @@
 OR has_table_privilege(c.oid, 'SELECT, INSERT, UPDATE, DELETE, TRUNCATE, REFERENCES, TRIGGER') = true
 OR has_any_column_privilege(c.oid, 'SELECT, INSERT, UPDATE, REFERENCES') = true);
 GRANT SELECT ON sys.all_views TO PUBLIC;
-=======
 
 CREATE OR REPLACE PROCEDURE sys.sp_set_session_context ("@key" sys.sysname, 
 	"@value" sys.SQL_VARIANT, "@read_only" sys.bit = 0)
@@ -1020,7 +1019,7 @@
 CREATE OR REPLACE FUNCTION sys.session_context ("@key" sys.sysname)
 	RETURNS sys.SQL_VARIANT AS 'babelfishpg_tsql', 'session_context' LANGUAGE C;
 GRANT EXECUTE ON FUNCTION sys.session_context TO PUBLIC;
->>>>>>> cab214d6
+
 
 
 /* set sys functions as STABLE */
