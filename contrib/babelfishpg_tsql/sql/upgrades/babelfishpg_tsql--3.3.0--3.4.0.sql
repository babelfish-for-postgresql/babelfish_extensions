-- complain if script is sourced in psql, rather than via ALTER EXTENSION
\echo Use "ALTER EXTENSION ""babelfishpg_tsql"" UPDATE TO '3.4.0'" to load this file. \quit

-- add 'sys' to search path for the convenience
SELECT set_config('search_path', 'sys, '||current_setting('search_path'), false);

-- Drops an object if it does not have any dependent objects.
-- Is a temporary procedure for use by the upgrade script. Will be dropped at the end of the upgrade.
-- Please have this be one of the first statements executed in this upgrade script. 
CREATE OR REPLACE PROCEDURE babelfish_drop_deprecated_object(object_type varchar, schema_name varchar, object_name varchar) AS
$$
DECLARE
    error_msg text;
    query1 text;
    query2 text;
BEGIN

    query1 := pg_catalog.format('alter extension babelfishpg_tsql drop %s %s.%s', object_type, schema_name, object_name);
    query2 := pg_catalog.format('drop %s %s.%s', object_type, schema_name, object_name);

    execute query1;
    execute query2;
EXCEPTION
    when object_not_in_prerequisite_state then --if 'alter extension' statement fails
        GET STACKED DIAGNOSTICS error_msg = MESSAGE_TEXT;
        raise warning '%', error_msg;
    when dependent_objects_still_exist then --if 'drop view' statement fails
        GET STACKED DIAGNOSTICS error_msg = MESSAGE_TEXT;
        raise warning '%', error_msg;
end
$$
LANGUAGE plpgsql;

-- Please add your SQLs here
/*
 * Note: These SQL statements may get executed multiple times specially when some features get backpatched.
 * So make sure that any SQL statement (DDL/DML) being added here can be executed multiple times without affecting
 * final behaviour.
 */



CREATE OR REPLACE VIEW sys.asymmetric_keys
AS
SELECT 
    CAST('' as sys.sysname) AS name
  , CAST(0 as sys.int) AS principal_id
  , CAST(0 as sys.int) AS asymmetric_key_id
  , CAST('a' as sys.bpchar(2)) AS pvt_key_encryption_type
  , CAST('' as sys.nvarchar(60)) AS pvt_key_encryption_type_desc
  , CAST(null as sys.varbinary(32)) as thumbprint
  , CAST('a' as sys.bpchar(2)) AS algorithm
  , CAST('' as sys.nvarchar(60)) AS algorithm_desc
  , CAST(0 as sys.int) AS key_length
  , CAST(null as sys.varbinary(85)) as sid
  , CAST('' as sys.nvarchar(128)) AS string_sid
  , CAST(NULL as sys.varbinary(8000)) AS public_key
  , CAST('' as sys.nvarchar(260)) AS attested_by
  , CAST('' as sys.nvarchar(120)) AS provider_type
  , CAST(NULL as sys.UNIQUEIDENTIFIER) as cryptographic_provider_guid
  , CAST(NULL AS sys.sql_variant) AS cryptographic_provider_algid
  
WHERE FALSE;
GRANT SELECT ON sys.asymmetric_keys TO PUBLIC;

CREATE OR REPLACE VIEW sys.certificates
AS
SELECT 
    CAST('' as sys.sysname) AS name
  , CAST(0 as sys.int) AS principal_id
  , CAST(0 as sys.int) AS asymmetric_key_id
  , CAST('a' as sys.bpchar(2)) AS pvt_key_encryption_type
  , CAST('' as sys.nvarchar(60)) AS pvt_key_encryption_type_desc
  , CAST(0 as sys.bit) AS is_active_for_begin_dialog
  , CAST('' as sys.nvarchar(442)) AS issuer_name
  , CAST('' as sys.nvarchar(64)) AS cert_serial_number
  , CAST(null as sys.varbinary(85)) as sid
  , CAST('' as sys.nvarchar(128)) AS string_sid
  , CAST('' as sys.nvarchar(4000)) AS subject
  , CAST('' as sys.datetime) AS expiry_date
  , CAST('' as sys.datetime) AS start_date
  , CAST(null as sys.varbinary(32)) as thumbprint
  , CAST('' as sys.nvarchar(260)) as attested_by
  , CAST('' as sys.datetime) AS pvt_key_last_backup_date
  , CAST(0 AS sys.int) AS key_length
  
WHERE FALSE;
GRANT SELECT ON sys.certificates TO PUBLIC;

CREATE OR REPLACE VIEW sys.database_permissions
AS
SELECT
    CAST(0 as sys.tinyint) AS class,
    CAST('' as sys.NVARCHAR(60)) AS class_desc,
    CAST(0 as sys.int) AS major_id,
    CAST(0 as sys.int) AS minor_id,
    CAST(0 as sys.int) AS grantee_principal_id,
    CAST(0 as sys.int) AS grantor_principal_id,
    CAST('a' as sys.bpchar(4)) AS type,
    CAST('' as sys.NVARCHAR(128)) AS permission_name,
    CAST('G' as sys.bpchar(1)) AS state,
    CAST('' as sys.NVARCHAR(60)) AS state_desc
WHERE FALSE;
GRANT SELECT ON sys.database_permissions TO PUBLIC;


CREATE OR REPLACE VIEW information_schema_tsql.key_column_usage AS
	SELECT
		CAST(nc.dbname AS sys.nvarchar(128)) AS "CONSTRAINT_CATALOG",
		CAST(ext.orig_name AS sys.nvarchar(128)) AS "CONSTRAINT_SCHEMA",
		CAST(c.conname AS sys.nvarchar(128)) AS "CONSTRAINT_NAME",
		CAST(nc.dbname AS sys.nvarchar(128)) AS "TABLE_CATALOG",
		CAST(ext.orig_name AS sys.nvarchar(128)) AS "TABLE_SCHEMA",
		CAST(r.relname AS sys.nvarchar(128)) AS "TABLE_NAME",
		CAST(a.attname AS sys.nvarchar(128)) AS "COLUMN_NAME",
		CAST(ord AS int) AS "ORDINAL_POSITION"	
	FROM
		pg_constraint c 
		JOIN pg_class r ON r.oid = c.conrelid AND c.contype in ('p','u','f') AND r.relkind in ('r','p')
		JOIN sys.pg_namespace_ext nc ON nc.oid = c.connamespace AND r.relnamespace = nc.oid 
		JOIN sys.babelfish_namespace_ext ext ON ext.nspname = nc.nspname AND ext.dbid = sys.db_id()
		CROSS JOIN unnest(c.conkey) WITH ORDINALITY AS ak(j,ord) 
		LEFT JOIN pg_attribute a ON a.attrelid = r.oid AND a.attnum = ak.j		
	WHERE
		pg_has_role(r.relowner, 'USAGE'::text) 
  		OR has_column_privilege(r.oid, a.attnum, 'SELECT, INSERT, UPDATE, REFERENCES'::text)
		AND NOT pg_is_other_temp_schema(nc.oid)
	;
GRANT SELECT ON information_schema_tsql.key_column_usage TO PUBLIC;

CREATE OR REPLACE FUNCTION sys.typeproperty(
    typename sys.VARCHAR,
    property sys.VARCHAR
    )
RETURNS INT
AS $$
DECLARE
BEGIN
    RETURN NULL;
END;
$$
LANGUAGE plpgsql STABLE;

CREATE OR REPLACE FUNCTION sys.DATETIMEOFFSETFROMPARTS(IN p_year INTEGER,
                                                               IN p_month INTEGER,
                                                               IN p_day INTEGER,
                                                               IN p_hour INTEGER,
                                                               IN p_minute INTEGER,
                                                               IN p_seconds INTEGER,
                                                               IN p_fractions INTEGER,
                                                               IN p_hour_offset INTEGER,
                                                               IN p_minute_offset INTEGER,
                                                               IN p_precision NUMERIC)
RETURNS sys.DATETIMEOFFSET
AS
$BODY$
DECLARE
    v_err_message SYS.VARCHAR;
    v_fractions SYS.VARCHAR;
    v_precision SMALLINT;
    v_calc_seconds NUMERIC; 
    v_resdatetime TIMESTAMP WITHOUT TIME ZONE;
    v_string pg_catalog.text;
    v_sign pg_catalog.text;
BEGIN
    v_fractions := p_fractions::SYS.VARCHAR;
    IF p_precision IS NULL THEN
        RAISE EXCEPTION 'Scale argument is not valid. Valid expressions for data type datetimeoffset scale argument are integer constants and integer constant expressions.';
    END IF;
    IF p_year IS NULL OR p_month is NULL OR p_day IS NULL OR p_hour IS NULL OR p_minute IS NULL OR p_seconds IS NULL OR p_fractions IS NULL
            OR p_hour_offset IS NULL OR p_minute_offset is NULL THEN
        RETURN NULL;
    END IF;
    v_precision := p_precision::SMALLINT;

    IF (scale(p_precision) > 0) THEN
        RAISE most_specific_type_mismatch;

    -- Check if arguments are out of range
    ELSIF ((p_year NOT BETWEEN 0001 AND 9999) OR
        (p_month NOT BETWEEN 1 AND 12) OR
        (p_day NOT BETWEEN 1 AND 31) OR
        (p_hour NOT BETWEEN 0 AND 23) OR
        (p_minute NOT BETWEEN 0 AND 59) OR
        (p_seconds NOT BETWEEN 0 AND 59) OR
        (p_hour_offset NOT BETWEEN -14 AND 14) OR
        (p_minute_offset NOT BETWEEN -59 AND 59) OR
        (p_hour_offset * p_minute_offset < 0) OR
        (p_hour_offset = 14 AND p_minute_offset != 0) OR
        (p_hour_offset = -14 AND p_minute_offset != 0) OR
        (p_fractions != 0 AND char_length(v_fractions) > p_precision::SMALLINT))
    THEN
        RAISE invalid_datetime_format;
    ELSIF (v_precision NOT BETWEEN 0 AND 7) THEN
        RAISE numeric_value_out_of_range;
    END IF;
    v_calc_seconds := format('%s.%s',
                             p_seconds,
                             substring(rpad(lpad(v_fractions, v_precision, '0'), 7, '0'), 1, 6))::NUMERIC;

    v_resdatetime := make_timestamp(p_year,
                                    p_month,
                                    p_day,
                                    p_hour,
                                    p_minute,
                                    v_calc_seconds);
    v_sign := (
        SELECT CASE
            WHEN (p_hour_offset) > 0
                THEN '+'
            WHEN (p_hour_offset) = 0 AND (p_minute_offset) >= 0
                THEN '+'    
            ELSE '-'
        END
    );
    v_string := CONCAT(v_resdatetime::pg_catalog.text,v_sign,abs(p_hour_offset)::SMALLINT::text,':',
                                                          abs(p_minute_offset)::SMALLINT::text);
    BEGIN
    RETURN cast(v_string AS sys.datetimeoffset);
    exception
        WHEN others THEN
            RAISE invalid_datetime_format;
    END;
EXCEPTION
    WHEN most_specific_type_mismatch THEN
        RAISE USING MESSAGE := 'Scale argument is not valid. Valid expressions for data type datetimeoffset scale argument are integer constants and integer constant expressions',
                    DETAIL := 'Use of incorrect "precision" parameter value during conversion process.',
                    HINT := 'Change "precision" parameter to the proper value and try again.';    
    WHEN invalid_datetime_format THEN
        RAISE USING MESSAGE := 'Cannot construct data type datetimeoffset, some of the arguments have values which are not valid.',
                    DETAIL := 'Possible use of incorrect value of date or time part (which lies outside of valid range).',
                    HINT := 'Check each input argument belongs to the valid range and try again.';

    WHEN numeric_value_out_of_range THEN
        RAISE USING MESSAGE := format('Specified scale % is invalid.', p_fractions),
                    DETAIL := format('Source value is out of %s data type range.', v_err_message),
                    HINT := format('Correct the source value you are trying to cast to %s data type and try again.',
                                   v_err_message);
END;
$BODY$
LANGUAGE plpgsql
IMMUTABLE;

CREATE OR REPLACE FUNCTION sys.TODATETIMEOFFSET(IN input_expr PG_CATALOG.TEXT , IN tz_offset TEXT)
RETURNS sys.datetimeoffset
AS
$BODY$
DECLARE
    v_string pg_catalog.text;
    v_sign pg_catalog.text;
    str_hr TEXT;
    str_mi TEXT;
    precision_str TEXT;
    sign_flag INTEGER;
    v_hr INTEGER;
    v_mi INTEGER;
    v_precision INTEGER;
    input_expr_datetime2 datetime2;
BEGIN

    BEGIN
    input_expr_datetime2 := cast(input_expr as sys.datetime2);
    exception
        WHEN others THEN
                RAISE USING MESSAGE := 'Conversion failed when converting date and/or time from character string.';
    END;

    IF input_expr IS NULL or tz_offset IS NULL THEN 
    RETURN NULL;
    END IF;

    IF tz_offset LIKE '+__:__' THEN
        str_hr := SUBSTRING(tz_offset,2,2);
        str_mi := SUBSTRING(tz_offset,5,2);
        sign_flag := 1;
    ELSIF tz_offset LIKE '-__:__' THEN
        str_hr := SUBSTRING(tz_offset,2,2);
        str_mi := SUBSTRING(tz_offset,5,2);
        sign_flag := -1;
    ELSE
        RAISE EXCEPTION 'The timezone provided to builtin function todatetimeoffset is invalid.';
    END IF;   

    BEGIN
    v_hr := str_hr::INTEGER;
    v_mi := str_mi ::INTEGER;
    exception
        WHEN others THEN
            RAISE USING MESSAGE := 'The timezone provided to builtin function todatetimeoffset is invalid.';
    END;

    
    if v_hr > 14 or (v_hr = 14 and v_mi > 0) THEN
       RAISE EXCEPTION 'The timezone provided to builtin function todatetimeoffset is invalid.';
    END IF; 

    v_hr := v_hr * sign_flag;

    v_string := CONCAT(input_expr_datetime2::pg_catalog.text , tz_offset);

    BEGIN
    RETURN cast(v_string as sys.datetimeoffset);
    exception
        WHEN others THEN
                RAISE USING MESSAGE := 'Conversion failed when converting date and/or time from character string.';
    END;


END;
$BODY$
LANGUAGE plpgsql
IMMUTABLE;


CREATE OR REPLACE FUNCTION sys.TODATETIMEOFFSET(IN input_expr PG_CATALOG.TEXT , IN tz_offset anyelement)
RETURNS sys.datetimeoffset
AS
$BODY$
DECLARE
    v_string pg_catalog.text;
    v_sign pg_catalog.text;
    hr INTEGER;
    mi INTEGER;
    tz_sign INTEGER;
    tz_offset_smallint INTEGER;
    input_expr_datetime2 datetime2;
BEGIN

        BEGIN
        input_expr_datetime2:= cast(input_expr as sys.datetime2);
        exception
            WHEN others THEN
                RAISE USING MESSAGE := 'Conversion failed when converting date and/or time from character string.';
        END;


        IF pg_typeof(tz_offset) NOT IN ('bigint'::regtype, 'int'::regtype, 'smallint'::regtype,'sys.tinyint'::regtype,'sys.decimal'::regtype,'numeric'::regtype,
            'float'::regtype, 'double precision'::regtype, 'real'::regtype, 'sys.money'::regtype,'sys.smallmoney'::regtype,'sys.bit'::regtype ,'varbinary'::regtype) THEN
            RAISE EXCEPTION 'The timezone provided to builtin function todatetimeoffset is invalid.';
        END IF;

        BEGIN
        IF pg_typeof(tz_offset) NOT IN ('varbinary'::regtype) THEN
            tz_offset := FLOOR(tz_offset);
        END IF;
        tz_offset_smallint := cast(tz_offset AS smallint);
        exception
            WHEN others THEN
                RAISE USING MESSAGE := 'Arithmetic overflow error converting expression to data type smallint.';
        END;

        IF input_expr IS NULL THEN 
            RETURN NULL;
        END IF;
    
        IF tz_offset_smallint < 0 THEN
            tz_sign := 1;
        ELSE 
            tz_sign := 0;
        END IF;

        IF tz_offset_smallint > 840 or tz_offset_smallint < -840  THEN
            RAISE EXCEPTION 'The timezone provided to builtin function todatetimeoffset is invalid.';
        END IF;

        hr := tz_offset_smallint / 60;
        mi := tz_offset_smallint % 60;

        v_sign := (
        SELECT CASE
            WHEN (tz_sign) = 1
                THEN '-'
            WHEN (tz_sign) = 0
                THEN '+'    
        END
    );

    
        v_string := CONCAT(input_expr_datetime2::pg_catalog.text,v_sign,abs(hr)::SMALLINT::text,':',
                                                          abs(mi)::SMALLINT::text);

        BEGIN
        RETURN cast(v_string as sys.datetimeoffset);
        exception
            WHEN others THEN
                RAISE USING MESSAGE := 'Conversion failed when converting date and/or time from character string.';
        END;
    
END;
$BODY$
LANGUAGE plpgsql
IMMUTABLE;

ALTER FUNCTION sys.power(IN arg1 BIGINT, IN arg2 NUMERIC) STRICT;

ALTER FUNCTION sys.power(IN arg1 INT, IN arg2 NUMERIC) STRICT;

ALTER FUNCTION sys.power(IN arg1 SMALLINT, IN arg2 NUMERIC) STRICT;

ALTER FUNCTION sys.power(IN arg1 TINYINT, IN arg2 NUMERIC) STRICT;

-- Update data-type of information_schema_tsql.TABLE_TYPE to sys.varchar if it's data-type is pg_catalog.varchar
DO
$$
BEGIN  

    IF EXISTS(
        SELECT 1
        FROM information_schema.columns
        WHERE table_schema='information_schema_tsql'
            AND table_name='tables'
            AND column_name='TABLE_TYPE'
            AND udt_schema='pg_catalog'
            AND udt_name='varchar'
    ) THEN
        ALTER VIEW information_schema_tsql.tables RENAME TO tables_deprecated_in_3_4_0;

        CREATE OR REPLACE VIEW information_schema_tsql.tables AS
            SELECT CAST(nc.dbname AS sys.nvarchar(128)) AS "TABLE_CATALOG",
                CAST(ext.orig_name AS sys.nvarchar(128)) AS "TABLE_SCHEMA",
                CAST(
                    CASE WHEN c.reloptions[1] LIKE 'bbf_original_rel_name%' THEN substring(c.reloptions[1], 23)
                        ELSE c.relname END
                    AS sys._ci_sysname) AS "TABLE_NAME",

                CAST(
                    CASE WHEN c.relkind IN ('r', 'p') THEN 'BASE TABLE'
                        WHEN c.relkind = 'v' THEN 'VIEW'
                        ELSE null END
                    AS sys.varchar(10)) COLLATE sys.database_default AS "TABLE_TYPE"

            FROM sys.pg_namespace_ext nc JOIN pg_class c ON (nc.oid = c.relnamespace)
                LEFT OUTER JOIN sys.babelfish_namespace_ext ext on nc.nspname = ext.nspname

            WHERE c.relkind IN ('r', 'v', 'p')
                AND (NOT pg_is_other_temp_schema(nc.oid))
                AND (pg_has_role(c.relowner, 'USAGE')
                    OR has_table_privilege(c.oid, 'SELECT, INSERT, UPDATE, DELETE, TRUNCATE, REFERENCES, TRIGGER')
                    OR has_any_column_privilege(c.oid, 'SELECT, INSERT, UPDATE, REFERENCES') )
                AND ext.dbid = cast(sys.db_id() as oid)
                AND (NOT c.relname = 'sysdatabases');

        GRANT SELECT ON information_schema_tsql.tables TO PUBLIC;

        CALL sys.babelfish_drop_deprecated_object('view', 'information_schema_tsql', 'tables_deprecated_in_3_4_0');
    END IF;
END
$$
LANGUAGE plpgsql;


-- Matches and returns column length of the corresponding column of the given table
CREATE OR REPLACE FUNCTION sys.COL_LENGTH(IN object_name TEXT, IN column_name TEXT)
RETURNS SMALLINT AS $BODY$
DECLARE
    col_name TEXT;
    object_id oid;
    column_id INT;
    column_length SMALLINT;
    column_data_type TEXT;
    typeid oid;
    typelen INT;
    typemod INT;
BEGIN
    -- Get the object ID for the provided object_name
    object_id := sys.OBJECT_ID(object_name, 'U');
    IF object_id IS NULL THEN
        RETURN NULL;
    END IF;

    -- Truncate and normalize the column name
    col_name := sys.babelfish_truncate_identifier(sys.babelfish_remove_delimiter_pair(lower(column_name)));

    -- Get the column ID, typeid, length, and typmod for the provided column_name
    SELECT attnum, a.atttypid, a.attlen, a.atttypmod
    INTO column_id, typeid, typelen, typemod
    FROM pg_attribute a
    WHERE attrelid = object_id AND lower(attname) = col_name COLLATE sys.database_default;

    IF column_id IS NULL THEN
        RETURN NULL;
    END IF;

    -- Get the correct data type
    column_data_type := sys.translate_pg_type_to_tsql(typeid);

    IF column_data_type = 'sysname' THEN
        column_length := 256;
    ELSIF column_data_type IS NULL THEN

        -- Check if it's a user-defined data type
        SELECT sys.translate_pg_type_to_tsql(typbasetype), typlen, typtypmod 
        INTO column_data_type, typelen, typemod
        FROM pg_type
        WHERE oid = typeid;

        IF column_data_type = 'sysname' THEN
            column_length := 256;
        ELSE 
            -- Calculate column length based on base type information
            column_length := sys.tsql_type_max_length_helper(column_data_type, typelen, typemod);
        END IF;
    ELSE
        -- Calculate column length based on base type information
        column_length := sys.tsql_type_max_length_helper(column_data_type, typelen, typemod);
    END IF;

    RETURN column_length;
END;
$BODY$
LANGUAGE plpgsql
IMMUTABLE
STRICT;

-- Matches and returns column name of the corresponding table
CREATE OR REPLACE FUNCTION sys.COL_NAME(IN table_id INT, IN column_id INT)
RETURNS sys.SYSNAME AS $$
    DECLARE
        column_name TEXT;
    BEGIN
        SELECT attname INTO STRICT column_name 
        FROM pg_attribute 
        WHERE attrelid = table_id AND attnum = column_id AND attnum > 0;
        
        RETURN column_name::sys.SYSNAME;
    EXCEPTION
        WHEN OTHERS THEN
            RETURN NULL;
    END; 
$$
LANGUAGE plpgsql IMMUTABLE
STRICT;

CREATE OR REPLACE FUNCTION sys.SWITCHOFFSET(IN input_expr PG_CATALOG.TEXT,
                                                               IN tz_offset PG_CATALOG.TEXT)
RETURNS sys.datetimeoffset
AS
$BODY$
DECLARE
    p_year INTEGER;
    p_month INTEGER;
    p_day INTEGER;
    p_hour INTEGER;
    p_minute INTEGER;
    p_seconds INTEGER;
    p_nanosecond PG_CATALOG.TEXT;
    p_tzoffset INTEGER;
    f_tzoffset INTEGER;
    v_resdatetime TIMESTAMP WITHOUT TIME ZONE;
    offset_str PG_CATALOG.TEXT;
    v_resdatetimeupdated TIMESTAMP WITHOUT TIME ZONE;
    tzfm INTEGER;
    str_hr PG_CATALOG.TEXT;
    str_mi PG_CATALOG.TEXT;
    v_hr INTEGER;
    v_mi INTEGER;
    sign_flag INTEGER;
    v_string pg_catalog.text;
    isoverflow pg_catalog.text;
BEGIN

    BEGIN
    p_year := date_part('year',input_expr::TIMESTAMP);
    exception
        WHEN others THEN
            RAISE USING MESSAGE := 'Conversion failed when converting date and/or time from character string.';
    END;

    if p_year <1 or p_year > 9999 THEN
    RAISE USING MESSAGE := 'Conversion failed when converting date and/or time from character string.';
    END IF;


    BEGIN
    input_expr:= cast(input_expr AS datetimeoffset);
    exception
        WHEN others THEN
            RAISE USING MESSAGE := 'Conversion failed when converting date and/or time from character string.';
    END; 

    IF input_expr IS NULL or tz_offset IS NULL THEN 
    RETURN NULL;
    END IF;


    IF tz_offset LIKE '+__:__' THEN
        str_hr := SUBSTRING(tz_offset,2,2);
        str_mi := SUBSTRING(tz_offset,5,2);
        sign_flag := 1;
    ELSIF tz_offset LIKE '-__:__' THEN
        str_hr := SUBSTRING(tz_offset,2,2);
        str_mi := SUBSTRING(tz_offset,5,2);
        sign_flag := -1;
    ELSE
        RAISE EXCEPTION 'The timezone provided to builtin function todatetimeoffset is invalid.';
    END IF;

    

    BEGIN
    v_hr := str_hr::INTEGER;
    v_mi := str_mi::INTEGER;
    exception
        WHEN others THEN
            RAISE USING MESSAGE := 'The timezone provided to builtin function todatetimeoffset is invalid.';
    END;

    if v_hr > 14 or (v_hr = 14 and v_mi > 0) THEN
       RAISE EXCEPTION 'The timezone provided to builtin function todatetimeoffset is invalid.';
    END IF; 

    tzfm := sign_flag*((v_hr*60)+v_mi);

    p_year := date_part('year',input_expr::TIMESTAMP);
    p_month := date_part('month',input_expr::TIMESTAMP);
    p_day := date_part('day',input_expr::TIMESTAMP);
    p_hour := date_part('hour',input_expr::TIMESTAMP);
    p_minute := date_part('minute',input_expr::TIMESTAMP);
    p_seconds := TRUNC(date_part('second', input_expr::TIMESTAMP))::INTEGER;
    p_tzoffset := -1*sys.babelfish_get_datetimeoffset_tzoffset(cast(input_expr as sys.datetimeoffset))::integer;

    p_nanosecond := split_part(input_expr COLLATE "C",'.',2);
    p_nanosecond := split_part(p_nanosecond COLLATE "C",' ',1);


    f_tzoffset := p_tzoffset + tzfm;

    v_resdatetime := make_timestamp(p_year,p_month,p_day,p_hour,p_minute,p_seconds);
    v_resdatetimeupdated := v_resdatetime + make_interval(mins => f_tzoffset);

    isoverflow := split_part(v_resdatetimeupdated::TEXT COLLATE "C",' ',3);

    v_string := CONCAT(v_resdatetimeupdated::pg_catalog.text,'.',p_nanosecond::text,tz_offset);
    p_year := split_part(v_string COLLATE "C",'-',1)::INTEGER;
    

    if p_year <1 or p_year > 9999 or isoverflow = 'BC' THEN
    RAISE USING MESSAGE := 'The timezone provided to builtin function switchoffset would cause the datetimeoffset to overflow the range of valid date range in either UTC or local time.';
    END IF;

    BEGIN
    RETURN cast(v_string AS sys.datetimeoffset);
    exception
        WHEN others THEN
            RAISE USING MESSAGE := 'Conversion failed when converting date and/or time from character string.';
    END;

END;
$BODY$
LANGUAGE plpgsql
IMMUTABLE;

CREATE OR REPLACE FUNCTION sys.SWITCHOFFSET(IN input_expr PG_CATALOG.TEXT,
                                                               IN tz_offset anyelement)
RETURNS sys.datetimeoffset
AS
$BODY$
DECLARE
    p_year INTEGER;
    p_month INTEGER;
    p_day INTEGER;
    p_hour INTEGER;
    p_minute INTEGER;
    p_seconds INTEGER;
    p_nanosecond PG_CATALOG.TEXT;
    p_tzoffset INTEGER;
    f_tzoffset INTEGER;
    v_resdatetime TIMESTAMP WITHOUT TIME ZONE;
    offset_str PG_CATALOG.TEXT;
    v_resdatetimeupdated TIMESTAMP WITHOUT TIME ZONE;
    tzfm INTEGER;
    str_hr PG_CATALOG.TEXT;
    str_mi PG_CATALOG.TEXT;
    v_hr INTEGER;
    v_mi INTEGER;
    sign_flag INTEGER;
    v_string pg_catalog.text;
    v_sign PG_CATALOG.TEXT;
    tz_offset_smallint smallint;
    isoverflow pg_catalog.text;
BEGIN

    IF pg_typeof(tz_offset) NOT IN ('bigint'::regtype, 'int'::regtype, 'smallint'::regtype,'sys.tinyint'::regtype,'sys.decimal'::regtype,
    'numeric'::regtype, 'float'::regtype,'double precision'::regtype, 'real'::regtype, 'sys.money'::regtype,'sys.smallmoney'::regtype,'sys.bit'::regtype,'varbinary'::regtype ) THEN
        RAISE EXCEPTION 'The timezone provided to builtin function todatetimeoffset is invalid.';
    END IF;

    BEGIN
    p_year := date_part('year',input_expr::TIMESTAMP);
    exception
        WHEN others THEN
            RAISE USING MESSAGE := 'Conversion failed when converting date and/or time from character string.';
    END;
    

    if p_year <1 or p_year > 9999 THEN
    RAISE USING MESSAGE := 'Conversion failed when converting date and/or time from character string.';
    END IF;

    BEGIN
    input_expr:= cast(input_expr AS datetimeoffset);
    exception
        WHEN others THEN
            RAISE USING MESSAGE := 'Conversion failed when converting date and/or time from character string.';
    END;

    BEGIN
    IF pg_typeof(tz_offset) NOT IN ('varbinary'::regtype) THEN
        tz_offset := FLOOR(tz_offset);
    END IF;
    tz_offset_smallint := cast(tz_offset AS smallint);
    exception
        WHEN others THEN
            RAISE USING MESSAGE := 'Arithmetic overflow error converting expression to data type smallint.';
    END;  

    IF input_expr IS NULL THEN 
    RETURN NULL;
    END IF;

    if tz_offset_smallint > 840 or tz_offset_smallint < -840 THEN
       RAISE EXCEPTION 'The timezone provided to builtin function todatetimeoffset is invalid.';
    END IF; 

    v_hr := tz_offset_smallint/60;
    v_mi := tz_offset_smallint%60;
    

    p_year := date_part('year',input_expr::TIMESTAMP);
    p_month := date_part('month',input_expr::TIMESTAMP);
    p_day := date_part('day',input_expr::TIMESTAMP);
    p_hour := date_part('hour',input_expr::TIMESTAMP);
    p_minute := date_part('minute',input_expr::TIMESTAMP);
    p_seconds := TRUNC(date_part('second', input_expr::TIMESTAMP))::INTEGER;
    p_tzoffset := -1*sys.babelfish_get_datetimeoffset_tzoffset(cast(input_expr as sys.datetimeoffset))::integer;

    v_sign := (
        SELECT CASE
            WHEN (tz_offset_smallint) >= 0
                THEN '+'    
            ELSE '-'
        END
    );

    p_nanosecond := split_part(input_expr COLLATE "C",'.',2);
    p_nanosecond := split_part(p_nanosecond COLLATE "C",' ',1);

    f_tzoffset := p_tzoffset + tz_offset_smallint;
    v_resdatetime := make_timestamp(p_year,p_month,p_day,p_hour,p_minute,p_seconds);
    v_resdatetimeupdated := v_resdatetime + make_interval(mins => f_tzoffset);

    isoverflow := split_part(v_resdatetimeupdated::TEXT COLLATE "C",' ',3);

    v_string := CONCAT(v_resdatetimeupdated::pg_catalog.text,'.',p_nanosecond::text,v_sign,abs(v_hr)::TEXT,':',abs(v_mi)::TEXT);

    p_year := split_part(v_string COLLATE "C",'-',1)::INTEGER;

    if p_year <1 or p_year > 9999 or isoverflow = 'BC' THEN
    RAISE USING MESSAGE := 'The timezone provided to builtin function switchoffset would cause the datetimeoffset to overflow the range of valid date range in either UTC or local time.';
    END IF;
    

    BEGIN
    RETURN cast(v_string AS sys.datetimeoffset);
    exception
        WHEN others THEN
            RAISE USING MESSAGE := 'Conversion failed when converting date and/or time from character string.';
    END;

END;
$BODY$
LANGUAGE plpgsql
IMMUTABLE;


CREATE OR REPLACE FUNCTION sys.DATETRUNC(IN datepart PG_CATALOG.TEXT, IN date ANYELEMENT) RETURNS ANYELEMENT AS
$body$
DECLARE
    days_offset INT;
    v_day INT;
    result_date timestamp;
    input_expr_timestamp timestamp;
    date_arg_datatype regtype;
    offset_string PG_CATALOG.TEXT;
    datefirst_value INT;
BEGIN
    BEGIN
        /* perform input validation */
        date_arg_datatype := pg_typeof(date);
        IF datepart NOT IN ('year', 'quarter', 'month', 'week', 'tsql_week', 'hour', 'minute', 'second', 'millisecond', 'microsecond', 
                            'doy', 'day', 'nanosecond', 'tzoffset') THEN
            RAISE EXCEPTION '''%'' is not a recognized datetrunc option.', datepart;
        ELSIF date_arg_datatype NOT IN ('date'::regtype, 'time'::regtype, 'sys.datetime'::regtype, 'sys.datetime2'::regtype,
                                        'sys.datetimeoffset'::regtype, 'sys.smalldatetime'::regtype) THEN
            RAISE EXCEPTION 'Argument data type ''%'' is invalid for argument 2 of datetrunc function.', date_arg_datatype;
        ELSIF datepart IN ('nanosecond', 'tzoffset') THEN
            RAISE EXCEPTION 'The datepart ''%'' is not supported by date function datetrunc for data type ''%''.',datepart, date_arg_datatype;
        ELSIF datepart IN ('dow') THEN
            RAISE EXCEPTION 'The datepart ''weekday'' is not supported by date function datetrunc for data type ''%''.', date_arg_datatype;
        ELSIF date_arg_datatype = 'date'::regtype AND datepart IN ('hour', 'minute', 'second', 'millisecond', 'microsecond') THEN
            RAISE EXCEPTION 'The datepart ''%'' is not supported by date function datetrunc for data type ''date''.', datepart;
        ELSIF date_arg_datatype = 'datetime'::regtype AND datepart IN ('microsecond') THEN
            RAISE EXCEPTION 'The datepart ''%'' is not supported by date function datetrunc for data type ''datetime''.', datepart;
        ELSIF date_arg_datatype = 'smalldatetime'::regtype AND datepart IN ('millisecond', 'microsecond') THEN
            RAISE EXCEPTION 'The datepart ''%'' is not supported by date function datetrunc for data type ''smalldatetime''.', datepart;
        ELSIF date_arg_datatype = 'time'::regtype THEN
            IF datepart IN ('year', 'quarter', 'month', 'doy', 'day', 'week', 'tsql_week') THEN
                RAISE EXCEPTION 'The datepart ''%'' is not supported by date function datetrunc for data type ''time''.', datepart;
            END IF;
            -- Limitation in determining if the specified fractional scale (if provided any) for time datatype is 
            -- insufficient to support provided datepart (millisecond, microsecond) value
        ELSIF date_arg_datatype IN ('datetime2'::regtype, 'datetimeoffset'::regtype) THEN
            -- Limitation in determining if the specified fractional scale (if provided any) for the above datatype is
            -- insufficient to support for provided datepart (millisecond, microsecond) value
        END IF;

        /* input validation is complete, proceed with result calculation. */
        IF date_arg_datatype = 'time'::regtype THEN
            RETURN date_trunc(datepart, date);
        ELSE
            input_expr_timestamp = date::timestamp;
            -- preserving offset_string value in the case of datetimeoffset datatype before converting it to timestamps 
            IF date_arg_datatype = 'sys.datetimeoffset'::regtype THEN
                offset_string = RIGHT(date::PG_CATALOG.TEXT, 6);
                input_expr_timestamp := LEFT(date::PG_CATALOG.TEXT, -6)::timestamp;
            END IF;
            CASE
                WHEN datepart IN ('year', 'quarter', 'month', 'week', 'hour', 'minute', 'second', 'millisecond', 'microsecond')  THEN
                    result_date := date_trunc(datepart, input_expr_timestamp);
                WHEN datepart IN ('doy', 'day') THEN
                    result_date := date_trunc('day', input_expr_timestamp);
                WHEN datepart IN ('tsql_week') THEN
                -- sql server datepart 'iso_week' is similar to postgres 'week' datepart
                -- handle sql server datepart 'week' here based on the value of set variable 'DATEFIRST'
                    v_day := EXTRACT(dow from input_expr_timestamp)::INT;
                    datefirst_value := current_setting('babelfishpg_tsql.datefirst')::INT;
                    IF v_day = 0 THEN
                        v_day := 7;
                    END IF;
                    result_date := date_trunc('day', input_expr_timestamp);
                    days_offset := (7 + v_day - datefirst_value)%7;
                    result_date := result_date - make_interval(days => days_offset);
            END CASE;
            -- concat offset_string to result_date in case of datetimeoffset before converting it to datetimeoffset datatype.
            IF date_arg_datatype = 'sys.datetimeoffset'::regtype THEN
                RETURN concat(result_date, ' ', offset_string)::sys.datetimeoffset;
            ELSE
                RETURN result_date;
            END IF;
        END IF;
    END;
END;
$body$
LANGUAGE plpgsql STABLE;

-- another definition of datetrunc as anyelement can not handle unknown type.
CREATE OR REPLACE FUNCTION sys.DATETRUNC(IN datepart PG_CATALOG.TEXT, IN date PG_CATALOG.TEXT) RETURNS SYS.DATETIME2 AS
$body$
DECLARE
    input_expr_datetime2 sys.datetime2;
BEGIN
    IF datepart NOT IN ('year', 'quarter', 'month', 'week', 'tsql_week', 'hour', 'minute', 'second', 'millisecond', 'microsecond', 
                        'doy', 'day', 'nanosecond', 'tzoffset') THEN
            RAISE EXCEPTION '''%'' is not a recognized datetrunc option.', datepart;
    END IF;
    BEGIN
    input_expr_datetime2 := cast(date as sys.datetime2);
    exception
        WHEN others THEN
                RAISE USING MESSAGE := 'Conversion failed when converting date and/or time from character string.';
    END;
    IF input_expr_datetime2 IS NULL THEN
        RETURN NULL;
    ELSE
        -- input string literal is valid, call the datetrunc function with datetime2 datatype. 
        RETURN sys.DATETRUNC(datepart, input_expr_datetime2);
    END IF;
END;
$body$
LANGUAGE plpgsql STABLE;

-- BABELFISH_SCHEMA_PERMISSIONS
CREATE TABLE IF NOT EXISTS sys.babelfish_schema_permissions (
  dbid smallint NOT NULL,
  schema_name NAME NOT NULL,
  object_name NAME NOT NULL,
  permission NAME NOT NULL,
  grantee NAME NOT NULL,
  object_type NAME,
  PRIMARY KEY(dbid, schema_name, object_name, permission, grantee)
);

create or replace function sys.babelfish_timezone_mapping(IN tmz text) returns text
AS 'babelfishpg_tsql', 'timezone_mapping'
LANGUAGE C IMMUTABLE ;

CREATE OR REPLACE FUNCTION sys.timezone(IN tzzone PG_CATALOG.TEXT ,  IN input_expr PG_CATALOG.TEXT)
RETURNS sys.datetimeoffset
AS
$BODY$
BEGIN
    IF input_expr = 'NULL' THEN
        RAISE USING MESSAGE := 'Argument data type varchar is invalid for argument 1 of AT TIME ZONE function.';
    END IF;

    IF input_expr IS NULL OR tzzone IS NULL THEN 
        RETURN NULL;
    END IF;

    RAISE USING MESSAGE := 'Argument data type varchar is invalid for argument 1 of AT TIME ZONE function.'; 
END;
$BODY$
LANGUAGE plpgsql
IMMUTABLE;

CREATE OR REPLACE FUNCTION sys.timezone(IN tzzone PG_CATALOG.TEXT , IN input_expr anyelement)
RETURNS sys.datetimeoffset
AS
$BODY$
DECLARE
    tz_offset PG_CATALOG.TEXT;
    tz_name PG_CATALOG.TEXT;
    lower_tzn PG_CATALOG.TEXT;
    prev_res PG_CATALOG.TEXT;
    result PG_CATALOG.TEXT;
    is_dstt bool;
    tz_diff PG_CATALOG.TEXT;
    input_expr_tx PG_CATALOG.TEXT;
    input_expr_tmz TIMESTAMPTZ;
BEGIN
    IF input_expr IS NULL OR tzzone IS NULL THEN 
        RETURN NULL;
    END IF;

    lower_tzn := lower(tzzone);
    IF lower_tzn <> 'utc' THEN
        tz_name := sys.babelfish_timezone_mapping(lower_tzn);
    ELSE
        tz_name := 'utc';
    END IF;

    IF tz_name = 'NULL' THEN
        RAISE USING MESSAGE := format('Argument data type or the parameter %s provided to AT TIME ZONE clause is invalid.', tzzone);
    END IF;

    IF pg_typeof(input_expr) IN ('sys.smalldatetime'::regtype, 'sys.datetime'::regtype, 'sys.datetime2'::regtype) THEN
        input_expr_tx := input_expr::TEXT;
        input_expr_tmz := input_expr_tx :: TIMESTAMPTZ;

        result := (SELECT input_expr_tmz AT TIME ZONE tz_name)::TEXT;
        tz_diff := (SELECT result::TIMESTAMPTZ - input_expr_tmz)::TEXT;
        if LEFT(tz_diff,1) <> '-' THEN
        tz_diff := concat('+',tz_diff);
        END IF;
        tz_offset := left(tz_diff,6);
        input_expr_tx := concat(input_expr_tx,tz_offset);
        return cast(input_expr_tx as sys.datetimeoffset);
    ELSIF  pg_typeof(input_expr) = 'sys.DATETIMEOFFSET'::regtype THEN
        input_expr_tx := input_expr::TEXT;
        input_expr_tmz := input_expr_tx :: TIMESTAMPTZ;
        result := (SELECT input_expr_tmz  AT TIME ZONE tz_name)::TEXT;
        tz_diff := (SELECT result::TIMESTAMPTZ - input_expr_tmz)::TEXT;
        if LEFT(tz_diff,1) <> '-' THEN
        tz_diff := concat('+',tz_diff);
        END IF;
        tz_offset := left(tz_diff,6);
        result := concat(result,tz_offset);
        return cast(result as sys.datetimeoffset);
    ELSE
        RAISE USING MESSAGE := 'Argument data type varchar is invalid for argument 1 of AT TIME ZONE function.'; 
    END IF;
       
END;
$BODY$
LANGUAGE 'plpgsql' STABLE;

CREATE OR REPLACE FUNCTION sys.sysutcdatetime() returns sys.datetime2
AS 'babelfishpg_tsql', 'sysutcdatetime'
LANGUAGE C STABLE;

create or replace function sys.getutcdate() returns sys.datetime
AS 'babelfishpg_tsql', 'getutcdate'
LANGUAGE C STABLE;

-- Cast functions from datettime to numeric types
CREATE OR REPLACE FUNCTION sys.datetime_to_bit(IN arg sys.DATETIME)
RETURNS SYS.BIT
AS 'babelfishpg_common', 'datetime_to_bit'
LANGUAGE C IMMUTABLE STRICT PARALLEL SAFE;

CREATE OR REPLACE FUNCTION sys.datetime_to_int2(IN arg sys.DATETIME)
RETURNS INT2
AS 'babelfishpg_common', 'datetime_to_int2'
LANGUAGE C IMMUTABLE STRICT PARALLEL SAFE;

CREATE OR REPLACE FUNCTION sys.datetime_to_int4(IN arg sys.DATETIME)
RETURNS INT4
AS 'babelfishpg_common', 'datetime_to_int4'
LANGUAGE C IMMUTABLE STRICT PARALLEL SAFE;

CREATE OR REPLACE FUNCTION sys.datetime_to_int8(IN arg sys.DATETIME)
RETURNS INT8
AS 'babelfishpg_common', 'datetime_to_int8'
LANGUAGE C IMMUTABLE STRICT PARALLEL SAFE;

CREATE OR REPLACE FUNCTION sys.datetime_to_float4(IN arg sys.DATETIME)
RETURNS float4
AS 'babelfishpg_common', 'datetime_to_float4'
LANGUAGE C IMMUTABLE STRICT PARALLEL SAFE;

CREATE OR REPLACE FUNCTION sys.datetime_to_float8(IN arg sys.DATETIME)
RETURNS float8
AS 'babelfishpg_common', 'datetime_to_float8'
LANGUAGE C IMMUTABLE STRICT PARALLEL SAFE;

CREATE OR REPLACE FUNCTION sys.datetime_to_numeric(IN arg sys.DATETIME)
RETURNS NUMERIC
AS 'babelfishpg_common', 'datetime_to_numeric'
LANGUAGE C IMMUTABLE STRICT PARALLEL SAFE;

-- Cast functions from smalldatetoime to numeric types
CREATE OR REPLACE FUNCTION sys.smalldatetime_to_bit(IN arg sys.SMALLDATETIME)
RETURNS SYS.BIT
AS 'babelfishpg_common', 'smalldatetime_to_bit'
LANGUAGE C IMMUTABLE STRICT PARALLEL SAFE;

CREATE OR REPLACE FUNCTION sys.smalldatetime_to_int2(IN arg sys.SMALLDATETIME)
RETURNS INT2
AS 'babelfishpg_common', 'smalldatetime_to_int2'
LANGUAGE C IMMUTABLE STRICT PARALLEL SAFE;

CREATE OR REPLACE FUNCTION sys.smalldatetime_to_int4(IN arg sys.SMALLDATETIME)
RETURNS INT4
AS 'babelfishpg_common', 'smalldatetime_to_int4'
LANGUAGE C IMMUTABLE STRICT PARALLEL SAFE;

CREATE OR REPLACE FUNCTION sys.smalldatetime_to_int8(IN arg sys.SMALLDATETIME)
RETURNS INT8
AS 'babelfishpg_common', 'smalldatetime_to_int8'
LANGUAGE C IMMUTABLE STRICT PARALLEL SAFE;

CREATE OR REPLACE FUNCTION sys.smalldatetime_to_float4(IN arg sys.SMALLDATETIME)
RETURNS float4
AS 'babelfishpg_common', 'smalldatetime_to_float4'
LANGUAGE C IMMUTABLE STRICT PARALLEL SAFE;

CREATE OR REPLACE FUNCTION sys.smalldatetime_to_float8(IN arg sys.SMALLDATETIME)
RETURNS float8
AS 'babelfishpg_common', 'smalldatetime_to_float8'
LANGUAGE C IMMUTABLE STRICT PARALLEL SAFE;

CREATE OR REPLACE FUNCTION sys.smalldatetime_to_numeric(IN arg sys.SMALLDATETIME)
RETURNS NUMERIC
AS 'babelfishpg_common', 'smalldatetime_to_numeric'
LANGUAGE C IMMUTABLE STRICT PARALLEL SAFE;

-- internal helper function for date_bucket().
CREATE OR REPLACE FUNCTION sys.date_bucket_internal_helper(IN datepart PG_CATALOG.TEXT, IN number INTEGER, IN check_date boolean, IN origin boolean, IN date ANYELEMENT default NULL) RETURNS boolean 
AS 
$body$
DECLARE
    date_arg_datatype regtype;
BEGIN
    date_arg_datatype := pg_typeof(date);
    IF datepart NOT IN ('year', 'quarter', 'month', 'week', 'doy', 'day', 'hour', 'minute', 'second', 'millisecond', 'microsecond', 'nanosecond') THEN
            RAISE EXCEPTION '% is not a recognized date_bucket option.', datepart;

    -- Check for NULL value of number argument
    ELSIF number IS NULL THEN
        RAISE EXCEPTION 'Argument data type NULL is invalid for argument 2 of date_bucket function.';

    ELSIF check_date IS NULL THEN
        RAISE EXCEPTION 'Argument data type NULL is invalid for argument 3 of date_bucket function.';

    ELSIF check_date IS false THEN
        RAISE EXCEPTION 'Argument data type % is invalid for argument 3 of date_bucket function.', date_arg_datatype;
    
    ELSIF check_date IS true THEN
        IF date_arg_datatype NOT IN ('sys.datetime'::regtype, 'sys.datetime2'::regtype, 'sys.datetimeoffset'::regtype, 'sys.smalldatetime'::regtype, 'date'::regtype, 'time'::regtype) THEN
            RAISE EXCEPTION 'Argument data type % is invalid for argument 3 of date_bucket function.', date_arg_datatype;
        ELSIF datepart IN ('doy', 'microsecond', 'nanosecond') THEN
            RAISE EXCEPTION 'The datepart % is not supported by date function date_bucket for data type %.', datepart, date_arg_datatype;
        ELSIF date_arg_datatype = 'date'::regtype AND datepart IN ('hour', 'minute', 'second', 'millisecond') THEN
            RAISE EXCEPTION 'The datepart % is not supported by date function date_bucket for data type ''date''.', datepart;
        ELSIF date_arg_datatype = 'time'::regtype AND datepart IN ('year', 'quarter', 'month', 'day', 'week') THEN
            RAISE EXCEPTION 'The datepart % is not supported by date function date_bucket for data type ''time''.', datepart;
        ELSIF origin IS false THEN
            RAISE EXCEPTION 'Argument data type varchar is invalid for argument 4 of date_bucket function.';
        ELSIF number <= 0 THEN
            RAISE EXCEPTION 'Invalid bucket width value passed to date_bucket function. Only positive values are allowed.';
        END IF;
        RETURN true;
    ELSE
        RAISE EXCEPTION 'Argument data type varchar is invalid for argument 3 of date_bucket function.';
    END IF;
END;
$body$
LANGUAGE plpgsql IMMUTABLE;

-- Another definition of date_bucket() with arg PG_CATALOG.TEXT since ANYELEMENT cannot handle type unknown.
CREATE OR REPLACE FUNCTION sys.date_bucket(IN datepart PG_CATALOG.TEXT, IN number INTEGER, IN date PG_CATALOG.TEXT, IN origin PG_CATALOG.TEXT default NULL) RETURNS PG_CATALOG.TEXT 
AS 
$body$
DECLARE
BEGIN
    IF date IS NULL THEN
        -- check_date is NULL when date is NULL
        -- check_date is false when we are sure that date can not be a valid datatype.
        -- check_date is true when date might be valid datatype so check is required. 
        RETURN sys.date_bucket_internal_helper(datepart, number, NULL, false, 'NULL'::text);
    ELSE
        RETURN sys.date_bucket_internal_helper(datepart, number, false, NULL, date);
    END IF;
END;
$body$
LANGUAGE plpgsql IMMUTABLE;

-- Another definition of date_bucket() with arg date of type ANYELEMENT and origin of type TEXT.
CREATE OR REPLACE FUNCTION sys.date_bucket(IN datepart PG_CATALOG.TEXT, IN number INTEGER, IN date ANYELEMENT, IN origin PG_CATALOG.TEXT) RETURNS ANYELEMENT 
AS 
$body$
DECLARE
BEGIN
    IF date IS NULL THEN
        RETURN sys.date_bucket_internal_helper(datepart, number, NULL, NULL, 'NULL'::text);
    ELSIF pg_typeof(date) IN ('sys.datetime'::regtype, 'sys.datetime2'::regtype, 'sys.datetimeoffset'::regtype, 'sys.smalldatetime'::regtype, 'date'::regtype, 'time'::regtype) THEN
            IF origin IS NULL THEN
                RETURN sys.date_bucket(datepart, number, date);
            ELSE
                RETURN sys.date_bucket_internal_helper(datepart, number, true, false, date);
            END IF;
    ELSE
        RETURN sys.date_bucket_internal_helper(datepart, number, false, NULL, date);
    END IF;
END;
$body$
LANGUAGE plpgsql IMMUTABLE;

CREATE OR REPLACE FUNCTION sys.date_bucket(IN datepart PG_CATALOG.TEXT, IN number INTEGER, IN date ANYELEMENT, IN origin ANYELEMENT default NULL) RETURNS ANYELEMENT 
AS 
$body$
DECLARE
    required_bucket INT;
    years_diff INT;
    quarters_diff INT;
    months_diff INT;
    hours_diff INT;
    minutes_diff INT;
    seconds_diff INT;
    milliseconds_diff INT;
    timezone INT;
    result_time time;
    result_date timestamp;
    offset_string PG_CATALOG.text;
    date_difference_interval INTERVAL;
    millisec_trunc_diff_interval INTERVAL;
    date_arg_datatype regtype;
    is_valid boolean;
BEGIN
    BEGIN
        date_arg_datatype := pg_typeof(date);
        is_valid := sys.date_bucket_internal_helper(datepart, number, true, true, date);

        -- If optional argument origin's value is not provided by user then set it's default value of valid datatype.
        IF origin IS NULL THEN
                IF date_arg_datatype = 'sys.datetime'::regtype THEN
                    origin := CAST('1900-01-01 00:00:00.000' AS sys.datetime);
                ELSIF date_arg_datatype = 'sys.datetime2'::regtype THEN
                    origin := CAST('1900-01-01 00:00:00.000' AS sys.datetime2);
                ELSIF date_arg_datatype = 'sys.datetimeoffset'::regtype THEN
                    origin := CAST('1900-01-01 00:00:00.000' AS sys.datetimeoffset);
                ELSIF date_arg_datatype = 'sys.smalldatetime'::regtype THEN
                    origin := CAST('1900-01-01 00:00:00.000' AS sys.smalldatetime);
                ELSIF date_arg_datatype = 'date'::regtype THEN
                    origin := CAST('1900-01-01 00:00:00.000' AS pg_catalog.date);
                ELSIF date_arg_datatype = 'time'::regtype THEN
                    origin := CAST('00:00:00.000' AS pg_catalog.time);
                END IF;
        END IF;
    END;

    /* support of date_bucket() for different kinds of date datatype starts here */
    -- support of date_bucket() when date is of 'time' datatype
    IF date_arg_datatype = 'time'::regtype THEN
        -- Find interval between date and origin and extract hour, minute, second, millisecond from the interval
        date_difference_interval := date_trunc('millisecond', date) - date_trunc('millisecond', origin);
        hours_diff := EXTRACT('hour' from date_difference_interval)::INT;
        minutes_diff := EXTRACT('minute' from date_difference_interval)::INT;
        seconds_diff := FLOOR(EXTRACT('second' from date_difference_interval))::INT;
        milliseconds_diff := FLOOR(EXTRACT('millisecond' from date_difference_interval))::INT;
        CASE datepart
            WHEN 'hour' THEN
                -- Here we are finding how many buckets we have to add in the origin so that we can reach to a bucket in which date belongs.
                -- For cases where origin > date, we might end up in a bucket which exceeds date by 1 bucket. 
                -- For Ex. 'date_bucket(hour, 2, '01:00:00', '08:00:00')' hence check if the result_time is greater then date
                -- For comparision we are trunceting the result_time to milliseconds
                required_bucket := hours_diff/number;
                result_time := origin + make_interval(hours => required_bucket * number);
                IF date_trunc('millisecond', result_time) > date THEN
                    RETURN result_time - make_interval(hours => number);
                END IF;
                RETURN result_time;

            WHEN 'minute' THEN
                required_bucket := (hours_diff * 60 + minutes_diff)/number;
                result_time := origin + make_interval(mins => required_bucket * number);
                IF date_trunc('millisecond', result_time) > date THEN
                    RETURN result_time - make_interval(mins => number);
                END IF;
                RETURN result_time;

            WHEN 'second' THEN
                required_bucket := ((hours_diff * 60 + minutes_diff) * 60 + seconds_diff)/number;
                result_time := origin + make_interval(secs => required_bucket * number);
                IF date_trunc('millisecond', result_time) > date THEN
                    RETURN result_time - make_interval(secs => number);
                END IF;
                RETURN result_time;

            WHEN 'millisecond' THEN
                required_bucket := (((hours_diff * 60 + minutes_diff) * 60) * 1000 + milliseconds_diff)/number;
                result_time := origin + make_interval(secs => ((required_bucket * number)::numeric) * 0.001);
                IF date_trunc('millisecond', result_time) > date THEN
                    RETURN result_time - make_interval(secs => (number::numeric) * 0.001);
                END IF;
                RETURN result_time;
        END CASE;

    -- support of date_bucket() when date is of {'datetime2', 'datetimeoffset'} datatype
    -- handling separately because both the datatypes have precision in milliseconds
    ELSIF date_arg_datatype IN ('sys.datetime2'::regtype, 'sys.datetimeoffset'::regtype) THEN
        -- when datepart is {year, quarter, month} make use of AGE() function to find number of buckets
        IF datepart IN ('year', 'quarter', 'month') THEN
            date_difference_interval := AGE(date_trunc('day', date::timestamp), date_trunc('day', origin::timestamp));
            years_diff := EXTRACT('Year' from date_difference_interval)::INT;
            months_diff := EXTRACT('Month' from date_difference_interval)::INT;
            CASE datepart
                WHEN 'year' THEN
                    -- Here we are finding how many buckets we have to add in the origin so that we can reach to a bucket in which date belongs.
                    -- For cases where origin > date, we might end up in a bucket which exceeds date by 1 bucket. 
                    -- For Ex. date_bucket(year, 2, '2010-01-01', '2019-01-01')) hence check if the result_time is greater then date.
                    -- For comparision we are trunceting the result_time to milliseconds
                    required_bucket := years_diff/number;
                    result_date := origin::timestamp + make_interval(years => required_bucket * number);
                    IF result_date > date::timestamp THEN
                        result_date = result_date - make_interval(years => number);
                    END IF;

                WHEN 'month' THEN
                    required_bucket := (12 * years_diff + months_diff)/number;
                    result_date := origin::timestamp + make_interval(months => required_bucket * number);
                    IF result_date > date::timestamp THEN
                        result_date = result_date - make_interval(months => number);
                    END IF;

                WHEN 'quarter' THEN
                    quarters_diff := (12 * years_diff + months_diff)/3;
                    required_bucket := quarters_diff/number;
                    result_date := origin::timestamp + make_interval(months => required_bucket * number * 3);
                    IF result_date > date::timestamp THEN
                        result_date = result_date - make_interval(months => number*3);
                    END IF;
            END CASE;  
        
        -- when datepart is {week, day, hour, minute, second, millisecond} make use of built-in date_bin() postgresql function. 
        ELSE
            -- trunceting origin to millisecond before passing it to date_bin() function. 
            -- store the difference between origin and trunceted origin to add it in the result of date_bin() function
            date_difference_interval := concat(number, ' ', datepart)::INTERVAL;
            millisec_trunc_diff_interval := (origin::timestamp - date_trunc('millisecond', origin::timestamp))::interval;
            result_date = date_bin(date_difference_interval, date::timestamp, date_trunc('millisecond', origin::timestamp)) + millisec_trunc_diff_interval;

            -- Filetering cases where the required bucket ends at date then date_bin() gives start point of this bucket as result.
            IF result_date + date_difference_interval <= date::timestamp THEN
                result_date = result_date + date_difference_interval;
            END IF;
        END IF;

        -- All the above operations are performed by converting every date datatype into TIMESTAMPS. 
        -- datetimeoffset is typecasted into TIMESTAMPS that changes the value. 
        -- Ex. '2023-02-23 09:19:21.23 +10:12'::sys.datetimeoffset::timestamp => '2023-02-22 23:07:21.23'
        -- The output of date_bucket() for datetimeoffset datatype will always be in the same time-zone as of provided date argument. 
        -- Here, converting TIMESTAMP into datetimeoffset datatype with the same timezone as of date argument.
        IF date_arg_datatype = 'sys.datetimeoffset'::regtype THEN
            timezone = sys.babelfish_get_datetimeoffset_tzoffset(date)::INTEGER;
            offset_string = right(date::PG_CATALOG.TEXT, 6);
            result_date = result_date + make_interval(mins => timezone);
            RETURN concat(result_date, ' ', offset_string)::sys.datetimeoffset;
        ELSE
            RETURN result_date;
        END IF;

    -- support of date_bucket() when date is of {'date', 'datetime', 'smalldatetime'} datatype
    ELSE
        -- Round datetime to fixed bins (e.g. .000, .003, .007)
        IF date_arg_datatype = 'sys.datetime'::regtype THEN
            date := sys.babelfish_conv_string_to_datetime('DATETIME', date::TEXT)::sys.datetime;
            origin := sys.babelfish_conv_string_to_datetime('DATETIME', origin::TEXT)::sys.datetime;
        END IF;
        -- when datepart is {year, quarter, month} make use of AGE() function to find number of buckets
        IF datepart IN ('year', 'quarter', 'month') THEN
            date_difference_interval := AGE(date_trunc('day', date::timestamp), date_trunc('day', origin::timestamp));
            years_diff := EXTRACT('Year' from date_difference_interval)::INT;
            months_diff := EXTRACT('Month' from date_difference_interval)::INT;
            CASE datepart
                WHEN 'year' THEN
                    -- Here we are finding how many buckets we have to add in the origin so that we can reach to a bucket in which date belongs.
                    -- For cases where origin > date, we might end up in a bucket which exceeds date by 1 bucket. 
                    -- For Example. date_bucket(year, 2, '2010-01-01', '2019-01-01') hence check if the result_time is greater then date.
                    -- For comparision we are trunceting the result_time to milliseconds
                    required_bucket := years_diff/number;
                    result_date := origin::timestamp + make_interval(years => required_bucket * number);
                    IF result_date > date::timestamp THEN
                        result_date = result_date - make_interval(years => number);
                    END IF;

                WHEN 'month' THEN
                    required_bucket := (12 * years_diff + months_diff)/number;
                    result_date := origin::timestamp + make_interval(months => required_bucket * number);
                    IF result_date > date::timestamp THEN
                        result_date = result_date - make_interval(months => number);
                    END IF;

                WHEN 'quarter' THEN
                    quarters_diff := (12 * years_diff + months_diff)/3;
                    required_bucket := quarters_diff/number;
                    result_date := origin::timestamp + make_interval(months => required_bucket * number * 3);
                    IF result_date > date::timestamp THEN
                        result_date = result_date - make_interval(months => number * 3);
                    END IF;
            END CASE;
            RETURN result_date;
        
        -- when datepart is {week, day, hour, minute, second, millisecond} make use of built-in date_bin() postgresql function.
        ELSE
            -- trunceting origin to millisecond before passing it to date_bin() function. 
            -- store the difference between origin and trunceted origin to add it in the result of date_bin() function
            date_difference_interval := concat(number, ' ', datepart)::INTERVAL;
            result_date = date_bin(date_difference_interval, date::TIMESTAMP, origin::TIMESTAMP);
            -- Filetering cases where the required bucket ends at date then date_bin() gives start point of this bucket as result. 
            IF result_date + date_difference_interval <= date::TIMESTAMP THEN
                result_date = result_date + date_difference_interval;
            END IF;
            RETURN result_date;
        END IF;
    END IF;
END;
$body$
LANGUAGE plpgsql IMMUTABLE;

create or replace view sys.all_objects as
select 
    name collate sys.database_default
  , cast (object_id as integer) 
  , cast ( principal_id as integer)
  , cast (schema_id as integer)
  , cast (parent_object_id as integer)
  , type collate sys.database_default
  , cast (type_desc as sys.nvarchar(60))
  , cast (create_date as sys.datetime)
  , cast (modify_date as sys.datetime)
  , is_ms_shipped
  , cast (is_published as sys.bit)
  , cast (is_schema_published as sys.bit)
from
(
-- details of system tables
select
    t.relname::sys.sysname as name
  , t.oid as object_id
  , null::integer as principal_id
  , s.oid as schema_id
  , 0 as parent_object_id
  , 'U'::char(2) as type
  , 'USER_TABLE' as type_desc
  , null::timestamp as create_date
  , null::timestamp as modify_date
  , 1::sys.bit as is_ms_shipped
  , 0 as is_published
  , 0 as is_schema_published
from pg_class t inner join pg_namespace s on s.oid = t.relnamespace
left join sys.table_types_internal tt on t.oid = tt.typrelid
left join sys.babelfish_namespace_ext ext on (s.nspname = ext.nspname and ext.dbid = sys.db_id())
left join sys.shipped_objects_not_in_sys nis on nis.name = t.relname and nis.schemaid = s.oid and nis.type = 'U'
where t.relpersistence in ('p', 'u', 't')
and t.relkind = 'r'
and (s.nspname = 'sys' or (nis.name is not null and ext.nspname is not null))
and tt.typrelid is null
and has_schema_privilege(s.oid, 'USAGE')
and has_table_privilege(t.oid, 'SELECT,INSERT,UPDATE,DELETE,TRUNCATE,TRIGGER')
 
union all
-- details of user defined tables
select
    t.relname::sys.sysname as name
  , t.oid as object_id
  , null::integer as principal_id
  , s.oid as schema_id
  , 0 as parent_object_id
  , 'U'::char(2) as type
  , 'USER_TABLE' as type_desc
  , null::timestamp as create_date
  , null::timestamp as modify_date
  , 0::sys.bit as is_ms_shipped
  , 0 as is_published
  , 0 as is_schema_published
from pg_class t inner join pg_namespace s on s.oid = t.relnamespace
left join sys.table_types_internal tt on t.oid = tt.typrelid
left join sys.babelfish_namespace_ext ext on (s.nspname = ext.nspname and ext.dbid = sys.db_id())
left join sys.shipped_objects_not_in_sys nis on nis.name = t.relname and nis.schemaid = s.oid and nis.type = 'U'
where t.relpersistence in ('p', 'u', 't')
and t.relkind = 'r'
and s.nspname <> 'sys' and nis.name is null
and ext.nspname is not null
and tt.typrelid is null
and has_schema_privilege(s.oid, 'USAGE')
and has_table_privilege(t.oid, 'SELECT,INSERT,UPDATE,DELETE,TRUNCATE,TRIGGER')
 
union all
-- details of system views
select
    t.relname::sys.sysname as name
  , t.oid as object_id
  , null::integer as principal_id
  , s.oid as schema_id
  , 0 as parent_object_id
  , 'V'::char(2) as type
  , 'VIEW'::varchar(60) as type_desc
  , null::timestamp as create_date
  , null::timestamp as modify_date
  , 1::sys.bit as is_ms_shipped
  , 0 as is_published
  , 0 as is_schema_published
from pg_class t inner join pg_namespace s on s.oid = t.relnamespace
left join sys.babelfish_namespace_ext ext on (s.nspname = ext.nspname and ext.dbid = sys.db_id())
left join sys.shipped_objects_not_in_sys nis on nis.name = t.relname and nis.schemaid = s.oid and nis.type = 'V'
where t.relkind = 'v'
and (s.nspname = 'sys' or (nis.name is not null and ext.nspname is not null))
and has_schema_privilege(s.oid, 'USAGE')
and has_table_privilege(t.oid, 'SELECT,INSERT,UPDATE,DELETE,TRUNCATE,TRIGGER')
union all
-- Details of user defined views

-- Currently for pg_class, pg_proc UNIONs, we separated user defined objects and system objects because the 
-- optimiser will be able to make a better estimation of number of rows(in case the query contains a filter on 
-- is_ms_shipped column) and in turn chooses a better query plan. 
select
    t.relname::sys.sysname as name
  , t.oid as object_id
  , null::integer as principal_id
  , s.oid as schema_id
  , 0 as parent_object_id
  , 'V'::char(2) as type
  , 'VIEW'::varchar(60) as type_desc
  , null::timestamp as create_date
  , null::timestamp as modify_date
  , 0::sys.bit as is_ms_shipped
  , 0 as is_published
  , 0 as is_schema_published
from pg_class t inner join pg_namespace s on s.oid = t.relnamespace
left join sys.babelfish_namespace_ext ext on (s.nspname = ext.nspname and ext.dbid = sys.db_id())
left join sys.shipped_objects_not_in_sys nis on nis.name = t.relname and nis.schemaid = s.oid and nis.type = 'V'
where t.relkind = 'v'
and s.nspname <> 'sys' and nis.name is null
and ext.nspname is not null
and has_schema_privilege(s.oid, 'USAGE')
and has_table_privilege(t.oid, 'SELECT,INSERT,UPDATE,DELETE,TRUNCATE,TRIGGER')
union all
-- details of user defined and system foreign key constraints
select
    c.conname::sys.sysname as name
  , c.oid as object_id
  , null::integer as principal_id
  , s.oid as schema_id
  , c.conrelid as parent_object_id
  , 'F'::char(2) as type
  , 'FOREIGN_KEY_CONSTRAINT'
  , null::timestamp as create_date
  , null::timestamp as modify_date
  , CAST (case when (s.nspname = 'sys' or nis.name is not null) then 1
         else 0 end as sys.bit ) as is_ms_shipped
  , 0 as is_published
  , 0 as is_schema_published
from pg_constraint c
inner join pg_namespace s on s.oid = c.connamespace
left join sys.babelfish_namespace_ext ext on (s.nspname = ext.nspname and ext.dbid = sys.db_id())
left join sys.shipped_objects_not_in_sys nis on nis.name = c.conname and nis.schemaid = s.oid and nis.type = 'F'
where has_schema_privilege(s.oid, 'USAGE')
and c.contype = 'f'
and (s.nspname = 'sys' or ext.nspname is not null)
union all
-- details of user defined and system primary key constraints
select
    c.conname::sys.sysname as name
  , c.oid as object_id
  , null::integer as principal_id
  , s.oid as schema_id
  , c.conrelid as parent_object_id
  , 'PK'::char(2) as type
  , 'PRIMARY_KEY_CONSTRAINT' as type_desc
  , null::timestamp as create_date
  , null::timestamp as modify_date
  , CAST (case when (s.nspname = 'sys' or nis.name is not null) then 1
         else 0 end as sys.bit ) as is_ms_shipped
  , 0 as is_published
  , 0 as is_schema_published
from pg_constraint c
inner join pg_namespace s on s.oid = c.connamespace
left join sys.babelfish_namespace_ext ext on (s.nspname = ext.nspname and ext.dbid = sys.db_id())
left join sys.shipped_objects_not_in_sys nis on nis.name = c.conname and nis.schemaid = s.oid and nis.type = 'PK'
where has_schema_privilege(s.oid, 'USAGE')
and c.contype = 'p'
and (s.nspname = 'sys' or ext.nspname is not null)
union all
-- details of system defined procedures
select
    p.proname::sys.sysname as name 
  , p.oid as object_id
  , null::integer as principal_id
  , s.oid as schema_id
  , cast (case when tr.tgrelid is not null 
  		       then tr.tgrelid 
  		       else 0 end as int) 
    as parent_object_id
  , case p.prokind
      when 'p' then 'P'::char(2)
      when 'a' then 'AF'::char(2)
      else
        case 
          when t.typname = 'trigger'
            then 'TR'::char(2)
          when p.proretset then
            case 
              when t.typtype = 'c'
                then 'TF'::char(2)
              else 'IF'::char(2)
            end
          else 'FN'::char(2)
        end
    end as type
  , case p.prokind
      when 'p' then 'SQL_STORED_PROCEDURE'::varchar(60)
      when 'a' then 'AGGREGATE_FUNCTION'::varchar(60)
      else
        case 
          when t.typname = 'trigger'
            then 'SQL_TRIGGER'::varchar(60)
          when p.proretset then
            case 
              when t.typtype = 'c'
                then 'SQL_TABLE_VALUED_FUNCTION'::varchar(60)
              else 'SQL_INLINE_TABLE_VALUED_FUNCTION'::varchar(60)
            end
          else 'SQL_SCALAR_FUNCTION'::varchar(60)
        end
    end as type_desc
  , null::timestamp as create_date
  , null::timestamp as modify_date
  , 1::sys.bit as is_ms_shipped
  , 0 as is_published
  , 0 as is_schema_published
from pg_proc p
inner join pg_namespace s on s.oid = p.pronamespace
inner join pg_catalog.pg_type t on t.oid = p.prorettype
left join pg_trigger tr on tr.tgfoid = p.oid
left join sys.babelfish_namespace_ext ext on (s.nspname = ext.nspname and ext.dbid = sys.db_id())
left join sys.shipped_objects_not_in_sys nis on nis.name = p.proname and nis.schemaid = s.oid 
and nis.type = (case p.prokind
      when 'p' then 'P'::char(2)
      when 'a' then 'AF'::char(2)
      else
        case 
          when t.typname = 'trigger'
            then 'TR'::char(2)
          when p.proretset then
            case 
              when t.typtype = 'c'
                then 'TF'::char(2)
              else 'IF'::char(2)
            end
          else 'FN'::char(2)
        end
    end)
where (s.nspname = 'sys' or (nis.name is not null and ext.nspname is not null))
and has_schema_privilege(s.oid, 'USAGE')
and has_function_privilege(p.oid, 'EXECUTE')
 
union all
-- details of user defined procedures
select
    p.proname::sys.sysname as name 
  , p.oid as object_id
  , null::integer as principal_id
  , s.oid as schema_id
  , cast (case when tr.tgrelid is not null 
  		       then tr.tgrelid 
  		       else 0 end as int) 
    as parent_object_id
  , case p.prokind
      when 'p' then 'P'::char(2)
      when 'a' then 'AF'::char(2)
      else
        case 
          when t.typname = 'trigger'
            then 'TR'::char(2)
          when p.proretset then
            case 
              when t.typtype = 'c'
                then 'TF'::char(2)
              else 'IF'::char(2)
            end
          else 'FN'::char(2)
        end
    end as type
  , case p.prokind
      when 'p' then 'SQL_STORED_PROCEDURE'::varchar(60)
      when 'a' then 'AGGREGATE_FUNCTION'::varchar(60)
      else
        case 
          when t.typname = 'trigger'
            then 'SQL_TRIGGER'::varchar(60)
          when p.proretset then
            case 
              when t.typtype = 'c'
                then 'SQL_TABLE_VALUED_FUNCTION'::varchar(60)
              else 'SQL_INLINE_TABLE_VALUED_FUNCTION'::varchar(60)
            end
          else 'SQL_SCALAR_FUNCTION'::varchar(60)
        end
    end as type_desc
  , null::timestamp as create_date
  , null::timestamp as modify_date
  , 0::sys.bit as is_ms_shipped
  , 0 as is_published
  , 0 as is_schema_published
from pg_proc p
inner join pg_namespace s on s.oid = p.pronamespace
inner join pg_catalog.pg_type t on t.oid = p.prorettype
left join pg_trigger tr on tr.tgfoid = p.oid
left join sys.babelfish_namespace_ext ext on (s.nspname = ext.nspname and ext.dbid = sys.db_id())
left join sys.shipped_objects_not_in_sys nis on nis.name = p.proname and nis.schemaid = s.oid 
and nis.type = (case p.prokind
      when 'p' then 'P'::char(2)
      when 'a' then 'AF'::char(2)
      else
        case 
          when t.typname = 'trigger'
            then 'TR'::char(2)
          when p.proretset then
            case 
              when t.typtype = 'c'
                then 'TF'::char(2)
              else 'IF'::char(2)
            end
          else 'FN'::char(2)
        end
    end)
where s.nspname <> 'sys' and nis.name is null
and ext.nspname is not null
and has_schema_privilege(s.oid, 'USAGE')
and has_function_privilege(p.oid, 'EXECUTE')
 
union all
-- details of all default constraints
select
    ('DF_' || o.relname || '_' || d.oid)::sys.sysname as name
  , d.oid as object_id
  , null::int as principal_id
  , o.relnamespace as schema_id
  , d.adrelid as parent_object_id
  , 'D'::char(2) as type
  , 'DEFAULT_CONSTRAINT'::sys.nvarchar(60) AS type_desc
  , null::timestamp as create_date
  , null::timestamp as modify_date
  , CAST (case when (s.nspname = 'sys' or nis.name is not null) then 1
         else 0 end as sys.bit ) as is_ms_shipped
  , 0 as is_published
  , 0 as is_schema_published
from pg_catalog.pg_attrdef d
inner join pg_attribute a on a.attrelid = d.adrelid and d.adnum = a.attnum
inner join pg_class o on d.adrelid = o.oid
inner join pg_namespace s on s.oid = o.relnamespace
left join sys.babelfish_namespace_ext ext on (s.nspname = ext.nspname and ext.dbid = sys.db_id())
left join sys.shipped_objects_not_in_sys nis on nis.name = ('DF_' || o.relname || '_' || d.oid) and nis.schemaid = s.oid and nis.type = 'D'
where a.atthasdef = 't' and a.attgenerated = ''
and (s.nspname = 'sys' or ext.nspname is not null)
and has_schema_privilege(s.oid, 'USAGE')
and has_column_privilege(a.attrelid, a.attname, 'SELECT,INSERT,UPDATE,REFERENCES')
union all
-- details of all check constraints
select
    c.conname::sys.sysname
  , c.oid::integer as object_id
  , NULL::integer as principal_id 
  , s.oid as schema_id
  , c.conrelid::integer as parent_object_id
  , 'C'::char(2) as type
  , 'CHECK_CONSTRAINT'::sys.nvarchar(60) as type_desc
  , null::sys.datetime as create_date
  , null::sys.datetime as modify_date
  , CAST (case when (s.nspname = 'sys' or nis.name is not null) then 1
         else 0 end as sys.bit ) as is_ms_shipped
  , 0 as is_published
  , 0 as is_schema_published
from pg_catalog.pg_constraint as c
inner join pg_namespace s on s.oid = c.connamespace
left join sys.babelfish_namespace_ext ext on (s.nspname = ext.nspname and ext.dbid = sys.db_id())
left join sys.shipped_objects_not_in_sys nis on nis.name = c.conname and nis.schemaid = s.oid and nis.type = 'C'
where has_schema_privilege(s.oid, 'USAGE')
and c.contype = 'c' and c.conrelid != 0
and (s.nspname = 'sys' or ext.nspname is not null)
union all
-- details of user defined and system defined sequence objects
select
  p.relname::sys.sysname as name
  , p.oid as object_id
  , null::integer as principal_id
  , s.oid as schema_id
  , 0 as parent_object_id
  , 'SO'::char(2) as type
  , 'SEQUENCE_OBJECT'::varchar(60) as type_desc
  , null::timestamp as create_date
  , null::timestamp as modify_date
  , CAST (case when (s.nspname = 'sys' or nis.name is not null) then 1
         else 0 end as sys.bit ) as is_ms_shipped
  , 0 as is_published
  , 0 as is_schema_published
from pg_class p
inner join pg_namespace s on s.oid = p.relnamespace
left join sys.babelfish_namespace_ext ext on (s.nspname = ext.nspname and ext.dbid = sys.db_id())
left join sys.shipped_objects_not_in_sys nis on nis.name = p.relname and nis.schemaid = s.oid and nis.type = 'SO'
where p.relkind = 'S'
and (s.nspname = 'sys' or ext.nspname is not null)
and has_schema_privilege(s.oid, 'USAGE')
union all
-- details of user defined table types
select
    ('TT_' || tt.name || '_' || tt.type_table_object_id)::sys.sysname as name
  , tt.type_table_object_id as object_id
  , tt.principal_id as principal_id
  , tt.schema_id as schema_id
  , 0 as parent_object_id
  , 'TT'::char(2) as type
  , 'TABLE_TYPE'::varchar(60) as type_desc
  , null::timestamp as create_date
  , null::timestamp as modify_date
  , CAST (case when (tt.schema_id::regnamespace::text = 'sys' or nis.name is not null) then 1
         else 0 end as sys.bit ) as is_ms_shipped
  , 0 as is_published
  , 0 as is_schema_published
from sys.table_types tt
left join sys.shipped_objects_not_in_sys nis on nis.name = ('TT_' || tt.name || '_' || tt.type_table_object_id)::name and nis.schemaid = tt.schema_id and nis.type = 'TT'
) ot;
GRANT SELECT ON sys.all_objects TO PUBLIC;

CREATE OR REPLACE VIEW sys.server_principals
AS SELECT
CAST(Ext.orig_loginname AS sys.SYSNAME) AS name,
CAST(Base.oid As INT) AS principal_id,
CAST(CAST(Base.oid as INT) as sys.varbinary(85)) AS sid,
CAST(Ext.type AS CHAR(1)) as type,
CAST(
  CASE
    WHEN Ext.type = 'S' THEN 'SQL_LOGIN'
    WHEN Ext.type = 'R' THEN 'SERVER_ROLE'
    WHEN Ext.type = 'U' THEN 'WINDOWS_LOGIN'
    ELSE NULL
  END
  AS NVARCHAR(60)) AS type_desc,
CAST(Ext.is_disabled AS INT) AS is_disabled,
CAST(Ext.create_date AS SYS.DATETIME) AS create_date,
CAST(Ext.modify_date AS SYS.DATETIME) AS modify_date,
CAST(CASE WHEN Ext.type = 'R' THEN NULL ELSE Ext.default_database_name END AS SYS.SYSNAME) AS default_database_name,
CAST(Ext.default_language_name AS SYS.SYSNAME) AS default_language_name,
CAST(CASE WHEN Ext.type = 'R' THEN NULL ELSE Ext.credential_id END AS INT) AS credential_id,
CAST(CASE WHEN Ext.type = 'R' THEN 1 ELSE Ext.owning_principal_id END AS INT) AS owning_principal_id,
CAST(CASE WHEN Ext.type = 'R' THEN 1 ELSE Ext.is_fixed_role END AS sys.BIT) AS is_fixed_role
FROM pg_catalog.pg_roles AS Base INNER JOIN sys.babelfish_authid_login_ext AS Ext ON Base.rolname = Ext.rolname
WHERE pg_has_role(suser_id(), 'sysadmin'::TEXT, 'MEMBER')
OR Ext.orig_loginname = suser_name()
OR Ext.orig_loginname = (SELECT pg_get_userbyid(datdba) FROM pg_database WHERE datname = CURRENT_DATABASE()) COLLATE sys.database_default
OR Ext.type = 'R';

GRANT SELECT ON sys.server_principals TO PUBLIC;

--SERVER_ROLE_MEMBER
CREATE OR REPLACE VIEW sys.server_role_members AS
SELECT
CAST(Authmbr.roleid AS INT) AS role_principal_id,
CAST(Authmbr.member AS INT) AS member_principal_id
FROM pg_catalog.pg_auth_members AS Authmbr
INNER JOIN pg_catalog.pg_roles AS Auth1 ON Auth1.oid = Authmbr.roleid
INNER JOIN pg_catalog.pg_roles AS Auth2 ON Auth2.oid = Authmbr.member
INNER JOIN sys.babelfish_authid_login_ext AS Ext1 ON Auth1.rolname = Ext1.rolname
INNER JOIN sys.babelfish_authid_login_ext AS Ext2 ON Auth2.rolname = Ext2.rolname
WHERE Ext1.type = 'R';

GRANT SELECT ON sys.server_role_members TO PUBLIC;

create or replace view sys.schemas as
select
  CAST(ext.orig_name as sys.SYSNAME) as name
  , base.oid as schema_id
  , base.nspowner as principal_id
from pg_catalog.pg_namespace base 
inner join sys.babelfish_namespace_ext ext on base.nspname = ext.nspname
where ext.dbid = sys.db_id();
GRANT SELECT ON sys.schemas TO PUBLIC;

create or replace view sys.table_types_internal as
SELECT pt.typrelid
    FROM pg_catalog.pg_type pt
    INNER JOIN pg_catalog.pg_depend dep ON pt.typrelid = dep.objid
    INNER JOIN pg_catalog.pg_class pc ON pc.oid = dep.objid
    WHERE pt.typtype = 'c' AND dep.deptype = 'i'  AND pc.relkind = 'r';

create or replace view sys.tables as
select
  CAST(t.relname as sys._ci_sysname) as name
  , CAST(t.oid as int) as object_id
  , CAST(NULL as int) as principal_id
  , CAST(t.relnamespace  as int) as schema_id
  , 0 as parent_object_id
  , CAST('U' as CHAR(2)) as type
  , CAST('USER_TABLE' as sys.nvarchar(60)) as type_desc
  , CAST((select string_agg(
                  case
                  when option like 'bbf_rel_create_date=%%' then substring(option, 21)
                  else NULL
                  end, ',')
          from unnest(t.reloptions) as option)
        as sys.datetime) as create_date
  , CAST((select string_agg(
                  case
                  when option like 'bbf_rel_create_date=%%' then substring(option, 21)
                  else NULL
                  end, ',')
          from unnest(t.reloptions) as option)
        as sys.datetime) as modify_date
  , CAST(0 as sys.bit) as is_ms_shipped
  , CAST(0 as sys.bit) as is_published
  , CAST(0 as sys.bit) as is_schema_published
  , case reltoastrelid when 0 then 0 else 1 end as lob_data_space_id
  , CAST(NULL as int) as filestream_data_space_id
  , CAST(relnatts as int) as max_column_id_used
  , CAST(0 as sys.bit) as lock_on_bulk_load
  , CAST(1 as sys.bit) as uses_ansi_nulls
  , CAST(0 as sys.bit) as is_replicated
  , CAST(0 as sys.bit) as has_replication_filter
  , CAST(0 as sys.bit) as is_merge_published
  , CAST(0 as sys.bit) as is_sync_tran_subscribed
  , CAST(0 as sys.bit) as has_unchecked_assembly_data
  , 0 as text_in_row_limit
  , CAST(0 as sys.bit) as large_value_types_out_of_row
  , CAST(0 as sys.bit) as is_tracked_by_cdc
  , CAST(0 as sys.tinyint) as lock_escalation
  , CAST('TABLE' as sys.nvarchar(60)) as lock_escalation_desc
  , CAST(0 as sys.bit) as is_filetable
  , CAST(0 as sys.tinyint) as durability
  , CAST('SCHEMA_AND_DATA' as sys.nvarchar(60)) as durability_desc
  , CAST(0 as sys.bit) is_memory_optimized
  , case relpersistence when 't' then CAST(2 as sys.tinyint) else CAST(0 as sys.tinyint) end as temporal_type
  , case relpersistence when 't' then CAST('SYSTEM_VERSIONED_TEMPORAL_TABLE' as sys.nvarchar(60)) else CAST('NON_TEMPORAL_TABLE' as sys.nvarchar(60)) end as temporal_type_desc
  , CAST(null as integer) as history_table_id
  , CAST(0 as sys.bit) as is_remote_data_archive_enabled
  , CAST(0 as sys.bit) as is_external
from pg_class t
inner join sys.schemas sch on sch.schema_id = t.relnamespace
left join sys.table_types_internal tt on t.oid = tt.typrelid
where tt.typrelid is null
and t.relkind = 'r'
and has_schema_privilege(t.relnamespace, 'USAGE')
and has_table_privilege(t.oid, 'SELECT,INSERT,UPDATE,DELETE,TRUNCATE,TRIGGER');
GRANT SELECT ON sys.tables TO PUBLIC;

create or replace view sys.all_columns as
select CAST(c.oid as int) as object_id
  , CAST(a.attname as sys.sysname) as name
  , CAST(a.attnum as int) as column_id
  , CAST(t.oid as int) as system_type_id
  , CAST(t.oid as int) as user_type_id
  , CAST(sys.tsql_type_max_length_helper(coalesce(tsql_type_name, tsql_base_type_name), a.attlen, a.atttypmod) as smallint) as max_length
  , CAST(case
      when a.atttypmod != -1 then 
        sys.tsql_type_precision_helper(coalesce(tsql_type_name, tsql_base_type_name), a.atttypmod)
      else 
        sys.tsql_type_precision_helper(coalesce(tsql_type_name, tsql_base_type_name), t.typtypmod)
    end as sys.tinyint) as precision
  , CAST(case
      when a.atttypmod != -1 THEN 
        sys.tsql_type_scale_helper(coalesce(tsql_type_name, tsql_base_type_name), a.atttypmod, false)
      else 
        sys.tsql_type_scale_helper(coalesce(tsql_type_name, tsql_base_type_name), t.typtypmod, false)
    end as sys.tinyint) as scale
  , CAST(coll.collname as sys.sysname) as collation_name
  , case when a.attnotnull then CAST(0 as sys.bit) else CAST(1 as sys.bit) end as is_nullable
  , CAST(0 as sys.bit) as is_ansi_padded
  , CAST(0 as sys.bit) as is_rowguidcol
  , CAST(case when a.attidentity <> ''::"char" then 1 else 0 end AS sys.bit) as is_identity
  , CAST(case when a.attgenerated <> ''::"char" then 1 else 0 end AS sys.bit) as is_computed
  , CAST(0 as sys.bit) as is_filestream
  , CAST(0 as sys.bit) as is_replicated
  , CAST(0 as sys.bit) as is_non_sql_subscribed
  , CAST(0 as sys.bit) as is_merge_published
  , CAST(0 as sys.bit) as is_dts_replicated
  , CAST(0 as sys.bit) as is_xml_document
  , CAST(0 as int) as xml_collection_id
  , CAST(coalesce(d.oid, 0) as int) as default_object_id
  , CAST(coalesce((select oid from pg_constraint where conrelid = t.oid and contype = 'c' and a.attnum = any(conkey) limit 1), 0) as int) as rule_object_id
  , CAST(0 as sys.bit) as is_sparse
  , CAST(0 as sys.bit) as is_column_set
  , CAST(0 as sys.tinyint) as generated_always_type
  , CAST('NOT_APPLICABLE' as sys.nvarchar(60)) as generated_always_type_desc
from pg_attribute a
inner join pg_class c on c.oid = a.attrelid
inner join pg_type t on t.oid = a.atttypid
inner join pg_namespace s on s.oid = c.relnamespace
left join sys.babelfish_namespace_ext ext on (s.nspname = ext.nspname and ext.dbid = sys.db_id())
left join pg_attrdef d on c.oid = d.adrelid and a.attnum = d.adnum
left join pg_collation coll on coll.oid = a.attcollation
, sys.translate_pg_type_to_tsql(a.atttypid) AS tsql_type_name
, sys.translate_pg_type_to_tsql(t.typbasetype) AS tsql_base_type_name
where not a.attisdropped
and (s.nspname = 'sys' or ext.nspname is not null)
-- r = ordinary table, i = index, S = sequence, t = TOAST table, v = view, m = materialized view, c = composite type, f = foreign table, p = partitioned table
and c.relkind in ('r', 'v', 'm', 'f', 'p')
and has_schema_privilege(s.oid, 'USAGE')
and has_column_privilege(quote_ident(s.nspname) ||'.'||quote_ident(c.relname), a.attname, 'SELECT,INSERT,UPDATE,REFERENCES')
and a.attnum > 0;
GRANT SELECT ON sys.all_columns TO PUBLIC;

create or replace view sys.types As
-- For System types
select 
  tsql_type_name as name
  , t.oid as system_type_id
  , t.oid as user_type_id
  , s.oid as schema_id
  , cast(NULL as INT) as principal_id
  , sys.tsql_type_max_length_helper(tsql_type_name, t.typlen, t.typtypmod, true) as max_length
  , cast(sys.tsql_type_precision_helper(tsql_type_name, t.typtypmod) as int) as precision
  , cast(sys.tsql_type_scale_helper(tsql_type_name, t.typtypmod, false) as int) as scale
  , CASE c.collname
    WHEN 'default' THEN default_collation_name
    ELSE  c.collname
    END as collation_name
  , case when typnotnull then 0 else 1 end as is_nullable
  , 0 as is_user_defined
  , 0 as is_assembly_type
  , 0 as default_object_id
  , 0 as rule_object_id
  , 0 as is_table_type
from pg_type t
inner join pg_namespace s on s.oid = t.typnamespace
left join pg_collation c on c.oid = t.typcollation
, sys.translate_pg_type_to_tsql(t.oid) AS tsql_type_name
,cast(current_setting('babelfishpg_tsql.server_collation_name') as name) as default_collation_name
where
tsql_type_name IS NOT NULL  
and pg_type_is_visible(t.oid)
and (s.nspname = 'pg_catalog' OR s.nspname = 'sys')
union all 
-- For User Defined Types
select cast(t.typname as text) as name
  , t.typbasetype as system_type_id
  , t.oid as user_type_id
  , t.typnamespace as schema_id
  , null::integer as principal_id
  , case when tt.typrelid is not null then -1::smallint else sys.tsql_type_max_length_helper(tsql_base_type_name, t.typlen, t.typtypmod) end as max_length
  , case when tt.typrelid is not null then 0::smallint else cast(sys.tsql_type_precision_helper(tsql_base_type_name, t.typtypmod) as int) end as precision
  , case when tt.typrelid is not null then 0::smallint else cast(sys.tsql_type_scale_helper(tsql_base_type_name, t.typtypmod, false) as int) end as scale
  , CASE c.collname
    WHEN 'default' THEN default_collation_name
    ELSE  c.collname 
    END as collation_name
  , case when tt.typrelid is not null then 0
         else case when typnotnull then 0 else 1 end
    end
    as is_nullable
  -- CREATE TYPE ... FROM is implemented as CREATE DOMAIN in babel
  , 1 as is_user_defined
  , 0 as is_assembly_type
  , 0 as default_object_id
  , 0 as rule_object_id
  , case when tt.typrelid is not null then 1 else 0 end as is_table_type
from pg_type t
join sys.schemas sch on t.typnamespace = sch.schema_id
left join pg_collation c on c.oid = t.typcollation
left join sys.table_types_internal tt on t.typrelid = tt.typrelid
, sys.translate_pg_type_to_tsql(t.oid) AS tsql_type_name
, sys.translate_pg_type_to_tsql(t.typbasetype) AS tsql_base_type_name
, cast(current_setting('babelfishpg_tsql.server_collation_name') as name) as default_collation_name
-- we want to show details of user defined datatypes created under babelfish database
where 
 tsql_type_name IS NULL
and
  (
    -- show all user defined datatypes created under babelfish database except table types
    t.typtype = 'd'
    or
    -- only for table types
    tt.typrelid is not null  
  );
GRANT SELECT ON sys.types TO PUBLIC;

CREATE OR REPLACE VIEW sys.sp_columns_100_view AS
  SELECT 
  CAST(t4."TABLE_CATALOG" AS sys.sysname) AS TABLE_QUALIFIER,
  CAST(t4."TABLE_SCHEMA" AS sys.sysname) AS TABLE_OWNER,
  CAST(t4."TABLE_NAME" AS sys.sysname) AS TABLE_NAME,
  CAST(t4."COLUMN_NAME" AS sys.sysname) AS COLUMN_NAME,
  CAST(t5.data_type AS smallint) AS DATA_TYPE,
  CAST(coalesce(tsql_type_name, t.typname) AS sys.sysname) AS TYPE_NAME,

  CASE WHEN t4."CHARACTER_MAXIMUM_LENGTH" = -1 THEN 0::INT
    WHEN a.atttypmod != -1
    THEN
    CAST(coalesce(t4."NUMERIC_PRECISION", t4."CHARACTER_MAXIMUM_LENGTH", sys.tsql_type_precision_helper(t4."DATA_TYPE", a.atttypmod)) AS INT)
    WHEN tsql_type_name = 'timestamp'
    THEN 8
    ELSE
    CAST(coalesce(t4."NUMERIC_PRECISION", t4."CHARACTER_MAXIMUM_LENGTH", sys.tsql_type_precision_helper(t4."DATA_TYPE", t.typtypmod)) AS INT)
  END AS PRECISION,

  CASE WHEN a.atttypmod != -1
    THEN
    CAST(sys.tsql_type_length_for_sp_columns_helper(t4."DATA_TYPE", a.attlen, a.atttypmod) AS int)
    ELSE
    CAST(sys.tsql_type_length_for_sp_columns_helper(t4."DATA_TYPE", a.attlen, t.typtypmod) AS int)
  END AS LENGTH,


  CASE WHEN a.atttypmod != -1
    THEN
    CAST(coalesce(t4."NUMERIC_SCALE", sys.tsql_type_scale_helper(t4."DATA_TYPE", a.atttypmod, true)) AS smallint)
    ELSE
    CAST(coalesce(t4."NUMERIC_SCALE", sys.tsql_type_scale_helper(t4."DATA_TYPE", t.typtypmod, true)) AS smallint)
  END AS SCALE,


  CAST(coalesce(t4."NUMERIC_PRECISION_RADIX", sys.tsql_type_radix_for_sp_columns_helper(t4."DATA_TYPE")) AS smallint) AS RADIX,
  case
    when t4."IS_NULLABLE" = 'YES' then CAST(1 AS smallint)
    else CAST(0 AS smallint)
  end AS NULLABLE,

  CAST(NULL AS varchar(254)) AS remarks,
  CAST(t4."COLUMN_DEFAULT" AS sys.nvarchar(4000)) AS COLUMN_DEF,
  CAST(t5.sql_data_type AS smallint) AS SQL_DATA_TYPE,
  CAST(t5.SQL_DATETIME_SUB AS smallint) AS SQL_DATETIME_SUB,

  CASE WHEN t4."DATA_TYPE" = 'xml' THEN 0::INT
    WHEN t4."DATA_TYPE" = 'sql_variant' THEN 8000::INT
    WHEN t4."CHARACTER_MAXIMUM_LENGTH" = -1 THEN 0::INT
    ELSE CAST(t4."CHARACTER_OCTET_LENGTH" AS int)
  END AS CHAR_OCTET_LENGTH,

  CAST(t4."ORDINAL_POSITION" AS int) AS ORDINAL_POSITION,
  CAST(t4."IS_NULLABLE" AS varchar(254)) AS IS_NULLABLE,
  CAST(t5.ss_data_type AS sys.tinyint) AS SS_DATA_TYPE,
  CAST(0 AS smallint) AS SS_IS_SPARSE,
  CAST(0 AS smallint) AS SS_IS_COLUMN_SET,
  CAST(t6.is_computed as smallint) AS SS_IS_COMPUTED,
  CAST(t6.is_identity as smallint) AS SS_IS_IDENTITY,
  CAST(NULL AS varchar(254)) SS_UDT_CATALOG_NAME,
  CAST(NULL AS varchar(254)) SS_UDT_SCHEMA_NAME,
  CAST(NULL AS varchar(254)) SS_UDT_ASSEMBLY_TYPE_NAME,
  CAST(NULL AS varchar(254)) SS_XML_SCHEMACOLLECTION_CATALOG_NAME,
  CAST(NULL AS varchar(254)) SS_XML_SCHEMACOLLECTION_SCHEMA_NAME,
  CAST(NULL AS varchar(254)) SS_XML_SCHEMACOLLECTION_NAME

  FROM pg_catalog.pg_class t1
     JOIN sys.pg_namespace_ext t2 ON t1.relnamespace = t2.oid
     JOIN pg_catalog.pg_roles t3 ON t1.relowner = t3.oid
     LEFT OUTER JOIN sys.babelfish_namespace_ext ext on t2.nspname = ext.nspname
     JOIN information_schema_tsql.columns t4 ON (t1.relname::sys.nvarchar(128) = t4."TABLE_NAME" AND ext.orig_name = t4."TABLE_SCHEMA")
     LEFT JOIN pg_attribute a on a.attrelid = t1.oid AND a.attname::sys.nvarchar(128) = t4."COLUMN_NAME"
     LEFT JOIN pg_type t ON t.oid = a.atttypid
     LEFT JOIN sys.columns t6 ON
     (
      t1.oid = t6.object_id AND
      t4."ORDINAL_POSITION" = t6.column_id
     )
     , sys.translate_pg_type_to_tsql(a.atttypid) AS tsql_type_name
     , sys.spt_datatype_info_table AS t5
  WHERE (t4."DATA_TYPE" = CAST(t5.TYPE_NAME AS sys.nvarchar(128)) OR (t4."DATA_TYPE" = 'bytea' AND t5.TYPE_NAME = 'image'))
    AND ext.dbid = sys.db_id();
GRANT SELECT on sys.sp_columns_100_view TO PUBLIC;


CREATE OR REPLACE VIEW sys.sp_pkeys_view AS
SELECT
CAST(t4."TABLE_CATALOG" AS sys.sysname) AS TABLE_QUALIFIER,
CAST(t4."TABLE_SCHEMA" AS sys.sysname) AS TABLE_OWNER,
CAST(t1.relname AS sys.sysname) AS TABLE_NAME,
CAST(t4."COLUMN_NAME" AS sys.sysname) AS COLUMN_NAME,
CAST(seq AS smallint) AS KEY_SEQ,
CAST(t5.conname AS sys.sysname) AS PK_NAME
FROM pg_catalog.pg_class t1 
	JOIN sys.pg_namespace_ext t2 ON t1.relnamespace = t2.oid
	JOIN pg_catalog.pg_roles t3 ON t1.relowner = t3.oid
  LEFT OUTER JOIN sys.babelfish_namespace_ext ext on t2.nspname = ext.nspname
	JOIN information_schema_tsql.columns t4 ON (t1.relname = t4."TABLE_NAME" COLLATE sys.database_default AND ext.orig_name = t4."TABLE_SCHEMA" )
	JOIN pg_constraint t5 ON t1.oid = t5.conrelid
	, generate_series(1,16) seq -- SQL server has max 16 columns per primary key
WHERE t5.contype = 'p'
	AND CAST(t4."ORDINAL_POSITION" AS smallint) = ANY (t5.conkey)
	AND CAST(t4."ORDINAL_POSITION" AS smallint) = t5.conkey[seq]
  AND ext.dbid = sys.db_id();

GRANT SELECT on sys.sp_pkeys_view TO PUBLIC;

CREATE OR REPLACE VIEW sys.sp_statistics_view AS
SELECT
CAST(t3."TABLE_CATALOG" AS sys.sysname) AS TABLE_QUALIFIER,
CAST(t3."TABLE_SCHEMA" AS sys.sysname) AS TABLE_OWNER,
CAST(t3."TABLE_NAME" AS sys.sysname) AS TABLE_NAME,
CAST(NULL AS smallint) AS NON_UNIQUE,
CAST(NULL AS sys.sysname) AS INDEX_QUALIFIER,
CAST(NULL AS sys.sysname) AS INDEX_NAME,
CAST(0 AS smallint) AS TYPE,
CAST(NULL AS smallint) AS SEQ_IN_INDEX,
CAST(NULL AS sys.sysname) AS COLUMN_NAME,
CAST(NULL AS sys.varchar(1)) AS COLLATION,
CAST(t1.reltuples AS int) AS CARDINALITY,
CAST(t1.relpages AS int) AS PAGES,
CAST(NULL AS sys.varchar(128)) AS FILTER_CONDITION
FROM pg_catalog.pg_class t1
    JOIN sys.schemas s1 ON s1.schema_id = t1.relnamespace
    JOIN information_schema_tsql.columns t3 ON (lower(t1.relname) = lower(t3."TABLE_NAME") COLLATE C AND s1.name = t3."TABLE_SCHEMA")
    , generate_series(0,31) seq -- SQL server has max 32 columns per index
UNION
SELECT
CAST(t4."TABLE_CATALOG" AS sys.sysname) AS TABLE_QUALIFIER,
CAST(t4."TABLE_SCHEMA" AS sys.sysname) AS TABLE_OWNER,
CAST(t4."TABLE_NAME" AS sys.sysname) AS TABLE_NAME,
CASE
WHEN t5.indisunique = 't' THEN CAST(0 AS smallint)
ELSE CAST(1 AS smallint)
END AS NON_UNIQUE,
CAST(t1.relname AS sys.sysname) AS INDEX_QUALIFIER,
-- the index name created by CREATE INDEX is re-mapped, find it (by checking
-- the ones not in pg_constraint) and restoring it back before display
CASE 
WHEN t8.oid > 0 THEN CAST(t6.relname AS sys.sysname)
ELSE CAST(SUBSTRING(t6.relname,1,LENGTH(t6.relname)-32-LENGTH(t1.relname)) AS sys.sysname) 
END AS INDEX_NAME,
CASE
WHEN t5.indisclustered = 't' THEN CAST(1 AS smallint)
ELSE CAST(3 AS smallint)
END AS TYPE,
CAST(seq + 1 AS smallint) AS SEQ_IN_INDEX,
CAST(t4."COLUMN_NAME" AS sys.sysname) AS COLUMN_NAME,
CAST('A' AS sys.varchar(1)) AS COLLATION,
CAST(t7.n_distinct AS int) AS CARDINALITY,
CAST(0 AS int) AS PAGES, --not supported
CAST(NULL AS sys.varchar(128)) AS FILTER_CONDITION
FROM pg_catalog.pg_class t1
    JOIN sys.schemas s1 ON s1.schema_id = t1.relnamespace
    JOIN pg_catalog.pg_roles t3 ON t1.relowner = t3.oid
    JOIN information_schema_tsql.columns t4 ON (lower(t1.relname) = lower(t4."TABLE_NAME") COLLATE C AND s1.name = t4."TABLE_SCHEMA")
	JOIN (pg_catalog.pg_index t5 JOIN
		pg_catalog.pg_class t6 ON t5.indexrelid = t6.oid) ON t1.oid = t5.indrelid
	JOIN pg_catalog.pg_namespace nsp ON (t1.relnamespace = nsp.oid)
	LEFT JOIN pg_catalog.pg_stats t7 ON (t1.relname = t7.tablename AND t7.schemaname = nsp.nspname)
	LEFT JOIN pg_catalog.pg_constraint t8 ON t5.indexrelid = t8.conindid
    , generate_series(0,31) seq -- SQL server has max 32 columns per index
WHERE CAST(t4."ORDINAL_POSITION" AS smallint) = ANY (t5.indkey)
    AND CAST(t4."ORDINAL_POSITION" AS smallint) = t5.indkey[seq];
GRANT SELECT on sys.sp_statistics_view TO PUBLIC;


CREATE OR REPLACE PROCEDURE sys.sp_rename(
	IN "@objname" sys.nvarchar(776) = NULL,
	IN "@newname" sys.SYSNAME = NULL,
	IN "@objtype" sys.varchar(13) DEFAULT NULL
)
LANGUAGE 'pltsql'
AS $$
BEGIN
	If @objtype IS NULL
		BEGIN
			THROW 33557097, N'Please provide @objtype that is supported in Babelfish', 1;
		END
	ELSE IF @objtype = 'INDEX'
		BEGIN
			THROW 33557097, N'Feature not supported: renaming object type Index', 1;
		END
	ELSE IF @objtype = 'STATISTICS'
		BEGIN
			THROW 33557097, N'Feature not supported: renaming object type Statistics', 1;
		END
	ELSE
		BEGIN
			DECLARE @subname sys.nvarchar(776);
			DECLARE @schemaname sys.nvarchar(776);
			DECLARE @dbname sys.nvarchar(776);
			DECLARE @curr_relname sys.nvarchar(776);
			
			EXEC sys.babelfish_sp_rename_word_parse @objname, @objtype, @subname OUT, @curr_relname OUT, @schemaname OUT, @dbname OUT;

			DECLARE @currtype char(2);

			IF @objtype = 'COLUMN'
				BEGIN
					DECLARE @col_count INT;
					SELECT @col_count = COUNT(*)FROM INFORMATION_SCHEMA.COLUMNS WHERE TABLE_NAME = @curr_relname and COLUMN_NAME = @subname;
					IF @col_count < 0
						BEGIN
							THROW 33557097, N'There is no object with the given @objname.', 1;
						END
					SET @currtype = 'CO';
				END
			ELSE IF @objtype = 'USERDATATYPE'
				BEGIN
					DECLARE @alias_count INT;
					SELECT @alias_count = COUNT(*) FROM sys.types t1 INNER JOIN sys.schemas s1 ON t1.schema_id = s1.schema_id 
					WHERE s1.name = @schemaname AND t1.name = @subname;
					IF @alias_count > 1
						BEGIN
							THROW 33557097, N'There are multiple objects with the given @objname.', 1;
						END
					IF @alias_count < 1
						BEGIN
							THROW 33557097, N'There is no object with the given @objname.', 1;
						END
					SET @currtype = 'AL';				
				END
			ELSE IF @objtype = 'OBJECT'
				BEGIN
					DECLARE @count INT;
					SELECT type INTO #tempTable FROM sys.objects o1 INNER JOIN sys.schemas s1 ON o1.schema_id = s1.schema_id 
					WHERE s1.name = @schemaname AND o1.name = @subname;
					SELECT @count = COUNT(*) FROM #tempTable;

					IF @count > 1
						BEGIN
							THROW 33557097, N'There are multiple objects with the given @objname.', 1;
						END
					IF @count < 1
						BEGIN
							-- TABLE TYPE: check if there is a match in sys.table_types (if we cannot alter sys.objects table_type naming)
							SELECT @count = COUNT(*) FROM sys.table_types tt1 INNER JOIN sys.schemas s1 ON tt1.schema_id = s1.schema_id 
							WHERE s1.name = @schemaname AND tt1.name = @subname;
							IF @count > 1
								BEGIN
									THROW 33557097, N'There are multiple objects with the given @objname.', 1;
								END
							ELSE IF @count < 1
								BEGIN
									THROW 33557097, N'There is no object with the given @objname.', 1;
								END
							ELSE
								BEGIN
									SET @currtype = 'TT'
								END
						END
					IF @currtype IS NULL
						BEGIN
							SELECT @currtype = type from #tempTable;
						END
					IF @currtype = 'TR' OR @currtype = 'TA'
						BEGIN
							DECLARE @physical_schema_name sys.nvarchar(776) = '';
							SELECT @physical_schema_name = nspname FROM sys.babelfish_namespace_ext WHERE dbid = sys.db_id() AND orig_name = @schemaname;
							SELECT @curr_relname = relname FROM pg_catalog.pg_trigger tr LEFT JOIN pg_catalog.pg_class c ON tr.tgrelid = c.oid LEFT JOIN pg_catalog.pg_namespace n ON c.relnamespace = n.oid 
							WHERE tr.tgname = @subname AND n.nspname = @physical_schema_name;
						END
				END
			ELSE
				BEGIN
					THROW 33557097, N'Provided @objtype is not currently supported in Babelfish', 1;
				END
			EXEC sys.babelfish_sp_rename_internal @subname, @newname, @schemaname, @currtype, @curr_relname;
			PRINT 'Caution: Changing any part of an object name could break scripts and stored procedures.';
		END
END;
$$;
GRANT EXECUTE on PROCEDURE sys.sp_rename(IN sys.nvarchar(776), IN sys.SYSNAME, IN sys.varchar(13)) TO PUBLIC;

CREATE OR REPLACE VIEW information_schema_tsql.columns AS
	SELECT CAST(nc.dbname AS sys.nvarchar(128)) AS "TABLE_CATALOG",
			CAST(ext.orig_name AS sys.nvarchar(128)) AS "TABLE_SCHEMA",
			CAST(c.relname AS sys.nvarchar(128)) AS "TABLE_NAME",
			CAST(a.attname AS sys.nvarchar(128)) AS "COLUMN_NAME",
			CAST(a.attnum AS int) AS "ORDINAL_POSITION",
			CAST(CASE WHEN a.attgenerated = '' THEN pg_get_expr(ad.adbin, ad.adrelid) END AS sys.nvarchar(4000)) AS "COLUMN_DEFAULT",
			CAST(CASE WHEN a.attnotnull OR (t.typtype = 'd' AND t.typnotnull) THEN 'NO' ELSE 'YES' END
				AS varchar(3))
				AS "IS_NULLABLE",

			CAST(
				CASE WHEN tsql_type_name = 'sysname' THEN sys.translate_pg_type_to_tsql(t.typbasetype)
				WHEN tsql_type_name.tsql_type_name IS NULL THEN format_type(t.oid, NULL::integer)
				ELSE tsql_type_name END
				AS sys.nvarchar(128))
				AS "DATA_TYPE",

			CAST(
				information_schema_tsql._pgtsql_char_max_length(tsql_type_name, true_typmod)
				AS int)
				AS "CHARACTER_MAXIMUM_LENGTH",

			CAST(
				information_schema_tsql._pgtsql_char_octet_length(tsql_type_name, true_typmod)
				AS int)
				AS "CHARACTER_OCTET_LENGTH",

			CAST(
				/* Handle Tinyint separately */
				information_schema_tsql._pgtsql_numeric_precision(tsql_type_name, true_typid, true_typmod)
				AS sys.tinyint)
				AS "NUMERIC_PRECISION",

			CAST(
				information_schema_tsql._pgtsql_numeric_precision_radix(tsql_type_name, true_typid, true_typmod)
				AS smallint)
				AS "NUMERIC_PRECISION_RADIX",

			CAST(
				information_schema_tsql._pgtsql_numeric_scale(tsql_type_name, true_typid, true_typmod)
				AS int)
				AS "NUMERIC_SCALE",

			CAST(
				information_schema_tsql._pgtsql_datetime_precision(tsql_type_name, true_typmod)
				AS smallint)
				AS "DATETIME_PRECISION",

			CAST(null AS sys.nvarchar(128)) AS "CHARACTER_SET_CATALOG",
			CAST(null AS sys.nvarchar(128)) AS "CHARACTER_SET_SCHEMA",
			/*
			 * TODO: We need to first create mapping of collation name to char-set name;
			 * Until then return null.
			 */
			CAST(null AS sys.nvarchar(128)) AS "CHARACTER_SET_NAME",

			CAST(NULL as sys.nvarchar(128)) AS "COLLATION_CATALOG",
			CAST(NULL as sys.nvarchar(128)) AS "COLLATION_SCHEMA",

			/* Returns Babelfish specific collation name. */
			CAST(co.collname AS sys.nvarchar(128)) AS "COLLATION_NAME",

			CAST(CASE WHEN t.typtype = 'd' AND nt.nspname <> 'pg_catalog' AND nt.nspname <> 'sys'
				THEN nc.dbname ELSE null END
				AS sys.nvarchar(128)) AS "DOMAIN_CATALOG",
			CAST(CASE WHEN t.typtype = 'd' AND nt.nspname <> 'pg_catalog' AND nt.nspname <> 'sys'
				THEN ext.orig_name ELSE null END
				AS sys.nvarchar(128)) AS "DOMAIN_SCHEMA",
			CAST(CASE WHEN t.typtype = 'd' AND nt.nspname <> 'pg_catalog' AND nt.nspname <> 'sys'
				THEN t.typname ELSE null END
				AS sys.nvarchar(128)) AS "DOMAIN_NAME"

	FROM (pg_attribute a LEFT JOIN pg_attrdef ad ON attrelid = adrelid AND attnum = adnum)
		JOIN (pg_class c JOIN sys.pg_namespace_ext nc ON (c.relnamespace = nc.oid)) ON a.attrelid = c.oid
		JOIN (pg_type t JOIN pg_namespace nt ON (t.typnamespace = nt.oid)) ON a.atttypid = t.oid
		LEFT JOIN (pg_type bt JOIN pg_namespace nbt ON (bt.typnamespace = nbt.oid))
			ON (t.typtype = 'd' AND t.typbasetype = bt.oid)
		LEFT JOIN pg_collation co on co.oid = a.attcollation
		LEFT OUTER JOIN sys.babelfish_namespace_ext ext on nc.nspname = ext.nspname,
		information_schema_tsql._pgtsql_truetypid(nt, a, t) AS true_typid,
		information_schema_tsql._pgtsql_truetypmod(nt, a, t) AS true_typmod,
		sys.translate_pg_type_to_tsql(true_typid) AS tsql_type_name

	WHERE (NOT pg_is_other_temp_schema(nc.oid))
		AND a.attnum > 0 AND NOT a.attisdropped
		AND c.relkind IN ('r', 'v', 'p')
		AND (pg_has_role(c.relowner, 'USAGE')
			OR has_column_privilege(c.oid, a.attnum,
									'SELECT, INSERT, UPDATE, REFERENCES'))
		AND ext.dbid =sys.db_id();

GRANT SELECT ON information_schema_tsql.columns TO PUBLIC;

CREATE OR REPLACE VIEW information_schema_tsql.domains AS
	SELECT CAST(nc.dbname AS sys.nvarchar(128)) AS "DOMAIN_CATALOG",
		CAST(ext.orig_name AS sys.nvarchar(128)) AS "DOMAIN_SCHEMA",
		CAST(t.typname AS sys.sysname) AS "DOMAIN_NAME",
		CAST(case when is_tbl_type THEN 'table type' ELSE tsql_type_name END AS sys.sysname) AS "DATA_TYPE",

		CAST(information_schema_tsql._pgtsql_char_max_length(tsql_type_name, t.typtypmod)
			AS int)
		AS "CHARACTER_MAXIMUM_LENGTH",

		CAST(information_schema_tsql._pgtsql_char_octet_length(tsql_type_name, t.typtypmod)
			AS int)
		AS "CHARACTER_OCTET_LENGTH",

		CAST(NULL as sys.nvarchar(128)) AS "COLLATION_CATALOG",
		CAST(NULL as sys.nvarchar(128)) AS "COLLATION_SCHEMA",

		/* Returns Babelfish specific collation name. */
		CAST(
			CASE co.collname
				WHEN 'default' THEN current_setting('babelfishpg_tsql.server_collation_name')
				ELSE co.collname
			END
		AS sys.nvarchar(128)) AS "COLLATION_NAME",

		CAST(null AS sys.varchar(6)) AS "CHARACTER_SET_CATALOG",
		CAST(null AS sys.varchar(3)) AS "CHARACTER_SET_SCHEMA",
		/*
		 * TODO: We need to first create mapping of collation name to char-set name;
		 * Until then return null.
		 */
		CAST(null AS sys.nvarchar(128)) AS "CHARACTER_SET_NAME",

		CAST(information_schema_tsql._pgtsql_numeric_precision(tsql_type_name, t.typbasetype, t.typtypmod)
			AS sys.tinyint)
		AS "NUMERIC_PRECISION",

		CAST(information_schema_tsql._pgtsql_numeric_precision_radix(tsql_type_name, t.typbasetype, t.typtypmod)
			AS smallint)
		AS "NUMERIC_PRECISION_RADIX",

		CAST(information_schema_tsql._pgtsql_numeric_scale(tsql_type_name, t.typbasetype, t.typtypmod)
			AS int)
		AS "NUMERIC_SCALE",

		CAST(information_schema_tsql._pgtsql_datetime_precision(tsql_type_name, t.typtypmod)
			AS smallint)
		AS "DATETIME_PRECISION",

		CAST(case when is_tbl_type THEN NULL ELSE t.typdefault END AS sys.nvarchar(4000)) AS "DOMAIN_DEFAULT"

		FROM (pg_type t JOIN sys.pg_namespace_ext nc ON t.typnamespace = nc.oid)
		LEFT JOIN pg_collation co ON t.typcollation = co.oid
		LEFT JOIN sys.babelfish_namespace_ext ext on nc.nspname = ext.nspname,
		sys.translate_pg_type_to_tsql(t.typbasetype) AS tsql_type_name,
		sys.is_table_type(t.typrelid) as is_tbl_type

		WHERE (pg_has_role(t.typowner, 'USAGE')
			OR has_type_privilege(t.oid, 'USAGE'))
		AND (t.typtype = 'd' OR is_tbl_type)
		AND ext.dbid = sys.db_id();

GRANT SELECT ON information_schema_tsql.domains TO PUBLIC;

CREATE OR REPLACE VIEW information_schema_tsql.tables AS
	SELECT CAST(nc.dbname AS sys.nvarchar(128)) AS "TABLE_CATALOG",
		   CAST(ext.orig_name AS sys.nvarchar(128)) AS "TABLE_SCHEMA",
		   CAST(
			 CASE WHEN c.reloptions[1] LIKE 'bbf_original_rel_name%' THEN substring(c.reloptions[1], 23)
                  ELSE c.relname END
			 AS sys._ci_sysname) AS "TABLE_NAME",

		   CAST(
			 CASE WHEN c.relkind IN ('r', 'p') THEN 'BASE TABLE'
				  WHEN c.relkind = 'v' THEN 'VIEW'
				  ELSE null END
			 AS sys.varchar(10)) COLLATE sys.database_default AS "TABLE_TYPE"

	FROM sys.pg_namespace_ext nc JOIN pg_class c ON (nc.oid = c.relnamespace)
		   LEFT OUTER JOIN sys.babelfish_namespace_ext ext on nc.nspname = ext.nspname

	WHERE c.relkind IN ('r', 'v', 'p')
		AND (NOT pg_is_other_temp_schema(nc.oid))
		AND (pg_has_role(c.relowner, 'USAGE')
			OR has_table_privilege(c.oid, 'SELECT, INSERT, UPDATE, DELETE, TRUNCATE, REFERENCES, TRIGGER')
			OR has_any_column_privilege(c.oid, 'SELECT, INSERT, UPDATE, REFERENCES') )
		AND ext.dbid = sys.db_id()
		AND (NOT c.relname = 'sysdatabases');

GRANT SELECT ON information_schema_tsql.tables TO PUBLIC;

CREATE OR REPLACE VIEW information_schema_tsql.table_constraints AS
    SELECT CAST(nc.dbname AS sys.nvarchar(128)) AS "CONSTRAINT_CATALOG",
           CAST(extc.orig_name AS sys.nvarchar(128)) AS "CONSTRAINT_SCHEMA",
           CAST(c.conname AS sys.sysname) AS "CONSTRAINT_NAME",
           CAST(nr.dbname AS sys.nvarchar(128)) AS "TABLE_CATALOG",
           CAST(extr.orig_name AS sys.nvarchar(128)) AS "TABLE_SCHEMA",
           CAST(r.relname AS sys.sysname) AS "TABLE_NAME",
           CAST(
             CASE c.contype WHEN 'c' THEN 'CHECK'
                            WHEN 'f' THEN 'FOREIGN KEY'
                            WHEN 'p' THEN 'PRIMARY KEY'
                            WHEN 'u' THEN 'UNIQUE' END
             AS sys.varchar(11)) COLLATE sys.database_default AS "CONSTRAINT_TYPE",
           CAST('NO' AS sys.varchar(2)) AS "IS_DEFERRABLE",
           CAST('NO' AS sys.varchar(2)) AS "INITIALLY_DEFERRED"

    FROM sys.pg_namespace_ext nc LEFT OUTER JOIN sys.babelfish_namespace_ext extc ON nc.nspname = extc.nspname,
         sys.pg_namespace_ext nr LEFT OUTER JOIN sys.babelfish_namespace_ext extr ON nr.nspname = extr.nspname,
         pg_constraint c,
         pg_class r

    WHERE nc.oid = c.connamespace AND nr.oid = r.relnamespace
          AND c.conrelid = r.oid
          AND c.contype NOT IN ('t', 'x')
          AND r.relkind IN ('r', 'p')
          AND (NOT pg_is_other_temp_schema(nr.oid))
          AND (pg_has_role(r.relowner, 'USAGE')
               OR has_table_privilege(r.oid, 'SELECT, INSERT, UPDATE, DELETE, TRUNCATE, REFERENCES, TRIGGER')
               OR has_any_column_privilege(r.oid, 'SELECT, INSERT, UPDATE, REFERENCES') )
		  AND  extc.dbid = sys.db_id();

GRANT SELECT ON information_schema_tsql.table_constraints TO PUBLIC;

CREATE OR REPLACE VIEW information_schema_tsql.views AS
	SELECT CAST(nc.dbname AS sys.nvarchar(128)) AS "TABLE_CATALOG",
			CAST(ext.orig_name AS sys.nvarchar(128)) AS  "TABLE_SCHEMA",
			CAST(c.relname AS sys.nvarchar(128)) AS "TABLE_NAME",
			CAST(vd.definition AS sys.nvarchar(4000)) AS "VIEW_DEFINITION",

			CAST(
				CASE WHEN 'check_option=cascaded' = ANY (c.reloptions)
					THEN 'CASCADE'
					ELSE 'NONE' END
				AS sys.varchar(7)) COLLATE sys.database_default AS "CHECK_OPTION",

			CAST('NO' AS sys.varchar(2)) AS "IS_UPDATABLE"

	FROM sys.pg_namespace_ext nc JOIN pg_class c ON (nc.oid = c.relnamespace)
		LEFT OUTER JOIN sys.babelfish_namespace_ext ext
			ON (nc.nspname = ext.nspname COLLATE sys.database_default)
		LEFT OUTER JOIN sys.babelfish_view_def vd
			ON ext.dbid = vd.dbid
				AND (ext.orig_name = vd.schema_name COLLATE sys.database_default)
				AND (CAST(c.relname AS sys.nvarchar(128)) = vd.object_name COLLATE sys.database_default)

	WHERE c.relkind = 'v'
		AND (NOT pg_is_other_temp_schema(nc.oid))
		AND (pg_has_role(c.relowner, 'USAGE')
			OR has_table_privilege(c.oid, 'SELECT, INSERT, UPDATE, DELETE, TRUNCATE, REFERENCES, TRIGGER')
			OR has_any_column_privilege(c.oid, 'SELECT, INSERT, UPDATE, REFERENCES') )
		AND ext.dbid = sys.db_id();

GRANT SELECT ON information_schema_tsql.views TO PUBLIC;

CREATE OR REPLACE VIEW information_schema_tsql.check_constraints AS
    SELECT CAST(nc.dbname AS sys.nvarchar(128)) AS "CONSTRAINT_CATALOG",
	    CAST(extc.orig_name AS sys.nvarchar(128)) AS "CONSTRAINT_SCHEMA",
           CAST(c.conname AS sys.sysname) AS "CONSTRAINT_NAME",
	    CAST(sys.tsql_get_constraintdef(c.oid) AS sys.nvarchar(4000)) AS "CHECK_CLAUSE"

    FROM sys.pg_namespace_ext nc LEFT OUTER JOIN sys.babelfish_namespace_ext extc ON nc.nspname = extc.nspname,
         pg_constraint c,
         pg_class r

    WHERE nc.oid = c.connamespace AND nc.oid = r.relnamespace
          AND c.conrelid = r.oid
          AND c.contype = 'c'
          AND r.relkind IN ('r', 'p')
          AND (NOT pg_is_other_temp_schema(nc.oid))
          AND (pg_has_role(r.relowner, 'USAGE')
               OR has_table_privilege(r.oid, 'SELECT, INSERT, UPDATE, DELETE, TRUNCATE, REFERENCES, TRIGGER')
               OR has_any_column_privilege(r.oid, 'SELECT, INSERT, UPDATE, REFERENCES'))
		  AND  extc.dbid = sys.db_id();

GRANT SELECT ON information_schema_tsql.check_constraints TO PUBLIC;


CREATE OR REPLACE VIEW information_schema_tsql.routines AS
    SELECT CAST(nc.dbname AS sys.nvarchar(128)) AS "SPECIFIC_CATALOG",
           CAST(ext.orig_name AS sys.nvarchar(128)) AS "SPECIFIC_SCHEMA",
           CAST(p.proname AS sys.nvarchar(128)) AS "SPECIFIC_NAME",
           CAST(nc.dbname AS sys.nvarchar(128)) AS "ROUTINE_CATALOG",
           CAST(ext.orig_name AS sys.nvarchar(128)) AS "ROUTINE_SCHEMA",
           CAST(p.proname AS sys.nvarchar(128)) AS "ROUTINE_NAME",
           CAST(CASE p.prokind WHEN 'f' THEN 'FUNCTION' WHEN 'p' THEN 'PROCEDURE' END
           	 AS sys.nvarchar(20)) AS "ROUTINE_TYPE",
           CAST(NULL AS sys.nvarchar(128)) AS "MODULE_CATALOG",
           CAST(NULL AS sys.nvarchar(128)) AS "MODULE_SCHEMA",
           CAST(NULL AS sys.nvarchar(128)) AS "MODULE_NAME",
           CAST(NULL AS sys.nvarchar(128)) AS "UDT_CATALOG",
           CAST(NULL AS sys.nvarchar(128)) AS "UDT_SCHEMA",
           CAST(NULL AS sys.nvarchar(128)) AS "UDT_NAME",
	   CAST(case when is_tbl_type THEN 'table' when p.prokind = 'p' THEN NULL ELSE tsql_type_name END AS sys.nvarchar(128)) AS "DATA_TYPE",
           CAST(information_schema_tsql._pgtsql_char_max_length_for_routines(tsql_type_name, true_typmod)
                 AS int)
           AS "CHARACTER_MAXIMUM_LENGTH",
           CAST(information_schema_tsql._pgtsql_char_octet_length_for_routines(tsql_type_name, true_typmod)
                 AS int)
           AS "CHARACTER_OCTET_LENGTH",
           CAST(NULL AS sys.nvarchar(128)) AS "COLLATION_CATALOG",
           CAST(NULL AS sys.nvarchar(128)) AS "COLLATION_SCHEMA",
           CAST(
                 CASE co.collname
                       WHEN 'default' THEN current_setting('babelfishpg_tsql.server_collation_name')
                       ELSE co.collname
                 END
            AS sys.nvarchar(128)) AS "COLLATION_NAME",
            CAST(NULL AS sys.nvarchar(128)) AS "CHARACTER_SET_CATALOG",
            CAST(NULL AS sys.nvarchar(128)) AS "CHARACTER_SET_SCHEMA",
	    /*
                 * TODO: We need to first create mapping of collation name to char-set name;
                 * Until then return null.
            */
	    CAST(case when tsql_type_name IN ('nchar','nvarchar') THEN 'UNICODE' when tsql_type_name IN ('char','varchar') THEN 'iso_1' ELSE NULL END AS sys.nvarchar(128)) AS "CHARACTER_SET_NAME",
	    CAST(information_schema_tsql._pgtsql_numeric_precision(tsql_type_name, t.oid, true_typmod)
                        AS smallint)
            AS "NUMERIC_PRECISION",
	    CAST(information_schema_tsql._pgtsql_numeric_precision_radix(tsql_type_name, case when t.typtype = 'd' THEN t.typbasetype ELSE t.oid END, true_typmod)
                        AS smallint)
            AS "NUMERIC_PRECISION_RADIX",
            CAST(information_schema_tsql._pgtsql_numeric_scale(tsql_type_name, t.oid, true_typmod)
                        AS smallint)
            AS "NUMERIC_SCALE",
            CAST(information_schema_tsql._pgtsql_datetime_precision(tsql_type_name, true_typmod)
                        AS smallint)
            AS "DATETIME_PRECISION",
	    CAST(NULL AS sys.nvarchar(30)) AS "INTERVAL_TYPE",
            CAST(NULL AS smallint) AS "INTERVAL_PRECISION",
            CAST(NULL AS sys.nvarchar(128)) AS "TYPE_UDT_CATALOG",
            CAST(NULL AS sys.nvarchar(128)) AS "TYPE_UDT_SCHEMA",
            CAST(NULL AS sys.nvarchar(128)) AS "TYPE_UDT_NAME",
            CAST(NULL AS sys.nvarchar(128)) AS "SCOPE_CATALOG",
            CAST(NULL AS sys.nvarchar(128)) AS "SCOPE_SCHEMA",
            CAST(NULL AS sys.nvarchar(128)) AS "SCOPE_NAME",
            CAST(NULL AS bigint) AS "MAXIMUM_CARDINALITY",
            CAST(NULL AS sys.nvarchar(128)) AS "DTD_IDENTIFIER",
            CAST(CASE WHEN l.lanname = 'sql' THEN 'SQL' WHEN l.lanname = 'pltsql' THEN 'SQL' ELSE 'EXTERNAL' END AS sys.nvarchar(30)) AS "ROUTINE_BODY",
            CAST(f.definition AS sys.nvarchar(4000)) AS "ROUTINE_DEFINITION",
            CAST(NULL AS sys.nvarchar(128)) AS "EXTERNAL_NAME",
            CAST(NULL AS sys.nvarchar(30)) AS "EXTERNAL_LANGUAGE",
            CAST(NULL AS sys.nvarchar(30)) AS "PARAMETER_STYLE",
            CAST(CASE WHEN p.provolatile = 'i' THEN 'YES' ELSE 'NO' END AS sys.nvarchar(10)) AS "IS_DETERMINISTIC",
	    CAST(CASE p.prokind WHEN 'p' THEN 'MODIFIES' ELSE 'READS' END AS sys.nvarchar(30)) AS "SQL_DATA_ACCESS",
            CAST(CASE WHEN p.prokind <> 'p' THEN
              CASE WHEN p.proisstrict THEN 'YES' ELSE 'NO' END END AS sys.nvarchar(10)) AS "IS_NULL_CALL",
            CAST(NULL AS sys.nvarchar(128)) AS "SQL_PATH",
            CAST('YES' AS sys.nvarchar(10)) AS "SCHEMA_LEVEL_ROUTINE",
            CAST(CASE p.prokind WHEN 'f' THEN 0 WHEN 'p' THEN -1 END AS smallint) AS "MAX_DYNAMIC_RESULT_SETS",
            CAST('NO' AS sys.nvarchar(10)) AS "IS_USER_DEFINED_CAST",
            CAST('NO' AS sys.nvarchar(10)) AS "IS_IMPLICITLY_INVOCABLE",
            CAST(NULL AS sys.datetime) AS "CREATED",
            CAST(NULL AS sys.datetime) AS "LAST_ALTERED"

       FROM sys.pg_namespace_ext nc LEFT JOIN sys.babelfish_namespace_ext ext ON nc.nspname = ext.nspname,
            pg_proc p inner join sys.schemas sch on sch.schema_id = p.pronamespace
	    inner join sys.all_objects ao on ao.object_id = CAST(p.oid AS INT)
		LEFT JOIN sys.babelfish_function_ext f ON p.proname = f.funcname AND sch.schema_id::regnamespace::name = f.nspname
			AND sys.babelfish_get_pltsql_function_signature(p.oid) = f.funcsignature COLLATE "C",
            pg_language l,
            pg_type t LEFT JOIN pg_collation co ON t.typcollation = co.oid,
            sys.translate_pg_type_to_tsql(t.oid) AS tsql_type_name,
            sys.tsql_get_returnTypmodValue(p.oid) AS true_typmod,
	    sys.is_table_type(t.typrelid) as is_tbl_type

       WHERE
            (case p.prokind 
	       when 'p' then true 
	       when 'a' then false
               else 
    	           (case format_type(p.prorettype, null) 
	   	      when 'trigger' then false 
	   	      else true 
   		    end) 
            end)  
            AND (NOT pg_is_other_temp_schema(nc.oid))
            AND has_function_privilege(p.oid, 'EXECUTE')
            AND (pg_has_role(t.typowner, 'USAGE')
            OR has_type_privilege(t.oid, 'USAGE'))
            AND ext.dbid = sys.db_id()
	    AND p.prolang = l.oid
            AND p.prorettype = t.oid
            AND p.pronamespace = nc.oid
	    AND CAST(ao.is_ms_shipped as INT) = 0;

GRANT SELECT ON information_schema_tsql.routines TO PUBLIC;

CREATE OR REPLACE VIEW information_schema_tsql.SEQUENCES AS
    SELECT CAST(nc.dbname AS sys.nvarchar(128)) AS "SEQUENCE_CATALOG",
            CAST(extc.orig_name AS sys.nvarchar(128)) AS "SEQUENCE_SCHEMA",
            CAST(r.relname AS sys.nvarchar(128)) AS "SEQUENCE_NAME",
            CAST(CASE WHEN tsql_type_name = 'sysname' THEN sys.translate_pg_type_to_tsql(t.typbasetype) ELSE tsql_type_name END
                    AS sys.nvarchar(128))AS "DATA_TYPE",  -- numeric and decimal data types are converted into bigint which is due to Postgres inherent implementation
            CAST(information_schema_tsql._pgtsql_numeric_precision(tsql_type_name, t.oid, -1)
                        AS smallint) AS "NUMERIC_PRECISION",
            CAST(information_schema_tsql._pgtsql_numeric_precision_radix(tsql_type_name, case when t.typtype = 'd' THEN t.typbasetype ELSE t.oid END, -1)
                        AS smallint) AS "NUMERIC_PRECISION_RADIX",
            CAST(information_schema_tsql._pgtsql_numeric_scale(tsql_type_name, t.oid, -1)
                        AS int) AS "NUMERIC_SCALE",
            CAST(s.seqstart AS sys.sql_variant) AS "START_VALUE",
            CAST(s.seqmin AS sys.sql_variant) AS "MINIMUM_VALUE",
            CAST(s.seqmax AS sys.sql_variant) AS "MAXIMUM_VALUE",
            CAST(s.seqincrement AS sys.sql_variant) AS "INCREMENT",
            CAST( CASE WHEN s.seqcycle = 't' THEN 1 ELSE 0 END AS int) AS "CYCLE_OPTION",
            CAST(NULL AS sys.nvarchar(128)) AS "DECLARED_DATA_TYPE",
            CAST(NULL AS int) AS "DECLARED_NUMERIC_PRECISION",
            CAST(NULL AS int) AS "DECLARED_NUMERIC_SCALE"
        FROM sys.pg_namespace_ext nc JOIN sys.babelfish_namespace_ext extc ON nc.nspname = extc.nspname,
            pg_sequence s join pg_class r on s.seqrelid = r.oid join pg_type t on s.seqtypid=t.oid,
            sys.translate_pg_type_to_tsql(s.seqtypid) AS tsql_type_name
        WHERE nc.oid = r.relnamespace
        AND extc.dbid = sys.db_id()
            AND r.relkind = 'S'
            AND (NOT pg_is_other_temp_schema(nc.oid))
            AND (pg_has_role(r.relowner, 'USAGE')
                OR has_sequence_privilege(r.oid, 'SELECT, UPDATE, USAGE'));

GRANT SELECT ON information_schema_tsql.sequences TO PUBLIC; 

CREATE OR REPLACE VIEW information_schema_tsql.key_column_usage AS
	SELECT
		CAST(nc.dbname AS sys.nvarchar(128)) AS "CONSTRAINT_CATALOG",
		CAST(ext.orig_name AS sys.nvarchar(128)) AS "CONSTRAINT_SCHEMA",
		CAST(c.conname AS sys.nvarchar(128)) AS "CONSTRAINT_NAME",
		CAST(nc.dbname AS sys.nvarchar(128)) AS "TABLE_CATALOG",
		CAST(ext.orig_name AS sys.nvarchar(128)) AS "TABLE_SCHEMA",
		CAST(r.relname AS sys.nvarchar(128)) AS "TABLE_NAME",
		CAST(a.attname AS sys.nvarchar(128)) AS "COLUMN_NAME",
		CAST(ord AS int) AS "ORDINAL_POSITION"	
	FROM
		pg_constraint c 
		JOIN pg_class r ON r.oid = c.conrelid AND c.contype in ('p','u','f') AND r.relkind in ('r','p')
		JOIN sys.pg_namespace_ext nc ON nc.oid = c.connamespace AND r.relnamespace = nc.oid 
		JOIN sys.babelfish_namespace_ext ext ON ext.nspname = nc.nspname AND ext.dbid = sys.db_id()
		CROSS JOIN unnest(c.conkey) WITH ORDINALITY AS ak(j,ord) 
		LEFT JOIN pg_attribute a ON a.attrelid = r.oid AND a.attnum = ak.j		
	WHERE
		pg_has_role(r.relowner, 'USAGE'::text) 
  		OR has_column_privilege(r.oid, a.attnum, 'SELECT, INSERT, UPDATE, REFERENCES'::text)
		AND NOT pg_is_other_temp_schema(nc.oid)
	;
GRANT SELECT ON information_schema_tsql.key_column_usage TO PUBLIC;

CREATE OR REPLACE VIEW information_schema_tsql.schemata AS
	SELECT CAST(sys.db_name() AS sys.sysname) AS "CATALOG_NAME",
	CAST(CASE WHEN np.nspname LIKE CONCAT(sys.db_name(),'%') THEN RIGHT(np.nspname, LENGTH(np.nspname) - LENGTH(sys.db_name()) - 1)
	     ELSE np.nspname END AS sys.nvarchar(128)) AS "SCHEMA_NAME",
	-- For system-defined schemas, schema-owner name will be same as schema_name
	-- For user-defined schemas having default owner, schema-owner will be dbo
	-- For user-defined schemas with explicit owners, rolname contains dbname followed
	-- by owner name, so need to extract the owner name from rolname always.
	CAST(CASE WHEN sys.bbf_is_shared_schema(np.nspname) = TRUE THEN np.nspname
		  WHEN r.rolname LIKE CONCAT(sys.db_name(),'%') THEN
			CASE WHEN RIGHT(r.rolname, LENGTH(r.rolname) - LENGTH(sys.db_name()) - 1) = 'db_owner' THEN 'dbo'
			     ELSE RIGHT(r.rolname, LENGTH(r.rolname) - LENGTH(sys.db_name()) - 1) END ELSE 'dbo' END
			AS sys.nvarchar(128)) AS "SCHEMA_OWNER",
	CAST(null AS sys.varchar(6)) AS "DEFAULT_CHARACTER_SET_CATALOG",
	CAST(null AS sys.varchar(3)) AS "DEFAULT_CHARACTER_SET_SCHEMA",
	-- TODO: We need to first create mapping of collation name to char-set name;
	-- Until then return null for DEFAULT_CHARACTER_SET_NAME
	CAST(null AS sys.sysname) AS "DEFAULT_CHARACTER_SET_NAME"
	FROM ((pg_catalog.pg_namespace np LEFT JOIN sys.pg_namespace_ext nc on np.nspname = nc.nspname)
		LEFT JOIN pg_catalog.pg_roles r on r.oid = nc.nspowner) LEFT JOIN sys.babelfish_namespace_ext ext on nc.nspname = ext.nspname
	WHERE (ext.dbid = sys.db_id() OR np.nspname in ('sys', 'information_schema_tsql')) AND
	      (pg_has_role(np.nspowner, 'USAGE') OR has_schema_privilege(np.oid, 'CREATE, USAGE'))
	ORDER BY nc.nspname, np.nspname;

GRANT SELECT ON information_schema_tsql.schemata TO PUBLIC;


CREATE OR REPLACE FUNCTION sys.has_perms_by_name(
    securable SYS.SYSNAME, 
    securable_class SYS.NVARCHAR(60), 
    permission SYS.SYSNAME,
    sub_securable SYS.SYSNAME DEFAULT NULL,
    sub_securable_class SYS.NVARCHAR(60) DEFAULT NULL
)
RETURNS integer
LANGUAGE plpgsql
STABLE
AS $$
DECLARE
    db_name text COLLATE sys.database_default; 
    bbf_schema_name text;
    pg_schema text COLLATE sys.database_default;
    implied_dbo_permissions boolean;
    fully_supported boolean;
    is_cross_db boolean := false;
    object_name text COLLATE sys.database_default;
    database_id smallint;
    namespace_id oid;
    userid oid;
    object_type text;
    function_signature text;
    qualified_name text;
    return_value integer;
    cs_as_securable text COLLATE "C" := securable;
    cs_as_securable_class text COLLATE "C" := securable_class;
    cs_as_permission text COLLATE "C" := permission;
    cs_as_sub_securable text COLLATE "C" := sub_securable;
    cs_as_sub_securable_class text COLLATE "C" := sub_securable_class;
BEGIN
    return_value := NULL;

    -- Lower-case to avoid case issues, remove trailing whitespace to match SQL SERVER behavior
    -- Objects created in Babelfish are stored in lower-case in pg_class/pg_proc
    cs_as_securable = lower(rtrim(cs_as_securable));
    cs_as_securable_class = lower(rtrim(cs_as_securable_class));
    cs_as_permission = lower(rtrim(cs_as_permission));
    cs_as_sub_securable = lower(rtrim(cs_as_sub_securable));
    cs_as_sub_securable_class = lower(rtrim(cs_as_sub_securable_class));

    -- Assert that sub_securable and sub_securable_class are either both NULL or both defined
    IF cs_as_sub_securable IS NOT NULL AND cs_as_sub_securable_class IS NULL THEN
        RETURN NULL;
    ELSIF cs_as_sub_securable IS NULL AND cs_as_sub_securable_class IS NOT NULL THEN
        RETURN NULL;
    -- If they are both defined, user must be evaluating column privileges.
    -- Check that inputs are valid for column privileges: sub_securable_class must 
    -- be column, securable_class must be object, and permission cannot be any.
    ELSIF cs_as_sub_securable_class IS NOT NULL 
            AND (cs_as_sub_securable_class != 'column' 
                    OR cs_as_securable_class IS NULL 
                    OR cs_as_securable_class != 'object' 
                    OR cs_as_permission = 'any') THEN
        RETURN NULL;

    -- If securable is null, securable_class must be null
    ELSIF cs_as_securable IS NULL AND cs_as_securable_class IS NOT NULL THEN
        RETURN NULL;
    -- If securable_class is null, securable must be null
    ELSIF cs_as_securable IS NOT NULL AND cs_as_securable_class IS NULL THEN
        RETURN NULL;
    END IF;

    IF cs_as_securable_class = 'server' THEN
        -- SQL Server does not permit a securable_class value of 'server'.
        -- securable_class should be NULL to evaluate server permissions.
        RETURN NULL;
    ELSIF cs_as_securable_class IS NULL THEN
        -- NULL indicates a server permission. Set this variable so that we can
        -- search for the matching entry in babelfish_has_perms_by_name_permissions
        cs_as_securable_class = 'server';
    END IF;

    IF cs_as_sub_securable IS NOT NULL THEN
        cs_as_sub_securable := babelfish_remove_delimiter_pair(cs_as_sub_securable);
        IF cs_as_sub_securable IS NULL THEN
            RETURN NULL;
        END IF;
    END IF;

    SELECT p.implied_dbo_permissions,p.fully_supported 
    INTO implied_dbo_permissions,fully_supported 
    FROM babelfish_has_perms_by_name_permissions p 
    WHERE p.securable_type = cs_as_securable_class AND p.permission_name = cs_as_permission;
    
    IF implied_dbo_permissions IS NULL OR fully_supported IS NULL THEN
        -- Securable class or permission is not valid, or permission is not valid for given securable
        RETURN NULL;
    END IF;

    IF cs_as_securable_class = 'database' AND cs_as_securable IS NOT NULL THEN
        db_name = babelfish_remove_delimiter_pair(cs_as_securable);
        IF db_name IS NULL THEN
            RETURN NULL;
        ELSIF (SELECT COUNT(name) FROM sys.databases WHERE name = db_name) != 1 THEN
            RETURN 0;
        END IF;
    ELSIF cs_as_securable_class = 'schema' THEN
        bbf_schema_name = babelfish_remove_delimiter_pair(cs_as_securable);
        IF bbf_schema_name IS NULL THEN
            RETURN NULL;
        ELSIF (SELECT COUNT(nspname) FROM sys.babelfish_namespace_ext ext
                WHERE ext.orig_name = bbf_schema_name 
                    AND ext.dbid = sys.db_id()) != 1 THEN
            RETURN 0;
        END IF;
    END IF;

    IF fully_supported = 'f' AND
		(SELECT orig_username FROM sys.babelfish_authid_user_ext WHERE rolname = CURRENT_USER) = 'dbo' THEN
        RETURN CAST(implied_dbo_permissions AS integer);
    ELSIF fully_supported = 'f' THEN
        RETURN 0;
    END IF;

    -- The only permissions that are fully supported belong to the OBJECT securable class.
    -- The block above has dealt with all permissions that are not fully supported, so 
    -- if we reach this point we know the securable class is OBJECT.
    SELECT s.db_name, s.schema_name, s.object_name INTO db_name, bbf_schema_name, object_name 
    FROM babelfish_split_object_name(cs_as_securable) s;

    -- Invalid securable name
    IF object_name IS NULL OR object_name = '' THEN
        RETURN NULL;
    END IF;

    -- If schema was not specified, use the default
    IF bbf_schema_name IS NULL OR bbf_schema_name = '' THEN
        bbf_schema_name := sys.schema_name();
    END IF;

    database_id := (
        SELECT CASE 
            WHEN db_name IS NULL OR db_name = '' THEN (sys.db_id())
            ELSE (sys.db_id(db_name))
        END);

	IF database_id <> sys.db_id() THEN
        is_cross_db = true;
	END IF;

	userid := (
        SELECT CASE
            WHEN is_cross_db THEN sys.suser_id()
            ELSE sys.user_id()
        END);
  
    -- Translate schema name from bbf to postgres, e.g. dbo -> master_dbo
    pg_schema := (SELECT nspname 
                    FROM sys.babelfish_namespace_ext ext 
                    WHERE ext.orig_name = bbf_schema_name 
                        AND CAST(ext.dbid AS oid) = CAST(database_id AS oid));

    IF pg_schema IS NULL THEN
        -- Shared schemas like sys and pg_catalog do not exist in the table above.
        -- These schemas do not need to be translated from Babelfish to Postgres
        pg_schema := bbf_schema_name;
    END IF;

    -- Surround with double-quotes to handle names that contain periods/spaces
    qualified_name := concat('"', pg_schema, '"."', object_name, '"');

    SELECT oid INTO namespace_id FROM pg_catalog.pg_namespace WHERE nspname = pg_schema COLLATE sys.database_default;

    object_type := (
        SELECT CASE
            WHEN cs_as_sub_securable_class = 'column'
                THEN CASE 
                    WHEN (SELECT count(a.attname)
                        FROM pg_attribute a
                        INNER JOIN pg_class c ON c.oid = a.attrelid
                        INNER JOIN pg_namespace s ON s.oid = c.relnamespace
                        WHERE
                        a.attname = cs_as_sub_securable COLLATE sys.database_default
                        AND c.relname = object_name COLLATE sys.database_default
                        AND s.nspname = pg_schema COLLATE sys.database_default
                        AND NOT a.attisdropped
                        AND (s.nspname IN (SELECT nspname FROM sys.babelfish_namespace_ext) OR s.nspname = 'sys')
                        -- r = ordinary table, i = index, S = sequence, t = TOAST table, v = view, m = materialized view, c = composite type, f = foreign table, p = partitioned table
                        AND c.relkind IN ('r', 'v', 'm', 'f', 'p')
                        AND a.attnum > 0) = 1
                                THEN 'column'
                    ELSE NULL
                END

            WHEN (SELECT count(relname) 
                    FROM pg_catalog.pg_class 
                    WHERE relname = object_name COLLATE sys.database_default
                        AND relnamespace = namespace_id) = 1
                THEN 'table'

            WHEN (SELECT count(proname) 
                    FROM pg_catalog.pg_proc 
                    WHERE proname = object_name COLLATE sys.database_default 
                        AND pronamespace = namespace_id
                        AND prokind = 'f') = 1
                THEN 'function'
                
            WHEN (SELECT count(proname) 
                    FROM pg_catalog.pg_proc 
                    WHERE proname = object_name COLLATE sys.database_default
                        AND pronamespace = namespace_id
                        AND prokind = 'p') = 1
                THEN 'procedure'
            ELSE NULL
        END
    );
    
    -- Object was not found
    IF object_type IS NULL THEN
        RETURN 0;
    END IF;
  
    -- Get signature for function-like objects
    IF object_type IN('function', 'procedure') THEN
        SELECT CAST(oid AS regprocedure) 
            INTO function_signature 
            FROM pg_catalog.pg_proc 
            WHERE proname = object_name COLLATE sys.database_default
                AND pronamespace = namespace_id;
    END IF;

    return_value := (
        SELECT CASE
            WHEN cs_as_permission = 'any' THEN babelfish_has_any_privilege(userid, object_type, pg_schema, object_name)

            WHEN object_type = 'column'
                THEN CASE
                    WHEN cs_as_permission IN('insert', 'delete', 'execute') THEN NULL
                    ELSE CAST(has_column_privilege(userid, qualified_name, cs_as_sub_securable, cs_as_permission) AS integer)
                END

            WHEN object_type = 'table'
                THEN CASE
                    WHEN cs_as_permission = 'execute' THEN 0
                    ELSE CAST(has_table_privilege(userid, qualified_name, cs_as_permission) AS integer)
                END

            WHEN object_type = 'function'
                THEN CASE
                    WHEN cs_as_permission IN('select', 'execute')
                        THEN CAST(has_function_privilege(userid, function_signature, 'execute') AS integer)
                    WHEN cs_as_permission IN('update', 'insert', 'delete', 'references')
                        THEN 0
                    ELSE NULL
                END

            WHEN object_type = 'procedure'
                THEN CASE
                    WHEN cs_as_permission = 'execute'
                        THEN CAST(has_function_privilege(userid, function_signature, 'execute') AS integer)
                    WHEN cs_as_permission IN('select', 'update', 'insert', 'delete', 'references')
                        THEN 0
                    ELSE NULL
                END

            ELSE NULL
        END
    );

    RETURN return_value;
    EXCEPTION WHEN OTHERS THEN RETURN NULL;
END;
$$;

GRANT EXECUTE ON FUNCTION sys.has_perms_by_name(
    securable sys.SYSNAME, 
    securable_class sys.nvarchar(60), 
    permission sys.SYSNAME, 
    sub_securable sys.SYSNAME,
    sub_securable_class sys.nvarchar(60)) TO PUBLIC;
    
CREATE OR REPLACE PROCEDURE sys.analyze_babelfish_catalogs()
LANGUAGE plpgsql
AS $$ 
DECLARE 
	babelfish_catalog RECORD;
	schema_name varchar = 'sys';
	error_msg text;
BEGIN
	FOR babelfish_catalog IN (
		SELECT relname as name from pg_class t 
		INNER JOIN pg_namespace n on n.oid = t.relnamespace
		WHERE t.relkind = 'r' and n.nspname = schema_name
		)
	LOOP
		BEGIN
			EXECUTE format('ANALYZE %I.%I', schema_name, babelfish_catalog.name);
		EXCEPTION WHEN OTHERS THEN
			GET STACKED DIAGNOSTICS error_msg = MESSAGE_TEXT;
			RAISE WARNING 'ANALYZE for babelfish catalog %.% failed with error: %s', schema_name, babelfish_catalog.name, error_msg;
		END;
	END LOOP;
END;
$$;

-- This is a temporary procedure which is called during upgrade to update guest schema
-- for the guest users in the already existing databases
CREATE OR REPLACE PROCEDURE sys.babelfish_update_user_catalog_for_guest_schema()
LANGUAGE C
AS 'babelfishpg_tsql', 'update_user_catalog_for_guest_schema';

CALL sys.babelfish_update_user_catalog_for_guest_schema();

ALTER VIEW sys.types RENAME TO types_deprecated_3_4_0;

create or replace view sys.types As
-- For System types
select 
  tsql_type_name as name
  , t.oid as system_type_id
  , t.oid as user_type_id
  , s.oid as schema_id
  , cast(NULL as INT) as principal_id
  , sys.tsql_type_max_length_helper(tsql_type_name, t.typlen, t.typtypmod, true) as max_length
  , cast(sys.tsql_type_precision_helper(tsql_type_name, t.typtypmod) as int) as precision
  , cast(sys.tsql_type_scale_helper(tsql_type_name, t.typtypmod, false) as int) as scale
  , CASE c.collname
    WHEN 'default' THEN default_collation_name
    ELSE  c.collname
    END as collation_name
  , case when typnotnull then cast(0 as sys.bit) else cast(1 as sys.bit) end as is_nullable
  , 0 as is_user_defined
  , 0 as is_assembly_type
  , 0 as default_object_id
  , 0 as rule_object_id
  , 0 as is_table_type
from pg_type t
inner join pg_namespace s on s.oid = t.typnamespace
left join pg_collation c on c.oid = t.typcollation
, sys.translate_pg_type_to_tsql(t.oid) AS tsql_type_name
,cast(current_setting('babelfishpg_tsql.server_collation_name') as name) as default_collation_name
where
tsql_type_name IS NOT NULL  
and pg_type_is_visible(t.oid)
and (s.nspname = 'pg_catalog' OR s.nspname = 'sys')
union all 
-- For User Defined Types
select cast(t.typname as text) as name
  , t.typbasetype as system_type_id
  , t.oid as user_type_id
  , t.typnamespace as schema_id
  , null::integer as principal_id
  , case when tt.typrelid is not null then -1::smallint else sys.tsql_type_max_length_helper(tsql_base_type_name, t.typlen, t.typtypmod) end as max_length
  , case when tt.typrelid is not null then 0::smallint else cast(sys.tsql_type_precision_helper(tsql_base_type_name, t.typtypmod) as int) end as precision
  , case when tt.typrelid is not null then 0::smallint else cast(sys.tsql_type_scale_helper(tsql_base_type_name, t.typtypmod, false) as int) end as scale
  , CASE c.collname
    WHEN 'default' THEN default_collation_name
    ELSE  c.collname 
    END as collation_name
  , case when tt.typrelid is not null then cast(0 as sys.bit)
         else case when typnotnull then cast(0 as sys.bit) else cast(1 as sys.bit) end
    end
    as is_nullable
  -- CREATE TYPE ... FROM is implemented as CREATE DOMAIN in babel
  , 1 as is_user_defined
  , 0 as is_assembly_type
  , 0 as default_object_id
  , 0 as rule_object_id
  , case when tt.typrelid is not null then 1 else 0 end as is_table_type
from pg_type t
join sys.schemas sch on t.typnamespace = sch.schema_id
left join pg_collation c on c.oid = t.typcollation
left join sys.table_types_internal tt on t.typrelid = tt.typrelid
, sys.translate_pg_type_to_tsql(t.oid) AS tsql_type_name
, sys.translate_pg_type_to_tsql(t.typbasetype) AS tsql_base_type_name
, cast(current_setting('babelfishpg_tsql.server_collation_name') as name) as default_collation_name
-- we want to show details of user defined datatypes created under babelfish database
where 
 tsql_type_name IS NULL
and
  (
    -- show all user defined datatypes created under babelfish database except table types
    t.typtype = 'd'
    or
    -- only for table types
    tt.typrelid is not null  
  );
GRANT SELECT ON sys.types TO PUBLIC;


ALTER VIEW sys.table_types RENAME TO table_types_deprecated_3_4_0;
create or replace view sys.table_types as
select st.*
  , pt.typrelid::int as type_table_object_id
  , 0::sys.bit as is_memory_optimized -- return 0 until we support in-memory tables
from sys.types st
inner join pg_catalog.pg_type pt on st.user_type_id = pt.oid
where is_table_type = 1;
GRANT SELECT ON sys.table_types TO PUBLIC;



CREATE OR REPLACE VIEW sys.sp_special_columns_view AS
SELECT
CAST(1 AS SMALLINT) AS SCOPE,
CAST(coalesce (split_part(a.attoptions[1] COLLATE "C", '=', 2) ,a.attname) AS sys.sysname) AS COLUMN_NAME, -- get original column name if exists
CAST(t6.data_type AS SMALLINT) AS DATA_TYPE,

CASE -- cases for when they are of type identity. 
    WHEN  a.attidentity <> ''::"char" AND (t1.name = 'decimal' OR t1.name = 'numeric')
    THEN CAST(CONCAT(t1.name, '() identity') AS sys.sysname)
    WHEN  a.attidentity <> ''::"char" AND (t1.name != 'decimal' AND t1.name != 'numeric')
    THEN CAST(CONCAT(t1.name, ' identity') AS sys.sysname)
    ELSE CAST(t1.name AS sys.sysname)
END AS TYPE_NAME,

CAST(sys.sp_special_columns_precision_helper(COALESCE(tsql_type_name, tsql_base_type_name), c1.precision, c1.max_length, t6."PRECISION") AS INT) AS PRECISION,
CAST(sys.sp_special_columns_length_helper(coalesce(tsql_type_name, tsql_base_type_name), c1.precision, c1.max_length, t6."PRECISION") AS INT) AS LENGTH,
CAST(sys.sp_special_columns_scale_helper(coalesce(tsql_type_name, tsql_base_type_name), c1.scale) AS SMALLINT) AS SCALE,
CAST(1 AS smallint) AS PSEUDO_COLUMN,
CASE
    WHEN a.attnotnull
    THEN CAST(0 AS INT)
    ELSE CAST(1 AS INT) END
AS IS_NULLABLE,
CAST(nsp_ext.dbname AS sys.sysname) AS TABLE_QUALIFIER,
CAST(s1.name AS sys.sysname) AS TABLE_OWNER,
CAST(C.relname AS sys.sysname) AS TABLE_NAME,

CASE 
    WHEN X.indisprimary
    THEN CAST('p' AS sys.sysname)
    ELSE CAST('u' AS sys.sysname) -- if it is a unique index, then we should cast it as 'u' for filtering purposes
END AS CONSTRAINT_TYPE,
CAST(I.relname AS sys.sysname) CONSTRAINT_NAME,
CAST(X.indexrelid AS int) AS INDEX_ID

FROM( pg_index X
JOIN pg_class C ON X.indrelid = C.oid
JOIN pg_class I ON I.oid = X.indexrelid
CROSS JOIN LATERAL unnest(X.indkey) AS ak(k)
        LEFT JOIN pg_attribute a
                       ON (a.attrelid = X.indrelid AND a.attnum = ak.k)
)
LEFT JOIN sys.pg_namespace_ext nsp_ext ON C.relnamespace = nsp_ext.oid
LEFT JOIN sys.schemas s1 ON s1.schema_id = C.relnamespace
LEFT JOIN sys.columns c1 ON c1.object_id = X.indrelid AND cast(a.attname AS sys.sysname) = c1.name COLLATE sys.database_default
LEFT JOIN pg_catalog.pg_type AS T ON T.oid = c1.system_type_id
LEFT JOIN sys.types AS t1 ON a.atttypid = t1.user_type_id
LEFT JOIN sys.sp_datatype_info_helper(2::smallint, false) AS t6 ON T.typname = t6.pg_type_name OR T.typname = t6.type_name --need in order to get accurate DATA_TYPE value
, sys.translate_pg_type_to_tsql(t1.user_type_id) AS tsql_type_name
, sys.translate_pg_type_to_tsql(t1.system_type_id) AS tsql_base_type_name
WHERE has_schema_privilege(s1.schema_id, 'USAGE')
AND X.indislive ;

GRANT SELECT ON sys.sp_special_columns_view TO PUBLIC; 


CREATE OR REPLACE VIEW sys.sp_sproc_columns_view
AS
SELECT
CAST(sys.db_name() AS sys.sysname) AS PROCEDURE_QUALIFIER -- This will always be objects in current database
, CAST(ss.schema_name AS sys.sysname) AS PROCEDURE_OWNER
, CAST(
CASE
  WHEN ss.prokind = 'p' THEN CONCAT(ss.proname, ';1')
  ELSE CONCAT(ss.proname, ';0')
END
AS sys.nvarchar(134)) AS PROCEDURE_NAME
, CAST(
CASE 
  WHEN ss.n IS NULL THEN
    CASE
      WHEN ss.proretset THEN '@TABLE_RETURN_VALUE'
    ELSE '@RETURN_VALUE'
  END 
ELSE COALESCE(ss.proargnames[n], '')
END
AS sys.SYSNAME) AS COLUMN_NAME
, CAST(
CASE
WHEN ss.n IS NULL THEN
  CASE 
    WHEN ss.proretset THEN 3
    ELSE 5
  END
WHEN ss.proargmodes[n] in ('o', 'b') THEN 2
ELSE 1
END
AS smallint) AS COLUMN_TYPE
, CAST(
CASE
  WHEN ss.n IS NULL THEN
    CASE
      WHEN ss.prokind = 'p' THEN (SELECT data_type FROM sys.spt_datatype_info_table  WHERE type_name = 'int')
    WHEN ss.proretset THEN NULL
    ELSE sdit.data_type 
    END
  WHEN st.is_table_type = 1 THEN -153
  ELSE sdit.data_type 
END
AS smallint) AS DATA_TYPE
, CAST(
CASE 
  WHEN ss.n IS NULL THEN
    CASE 
      WHEN ss.proretset THEN 'table' 
      WHEN ss.prokind = 'p' THEN 'int'
      ELSE st.name
    END
  ELSE st.name
END
AS sys.sysname) AS TYPE_NAME
, CAST(
CASE
  WHEN ss.n IS NULL THEN
    CASE 
      WHEN ss.proretset THEN 0 
    WHEN ss.prokind = 'p' THEN (SELECT precision FROM sys.types WHERE name = 'int')
    ELSE st.precision
  END
  WHEN st.is_table_type = 1 THEN 0
  ELSE st.precision 
END 
AS sys.int) AS PRECISION
, CAST(
CASE
  WHEN ss.n IS NULL THEN
    CASE
      WHEN ss.proretset THEN 0
    WHEN ss.prokind = 'p' THEN (SELECT max_length FROM sys.types WHERE name = 'int')
    ELSE st.max_length
  END
  WHEN st.is_table_type = 1 THEN 2147483647
  ELSE st.max_length 
END
AS sys.int) AS LENGTH
, CAST(
CASE
  WHEN ss.n IS NULL THEN 
    CASE
      WHEN ss.proretset THEN 0 
      WHEN ss.prokind = 'p' THEN (SELECT scale FROM sys.types WHERE name = 'int')
      ELSE st.scale
    END
  WHEN st.is_table_type = 1 THEN NULL
  ELSE st.scale
END
AS smallint) AS SCALE
, CAST(
CASE
  WHEN ss.n IS NULL THEN
    CASE
      WHEN ss.proretset THEN 0
    WHEN ss.prokind = 'p' THEN (SELECT num_prec_radix FROM sys.spt_datatype_info_table WHERE type_name = 'int')
    ELSE sdit.num_prec_radix
  END
  WHEN st.is_table_type = 1 THEN NULL
  ELSE sdit.num_prec_radix
END
AS smallint) AS RADIX
, CAST(
CASE
  WHEN ss.n IS NULL THEN
    CASE 
      WHEN ss.proretset OR ss.prokind = 'p' THEN 0
      ELSE sdit.nullable 
    END
  WHEN st.is_table_type = 1 THEN 1
  ELSE sdit.nullable 
END
AS smallint) AS NULLABLE
, CAST(
CASE 
  WHEN ss.n IS NULL AND ss.proretset THEN 'Result table returned by table valued function'
  ELSE NULL
END
AS sys.varchar(254)) COLLATE sys.database_default AS REMARKS
, CAST(NULL AS sys.nvarchar(4000)) AS COLUMN_DEF
, CAST(
CASE
  WHEN ss.n IS NULL THEN
    CASE
      WHEN ss.proretset THEN NULL
      WHEN ss.prokind = 'p' THEN (SELECT sql_data_type FROM sys.spt_datatype_info_table WHERE type_name = 'int')
      ELSE sdit.sql_data_type
    END
  WHEN st.is_table_type = 1 THEN -153
  ELSE sdit.sql_data_type 
END
AS smallint) AS SQL_DATA_TYPE
, CAST(
CASE
  WHEN ss.n IS NULL THEN
    CASE 
      WHEN ss.proretset THEN 0
      WHEN ss.prokind = 'p' THEN (SELECT sql_datetime_sub FROM sys.spt_datatype_info_table WHERE type_name = 'int')
      ELSE sdit.sql_datetime_sub
    END
  ELSE sdit.sql_datetime_sub 
END 
AS smallint) AS SQL_DATETIME_SUB
, CAST(
CASE
  WHEN ss.n IS NOT NULL AND st.is_table_type = 1 THEN 2147483647
  ELSE NULL
END
AS sys.int) AS CHAR_OCTET_LENGTH
, CAST(
CASE
  WHEN ss.n IS NULL THEN 0
  ELSE n 
END 
AS sys.int) AS ORDINAL_POSITION
, CAST(
CASE
  WHEN ss.n IS NULL AND ss.proretset THEN 'NO'
  WHEN st.is_table_type = 1 THEN 'YES'
  WHEN sdit.nullable = 1 THEN 'YES'
  ELSE 'NO'
END
AS sys.varchar(254)) COLLATE sys.database_default AS IS_NULLABLE
, CAST(
CASE
  WHEN ss.n IS NULL THEN
    CASE
      WHEN ss.proretset THEN 0
      WHEN ss.prokind = 'p' THEN 56
      ELSE sdit.ss_data_type
    END
  WHEN st.is_table_type = 1 THEN 0
  ELSE sdit.ss_data_type
END
AS sys.tinyint) AS SS_DATA_TYPE
, CAST(ss.proname AS sys.sysname) AS original_procedure_name
FROM 
( 
  -- CTE to query procedures related to bbf
  WITH bbf_proc AS (
    SELECT
      p.proname as proname,
      p.proargnames as proargnames,
      p.proargmodes as proargmodes,
      p.prokind as prokind,
      p.proretset as proretset,
      p.prorettype as prorettype,
      p.proallargtypes as proallargtypes,
      p.proargtypes as proargtypes,
      s.name as schema_name
    FROM 
      pg_proc p
    INNER JOIN (
      SELECT name as name, schema_id as id  FROM sys.schemas 
      UNION ALL 
      SELECT CAST(nspname as sys.sysname) as name, CAST(oid as int) as id 
        from pg_namespace WHERE nspname in ('sys', 'information_schema')
    ) as s ON p.pronamespace = s.id
    WHERE (
      (pg_has_role(p.proowner, 'USAGE') OR has_function_privilege(p.oid, 'EXECUTE'))
      AND (s.name != 'sys' 
        OR p.proname like 'sp\_%' -- filter out internal babelfish-specific procs in sys schema
        OR p.proname like 'xp\_%'
        OR p.proname like 'dm\_%'
        OR p.proname like 'fn\_%'))
  )

  SELECT *
  FROM ( 
    SELECT -- Selects all parameters (input and output), but NOT return values
    p.proname as proname,
    p.proargnames as proargnames,
    p.proargmodes as proargmodes,
    p.prokind as prokind,
    p.proretset as proretset,
    p.prorettype as prorettype,
    p.schema_name as schema_name,
    (information_schema._pg_expandarray(
    COALESCE(p.proallargtypes,
      CASE 
        WHEN p.prokind = 'f' THEN (CAST(p.proargtypes AS oid[]))
        ELSE CAST(p.proargtypes AS oid[])
      END
    ))).x AS x,
    (information_schema._pg_expandarray(
    COALESCE(p.proallargtypes,
      CASE 
        WHEN p.prokind = 'f' THEN (CAST(p.proargtypes AS oid[]))
        ELSE CAST(p.proargtypes AS oid[])
      END
    ))).n AS n
    FROM bbf_proc p) AS t
  WHERE (t.proargmodes[t.n] in ('i', 'o', 'b') OR t.proargmodes is NULL)

  UNION ALL

  SELECT -- Selects all return values (this is because inline-table functions could cause duplicate outputs)
  p.proname as proname,
  p.proargnames as proargnames,
  p.proargmodes as proargmodes,
  p.prokind as prokind,
  p.proretset as proretset,
  p.prorettype as prorettype,
  p.schema_name as schema_name,
  p.prorettype AS x, 
  NULL AS n -- null value indicates that we are retrieving the return values of the proc/func
  FROM bbf_proc p
) ss
LEFT JOIN sys.types st ON ss.x = st.user_type_id -- left joined because return type of table-valued functions may not have an entry in sys.types
-- Because spt_datatype_info_table does contain user-defind types and their names,
-- the join below allows us to retrieve the name of the base type of the user-defined type
LEFT JOIN sys.spt_datatype_info_table sdit ON sdit.type_name = sys.translate_pg_type_to_tsql(st.system_type_id);
GRANT SELECT ON sys.sp_sproc_columns_view TO PUBLIC;



CREATE OR REPLACE VIEW sys.assembly_types
AS
SELECT
   CAST(t.name as sys.sysname) AS name,
   -- 'system_type_id' is specified as type INT here, and not TINYINT per SQL Server documentation.
   -- This is because the IDs of generated SQL Server system type values generated by B
   -- Babelfish installation will exceed the size of TINYINT.
   CAST(t.system_type_id as int) AS system_type_id,
   CAST(t.user_type_id as int) AS user_type_id,
   CAST(t.schema_id as int) AS schema_id,
   CAST(t.principal_id as int) AS principal_id,
   CAST(t.max_length as smallint) AS max_length,
   CAST(t.precision as sys.tinyint) AS precision,
   CAST(t.scale as sys.tinyint) AS scale,
   CAST(t.collation_name as sys.sysname) AS collation_name,
   CAST(t.is_nullable as sys.bit) AS is_nullable,
   CAST(t.is_user_defined as sys.bit) AS is_user_defined,
   CAST(t.is_assembly_type as sys.bit) AS is_assembly_type,
   CAST(t.default_object_id as int) AS default_object_id,
   CAST(t.rule_object_id as int) AS rule_object_id,
   CAST(NULL as int) AS assembly_id,
   CAST(NULL as sys.sysname) AS assembly_class,
   CAST(NULL as sys.bit) AS is_binary_ordered,
   CAST(NULL as sys.bit) AS is_fixed_length,
   CAST(NULL as sys.nvarchar(40)) AS prog_id,
   CAST(NULL as sys.nvarchar(4000)) AS assembly_qualified_name,
   CAST(t.is_table_type as sys.bit) AS is_table_type
FROM sys.types t
WHERE t.is_assembly_type = 1;
GRANT SELECT ON sys.assembly_types TO PUBLIC;




CREATE OR REPLACE VIEW sys.all_parameters
AS
SELECT
    CAST(ss.p_oid AS INT) AS object_id
  , CAST(COALESCE(ss.proargnames[(ss.x).n], '') AS sys.SYSNAME) AS name
  , CAST(
      CASE 
        WHEN is_out_scalar = 1 THEN 0 -- param_id = 0 for output of scalar function
        ELSE (ss.x).n
      END 
    AS INT) AS parameter_id
  -- 'system_type_id' is specified as type INT here, and not TINYINT per SQL Server documentation.
  -- This is because the IDs of system type values generated by
  -- Babelfish installation will exceed the size of TINYINT
  , CAST(st.system_type_id AS INT) AS system_type_id
  , CAST(st.user_type_id AS INT) AS user_type_id
  , CAST( 
      CASE
        WHEN st.is_table_type = 1 THEN -1 -- TVP case
        WHEN st.is_user_defined = 1 THEN st.max_length -- UDT case
        ELSE sys.tsql_type_max_length_helper(st.name, t.typlen, typmod, true, true)
      END
    AS smallint) AS max_length
  , CAST(
      CASE
        WHEN st.is_table_type = 1 THEN 0 -- TVP case
        WHEN st.is_user_defined = 1  THEN st.precision -- UDT case
        ELSE sys.tsql_type_precision_helper(st.name, typmod)
      END
    AS sys.tinyint) AS precision
  , CAST(
      CASE 
        WHEN st.is_table_type = 1 THEN 0 -- TVP case
        WHEN st.is_user_defined = 1  THEN st.scale
        ELSE sys.tsql_type_scale_helper(st.name, typmod,false)
      END
    AS sys.tinyint) AS scale
  , CAST(
      CASE
        WHEN is_out_scalar = 1 THEN 1 -- Output of a scalar function
        WHEN ss.proargmodes[(ss.x).n] in ('o', 'b', 't') THEN 1
        ELSE 0
      END 
    AS sys.bit) AS is_output
  , CAST(0 AS sys.bit) AS is_cursor_ref
  , CAST(0 AS sys.bit) AS has_default_value
  , CAST(0 AS sys.bit) AS is_xml_document
  , CAST(NULL AS sys.sql_variant) AS default_value
  , CAST(0 AS int) AS xml_collection_id
  , CAST(0 AS sys.bit) AS is_readonly
  , CAST(1 AS sys.bit) AS is_nullable
  , CAST(NULL AS int) AS encryption_type
  , CAST(NULL AS sys.nvarchar(64)) AS encryption_type_desc
  , CAST(NULL AS sys.sysname) AS encryption_algorithm_name
  , CAST(NULL AS int) AS column_encryption_key_id
  , CAST(NULL AS sys.sysname) AS column_encryption_key_database_name
FROM pg_type t
  INNER JOIN sys.types st ON st.user_type_id = t.oid
  INNER JOIN 
  (
    SELECT
      p.oid AS p_oid,
      p.proargnames,
      p.proargmodes,
      p.prokind,
      json_extract_path(CAST(p.probin as json), 'typmod_array') AS typmod_array,
      information_schema._pg_expandarray(
      COALESCE(p.proallargtypes,
        CASE 
          WHEN p.prokind = 'f' THEN (CAST( p.proargtypes AS oid[]) || p.prorettype) -- Adds return type if not present on proallargtypes
          ELSE CAST(p.proargtypes AS oid[])
        END
      )) AS x
    FROM pg_proc p
    WHERE (
      p.pronamespace in (select schema_id from sys.schemas union all select oid from pg_namespace where nspname = 'sys')
      AND (pg_has_role(p.proowner, 'USAGE') OR has_function_privilege(p.oid, 'EXECUTE'))
      AND p.probin like '{%typmod_array%}') -- Needs to have a typmod array in JSON format
  ) ss ON t.oid = (ss.x).x,
  COALESCE(pg_get_function_result(ss.p_oid), '') AS return_type,
  CAST(ss.typmod_array->>(ss.x).n-1 AS INT) AS typmod, 
  CAST(
    CASE
      WHEN ss.prokind = 'f' AND ss.proargnames[(ss.x).n] IS NULL THEN 1 -- checks if param is output of scalar function
      ELSE 0
    END 
  AS INT) AS is_out_scalar
WHERE ( -- If it is a Table function, we only want the inputs
      return_type NOT LIKE 'TABLE(%' OR 
      (return_type LIKE 'TABLE(%' AND ss.proargmodes[(ss.x).n] = 'i'));
GRANT SELECT ON sys.all_parameters TO PUBLIC;


CREATE OR REPLACE VIEW sys.systypes AS
SELECT CAST(name as sys.sysname) as name
  , CAST(system_type_id as int) as xtype
  , CAST((case when is_nullable = 1 then 0 else 1 end) as sys.tinyint) as status
  , CAST((case when user_type_id < 32767 then user_type_id::int else null end) as smallint) as xusertype
  , max_length as length
  , CAST(precision as sys.tinyint) as xprec
  , CAST(scale as sys.tinyint) as xscale
  , CAST(default_object_id as int) as tdefault
  , CAST(rule_object_id as int) as domain
  , CAST((case when schema_id < 32767 then schema_id::int else null end) as smallint) as uid
  , CAST(0 as smallint) as reserved
  , CAST(sys.CollationProperty(collation_name, 'CollationId') as int) as collationid
  , CAST((case when user_type_id < 32767 then user_type_id::int else null end) as smallint) as usertype
  , CAST((case when (coalesce(sys.translate_pg_type_to_tsql(system_type_id), sys.translate_pg_type_to_tsql(user_type_id)) 
            in ('nvarchar', 'varchar', 'sysname', 'varbinary')) then 1 
          else 0 end) as sys.bit) as variable
  , CAST(is_nullable as sys.bit) as allownulls
  , CAST(system_type_id as int) as type
  , CAST(null as sys.varchar(255)) as printfmt
  , (case when precision <> 0::smallint then precision 
      else sys.systypes_precision_helper(sys.translate_pg_type_to_tsql(system_type_id), max_length) end) as prec
  , CAST(scale as sys.tinyint) as scale
  , CAST(collation_name as sys.sysname) as collation
FROM sys.types;
GRANT SELECT ON sys.systypes TO PUBLIC;

create or replace view sys.all_objects as
select 
    cast (name as sys.sysname) collate sys.database_default
  , cast (object_id as integer) 
  , cast ( principal_id as integer)
  , cast (schema_id as integer)
  , cast (parent_object_id as integer)
  , cast (type as char(2)) collate sys.database_default
  , cast (type_desc as sys.nvarchar(60))
  , cast (create_date as sys.datetime)
  , cast (modify_date as sys.datetime)
  , cast (case when (schema_id::regnamespace::text = 'sys') then 1
          when name in (select name from sys.shipped_objects_not_in_sys nis 
                        where nis.name = name and nis.schemaid = schema_id and nis.type = type) then 1 
          else 0 end as sys.bit) as is_ms_shipped
  , cast (is_published as sys.bit)
  , cast (is_schema_published as sys.bit)
from
(
-- details of user defined and system tables
select
    t.relname as name
  , t.oid as object_id
  , null::integer as principal_id
  , s.oid as schema_id
  , 0 as parent_object_id
  , 'U' as type
  , 'USER_TABLE' as type_desc
  , null::timestamp as create_date
  , null::timestamp as modify_date
  , 0 as is_ms_shipped
  , 0 as is_published
  , 0 as is_schema_published
from pg_class t inner join pg_namespace s on s.oid = t.relnamespace
where t.relpersistence in ('p', 'u', 't')
and t.relkind = 'r'
and (s.oid in (select schema_id from sys.schemas) or s.nspname = 'sys')
and not sys.is_table_type(t.oid)
and has_schema_privilege(s.oid, 'USAGE')
and has_table_privilege(t.oid, 'SELECT,INSERT,UPDATE,DELETE,TRUNCATE,TRIGGER')
union all
-- details of user defined and system views
select
    t.relname as name
  , t.oid as object_id
  , null::integer as principal_id
  , s.oid as schema_id
  , 0 as parent_object_id
  , 'V'::varchar(2) as type
  , 'VIEW'::varchar(60) as type_desc
  , null::timestamp as create_date
  , null::timestamp as modify_date
  , 0 as is_ms_shipped
  , 0 as is_published
  , 0 as is_schema_published
from pg_class t inner join pg_namespace s on s.oid = t.relnamespace
where t.relkind = 'v'
and (s.oid in (select schema_id from sys.schemas) or s.nspname = 'sys')
and has_schema_privilege(s.oid, 'USAGE')
and has_table_privilege(quote_ident(s.nspname) ||'.'||quote_ident(t.relname), 'SELECT,INSERT,UPDATE,DELETE,TRUNCATE,TRIGGER')
union all
-- details of user defined and system foreign key constraints
select
    c.conname as name
  , c.oid as object_id
  , null::integer as principal_id
  , s.oid as schema_id
  , c.conrelid as parent_object_id
  , 'F' as type
  , 'FOREIGN_KEY_CONSTRAINT'
  , null::timestamp as create_date
  , null::timestamp as modify_date
  , 0 as is_ms_shipped
  , 0 as is_published
  , 0 as is_schema_published
from pg_constraint c
inner join pg_namespace s on s.oid = c.connamespace
where (s.oid in (select schema_id from sys.schemas) or s.nspname = 'sys')
and has_schema_privilege(s.oid, 'USAGE')
and c.contype = 'f'
union all
-- details of user defined and system primary key constraints
select
    c.conname as name
  , c.oid as object_id
  , null::integer as principal_id
  , s.oid as schema_id
  , c.conrelid as parent_object_id
  , 'PK' as type
  , 'PRIMARY_KEY_CONSTRAINT' as type_desc
  , null::timestamp as create_date
  , null::timestamp as modify_date
  , 0 as is_ms_shipped
  , 0 as is_published
  , 0 as is_schema_published
from pg_constraint c
inner join pg_namespace s on s.oid = c.connamespace
where (s.oid in (select schema_id from sys.schemas) or s.nspname = 'sys')
and has_schema_privilege(s.oid, 'USAGE')
and c.contype = 'p'
union all
-- details of user defined and system defined procedures
select
    p.proname as name 
  , p.oid as object_id
  , null::integer as principal_id
  , s.oid as schema_id
  , cast (case when tr.tgrelid is not null 
  		       then tr.tgrelid 
  		       else 0 end as int) 
    as parent_object_id
  , case p.prokind
      when 'p' then 'P'::varchar(2)
      when 'a' then 'AF'::varchar(2)
      else
        case 
          when pg_catalog.format_type(p.prorettype, null) = 'trigger'
            then 'TR'::varchar(2)
          when p.proretset then
            case 
              when t.typtype = 'c'
                then 'TF'::varchar(2)
              else 'IF'::varchar(2)
            end
          else 'FN'::varchar(2)
        end
    end as type
  , case p.prokind
      when 'p' then 'SQL_STORED_PROCEDURE'::varchar(60)
      when 'a' then 'AGGREGATE_FUNCTION'::varchar(60)
      else
        case 
          when pg_catalog.format_type(p.prorettype, null) = 'trigger'
            then 'SQL_TRIGGER'::varchar(60)
          when p.proretset then
            case 
              when t.typtype = 'c'
                then 'SQL_TABLE_VALUED_FUNCTION'::varchar(60)
              else 'SQL_INLINE_TABLE_VALUED_FUNCTION'::varchar(60)
            end
          else 'SQL_SCALAR_FUNCTION'::varchar(60)
        end
    end as type_desc
  , null::timestamp as create_date
  , null::timestamp as modify_date
  , 0 as is_ms_shipped
  , 0 as is_published
  , 0 as is_schema_published
from pg_proc p
inner join pg_namespace s on s.oid = p.pronamespace
inner join pg_catalog.pg_type t on t.oid = p.prorettype
left join pg_trigger tr on tr.tgfoid = p.oid
where (s.oid in (select schema_id from sys.schemas) or s.nspname = 'sys')
and has_schema_privilege(s.oid, 'USAGE')
and has_function_privilege(p.oid, 'EXECUTE')
union all
-- details of all default constraints
select
    ('DF_' || o.relname || '_' || d.oid)::name as name
  , d.oid as object_id
  , null::int as principal_id
  , o.relnamespace as schema_id
  , d.adrelid as parent_object_id
  , 'D'::char(2) as type
  , 'DEFAULT_CONSTRAINT'::sys.nvarchar(60) AS type_desc
  , null::timestamp as create_date
  , null::timestamp as modify_date
  , 0 as is_ms_shipped
  , 0 as is_published
  , 0 as is_schema_published
from pg_catalog.pg_attrdef d
inner join pg_attribute a on a.attrelid = d.adrelid and d.adnum = a.attnum
inner join pg_class o on d.adrelid = o.oid
inner join pg_namespace s on s.oid = o.relnamespace
where a.atthasdef = 't' and a.attgenerated = ''
and (s.oid in (select schema_id from sys.schemas) or s.nspname = 'sys')
and has_schema_privilege(s.oid, 'USAGE')
and has_column_privilege(a.attrelid, a.attname, 'SELECT,INSERT,UPDATE,REFERENCES')
union all
-- details of all check constraints
select
    c.conname::name
  , c.oid::integer as object_id
  , NULL::integer as principal_id 
  , c.connamespace::integer as schema_id
  , c.conrelid::integer as parent_object_id
  , 'C'::char(2) as type
  , 'CHECK_CONSTRAINT'::sys.nvarchar(60) as type_desc
  , null::sys.datetime as create_date
  , null::sys.datetime as modify_date
  , 0 as is_ms_shipped
  , 0 as is_published
  , 0 as is_schema_published
from pg_catalog.pg_constraint as c
inner join pg_namespace s on s.oid = c.connamespace
where (s.oid in (select schema_id from sys.schemas) or s.nspname = 'sys')
and has_schema_privilege(s.oid, 'USAGE')
and c.contype = 'c' and c.conrelid != 0
union all
-- details of user defined and system defined sequence objects
select
  p.relname as name
  , p.oid as object_id
  , null::integer as principal_id
  , s.oid as schema_id
  , 0 as parent_object_id
  , 'SO'::varchar(2) as type
  , 'SEQUENCE_OBJECT'::varchar(60) as type_desc
  , null::timestamp as create_date
  , null::timestamp as modify_date
  , 0 as is_ms_shipped
  , 0 as is_published
  , 0 as is_schema_published
from pg_class p
inner join pg_namespace s on s.oid = p.relnamespace
where p.relkind = 'S'
and (s.oid in (select schema_id from sys.schemas) or s.nspname = 'sys')
and has_schema_privilege(s.oid, 'USAGE')
union all
-- details of user defined table types
select
    ('TT_' || tt.name || '_' || tt.type_table_object_id)::name as name
  , tt.type_table_object_id as object_id
  , tt.principal_id as principal_id
  , tt.schema_id as schema_id
  , 0 as parent_object_id
  , 'TT'::varchar(2) as type
  , 'TABLE_TYPE'::varchar(60) as type_desc
  , null::timestamp as create_date
  , null::timestamp as modify_date
  , 1 as is_ms_shipped
  , 0 as is_published
  , 0 as is_schema_published
from sys.table_types tt
) ot;
GRANT SELECT ON sys.all_objects TO PUBLIC;



create or replace view sys.objects as
select
      CAST(t.name as sys.sysname) as name 
    , CAST(t.object_id as int) as object_id
    , CAST(t.principal_id as int) as principal_id
    , CAST(t.schema_id as int) as schema_id
    , CAST(t.parent_object_id as int) as parent_object_id
    , CAST('U' as char(2)) as type
    , CAST('USER_TABLE' as sys.nvarchar(60)) as type_desc
    , CAST(t.create_date as sys.datetime) as create_date
    , CAST(t.modify_date as sys.datetime) as modify_date
    , CAST(t.is_ms_shipped as sys.bit) as is_ms_shipped
    , CAST(t.is_published as sys.bit) as is_published
    , CAST(t.is_schema_published as sys.bit) as is_schema_published
from  sys.tables t
union all
select
      CAST(v.name as sys.sysname) as name
    , CAST(v.object_id as int) as object_id
    , CAST(v.principal_id as int) as principal_id
    , CAST(v.schema_id as int) as schema_id
    , CAST(v.parent_object_id as int) as parent_object_id
    , CAST('V' as char(2)) as type
    , CAST('VIEW' as sys.nvarchar(60)) as type_desc
    , CAST(v.create_date as sys.datetime) as create_date
    , CAST(v.modify_date as sys.datetime) as modify_date
    , CAST(v.is_ms_shipped as sys.bit) as is_ms_shipped
    , CAST(v.is_published as sys.bit) as is_published
    , CAST(v.is_schema_published as sys.bit) as is_schema_published
from  sys.views v
union all
select
      CAST(f.name as sys.sysname) as name
    , CAST(f.object_id as int) as object_id
    , CAST(f.principal_id as int) as principal_id
    , CAST(f.schema_id as int) as schema_id
    , CAST(f.parent_object_id as int) as parent_object_id
    , CAST('F' as char(2)) as type
    , CAST('FOREIGN_KEY_CONSTRAINT' as sys.nvarchar(60)) as type_desc
    , CAST(f.create_date as sys.datetime) as create_date
    , CAST(f.modify_date as sys.datetime) as modify_date
    , CAST(f.is_ms_shipped as sys.bit) as is_ms_shipped
    , CAST(f.is_published as sys.bit) as is_published
    , CAST(f.is_schema_published as sys.bit) as is_schema_published
 from sys.foreign_keys f
union all
select
      CAST(p.name as sys.sysname) as name
    , CAST(p.object_id as int) as object_id
    , CAST(p.principal_id as int) as principal_id
    , CAST(p.schema_id as int) as schema_id
    , CAST(p.parent_object_id as int) as parent_object_id
    , CAST('PK' as char(2)) as type
    , CAST('PRIMARY_KEY_CONSTRAINT' as sys.nvarchar(60)) as type_desc
    , CAST(p.create_date as sys.datetime) as create_date
    , CAST(p.modify_date as sys.datetime) as modify_date
    , CAST(p.is_ms_shipped as sys.bit) as is_ms_shipped
    , CAST(p.is_published as sys.bit) as is_published
    , CAST(p.is_schema_published as sys.bit) as is_schema_published
from sys.key_constraints p
where p.type = 'PK'
union all
select
      CAST(pr.name as sys.sysname) as name
    , CAST(pr.object_id as int) as object_id
    , CAST(pr.principal_id as int) as principal_id
    , CAST(pr.schema_id as int) as schema_id
    , CAST(pr.parent_object_id as int) as parent_object_id
    , CAST(pr.type as char(2)) as type
    , CAST(pr.type_desc as sys.nvarchar(60)) as type_desc
    , CAST(pr.create_date as sys.datetime) as create_date
    , CAST(pr.modify_date as sys.datetime) as modify_date
    , CAST(pr.is_ms_shipped as sys.bit) as is_ms_shipped
    , CAST(pr.is_published as sys.bit) as is_published
    , CAST(pr.is_schema_published as sys.bit) as is_schema_published
 from sys.procedures pr
union all
select
      CAST(tr.name as sys.sysname) as name
    , CAST(tr.object_id as int) as object_id
    , CAST(NULL as int) as principal_id
    , CAST(p.pronamespace as int) as schema_id
    , CAST(tr.parent_id as int) as parent_object_id
    , CAST(tr.type as char(2)) as type
    , CAST(tr.type_desc as sys.nvarchar(60)) as type_desc
    , CAST(tr.create_date as sys.datetime) as create_date
    , CAST(tr.modify_date as sys.datetime) as modify_date
    , CAST(tr.is_ms_shipped as sys.bit) as is_ms_shipped
    , CAST(0 as sys.bit) as is_published
    , CAST(0 as sys.bit) as is_schema_published
  from sys.triggers tr
  inner join pg_proc p on p.oid = tr.object_id
union all 
select
    CAST(def.name as sys.sysname) as name
  , CAST(def.object_id as int) as object_id
  , CAST(def.principal_id as int) as principal_id
  , CAST(def.schema_id as int) as schema_id
  , CAST(def.parent_object_id as int) as parent_object_id
  , CAST(def.type as char(2)) as type
  , CAST(def.type_desc as sys.nvarchar(60)) as type_desc
  , CAST(def.create_date as sys.datetime) as create_date
  , CAST(def.modified_date as sys.datetime) as modify_date
  , CAST(def.is_ms_shipped as sys.bit) as is_ms_shipped
  , CAST(def.is_published as sys.bit) as is_published
  , CAST(def.is_schema_published as sys.bit) as is_schema_published
  from sys.default_constraints def
union all
select
    CAST(chk.name as sys.sysname) as name
  , CAST(chk.object_id as int) as object_id
  , CAST(chk.principal_id as int) as principal_id
  , CAST(chk.schema_id as int) as schema_id
  , CAST(chk.parent_object_id as int) as parent_object_id
  , CAST(chk.type as char(2)) as type
  , CAST(chk.type_desc as sys.nvarchar(60)) as type_desc
  , CAST(chk.create_date as sys.datetime) as create_date
  , CAST(chk.modify_date as sys.datetime) as modify_date
  , CAST(chk.is_ms_shipped as sys.bit) as is_ms_shipped
  , CAST(chk.is_published as sys.bit) as is_published
  , CAST(chk.is_schema_published as sys.bit) as is_schema_published
  from sys.check_constraints chk
union all
select
    CAST(p.relname as sys.sysname) as name
  , CAST(p.oid as int) as object_id
  , CAST(null as int) as principal_id
  , CAST(s.schema_id as int) as schema_id
  , CAST(0 as int) as parent_object_id
  , CAST('SO' as char(2)) as type
  , CAST('SEQUENCE_OBJECT' as sys.nvarchar(60)) as type_desc
  , CAST(null as sys.datetime) as create_date
  , CAST(null as sys.datetime) as modify_date
  , CAST(0 as sys.bit) as is_ms_shipped
  , CAST(0 as sys.bit) as is_published
  , CAST(0 as sys.bit) as is_schema_published
from pg_class p
inner join sys.schemas s on s.schema_id = p.relnamespace
and p.relkind = 'S'
and has_schema_privilege(s.schema_id, 'USAGE')
union all
select
    CAST(('TT_' || tt.name collate "C" || '_' || tt.type_table_object_id) as sys.sysname) as name
  , CAST(tt.type_table_object_id as int) as object_id
  , CAST(tt.principal_id as int) as principal_id
  , CAST(tt.schema_id as int) as schema_id
  , CAST(0 as int) as parent_object_id
  , CAST('TT' as char(2)) as type
  , CAST('TABLE_TYPE' as sys.nvarchar(60)) as type_desc
  , CAST((select string_agg(
                    case
                    when option like 'bbf_rel_create_date=%%' then substring(option, 21)
                    else NULL
                    end, ',')
          from unnest(c.reloptions) as option)
     as sys.datetime) as create_date
  , CAST((select string_agg(
                    case
                    when option like 'bbf_rel_create_date=%%' then substring(option, 21)
                    else NULL
                    end, ',')
          from unnest(c.reloptions) as option)
     as sys.datetime) as modify_date
  , CAST(1 as sys.bit) as is_ms_shipped
  , CAST(0 as sys.bit) as is_published
  , CAST(0 as sys.bit) as is_schema_published
from sys.table_types tt
inner join pg_class c on tt.type_table_object_id = c.oid;
GRANT SELECT ON sys.objects TO PUBLIC;

CALL sys.babelfish_drop_deprecated_object('view', 'sys', 'types_deprecated_3_4_0');
CALL sys.babelfish_drop_deprecated_object('view', 'sys', 'table_types_deprecated_3_4_0');

-- Drop this procedure after it gets executed once.
DROP PROCEDURE sys.babelfish_update_user_catalog_for_guest_schema();

<<<<<<< HEAD
CREATE OR REPLACE FUNCTION sys.format_datetime(IN value anyelement, IN format_pattern sys.NVARCHAR,IN culture sys.VARCHAR,  IN data_type sys.VARCHAR DEFAULT '') RETURNS sys.nvarchar
=======
-- tsql full-text search configurations for Babelfish
-- Since currently we only support one language - American English, 
-- the configurations are for American English only

-- create a configuration fts_contains_simple for simple terms search
CREATE TEXT SEARCH DICTIONARY fts_contains_simple_dict (
    TEMPLATE = simple,
    STOPWORDS = tsql_contains
);

COMMENT ON TEXT SEARCH DICTIONARY fts_contains_simple_dict IS 'Babelfish T-SQL full text search CONTAINS dictionary (currently we only support American English)';

CREATE TEXT SEARCH CONFIGURATION fts_contains_simple ( COPY = simple );

COMMENT ON TEXT SEARCH CONFIGURATION fts_contains_simple IS 'Babelfish T-SQL full text search CONTAINS configuration (currently we only support American English)';

ALTER TEXT SEARCH CONFIGURATION fts_contains_simple
    ALTER MAPPING FOR asciiword, asciihword, hword_asciipart,
                      word, hword, hword_part
    WITH fts_contains_simple_dict;



-- Create a configuration english_inflectional_babel for inflectional search
-- first english_inflectional_babel is created as a copy of the build-in Postgres english configuration
CREATE TEXT SEARCH DICTIONARY english_stem_babel
	(TEMPLATE = snowball, Language = english , StopWords=tsql_contains);

COMMENT ON TEXT SEARCH DICTIONARY english_stem_babel IS 'snowball stemmer for english_inflectional_babel language';

CREATE TEXT SEARCH CONFIGURATION english_inflectional_babel
	(PARSER = default);

COMMENT ON TEXT SEARCH CONFIGURATION english_inflectional_babel IS 'configuration for english_inflectional_babel language';

ALTER TEXT SEARCH CONFIGURATION english_inflectional_babel ADD MAPPING
	FOR email, url, url_path, host, file, version,
	    sfloat, float, int, uint,
	    numword, hword_numpart, numhword
	WITH simple;

ALTER TEXT SEARCH CONFIGURATION english_inflectional_babel ADD MAPPING
    FOR asciiword, hword_asciipart, asciihword
	WITH english_stem_babel;

ALTER TEXT SEARCH CONFIGURATION english_inflectional_babel ADD MAPPING
    FOR word, hword_part, hword
	WITH english_stem_babel;

-- then we add irregular verbs as synonym files to english_inflectional_babel for inflectional search
CREATE TEXT SEARCH DICTIONARY irregular_verbs (
    TEMPLATE = synonym,
    SYNONYMS = irregular_verbs
);

ALTER TEXT SEARCH CONFIGURATION english_inflectional_babel
    ALTER MAPPING FOR asciiword
    WITH irregular_verbs, english_stem_babel;

-- Given the query string, determine the Postgres full text configuration to use
-- Currently we only support simple terms and prefix terms
-- For simple terms, we use the 'fts_contains_simple' configuration
-- For prefix terms, we use the 'simple' configuration
-- They are the configurations that provide closest matching according to our experiments
CREATE OR REPLACE FUNCTION sys.babelfish_fts_contains_pgconfig(IN phrase text)
  RETURNS regconfig AS
$$
DECLARE
  joined_text text;
  word text;
BEGIN
  -- Prefix term (Examples: '"word1*"', '"word1 word2*"') if 
  -- (1) search term is surrounded by double quotes (Counter example: 'word1*', as it doesn't have double quotes)
  -- (2) last word in the search term ends with a star (Counter example: '"word1* word2"', as last word doesn't end with star)
  -- (3) last word is NOT a single star (Counter example: '"*"', '"word1 word2 *"', as last word is a single star)
  IF (phrase COLLATE C) SIMILAR TO ('[ ]*"%\*"[ ]*' COLLATE C) AND (NOT (phrase COLLATE C) SIMILAR TO ('[ ]*"% \*"[ ]*' COLLATE C)) AND (NOT (phrase COLLATE C) SIMILAR TO ('[ ]*"\*"[ ]*' COLLATE C)) THEN
    RETURN 'simple'::regconfig;
  END IF;

  -- Generation term, inflectional (Examples: 'FORMSOF(INFLECTIONAL, love)', 'FORMSOF(INFLECTIONAL, "move forward")', 'FORMSOF(INFLECTIONAL, play, "plan to")')
  IF UPPER(phrase COLLATE C) SIMILAR TO ('[ ]*FORMSOF\(INFLECTIONAL,%\)[ ]*' COLLATE C) THEN
    RETURN 'english_inflectional_babel'::regconfig;
  END IF;

  -- Generation term, thesaurus (Examples: 'FORMSOF(THESAURUS, love)', 'FORMSOF(THESAURUS, "move forward")', 'FORMSOF(THESAURUS, play, "plan to")')
  -- By default, SQL Server thesaurus search does not use any thesaurus files so behavior is identical to simple terms
  IF UPPER(phrase COLLATE C) SIMILAR TO ('[ ]*FORMSOF\(THESAURUS,%\)[ ]*' COLLATE C) THEN
    RETURN 'fts_contains_simple'::regconfig;
  END IF;

  -- Simple term
  RETURN 'fts_contains_simple'::regconfig;
END;
$$
LANGUAGE plpgsql IMMUTABLE PARALLEL SAFE; 

-- This function performs string rewriting for the full text search CONTAINS predicate
-- in Babelfish
-- For example, a T-SQL query 
-- SELECT * FROM t WHERE CONTAINS(txt, '"good old days"')
-- is rewritten into a Postgres query 
-- SELECT * FROM t WHERE to_tsvector('fts_contains', txt) @@ to_tsquery('fts_contains', 'good <-> old <-> days')
-- In particular, the string constant '"good old days"' gets rewritten into 'good <-> old <-> days'
-- This function performs the string rewriting from '"good old days"' to 'good <-> old <-> days'
-- For prefix terms, '"word1*"' is rewritten into 'word1:*', and '"word1 word2 word3*"' is rewritten into 'word1<->word2<->word3:*'
CREATE OR REPLACE FUNCTION sys.babelfish_fts_rewrite(IN phrase text) RETURNS TEXT AS 
'babelfishpg_tsql', 'babelfish_fts_rewrite'
LANGUAGE C IMMUTABLE PARALLEL SAFE;

CREATE OR REPLACE FUNCTION sys.format_datetime(IN value anyelement, IN format_pattern NVARCHAR,IN culture VARCHAR,  IN data_type VARCHAR DEFAULT '') RETURNS sys.nvarchar
>>>>>>> 952244f7
AS 'babelfishpg_tsql', 'format_datetime' LANGUAGE C IMMUTABLE PARALLEL UNSAFE;
GRANT EXECUTE ON FUNCTION sys.format_datetime(IN anyelement, IN sys.NVARCHAR, IN sys.VARCHAR, IN sys.VARCHAR) TO PUBLIC;

CREATE OR REPLACE FUNCTION sys.format_numeric(IN value anyelement, IN format_pattern sys.NVARCHAR,IN culture sys.VARCHAR,  IN data_type sys.VARCHAR DEFAULT '', IN e_position INT DEFAULT -1) RETURNS sys.nvarchar
AS 'babelfishpg_tsql', 'format_numeric' LANGUAGE C IMMUTABLE PARALLEL UNSAFE;
GRANT EXECUTE ON FUNCTION sys.format_numeric(IN anyelement, IN sys.NVARCHAR, IN sys.VARCHAR, IN sys.VARCHAR, IN INT) TO PUBLIC;

CREATE OR REPLACE FUNCTION sys.FORMAT(IN arg anyelement, IN p_format_pattern sys.NVARCHAR, IN p_culture sys.VARCHAR default 'en-us')
RETURNS sys.NVARCHAR
AS
$BODY$
DECLARE
    arg_type regtype;
    v_temp_integer INTEGER;
BEGIN
    arg_type := pg_typeof(arg);

    CASE
        WHEN arg_type IN ('time'::regtype ) THEN
            RETURN sys.format_datetime(arg, p_format_pattern, p_culture, 'time');

        WHEN arg_type IN ('date'::regtype, 'sys.datetime'::regtype, 'sys.smalldatetime'::regtype, 'sys.datetime2'::regtype ) THEN
            RETURN sys.format_datetime(arg::timestamp, p_format_pattern, p_culture);

        WHEN arg_type IN ('sys.tinyint'::regtype) THEN
            RETURN sys.format_numeric(arg::SMALLINT, p_format_pattern, p_culture, 'tinyint');

        WHEN arg_type IN ('smallint'::regtype) THEN
            RETURN sys.format_numeric(arg::SMALLINT, p_format_pattern, p_culture, 'smallint');

        WHEN arg_type IN ('integer'::regtype) THEN
            RETURN sys.format_numeric(arg, p_format_pattern, p_culture, 'integer');

         WHEN arg_type IN ('bigint'::regtype) THEN
            RETURN sys.format_numeric(arg, p_format_pattern, p_culture, 'bigint');

        WHEN arg_type IN ('numeric'::regtype) THEN
            RETURN sys.format_numeric(arg, p_format_pattern, p_culture, 'numeric');

        WHEN arg_type IN ('sys.decimal'::regtype) THEN
            RETURN sys.format_numeric(arg::numeric, p_format_pattern, p_culture, 'numeric');

        WHEN arg_type IN ('real'::regtype) THEN
            IF(p_format_pattern LIKE 'R%') THEN
                v_temp_integer := length(nullif((regexp_matches(arg::real::text, '(?<=\d*\.).*(?=[eE].*)')::text[])[1], ''));
            ELSE v_temp_integer:= -1;
            END IF;

            RETURN sys.format_numeric(arg, p_format_pattern, p_culture, 'real', v_temp_integer);

        WHEN arg_type IN ('float'::regtype) THEN
            RETURN sys.format_numeric(arg, p_format_pattern, p_culture, 'float');

        WHEN pg_typeof(arg) IN ('sys.smallmoney'::regtype, 'sys.money'::regtype) THEN
            RETURN sys.format_numeric(arg::numeric, p_format_pattern, p_culture, 'numeric');
        ELSE
            RAISE datatype_mismatch;
        END CASE;
EXCEPTION
	WHEN datatype_mismatch THEN
		RAISE USING MESSAGE := format('Argument data type % is invalid for argument 1 of format function.', pg_typeof(arg)),
					DETAIL := 'Invalid datatype.',
					HINT := 'Convert it to valid datatype and try again.';
END;
$BODY$
LANGUAGE plpgsql IMMUTABLE PARALLEL UNSAFE;
GRANT EXECUTE ON FUNCTION sys.FORMAT(IN anyelement, IN sys.NVARCHAR, IN sys.VARCHAR) TO PUBLIC;

CREATE OR REPLACE FUNCTION sys.bbf_pivot()
RETURNS setof record
AS 'babelfishpg_tsql', 'bbf_pivot'
LANGUAGE C STABLE;

-- Drops the temporary procedure used by the upgrade script.
-- Please have this be one of the last statements executed in this upgrade script.
DROP PROCEDURE sys.babelfish_drop_deprecated_object(varchar, varchar, varchar);

CREATE OR REPLACE VIEW sys.babelfish_configurations_view as
    SELECT * 
    FROM pg_catalog.pg_settings 
    WHERE name collate "C" like 'babelfishpg_tsql.explain_%' OR
          name collate "C" like 'babelfishpg_tsql.escape_hatch_%' OR
          name collate "C" = 'babelfishpg_tsql.enable_pg_hint' OR
          name collate "C" like 'babelfishpg_tsql.isolation_level_%';
GRANT SELECT on sys.babelfish_configurations_view TO PUBLIC;

-- After upgrade, always run analyze for all babelfish catalogs.
CALL sys.analyze_babelfish_catalogs();

-- Reset search_path to not affect any subsequent scripts
SELECT set_config('search_path', trim(leading 'sys, ' from current_setting('search_path')), false);

-- Change the owner of the current database.
-- This is a wrapper around ALTER AUTHORIZATION ON DATABASE::
CREATE OR REPLACE PROCEDURE sys.sp_changedbowner(
	IN "@loginame" sys.sysname,
	IN "@map"      sys.VARCHAR(5) DEFAULT NULL) -- this parameter is ignored in T-SQL
LANGUAGE 'pltsql'
AS $$
BEGIN
	DECLARE @cmd sys.NVARCHAR(300)
	DECLARE @db  sys.sysname = DB_NAME()

	-- For a NULL login name, do nothing
	IF @loginame IS NULL
	BEGIN
		RETURN
	END

	IF (@db = 'master') OR (@db = 'tempdb')
	BEGIN
		RAISERROR('Cannot change the owner of the master or tempdb database.', 16, 1)
		RETURN
	END

	IF SUSER_ID(@loginame) IS NULL
	BEGIN
		RAISERROR('Cannot find the principal ''%s'', because it does not exist or you do not have permission.', 16, 1, @loginame)
		RETURN
	END

	-- Compose the ALTER ATHORIZATION statement:
	SET @cmd = 'ALTER AUTHORIZATION ON DATABASE::[' + @db + '] TO [' + SUSER_NAME(SUSER_ID(@loginame)) + ']'
	EXECUTE(@cmd)
END
$$;
GRANT EXECUTE ON PROCEDURE sys.sp_changedbowner(IN sys.sysname, IN sys.VARCHAR(5)) TO PUBLIC;
<|MERGE_RESOLUTION|>--- conflicted
+++ resolved
@@ -4019,9 +4019,6 @@
 -- Drop this procedure after it gets executed once.
 DROP PROCEDURE sys.babelfish_update_user_catalog_for_guest_schema();
 
-<<<<<<< HEAD
-CREATE OR REPLACE FUNCTION sys.format_datetime(IN value anyelement, IN format_pattern sys.NVARCHAR,IN culture sys.VARCHAR,  IN data_type sys.VARCHAR DEFAULT '') RETURNS sys.nvarchar
-=======
 -- tsql full-text search configurations for Babelfish
 -- Since currently we only support one language - American English, 
 -- the configurations are for American English only
@@ -4131,8 +4128,7 @@
 'babelfishpg_tsql', 'babelfish_fts_rewrite'
 LANGUAGE C IMMUTABLE PARALLEL SAFE;
 
-CREATE OR REPLACE FUNCTION sys.format_datetime(IN value anyelement, IN format_pattern NVARCHAR,IN culture VARCHAR,  IN data_type VARCHAR DEFAULT '') RETURNS sys.nvarchar
->>>>>>> 952244f7
+CREATE OR REPLACE FUNCTION sys.format_datetime(IN value anyelement, IN format_pattern sys.NVARCHAR,IN culture sys.VARCHAR,  IN data_type sys.VARCHAR DEFAULT '') RETURNS sys.nvarchar
 AS 'babelfishpg_tsql', 'format_datetime' LANGUAGE C IMMUTABLE PARALLEL UNSAFE;
 GRANT EXECUTE ON FUNCTION sys.format_datetime(IN anyelement, IN sys.NVARCHAR, IN sys.VARCHAR, IN sys.VARCHAR) TO PUBLIC;
 
