-- complain if script is sourced in psql, rather than via ALTER EXTENSION
\echo Use "ALTER EXTENSION ""babelfishpg_tsql"" UPDATE TO '3.4.0'" to load this file. \quit

-- add 'sys' to search path for the convenience
SELECT set_config('search_path', 'sys, '||current_setting('search_path'), false);

-- Drops an object if it does not have any dependent objects.
-- Is a temporary procedure for use by the upgrade script. Will be dropped at the end of the upgrade.
-- Please have this be one of the first statements executed in this upgrade script. 
CREATE OR REPLACE PROCEDURE babelfish_drop_deprecated_object(object_type varchar, schema_name varchar, object_name varchar) AS
$$
DECLARE
    error_msg text;
    query1 text;
    query2 text;
BEGIN

    query1 := pg_catalog.format('alter extension babelfishpg_tsql drop %s %s.%s', object_type, schema_name, object_name);
    query2 := pg_catalog.format('drop %s %s.%s', object_type, schema_name, object_name);

    execute query1;
    execute query2;
EXCEPTION
    when object_not_in_prerequisite_state then --if 'alter extension' statement fails
        GET STACKED DIAGNOSTICS error_msg = MESSAGE_TEXT;
        raise warning '%', error_msg;
    when dependent_objects_still_exist then --if 'drop view' statement fails
        GET STACKED DIAGNOSTICS error_msg = MESSAGE_TEXT;
        raise warning '%', error_msg;
end
$$
LANGUAGE plpgsql;

-- Please add your SQLs here
/*
 * Note: These SQL statements may get executed multiple times specially when some features get backpatched.
 * So make sure that any SQL statement (DDL/DML) being added here can be executed multiple times without affecting
 * final behaviour.
 */


CREATE OR REPLACE VIEW sys.asymmetric_keys
AS
SELECT 
    CAST('' as sys.sysname) AS name
  , CAST(0 as sys.int) AS principal_id
  , CAST(0 as sys.int) AS asymmetric_key_id
  , CAST('a' as sys.bpchar(2)) AS pvt_key_encryption_type
  , CAST('' as sys.nvarchar(60)) AS pvt_key_encryption_type_desc
  , CAST(null as sys.varbinary(32)) as thumbprint
  , CAST('a' as sys.bpchar(2)) AS algorithm
  , CAST('' as sys.nvarchar(60)) AS algorithm_desc
  , CAST(0 as sys.int) AS key_length
  , CAST(null as sys.varbinary(85)) as sid
  , CAST('' as sys.nvarchar(128)) AS string_sid
  , CAST(NULL as sys.varbinary(8000)) AS public_key
  , CAST('' as sys.nvarchar(260)) AS attested_by
  , CAST('' as sys.nvarchar(120)) AS provider_type
  , CAST(NULL as sys.UNIQUEIDENTIFIER) as cryptographic_provider_guid
  , CAST(NULL AS sys.sql_variant) AS cryptographic_provider_algid
  
WHERE FALSE;
GRANT SELECT ON sys.asymmetric_keys TO PUBLIC;

CREATE OR REPLACE VIEW sys.certificates
AS
SELECT 
    CAST('' as sys.sysname) AS name
  , CAST(0 as sys.int) AS principal_id
  , CAST(0 as sys.int) AS asymmetric_key_id
  , CAST('a' as sys.bpchar(2)) AS pvt_key_encryption_type
  , CAST('' as sys.nvarchar(60)) AS pvt_key_encryption_type_desc
  , CAST(0 as sys.bit) AS is_active_for_begin_dialog
  , CAST('' as sys.nvarchar(442)) AS issuer_name
  , CAST('' as sys.nvarchar(64)) AS cert_serial_number
  , CAST(null as sys.varbinary(85)) as sid
  , CAST('' as sys.nvarchar(128)) AS string_sid
  , CAST('' as sys.nvarchar(4000)) AS subject
  , CAST('' as sys.datetime) AS expiry_date
  , CAST('' as sys.datetime) AS start_date
  , CAST(null as sys.varbinary(32)) as thumbprint
  , CAST('' as sys.nvarchar(260)) as attested_by
  , CAST('' as sys.datetime) AS pvt_key_last_backup_date
  , CAST(0 AS sys.int) AS key_length
  
WHERE FALSE;
GRANT SELECT ON sys.certificates TO PUBLIC;

CREATE OR REPLACE VIEW sys.database_permissions
AS
SELECT
    CAST(0 as sys.tinyint) AS class,
    CAST('' as sys.NVARCHAR(60)) AS class_desc,
    CAST(0 as sys.int) AS major_id,
    CAST(0 as sys.int) AS minor_id,
    CAST(0 as sys.int) AS grantee_principal_id,
    CAST(0 as sys.int) AS grantor_principal_id,
    CAST('a' as sys.bpchar(4)) AS type,
    CAST('' as sys.NVARCHAR(128)) AS permission_name,
    CAST('G' as sys.bpchar(1)) AS state,
    CAST('' as sys.NVARCHAR(60)) AS state_desc
WHERE FALSE;
GRANT SELECT ON sys.database_permissions TO PUBLIC;

CREATE OR REPLACE VIEW information_schema_tsql.key_column_usage AS
	SELECT
		CAST(nc.dbname AS sys.nvarchar(128)) AS "CONSTRAINT_CATALOG",
		CAST(ext.orig_name AS sys.nvarchar(128)) AS "CONSTRAINT_SCHEMA",
		CAST(c.conname AS sys.nvarchar(128)) AS "CONSTRAINT_NAME",
		CAST(nc.dbname AS sys.nvarchar(128)) AS "TABLE_CATALOG",
		CAST(ext.orig_name AS sys.nvarchar(128)) AS "TABLE_SCHEMA",
		CAST(r.relname AS sys.nvarchar(128)) AS "TABLE_NAME",
		CAST(a.attname AS sys.nvarchar(128)) AS "COLUMN_NAME",
		CAST(ord AS int) AS "ORDINAL_POSITION"	
	FROM
		pg_constraint c 
		JOIN pg_class r ON r.oid = c.conrelid AND c.contype in ('p','u','f') AND r.relkind in ('r','p')
		JOIN sys.pg_namespace_ext nc ON nc.oid = c.connamespace AND r.relnamespace = nc.oid 
		JOIN sys.babelfish_namespace_ext ext ON ext.nspname = nc.nspname AND ext.dbid = sys.db_id()
		CROSS JOIN unnest(c.conkey) WITH ORDINALITY AS ak(j,ord) 
		LEFT JOIN pg_attribute a ON a.attrelid = r.oid AND a.attnum = ak.j		
	WHERE
		pg_has_role(r.relowner, 'USAGE'::text) 
  		OR has_column_privilege(r.oid, a.attnum, 'SELECT, INSERT, UPDATE, REFERENCES'::text)
		AND NOT pg_is_other_temp_schema(nc.oid)
	;
GRANT SELECT ON information_schema_tsql.key_column_usage TO PUBLIC;

CREATE OR REPLACE FUNCTION sys.DATETIMEOFFSETFROMPARTS(IN p_year INTEGER,
                                                               IN p_month INTEGER,
                                                               IN p_day INTEGER,
                                                               IN p_hour INTEGER,
                                                               IN p_minute INTEGER,
                                                               IN p_seconds INTEGER,
                                                               IN p_fractions INTEGER,
                                                               IN p_hour_offset INTEGER,
                                                               IN p_minute_offset INTEGER,
                                                               IN p_precision NUMERIC)
RETURNS sys.DATETIMEOFFSET
AS
$BODY$
DECLARE
    v_err_message SYS.VARCHAR;
    v_fractions SYS.VARCHAR;
    v_precision SMALLINT;
    v_calc_seconds NUMERIC; 
    v_resdatetime TIMESTAMP WITHOUT TIME ZONE;
    v_string pg_catalog.text;
    v_sign pg_catalog.text;
BEGIN
    v_fractions := p_fractions::SYS.VARCHAR;
    IF p_precision IS NULL THEN
        RAISE EXCEPTION 'Scale argument is not valid. Valid expressions for data type datetimeoffset scale argument are integer constants and integer constant expressions.';
    END IF;
    IF p_year IS NULL OR p_month is NULL OR p_day IS NULL OR p_hour IS NULL OR p_minute IS NULL OR p_seconds IS NULL OR p_fractions IS NULL
            OR p_hour_offset IS NULL OR p_minute_offset is NULL THEN
        RETURN NULL;
    END IF;
    v_precision := p_precision::SMALLINT;

    IF (scale(p_precision) > 0) THEN
        RAISE most_specific_type_mismatch;

    -- Check if arguments are out of range
    ELSIF ((p_year NOT BETWEEN 0001 AND 9999) OR
        (p_month NOT BETWEEN 1 AND 12) OR
        (p_day NOT BETWEEN 1 AND 31) OR
        (p_hour NOT BETWEEN 0 AND 23) OR
        (p_minute NOT BETWEEN 0 AND 59) OR
        (p_seconds NOT BETWEEN 0 AND 59) OR
        (p_hour_offset NOT BETWEEN -14 AND 14) OR
        (p_minute_offset NOT BETWEEN -59 AND 59) OR
        (p_hour_offset * p_minute_offset < 0) OR
        (p_hour_offset = 14 AND p_minute_offset != 0) OR
        (p_hour_offset = -14 AND p_minute_offset != 0) OR
        (p_fractions != 0 AND char_length(v_fractions) > p_precision::SMALLINT))
    THEN
        RAISE invalid_datetime_format;
    ELSIF (v_precision NOT BETWEEN 0 AND 7) THEN
        RAISE numeric_value_out_of_range;
    END IF;
    v_calc_seconds := format('%s.%s',
                             p_seconds,
                             substring(rpad(lpad(v_fractions, v_precision, '0'), 7, '0'), 1, 6))::NUMERIC;

    v_resdatetime := make_timestamp(p_year,
                                    p_month,
                                    p_day,
                                    p_hour,
                                    p_minute,
                                    v_calc_seconds);
    v_sign := (
        SELECT CASE
            WHEN (p_hour_offset) > 0
                THEN '+'
            WHEN (p_hour_offset) = 0 AND (p_minute_offset) >= 0
                THEN '+'    
            ELSE '-'
        END
    );
    v_string := CONCAT(v_resdatetime::pg_catalog.text,v_sign,abs(p_hour_offset)::SMALLINT::text,':',
                                                          abs(p_minute_offset)::SMALLINT::text);
    BEGIN
    RETURN cast(v_string AS sys.datetimeoffset);
    exception
        WHEN others THEN
            RAISE invalid_datetime_format;
    END;
EXCEPTION
    WHEN most_specific_type_mismatch THEN
        RAISE USING MESSAGE := 'Scale argument is not valid. Valid expressions for data type datetimeoffset scale argument are integer constants and integer constant expressions',
                    DETAIL := 'Use of incorrect "precision" parameter value during conversion process.',
                    HINT := 'Change "precision" parameter to the proper value and try again.';    
    WHEN invalid_datetime_format THEN
        RAISE USING MESSAGE := 'Cannot construct data type datetimeoffset, some of the arguments have values which are not valid.',
                    DETAIL := 'Possible use of incorrect value of date or time part (which lies outside of valid range).',
                    HINT := 'Check each input argument belongs to the valid range and try again.';

    WHEN numeric_value_out_of_range THEN
        RAISE USING MESSAGE := format('Specified scale % is invalid.', p_fractions),
                    DETAIL := format('Source value is out of %s data type range.', v_err_message),
                    HINT := format('Correct the source value you are trying to cast to %s data type and try again.',
                                   v_err_message);
END;
$BODY$
LANGUAGE plpgsql
IMMUTABLE;

CREATE OR REPLACE FUNCTION sys.TODATETIMEOFFSET(IN input_expr PG_CATALOG.TEXT , IN tz_offset TEXT)
RETURNS sys.datetimeoffset
AS
$BODY$
DECLARE
    v_string pg_catalog.text;
    v_sign pg_catalog.text;
    str_hr TEXT;
    str_mi TEXT;
    precision_str TEXT;
    sign_flag INTEGER;
    v_hr INTEGER;
    v_mi INTEGER;
    v_precision INTEGER;
    input_expr_datetime2 datetime2;
BEGIN

    BEGIN
    input_expr_datetime2 := cast(input_expr as sys.datetime2);
    exception
        WHEN others THEN
                RAISE USING MESSAGE := 'Conversion failed when converting date and/or time from character string.';
    END;

    IF input_expr IS NULL or tz_offset IS NULL THEN 
    RETURN NULL;
    END IF;

    IF tz_offset LIKE '+__:__' THEN
        str_hr := SUBSTRING(tz_offset,2,2);
        str_mi := SUBSTRING(tz_offset,5,2);
        sign_flag := 1;
    ELSIF tz_offset LIKE '-__:__' THEN
        str_hr := SUBSTRING(tz_offset,2,2);
        str_mi := SUBSTRING(tz_offset,5,2);
        sign_flag := -1;
    ELSE
        RAISE EXCEPTION 'The timezone provided to builtin function todatetimeoffset is invalid.';
    END IF;   

    BEGIN
    v_hr := str_hr::INTEGER;
    v_mi := str_mi ::INTEGER;
    exception
        WHEN others THEN
            RAISE USING MESSAGE := 'The timezone provided to builtin function todatetimeoffset is invalid.';
    END;

    
    if v_hr > 14 or (v_hr = 14 and v_mi > 0) THEN
       RAISE EXCEPTION 'The timezone provided to builtin function todatetimeoffset is invalid.';
    END IF; 

    v_hr := v_hr * sign_flag;

    v_string := CONCAT(input_expr_datetime2::pg_catalog.text , tz_offset);

    BEGIN
    RETURN cast(v_string as sys.datetimeoffset);
    exception
        WHEN others THEN
                RAISE USING MESSAGE := 'Conversion failed when converting date and/or time from character string.';
    END;


END;
$BODY$
LANGUAGE plpgsql
IMMUTABLE;


CREATE OR REPLACE FUNCTION sys.TODATETIMEOFFSET(IN input_expr PG_CATALOG.TEXT , IN tz_offset anyelement)
RETURNS sys.datetimeoffset
AS
$BODY$
DECLARE
    v_string pg_catalog.text;
    v_sign pg_catalog.text;
    hr INTEGER;
    mi INTEGER;
    tz_sign INTEGER;
    tz_offset_smallint INTEGER;
    input_expr_datetime2 datetime2;
BEGIN

        BEGIN
        input_expr_datetime2:= cast(input_expr as sys.datetime2);
        exception
            WHEN others THEN
                RAISE USING MESSAGE := 'Conversion failed when converting date and/or time from character string.';
        END;


        IF pg_typeof(tz_offset) NOT IN ('bigint'::regtype, 'int'::regtype, 'smallint'::regtype,'sys.tinyint'::regtype,'sys.decimal'::regtype,'numeric'::regtype,
            'float'::regtype, 'double precision'::regtype, 'real'::regtype, 'sys.money'::regtype,'sys.smallmoney'::regtype,'sys.bit'::regtype ,'varbinary'::regtype) THEN
            RAISE EXCEPTION 'The timezone provided to builtin function todatetimeoffset is invalid.';
        END IF;

        BEGIN
        IF pg_typeof(tz_offset) NOT IN ('varbinary'::regtype) THEN
            tz_offset := FLOOR(tz_offset);
        END IF;
        tz_offset_smallint := cast(tz_offset AS smallint);
        exception
            WHEN others THEN
                RAISE USING MESSAGE := 'Arithmetic overflow error converting expression to data type smallint.';
        END;

        IF input_expr IS NULL THEN 
            RETURN NULL;
        END IF;
    
        IF tz_offset_smallint < 0 THEN
            tz_sign := 1;
        ELSE 
            tz_sign := 0;
        END IF;

        IF tz_offset_smallint > 840 or tz_offset_smallint < -840  THEN
            RAISE EXCEPTION 'The timezone provided to builtin function todatetimeoffset is invalid.';
        END IF;

        hr := tz_offset_smallint / 60;
        mi := tz_offset_smallint % 60;

        v_sign := (
        SELECT CASE
            WHEN (tz_sign) = 1
                THEN '-'
            WHEN (tz_sign) = 0
                THEN '+'    
        END
    );

    
        v_string := CONCAT(input_expr_datetime2::pg_catalog.text,v_sign,abs(hr)::SMALLINT::text,':',
                                                          abs(mi)::SMALLINT::text);

        BEGIN
        RETURN cast(v_string as sys.datetimeoffset);
        exception
            WHEN others THEN
                RAISE USING MESSAGE := 'Conversion failed when converting date and/or time from character string.';
        END;
    
END;
$BODY$
LANGUAGE plpgsql
IMMUTABLE;

ALTER FUNCTION sys.power(IN arg1 BIGINT, IN arg2 NUMERIC) STRICT;

ALTER FUNCTION sys.power(IN arg1 INT, IN arg2 NUMERIC) STRICT;

ALTER FUNCTION sys.power(IN arg1 SMALLINT, IN arg2 NUMERIC) STRICT;

ALTER FUNCTION sys.power(IN arg1 TINYINT, IN arg2 NUMERIC) STRICT;

-- Update data-type of information_schema_tsql.TABLE_TYPE to sys.varchar if it's data-type is pg_catalog.varchar
DO
$$
BEGIN  

    IF EXISTS(
        SELECT 1
        FROM information_schema.columns
        WHERE table_schema='information_schema_tsql'
            AND table_name='tables'
            AND column_name='TABLE_TYPE'
            AND udt_schema='pg_catalog'
            AND udt_name='varchar'
    ) THEN
        ALTER VIEW information_schema_tsql.tables RENAME TO tables_deprecated_in_3_4_0;

        CREATE OR REPLACE VIEW information_schema_tsql.tables AS
            SELECT CAST(nc.dbname AS sys.nvarchar(128)) AS "TABLE_CATALOG",
                CAST(ext.orig_name AS sys.nvarchar(128)) AS "TABLE_SCHEMA",
                CAST(
                    CASE WHEN c.reloptions[1] LIKE 'bbf_original_rel_name%' THEN substring(c.reloptions[1], 23)
                        ELSE c.relname END
                    AS sys._ci_sysname) AS "TABLE_NAME",

                CAST(
                    CASE WHEN c.relkind IN ('r', 'p') THEN 'BASE TABLE'
                        WHEN c.relkind = 'v' THEN 'VIEW'
                        ELSE null END
                    AS sys.varchar(10)) COLLATE sys.database_default AS "TABLE_TYPE"

            FROM sys.pg_namespace_ext nc JOIN pg_class c ON (nc.oid = c.relnamespace)
                LEFT OUTER JOIN sys.babelfish_namespace_ext ext on nc.nspname = ext.nspname

            WHERE c.relkind IN ('r', 'v', 'p')
                AND (NOT pg_is_other_temp_schema(nc.oid))
                AND (pg_has_role(c.relowner, 'USAGE')
                    OR has_table_privilege(c.oid, 'SELECT, INSERT, UPDATE, DELETE, TRUNCATE, REFERENCES, TRIGGER')
                    OR has_any_column_privilege(c.oid, 'SELECT, INSERT, UPDATE, REFERENCES') )
                AND ext.dbid = cast(sys.db_id() as oid)
                AND (NOT c.relname = 'sysdatabases');

        GRANT SELECT ON information_schema_tsql.tables TO PUBLIC;

        CALL sys.babelfish_drop_deprecated_object('view', 'information_schema_tsql', 'tables_deprecated_in_3_4_0');
    END IF;
END
$$
LANGUAGE plpgsql;


-- Matches and returns column length of the corresponding column of the given table
CREATE OR REPLACE FUNCTION sys.COL_LENGTH(IN object_name TEXT, IN column_name TEXT)
RETURNS SMALLINT AS $BODY$
DECLARE
    col_name TEXT;
    object_id oid;
    column_id INT;
    column_length SMALLINT;
    column_data_type TEXT;
    typeid oid;
    typelen INT;
    typemod INT;
BEGIN
    -- Get the object ID for the provided object_name
    object_id := sys.OBJECT_ID(object_name, 'U');
    IF object_id IS NULL THEN
        RETURN NULL;
    END IF;

    -- Truncate and normalize the column name
    col_name := sys.babelfish_truncate_identifier(sys.babelfish_remove_delimiter_pair(lower(column_name)));

    -- Get the column ID, typeid, length, and typmod for the provided column_name
    SELECT attnum, a.atttypid, a.attlen, a.atttypmod
    INTO column_id, typeid, typelen, typemod
    FROM pg_attribute a
    WHERE attrelid = object_id AND lower(attname) = col_name COLLATE sys.database_default;

    IF column_id IS NULL THEN
        RETURN NULL;
    END IF;

    -- Get the correct data type
    column_data_type := sys.translate_pg_type_to_tsql(typeid);

    IF column_data_type = 'sysname' THEN
        column_length := 256;
    ELSIF column_data_type IS NULL THEN

        -- Check if it's a user-defined data type
        SELECT sys.translate_pg_type_to_tsql(typbasetype), typlen, typtypmod 
        INTO column_data_type, typelen, typemod
        FROM pg_type
        WHERE oid = typeid;

        IF column_data_type = 'sysname' THEN
            column_length := 256;
        ELSE 
            -- Calculate column length based on base type information
            column_length := sys.tsql_type_max_length_helper(column_data_type, typelen, typemod);
        END IF;
    ELSE
        -- Calculate column length based on base type information
        column_length := sys.tsql_type_max_length_helper(column_data_type, typelen, typemod);
    END IF;

    RETURN column_length;
END;
$BODY$
LANGUAGE plpgsql
IMMUTABLE
STRICT;

-- Matches and returns column name of the corresponding table
CREATE OR REPLACE FUNCTION sys.COL_NAME(IN table_id INT, IN column_id INT)
RETURNS sys.SYSNAME AS $$
    DECLARE
        column_name TEXT;
    BEGIN
        SELECT attname INTO STRICT column_name 
        FROM pg_attribute 
        WHERE attrelid = table_id AND attnum = column_id AND attnum > 0;
        
        RETURN column_name::sys.SYSNAME;
    EXCEPTION
        WHEN OTHERS THEN
            RETURN NULL;
    END; 
$$
LANGUAGE plpgsql IMMUTABLE
STRICT;

CREATE OR REPLACE FUNCTION sys.SWITCHOFFSET(IN input_expr PG_CATALOG.TEXT,
                                                               IN tz_offset PG_CATALOG.TEXT)
RETURNS sys.datetimeoffset
AS
$BODY$
DECLARE
    p_year INTEGER;
    p_month INTEGER;
    p_day INTEGER;
    p_hour INTEGER;
    p_minute INTEGER;
    p_seconds INTEGER;
    p_nanosecond PG_CATALOG.TEXT;
    p_tzoffset INTEGER;
    f_tzoffset INTEGER;
    v_resdatetime TIMESTAMP WITHOUT TIME ZONE;
    offset_str PG_CATALOG.TEXT;
    v_resdatetimeupdated TIMESTAMP WITHOUT TIME ZONE;
    tzfm INTEGER;
    str_hr PG_CATALOG.TEXT;
    str_mi PG_CATALOG.TEXT;
    v_hr INTEGER;
    v_mi INTEGER;
    sign_flag INTEGER;
    v_string pg_catalog.text;
    isoverflow pg_catalog.text;
BEGIN

    BEGIN
    p_year := date_part('year',input_expr::TIMESTAMP);
    exception
        WHEN others THEN
            RAISE USING MESSAGE := 'Conversion failed when converting date and/or time from character string.';
    END;

    if p_year <1 or p_year > 9999 THEN
    RAISE USING MESSAGE := 'Conversion failed when converting date and/or time from character string.';
    END IF;


    BEGIN
    input_expr:= cast(input_expr AS datetimeoffset);
    exception
        WHEN others THEN
            RAISE USING MESSAGE := 'Conversion failed when converting date and/or time from character string.';
    END; 

    IF input_expr IS NULL or tz_offset IS NULL THEN 
    RETURN NULL;
    END IF;


    IF tz_offset LIKE '+__:__' THEN
        str_hr := SUBSTRING(tz_offset,2,2);
        str_mi := SUBSTRING(tz_offset,5,2);
        sign_flag := 1;
    ELSIF tz_offset LIKE '-__:__' THEN
        str_hr := SUBSTRING(tz_offset,2,2);
        str_mi := SUBSTRING(tz_offset,5,2);
        sign_flag := -1;
    ELSE
        RAISE EXCEPTION 'The timezone provided to builtin function todatetimeoffset is invalid.';
    END IF;

    

    BEGIN
    v_hr := str_hr::INTEGER;
    v_mi := str_mi::INTEGER;
    exception
        WHEN others THEN
            RAISE USING MESSAGE := 'The timezone provided to builtin function todatetimeoffset is invalid.';
    END;

    if v_hr > 14 or (v_hr = 14 and v_mi > 0) THEN
       RAISE EXCEPTION 'The timezone provided to builtin function todatetimeoffset is invalid.';
    END IF; 

    tzfm := sign_flag*((v_hr*60)+v_mi);

    p_year := date_part('year',input_expr::TIMESTAMP);
    p_month := date_part('month',input_expr::TIMESTAMP);
    p_day := date_part('day',input_expr::TIMESTAMP);
    p_hour := date_part('hour',input_expr::TIMESTAMP);
    p_minute := date_part('minute',input_expr::TIMESTAMP);
    p_seconds := TRUNC(date_part('second', input_expr::TIMESTAMP))::INTEGER;
    p_tzoffset := -1*sys.babelfish_get_datetimeoffset_tzoffset(cast(input_expr as sys.datetimeoffset))::integer;

    p_nanosecond := split_part(input_expr COLLATE "C",'.',2);
    p_nanosecond := split_part(p_nanosecond COLLATE "C",' ',1);


    f_tzoffset := p_tzoffset + tzfm;

    v_resdatetime := make_timestamp(p_year,p_month,p_day,p_hour,p_minute,p_seconds);
    v_resdatetimeupdated := v_resdatetime + make_interval(mins => f_tzoffset);

    isoverflow := split_part(v_resdatetimeupdated::TEXT COLLATE "C",' ',3);

    v_string := CONCAT(v_resdatetimeupdated::pg_catalog.text,'.',p_nanosecond::text,tz_offset);
    p_year := split_part(v_string COLLATE "C",'-',1)::INTEGER;
    

    if p_year <1 or p_year > 9999 or isoverflow = 'BC' THEN
    RAISE USING MESSAGE := 'The timezone provided to builtin function switchoffset would cause the datetimeoffset to overflow the range of valid date range in either UTC or local time.';
    END IF;

    BEGIN
    RETURN cast(v_string AS sys.datetimeoffset);
    exception
        WHEN others THEN
            RAISE USING MESSAGE := 'Conversion failed when converting date and/or time from character string.';
    END;

END;
$BODY$
LANGUAGE plpgsql
IMMUTABLE;

CREATE OR REPLACE FUNCTION sys.SWITCHOFFSET(IN input_expr PG_CATALOG.TEXT,
                                                               IN tz_offset anyelement)
RETURNS sys.datetimeoffset
AS
$BODY$
DECLARE
    p_year INTEGER;
    p_month INTEGER;
    p_day INTEGER;
    p_hour INTEGER;
    p_minute INTEGER;
    p_seconds INTEGER;
    p_nanosecond PG_CATALOG.TEXT;
    p_tzoffset INTEGER;
    f_tzoffset INTEGER;
    v_resdatetime TIMESTAMP WITHOUT TIME ZONE;
    offset_str PG_CATALOG.TEXT;
    v_resdatetimeupdated TIMESTAMP WITHOUT TIME ZONE;
    tzfm INTEGER;
    str_hr PG_CATALOG.TEXT;
    str_mi PG_CATALOG.TEXT;
    v_hr INTEGER;
    v_mi INTEGER;
    sign_flag INTEGER;
    v_string pg_catalog.text;
    v_sign PG_CATALOG.TEXT;
    tz_offset_smallint smallint;
    isoverflow pg_catalog.text;
BEGIN

    IF pg_typeof(tz_offset) NOT IN ('bigint'::regtype, 'int'::regtype, 'smallint'::regtype,'sys.tinyint'::regtype,'sys.decimal'::regtype,
    'numeric'::regtype, 'float'::regtype,'double precision'::regtype, 'real'::regtype, 'sys.money'::regtype,'sys.smallmoney'::regtype,'sys.bit'::regtype,'varbinary'::regtype ) THEN
        RAISE EXCEPTION 'The timezone provided to builtin function todatetimeoffset is invalid.';
    END IF;

    BEGIN
    p_year := date_part('year',input_expr::TIMESTAMP);
    exception
        WHEN others THEN
            RAISE USING MESSAGE := 'Conversion failed when converting date and/or time from character string.';
    END;
    

    if p_year <1 or p_year > 9999 THEN
    RAISE USING MESSAGE := 'Conversion failed when converting date and/or time from character string.';
    END IF;

    BEGIN
    input_expr:= cast(input_expr AS datetimeoffset);
    exception
        WHEN others THEN
            RAISE USING MESSAGE := 'Conversion failed when converting date and/or time from character string.';
    END;

    BEGIN
    IF pg_typeof(tz_offset) NOT IN ('varbinary'::regtype) THEN
        tz_offset := FLOOR(tz_offset);
    END IF;
    tz_offset_smallint := cast(tz_offset AS smallint);
    exception
        WHEN others THEN
            RAISE USING MESSAGE := 'Arithmetic overflow error converting expression to data type smallint.';
    END;  

    IF input_expr IS NULL THEN 
    RETURN NULL;
    END IF;

    if tz_offset_smallint > 840 or tz_offset_smallint < -840 THEN
       RAISE EXCEPTION 'The timezone provided to builtin function todatetimeoffset is invalid.';
    END IF; 

    v_hr := tz_offset_smallint/60;
    v_mi := tz_offset_smallint%60;
    

    p_year := date_part('year',input_expr::TIMESTAMP);
    p_month := date_part('month',input_expr::TIMESTAMP);
    p_day := date_part('day',input_expr::TIMESTAMP);
    p_hour := date_part('hour',input_expr::TIMESTAMP);
    p_minute := date_part('minute',input_expr::TIMESTAMP);
    p_seconds := TRUNC(date_part('second', input_expr::TIMESTAMP))::INTEGER;
    p_tzoffset := -1*sys.babelfish_get_datetimeoffset_tzoffset(cast(input_expr as sys.datetimeoffset))::integer;

    v_sign := (
        SELECT CASE
            WHEN (tz_offset_smallint) >= 0
                THEN '+'    
            ELSE '-'
        END
    );

    p_nanosecond := split_part(input_expr COLLATE "C",'.',2);
    p_nanosecond := split_part(p_nanosecond COLLATE "C",' ',1);

    f_tzoffset := p_tzoffset + tz_offset_smallint;
    v_resdatetime := make_timestamp(p_year,p_month,p_day,p_hour,p_minute,p_seconds);
    v_resdatetimeupdated := v_resdatetime + make_interval(mins => f_tzoffset);

    isoverflow := split_part(v_resdatetimeupdated::TEXT COLLATE "C",' ',3);

    v_string := CONCAT(v_resdatetimeupdated::pg_catalog.text,'.',p_nanosecond::text,v_sign,abs(v_hr)::TEXT,':',abs(v_mi)::TEXT);

    p_year := split_part(v_string COLLATE "C",'-',1)::INTEGER;

    if p_year <1 or p_year > 9999 or isoverflow = 'BC' THEN
    RAISE USING MESSAGE := 'The timezone provided to builtin function switchoffset would cause the datetimeoffset to overflow the range of valid date range in either UTC or local time.';
    END IF;
    

    BEGIN
    RETURN cast(v_string AS sys.datetimeoffset);
    exception
        WHEN others THEN
            RAISE USING MESSAGE := 'Conversion failed when converting date and/or time from character string.';
    END;

END;
$BODY$
LANGUAGE plpgsql
IMMUTABLE;


CREATE OR REPLACE FUNCTION sys.DATETRUNC(IN datepart PG_CATALOG.TEXT, IN date ANYELEMENT) RETURNS ANYELEMENT AS
$body$
DECLARE
    days_offset INT;
    v_day INT;
    result_date timestamp;
    input_expr_timestamp timestamp;
    date_arg_datatype regtype;
    offset_string PG_CATALOG.TEXT;
    datefirst_value INT;
BEGIN
    BEGIN
        /* perform input validation */
        date_arg_datatype := pg_typeof(date);
        IF datepart NOT IN ('year', 'quarter', 'month', 'week', 'tsql_week', 'hour', 'minute', 'second', 'millisecond', 'microsecond', 
                            'doy', 'day', 'nanosecond', 'tzoffset') THEN
            RAISE EXCEPTION '''%'' is not a recognized datetrunc option.', datepart;
        ELSIF date_arg_datatype NOT IN ('date'::regtype, 'time'::regtype, 'sys.datetime'::regtype, 'sys.datetime2'::regtype,
                                        'sys.datetimeoffset'::regtype, 'sys.smalldatetime'::regtype) THEN
            RAISE EXCEPTION 'Argument data type ''%'' is invalid for argument 2 of datetrunc function.', date_arg_datatype;
        ELSIF datepart IN ('nanosecond', 'tzoffset') THEN
            RAISE EXCEPTION 'The datepart ''%'' is not supported by date function datetrunc for data type ''%''.',datepart, date_arg_datatype;
        ELSIF datepart IN ('dow') THEN
            RAISE EXCEPTION 'The datepart ''weekday'' is not supported by date function datetrunc for data type ''%''.', date_arg_datatype;
        ELSIF date_arg_datatype = 'date'::regtype AND datepart IN ('hour', 'minute', 'second', 'millisecond', 'microsecond') THEN
            RAISE EXCEPTION 'The datepart ''%'' is not supported by date function datetrunc for data type ''date''.', datepart;
        ELSIF date_arg_datatype = 'datetime'::regtype AND datepart IN ('microsecond') THEN
            RAISE EXCEPTION 'The datepart ''%'' is not supported by date function datetrunc for data type ''datetime''.', datepart;
        ELSIF date_arg_datatype = 'smalldatetime'::regtype AND datepart IN ('millisecond', 'microsecond') THEN
            RAISE EXCEPTION 'The datepart ''%'' is not supported by date function datetrunc for data type ''smalldatetime''.', datepart;
        ELSIF date_arg_datatype = 'time'::regtype THEN
            IF datepart IN ('year', 'quarter', 'month', 'doy', 'day', 'week', 'tsql_week') THEN
                RAISE EXCEPTION 'The datepart ''%'' is not supported by date function datetrunc for data type ''time''.', datepart;
            END IF;
            -- Limitation in determining if the specified fractional scale (if provided any) for time datatype is 
            -- insufficient to support provided datepart (millisecond, microsecond) value
        ELSIF date_arg_datatype IN ('datetime2'::regtype, 'datetimeoffset'::regtype) THEN
            -- Limitation in determining if the specified fractional scale (if provided any) for the above datatype is
            -- insufficient to support for provided datepart (millisecond, microsecond) value
        END IF;

        /* input validation is complete, proceed with result calculation. */
        IF date_arg_datatype = 'time'::regtype THEN
            RETURN date_trunc(datepart, date);
        ELSE
            input_expr_timestamp = date::timestamp;
            -- preserving offset_string value in the case of datetimeoffset datatype before converting it to timestamps 
            IF date_arg_datatype = 'sys.datetimeoffset'::regtype THEN
                offset_string = RIGHT(date::PG_CATALOG.TEXT, 6);
                input_expr_timestamp := LEFT(date::PG_CATALOG.TEXT, -6)::timestamp;
            END IF;
            CASE
                WHEN datepart IN ('year', 'quarter', 'month', 'week', 'hour', 'minute', 'second', 'millisecond', 'microsecond')  THEN
                    result_date := date_trunc(datepart, input_expr_timestamp);
                WHEN datepart IN ('doy', 'day') THEN
                    result_date := date_trunc('day', input_expr_timestamp);
                WHEN datepart IN ('tsql_week') THEN
                -- sql server datepart 'iso_week' is similar to postgres 'week' datepart
                -- handle sql server datepart 'week' here based on the value of set variable 'DATEFIRST'
                    v_day := EXTRACT(dow from input_expr_timestamp)::INT;
                    datefirst_value := current_setting('babelfishpg_tsql.datefirst')::INT;
                    IF v_day = 0 THEN
                        v_day := 7;
                    END IF;
                    result_date := date_trunc('day', input_expr_timestamp);
                    days_offset := (7 + v_day - datefirst_value)%7;
                    result_date := result_date - make_interval(days => days_offset);
            END CASE;
            -- concat offset_string to result_date in case of datetimeoffset before converting it to datetimeoffset datatype.
            IF date_arg_datatype = 'sys.datetimeoffset'::regtype THEN
                RETURN concat(result_date, ' ', offset_string)::sys.datetimeoffset;
            ELSE
                RETURN result_date;
            END IF;
        END IF;
    END;
END;
$body$
LANGUAGE plpgsql STABLE;

-- another definition of datetrunc as anyelement can not handle unknown type.
CREATE OR REPLACE FUNCTION sys.DATETRUNC(IN datepart PG_CATALOG.TEXT, IN date PG_CATALOG.TEXT) RETURNS SYS.DATETIME2 AS
$body$
DECLARE
    input_expr_datetime2 sys.datetime2;
BEGIN
    IF datepart NOT IN ('year', 'quarter', 'month', 'week', 'tsql_week', 'hour', 'minute', 'second', 'millisecond', 'microsecond', 
                        'doy', 'day', 'nanosecond', 'tzoffset') THEN
            RAISE EXCEPTION '''%'' is not a recognized datetrunc option.', datepart;
    END IF;
    BEGIN
    input_expr_datetime2 := cast(date as sys.datetime2);
    exception
        WHEN others THEN
                RAISE USING MESSAGE := 'Conversion failed when converting date and/or time from character string.';
    END;
    IF input_expr_datetime2 IS NULL THEN
        RETURN NULL;
    ELSE
        -- input string literal is valid, call the datetrunc function with datetime2 datatype. 
        RETURN sys.DATETRUNC(datepart, input_expr_datetime2);
    END IF;
END;
$body$
LANGUAGE plpgsql STABLE;

-- BABELFISH_SCHEMA_PERMISSIONS
CREATE TABLE IF NOT EXISTS sys.babelfish_schema_permissions (
  dbid smallint NOT NULL,
  schema_name NAME NOT NULL,
  object_name NAME NOT NULL,
  permission NAME NOT NULL,
  grantee NAME NOT NULL,
  object_type NAME,
  PRIMARY KEY(dbid, schema_name, object_name, permission, grantee)
);

create or replace function sys.babelfish_timezone_mapping(IN tmz text) returns text
AS 'babelfishpg_tsql', 'timezone_mapping'
LANGUAGE C IMMUTABLE ;

CREATE OR REPLACE FUNCTION sys.timezone(IN tzzone PG_CATALOG.TEXT ,  IN input_expr PG_CATALOG.TEXT)
RETURNS sys.datetimeoffset
AS
$BODY$
BEGIN
    IF input_expr = 'NULL' THEN
        RAISE USING MESSAGE := 'Argument data type varchar is invalid for argument 1 of AT TIME ZONE function.';
    END IF;

    IF input_expr IS NULL OR tzzone IS NULL THEN 
        RETURN NULL;
    END IF;

    RAISE USING MESSAGE := 'Argument data type varchar is invalid for argument 1 of AT TIME ZONE function.'; 
END;
$BODY$
LANGUAGE plpgsql
IMMUTABLE;

CREATE OR REPLACE FUNCTION sys.timezone(IN tzzone PG_CATALOG.TEXT , IN input_expr anyelement)
RETURNS sys.datetimeoffset
AS
$BODY$
DECLARE
    tz_offset PG_CATALOG.TEXT;
    tz_name PG_CATALOG.TEXT;
    lower_tzn PG_CATALOG.TEXT;
    prev_res PG_CATALOG.TEXT;
    result PG_CATALOG.TEXT;
    is_dstt bool;
    tz_diff PG_CATALOG.TEXT;
    input_expr_tx PG_CATALOG.TEXT;
    input_expr_tmz TIMESTAMPTZ;
BEGIN
    IF input_expr IS NULL OR tzzone IS NULL THEN 
        RETURN NULL;
    END IF;

    lower_tzn := lower(tzzone);
    IF lower_tzn <> 'utc' THEN
        tz_name := sys.babelfish_timezone_mapping(lower_tzn);
    ELSE
        tz_name := 'utc';
    END IF;

    IF tz_name = 'NULL' THEN
        RAISE USING MESSAGE := format('Argument data type or the parameter %s provided to AT TIME ZONE clause is invalid.', tzzone);
    END IF;

    IF pg_typeof(input_expr) IN ('sys.smalldatetime'::regtype, 'sys.datetime'::regtype, 'sys.datetime2'::regtype) THEN
        input_expr_tx := input_expr::TEXT;
        input_expr_tmz := input_expr_tx :: TIMESTAMPTZ;

        result := (SELECT input_expr_tmz AT TIME ZONE tz_name)::TEXT;
        tz_diff := (SELECT result::TIMESTAMPTZ - input_expr_tmz)::TEXT;
        if LEFT(tz_diff,1) <> '-' THEN
        tz_diff := concat('+',tz_diff);
        END IF;
        tz_offset := left(tz_diff,6);
        input_expr_tx := concat(input_expr_tx,tz_offset);
        return cast(input_expr_tx as sys.datetimeoffset);
    ELSIF  pg_typeof(input_expr) = 'sys.DATETIMEOFFSET'::regtype THEN
        input_expr_tx := input_expr::TEXT;
        input_expr_tmz := input_expr_tx :: TIMESTAMPTZ;
        result := (SELECT input_expr_tmz  AT TIME ZONE tz_name)::TEXT;
        tz_diff := (SELECT result::TIMESTAMPTZ - input_expr_tmz)::TEXT;
        if LEFT(tz_diff,1) <> '-' THEN
        tz_diff := concat('+',tz_diff);
        END IF;
        tz_offset := left(tz_diff,6);
        result := concat(result,tz_offset);
        return cast(result as sys.datetimeoffset);
    ELSE
        RAISE USING MESSAGE := 'Argument data type varchar is invalid for argument 1 of AT TIME ZONE function.'; 
    END IF;
       
END;
$BODY$
LANGUAGE 'plpgsql' STABLE;

CREATE OR REPLACE FUNCTION sys.sysutcdatetime() returns sys.datetime2
AS 'babelfishpg_tsql', 'sysutcdatetime'
LANGUAGE C STABLE;

create or replace function sys.getutcdate() returns sys.datetime
AS 'babelfishpg_tsql', 'getutcdate'
LANGUAGE C STABLE;

-- internal helper function for date_bucket().
CREATE OR REPLACE FUNCTION sys.date_bucket_internal_helper(IN datepart PG_CATALOG.TEXT, IN number INTEGER, IN check_date boolean, IN origin boolean, IN date ANYELEMENT default NULL) RETURNS boolean 
AS 
$body$
DECLARE
    date_arg_datatype regtype;
BEGIN
    date_arg_datatype := pg_typeof(date);
    IF datepart NOT IN ('year', 'quarter', 'month', 'week', 'doy', 'day', 'hour', 'minute', 'second', 'millisecond', 'microsecond', 'nanosecond') THEN
            RAISE EXCEPTION '% is not a recognized date_bucket option.', datepart;

    -- Check for NULL value of number argument
    ELSIF number IS NULL THEN
        RAISE EXCEPTION 'Argument data type NULL is invalid for argument 2 of date_bucket function.';

    ELSIF check_date IS NULL THEN
        RAISE EXCEPTION 'Argument data type NULL is invalid for argument 3 of date_bucket function.';

    ELSIF check_date IS false THEN
        RAISE EXCEPTION 'Argument data type % is invalid for argument 3 of date_bucket function.', date_arg_datatype;
    
    ELSIF check_date IS true THEN
        IF date_arg_datatype NOT IN ('sys.datetime'::regtype, 'sys.datetime2'::regtype, 'sys.datetimeoffset'::regtype, 'sys.smalldatetime'::regtype, 'date'::regtype, 'time'::regtype) THEN
            RAISE EXCEPTION 'Argument data type % is invalid for argument 3 of date_bucket function.', date_arg_datatype;
        ELSIF datepart IN ('doy', 'microsecond', 'nanosecond') THEN
            RAISE EXCEPTION 'The datepart % is not supported by date function date_bucket for data type %.', datepart, date_arg_datatype;
        ELSIF date_arg_datatype = 'date'::regtype AND datepart IN ('hour', 'minute', 'second', 'millisecond') THEN
            RAISE EXCEPTION 'The datepart % is not supported by date function date_bucket for data type ''date''.', datepart;
        ELSIF date_arg_datatype = 'time'::regtype AND datepart IN ('year', 'quarter', 'month', 'day', 'week') THEN
            RAISE EXCEPTION 'The datepart % is not supported by date function date_bucket for data type ''time''.', datepart;
        ELSIF origin IS false THEN
            RAISE EXCEPTION 'Argument data type varchar is invalid for argument 4 of date_bucket function.';
        ELSIF number <= 0 THEN
            RAISE EXCEPTION 'Invalid bucket width value passed to date_bucket function. Only positive values are allowed.';
        END IF;
        RETURN true;
    ELSE
        RAISE EXCEPTION 'Argument data type varchar is invalid for argument 3 of date_bucket function.';
    END IF;
END;
$body$
LANGUAGE plpgsql IMMUTABLE;

-- Another definition of date_bucket() with arg PG_CATALOG.TEXT since ANYELEMENT cannot handle type unknown.
CREATE OR REPLACE FUNCTION sys.date_bucket(IN datepart PG_CATALOG.TEXT, IN number INTEGER, IN date PG_CATALOG.TEXT, IN origin PG_CATALOG.TEXT default NULL) RETURNS PG_CATALOG.TEXT 
AS 
$body$
DECLARE
BEGIN
    IF date IS NULL THEN
        -- check_date is NULL when date is NULL
        -- check_date is false when we are sure that date can not be a valid datatype.
        -- check_date is true when date might be valid datatype so check is required. 
        RETURN sys.date_bucket_internal_helper(datepart, number, NULL, false, 'NULL'::text);
    ELSE
        RETURN sys.date_bucket_internal_helper(datepart, number, false, NULL, date);
    END IF;
END;
$body$
LANGUAGE plpgsql IMMUTABLE;

-- Another definition of date_bucket() with arg date of type ANYELEMENT and origin of type TEXT.
CREATE OR REPLACE FUNCTION sys.date_bucket(IN datepart PG_CATALOG.TEXT, IN number INTEGER, IN date ANYELEMENT, IN origin PG_CATALOG.TEXT) RETURNS ANYELEMENT 
AS 
$body$
DECLARE
BEGIN
    IF date IS NULL THEN
        RETURN sys.date_bucket_internal_helper(datepart, number, NULL, NULL, 'NULL'::text);
    ELSIF pg_typeof(date) IN ('sys.datetime'::regtype, 'sys.datetime2'::regtype, 'sys.datetimeoffset'::regtype, 'sys.smalldatetime'::regtype, 'date'::regtype, 'time'::regtype) THEN
            IF origin IS NULL THEN
                RETURN sys.date_bucket(datepart, number, date);
            ELSE
                RETURN sys.date_bucket_internal_helper(datepart, number, true, false, date);
            END IF;
    ELSE
        RETURN sys.date_bucket_internal_helper(datepart, number, false, NULL, date);
    END IF;
END;
$body$
LANGUAGE plpgsql IMMUTABLE;

CREATE OR REPLACE FUNCTION sys.date_bucket(IN datepart PG_CATALOG.TEXT, IN number INTEGER, IN date ANYELEMENT, IN origin ANYELEMENT default NULL) RETURNS ANYELEMENT 
AS 
$body$
DECLARE
    required_bucket INT;
    years_diff INT;
    quarters_diff INT;
    months_diff INT;
    hours_diff INT;
    minutes_diff INT;
    seconds_diff INT;
    milliseconds_diff INT;
    timezone INT;
    result_time time;
    result_date timestamp;
    offset_string PG_CATALOG.text;
    date_difference_interval INTERVAL;
    millisec_trunc_diff_interval INTERVAL;
    date_arg_datatype regtype;
    is_valid boolean;
BEGIN
    BEGIN
        date_arg_datatype := pg_typeof(date);
        is_valid := sys.date_bucket_internal_helper(datepart, number, true, true, date);

        -- If optional argument origin's value is not provided by user then set it's default value of valid datatype.
        IF origin IS NULL THEN
                IF date_arg_datatype = 'sys.datetime'::regtype THEN
                    origin := CAST('1900-01-01 00:00:00.000' AS sys.datetime);
                ELSIF date_arg_datatype = 'sys.datetime2'::regtype THEN
                    origin := CAST('1900-01-01 00:00:00.000' AS sys.datetime2);
                ELSIF date_arg_datatype = 'sys.datetimeoffset'::regtype THEN
                    origin := CAST('1900-01-01 00:00:00.000' AS sys.datetimeoffset);
                ELSIF date_arg_datatype = 'sys.smalldatetime'::regtype THEN
                    origin := CAST('1900-01-01 00:00:00.000' AS sys.smalldatetime);
                ELSIF date_arg_datatype = 'date'::regtype THEN
                    origin := CAST('1900-01-01 00:00:00.000' AS pg_catalog.date);
                ELSIF date_arg_datatype = 'time'::regtype THEN
                    origin := CAST('00:00:00.000' AS pg_catalog.time);
                END IF;
        END IF;
    END;

    /* support of date_bucket() for different kinds of date datatype starts here */
    -- support of date_bucket() when date is of 'time' datatype
    IF date_arg_datatype = 'time'::regtype THEN
        -- Find interval between date and origin and extract hour, minute, second, millisecond from the interval
        date_difference_interval := date_trunc('millisecond', date) - date_trunc('millisecond', origin);
        hours_diff := EXTRACT('hour' from date_difference_interval)::INT;
        minutes_diff := EXTRACT('minute' from date_difference_interval)::INT;
        seconds_diff := FLOOR(EXTRACT('second' from date_difference_interval))::INT;
        milliseconds_diff := FLOOR(EXTRACT('millisecond' from date_difference_interval))::INT;
        CASE datepart
            WHEN 'hour' THEN
                -- Here we are finding how many buckets we have to add in the origin so that we can reach to a bucket in which date belongs.
                -- For cases where origin > date, we might end up in a bucket which exceeds date by 1 bucket. 
                -- For Ex. 'date_bucket(hour, 2, '01:00:00', '08:00:00')' hence check if the result_time is greater then date
                -- For comparision we are trunceting the result_time to milliseconds
                required_bucket := hours_diff/number;
                result_time := origin + make_interval(hours => required_bucket * number);
                IF date_trunc('millisecond', result_time) > date THEN
                    RETURN result_time - make_interval(hours => number);
                END IF;
                RETURN result_time;

            WHEN 'minute' THEN
                required_bucket := (hours_diff * 60 + minutes_diff)/number;
                result_time := origin + make_interval(mins => required_bucket * number);
                IF date_trunc('millisecond', result_time) > date THEN
                    RETURN result_time - make_interval(mins => number);
                END IF;
                RETURN result_time;

            WHEN 'second' THEN
                required_bucket := ((hours_diff * 60 + minutes_diff) * 60 + seconds_diff)/number;
                result_time := origin + make_interval(secs => required_bucket * number);
                IF date_trunc('millisecond', result_time) > date THEN
                    RETURN result_time - make_interval(secs => number);
                END IF;
                RETURN result_time;

            WHEN 'millisecond' THEN
                required_bucket := (((hours_diff * 60 + minutes_diff) * 60) * 1000 + milliseconds_diff)/number;
                result_time := origin + make_interval(secs => ((required_bucket * number)::numeric) * 0.001);
                IF date_trunc('millisecond', result_time) > date THEN
                    RETURN result_time - make_interval(secs => (number::numeric) * 0.001);
                END IF;
                RETURN result_time;
        END CASE;

    -- support of date_bucket() when date is of {'datetime2', 'datetimeoffset'} datatype
    -- handling separately because both the datatypes have precision in milliseconds
    ELSIF date_arg_datatype IN ('sys.datetime2'::regtype, 'sys.datetimeoffset'::regtype) THEN
        -- when datepart is {year, quarter, month} make use of AGE() function to find number of buckets
        IF datepart IN ('year', 'quarter', 'month') THEN
            date_difference_interval := AGE(date_trunc('day', date::timestamp), date_trunc('day', origin::timestamp));
            years_diff := EXTRACT('Year' from date_difference_interval)::INT;
            months_diff := EXTRACT('Month' from date_difference_interval)::INT;
            CASE datepart
                WHEN 'year' THEN
                    -- Here we are finding how many buckets we have to add in the origin so that we can reach to a bucket in which date belongs.
                    -- For cases where origin > date, we might end up in a bucket which exceeds date by 1 bucket. 
                    -- For Ex. date_bucket(year, 2, '2010-01-01', '2019-01-01')) hence check if the result_time is greater then date.
                    -- For comparision we are trunceting the result_time to milliseconds
                    required_bucket := years_diff/number;
                    result_date := origin::timestamp + make_interval(years => required_bucket * number);
                    IF result_date > date::timestamp THEN
                        result_date = result_date - make_interval(years => number);
                    END IF;

                WHEN 'month' THEN
                    required_bucket := (12 * years_diff + months_diff)/number;
                    result_date := origin::timestamp + make_interval(months => required_bucket * number);
                    IF result_date > date::timestamp THEN
                        result_date = result_date - make_interval(months => number);
                    END IF;

                WHEN 'quarter' THEN
                    quarters_diff := (12 * years_diff + months_diff)/3;
                    required_bucket := quarters_diff/number;
                    result_date := origin::timestamp + make_interval(months => required_bucket * number * 3);
                    IF result_date > date::timestamp THEN
                        result_date = result_date - make_interval(months => number*3);
                    END IF;
            END CASE;  
        
        -- when datepart is {week, day, hour, minute, second, millisecond} make use of built-in date_bin() postgresql function. 
        ELSE
            -- trunceting origin to millisecond before passing it to date_bin() function. 
            -- store the difference between origin and trunceted origin to add it in the result of date_bin() function
            date_difference_interval := concat(number, ' ', datepart)::INTERVAL;
            millisec_trunc_diff_interval := (origin::timestamp - date_trunc('millisecond', origin::timestamp))::interval;
            result_date = date_bin(date_difference_interval, date::timestamp, date_trunc('millisecond', origin::timestamp)) + millisec_trunc_diff_interval;

            -- Filetering cases where the required bucket ends at date then date_bin() gives start point of this bucket as result.
            IF result_date + date_difference_interval <= date::timestamp THEN
                result_date = result_date + date_difference_interval;
            END IF;
        END IF;

        -- All the above operations are performed by converting every date datatype into TIMESTAMPS. 
        -- datetimeoffset is typecasted into TIMESTAMPS that changes the value. 
        -- Ex. '2023-02-23 09:19:21.23 +10:12'::sys.datetimeoffset::timestamp => '2023-02-22 23:07:21.23'
        -- The output of date_bucket() for datetimeoffset datatype will always be in the same time-zone as of provided date argument. 
        -- Here, converting TIMESTAMP into datetimeoffset datatype with the same timezone as of date argument.
        IF date_arg_datatype = 'sys.datetimeoffset'::regtype THEN
            timezone = sys.babelfish_get_datetimeoffset_tzoffset(date)::INTEGER;
            offset_string = right(date::PG_CATALOG.TEXT, 6);
            result_date = result_date + make_interval(mins => timezone);
            RETURN concat(result_date, ' ', offset_string)::sys.datetimeoffset;
        ELSE
            RETURN result_date;
        END IF;

    -- support of date_bucket() when date is of {'date', 'datetime', 'smalldatetime'} datatype
    ELSE
        -- Round datetime to fixed bins (e.g. .000, .003, .007)
        IF date_arg_datatype = 'sys.datetime'::regtype THEN
            date := sys.babelfish_conv_string_to_datetime('DATETIME', date::TEXT)::sys.datetime;
            origin := sys.babelfish_conv_string_to_datetime('DATETIME', origin::TEXT)::sys.datetime;
        END IF;
        -- when datepart is {year, quarter, month} make use of AGE() function to find number of buckets
        IF datepart IN ('year', 'quarter', 'month') THEN
            date_difference_interval := AGE(date_trunc('day', date::timestamp), date_trunc('day', origin::timestamp));
            years_diff := EXTRACT('Year' from date_difference_interval)::INT;
            months_diff := EXTRACT('Month' from date_difference_interval)::INT;
            CASE datepart
                WHEN 'year' THEN
                    -- Here we are finding how many buckets we have to add in the origin so that we can reach to a bucket in which date belongs.
                    -- For cases where origin > date, we might end up in a bucket which exceeds date by 1 bucket. 
                    -- For Example. date_bucket(year, 2, '2010-01-01', '2019-01-01') hence check if the result_time is greater then date.
                    -- For comparision we are trunceting the result_time to milliseconds
                    required_bucket := years_diff/number;
                    result_date := origin::timestamp + make_interval(years => required_bucket * number);
                    IF result_date > date::timestamp THEN
                        result_date = result_date - make_interval(years => number);
                    END IF;

                WHEN 'month' THEN
                    required_bucket := (12 * years_diff + months_diff)/number;
                    result_date := origin::timestamp + make_interval(months => required_bucket * number);
                    IF result_date > date::timestamp THEN
                        result_date = result_date - make_interval(months => number);
                    END IF;

                WHEN 'quarter' THEN
                    quarters_diff := (12 * years_diff + months_diff)/3;
                    required_bucket := quarters_diff/number;
                    result_date := origin::timestamp + make_interval(months => required_bucket * number * 3);
                    IF result_date > date::timestamp THEN
                        result_date = result_date - make_interval(months => number * 3);
                    END IF;
            END CASE;
            RETURN result_date;
        
        -- when datepart is {week, day, hour, minute, second, millisecond} make use of built-in date_bin() postgresql function.
        ELSE
            -- trunceting origin to millisecond before passing it to date_bin() function. 
            -- store the difference between origin and trunceted origin to add it in the result of date_bin() function
            date_difference_interval := concat(number, ' ', datepart)::INTERVAL;
            result_date = date_bin(date_difference_interval, date::TIMESTAMP, origin::TIMESTAMP);
            -- Filetering cases where the required bucket ends at date then date_bin() gives start point of this bucket as result. 
            IF result_date + date_difference_interval <= date::TIMESTAMP THEN
                result_date = result_date + date_difference_interval;
            END IF;
            RETURN result_date;
        END IF;
    END IF;
END;
$body$
LANGUAGE plpgsql IMMUTABLE;

<<<<<<< HEAD
create or replace view sys.schemas as
select
  CAST(ext.orig_name as sys.SYSNAME) as name
  , base.oid as schema_id
  , base.nspowner as principal_id
from pg_catalog.pg_namespace base 
inner join sys.babelfish_namespace_ext ext on base.nspname = ext.nspname
where ext.dbid = sys.db_id();
GRANT SELECT ON sys.schemas TO PUBLIC;

create or replace view sys.table_types_internal as
SELECT pt.typrelid
    FROM pg_catalog.pg_type pt
    INNER JOIN pg_catalog.pg_depend dep ON pt.typrelid = dep.objid
    INNER JOIN pg_catalog.pg_class pc ON pc.oid = dep.objid
    WHERE pt.typtype = 'c' AND dep.deptype = 'i'  AND pc.relkind = 'r';

create or replace view sys.tables as
select
  CAST(t.relname as sys._ci_sysname) as name
  , CAST(t.oid as int) as object_id
  , CAST(NULL as int) as principal_id
  , CAST(t.relnamespace  as int) as schema_id
  , 0 as parent_object_id
  , CAST('U' as CHAR(2)) as type
  , CAST('USER_TABLE' as sys.nvarchar(60)) as type_desc
  , CAST((select string_agg(
                  case
                  when option like 'bbf_rel_create_date=%%' then substring(option, 21)
                  else NULL
                  end, ',')
          from unnest(t.reloptions) as option)
        as sys.datetime) as create_date
  , CAST((select string_agg(
                  case
                  when option like 'bbf_rel_create_date=%%' then substring(option, 21)
                  else NULL
                  end, ',')
          from unnest(t.reloptions) as option)
        as sys.datetime) as modify_date
  , CAST(0 as sys.bit) as is_ms_shipped
  , CAST(0 as sys.bit) as is_published
  , CAST(0 as sys.bit) as is_schema_published
  , case reltoastrelid when 0 then 0 else 1 end as lob_data_space_id
  , CAST(NULL as int) as filestream_data_space_id
  , CAST(relnatts as int) as max_column_id_used
  , CAST(0 as sys.bit) as lock_on_bulk_load
  , CAST(1 as sys.bit) as uses_ansi_nulls
  , CAST(0 as sys.bit) as is_replicated
  , CAST(0 as sys.bit) as has_replication_filter
  , CAST(0 as sys.bit) as is_merge_published
  , CAST(0 as sys.bit) as is_sync_tran_subscribed
  , CAST(0 as sys.bit) as has_unchecked_assembly_data
  , 0 as text_in_row_limit
  , CAST(0 as sys.bit) as large_value_types_out_of_row
  , CAST(0 as sys.bit) as is_tracked_by_cdc
  , CAST(0 as sys.tinyint) as lock_escalation
  , CAST('TABLE' as sys.nvarchar(60)) as lock_escalation_desc
  , CAST(0 as sys.bit) as is_filetable
  , CAST(0 as sys.tinyint) as durability
  , CAST('SCHEMA_AND_DATA' as sys.nvarchar(60)) as durability_desc
  , CAST(0 as sys.bit) is_memory_optimized
  , case relpersistence when 't' then CAST(2 as sys.tinyint) else CAST(0 as sys.tinyint) end as temporal_type
  , case relpersistence when 't' then CAST('SYSTEM_VERSIONED_TEMPORAL_TABLE' as sys.nvarchar(60)) else CAST('NON_TEMPORAL_TABLE' as sys.nvarchar(60)) end as temporal_type_desc
  , CAST(null as integer) as history_table_id
  , CAST(0 as sys.bit) as is_remote_data_archive_enabled
  , CAST(0 as sys.bit) as is_external
from pg_class t
inner join sys.schemas sch on sch.schema_id = t.relnamespace
left join sys.table_types_internal tt on t.oid = tt.typrelid
where tt.typrelid is null
and t.relkind = 'r'
and has_schema_privilege(t.relnamespace, 'USAGE')
and has_table_privilege(t.oid, 'SELECT,INSERT,UPDATE,DELETE,TRUNCATE,TRIGGER');
GRANT SELECT ON sys.tables TO PUBLIC;

create or replace view sys.all_columns as
select CAST(c.oid as int) as object_id
  , CAST(a.attname as sys.sysname) as name
  , CAST(a.attnum as int) as column_id
  , CAST(t.oid as int) as system_type_id
  , CAST(t.oid as int) as user_type_id
  , CAST(sys.tsql_type_max_length_helper(coalesce(tsql_type_name, tsql_base_type_name), a.attlen, a.atttypmod) as smallint) as max_length
  , CAST(case
      when a.atttypmod != -1 then 
        sys.tsql_type_precision_helper(coalesce(tsql_type_name, tsql_base_type_name), a.atttypmod)
      else 
        sys.tsql_type_precision_helper(coalesce(tsql_type_name, tsql_base_type_name), t.typtypmod)
    end as sys.tinyint) as precision
  , CAST(case
      when a.atttypmod != -1 THEN 
        sys.tsql_type_scale_helper(coalesce(tsql_type_name, tsql_base_type_name), a.atttypmod, false)
      else 
        sys.tsql_type_scale_helper(coalesce(tsql_type_name, tsql_base_type_name), t.typtypmod, false)
    end as sys.tinyint) as scale
  , CAST(coll.collname as sys.sysname) as collation_name
  , case when a.attnotnull then CAST(0 as sys.bit) else CAST(1 as sys.bit) end as is_nullable
  , CAST(0 as sys.bit) as is_ansi_padded
  , CAST(0 as sys.bit) as is_rowguidcol
  , CAST(case when a.attidentity <> ''::"char" then 1 else 0 end AS sys.bit) as is_identity
  , CAST(case when a.attgenerated <> ''::"char" then 1 else 0 end AS sys.bit) as is_computed
  , CAST(0 as sys.bit) as is_filestream
  , CAST(0 as sys.bit) as is_replicated
  , CAST(0 as sys.bit) as is_non_sql_subscribed
  , CAST(0 as sys.bit) as is_merge_published
  , CAST(0 as sys.bit) as is_dts_replicated
  , CAST(0 as sys.bit) as is_xml_document
  , CAST(0 as int) as xml_collection_id
  , CAST(coalesce(d.oid, 0) as int) as default_object_id
  , CAST(coalesce((select oid from pg_constraint where conrelid = t.oid and contype = 'c' and a.attnum = any(conkey) limit 1), 0) as int) as rule_object_id
  , CAST(0 as sys.bit) as is_sparse
  , CAST(0 as sys.bit) as is_column_set
  , CAST(0 as sys.tinyint) as generated_always_type
  , CAST('NOT_APPLICABLE' as sys.nvarchar(60)) as generated_always_type_desc
from pg_attribute a
inner join pg_class c on c.oid = a.attrelid
inner join pg_type t on t.oid = a.atttypid
inner join pg_namespace s on s.oid = c.relnamespace
left join sys.babelfish_namespace_ext ext on (s.nspname = ext.nspname and ext.dbid = sys.db_id())
left join pg_attrdef d on c.oid = d.adrelid and a.attnum = d.adnum
left join pg_collation coll on coll.oid = a.attcollation
, sys.translate_pg_type_to_tsql(a.atttypid) AS tsql_type_name
, sys.translate_pg_type_to_tsql(t.typbasetype) AS tsql_base_type_name
where not a.attisdropped
and (s.nspname = 'sys' or ext.nspname is not null)
-- r = ordinary table, i = index, S = sequence, t = TOAST table, v = view, m = materialized view, c = composite type, f = foreign table, p = partitioned table
and c.relkind in ('r', 'v', 'm', 'f', 'p')
and has_schema_privilege(s.oid, 'USAGE')
and has_column_privilege(quote_ident(s.nspname) ||'.'||quote_ident(c.relname), a.attname, 'SELECT,INSERT,UPDATE,REFERENCES')
and a.attnum > 0;
GRANT SELECT ON sys.all_columns TO PUBLIC;

create or replace view sys.types As
-- For System types
select 
  tsql_type_name as name
  , t.oid as system_type_id
  , t.oid as user_type_id
  , s.oid as schema_id
  , cast(NULL as INT) as principal_id
  , sys.tsql_type_max_length_helper(tsql_type_name, t.typlen, t.typtypmod, true) as max_length
  , cast(sys.tsql_type_precision_helper(tsql_type_name, t.typtypmod) as int) as precision
  , cast(sys.tsql_type_scale_helper(tsql_type_name, t.typtypmod, false) as int) as scale
  , CASE c.collname
    WHEN 'default' THEN default_collation_name
    ELSE  c.collname
    END as collation_name
  , case when typnotnull then 0 else 1 end as is_nullable
  , 0 as is_user_defined
  , 0 as is_assembly_type
  , 0 as default_object_id
  , 0 as rule_object_id
  , 0 as is_table_type
from pg_type t
inner join pg_namespace s on s.oid = t.typnamespace
left join pg_collation c on c.oid = t.typcollation
, sys.translate_pg_type_to_tsql(t.oid) AS tsql_type_name
,cast(current_setting('babelfishpg_tsql.server_collation_name') as name) as default_collation_name
where
tsql_type_name IS NOT NULL  
and pg_type_is_visible(t.oid)
and (s.nspname = 'pg_catalog' OR s.nspname = 'sys')
union all 
-- For User Defined Types
select cast(t.typname as text) as name
  , t.typbasetype as system_type_id
  , t.oid as user_type_id
  , t.typnamespace as schema_id
  , null::integer as principal_id
  , case when tt.typrelid is not null then -1::smallint else sys.tsql_type_max_length_helper(tsql_base_type_name, t.typlen, t.typtypmod) end as max_length
  , case when tt.typrelid is not null then 0::smallint else cast(sys.tsql_type_precision_helper(tsql_base_type_name, t.typtypmod) as int) end as precision
  , case when tt.typrelid is not null then 0::smallint else cast(sys.tsql_type_scale_helper(tsql_base_type_name, t.typtypmod, false) as int) end as scale
  , CASE c.collname
    WHEN 'default' THEN default_collation_name
    ELSE  c.collname 
    END as collation_name
  , case when tt.typrelid is not null then 0
         else case when typnotnull then 0 else 1 end
    end
    as is_nullable
  -- CREATE TYPE ... FROM is implemented as CREATE DOMAIN in babel
  , 1 as is_user_defined
  , 0 as is_assembly_type
  , 0 as default_object_id
  , 0 as rule_object_id
  , case when tt.typrelid is not null then 1 else 0 end as is_table_type
from pg_type t
join sys.schemas sch on t.typnamespace = sch.schema_id
left join pg_collation c on c.oid = t.typcollation
left join sys.table_types_internal tt on t.typrelid = tt.typrelid
, sys.translate_pg_type_to_tsql(t.oid) AS tsql_type_name
, sys.translate_pg_type_to_tsql(t.typbasetype) AS tsql_base_type_name
, cast(current_setting('babelfishpg_tsql.server_collation_name') as name) as default_collation_name
-- we want to show details of user defined datatypes created under babelfish database
where 
 tsql_type_name IS NULL
and
  (
    -- show all user defined datatypes created under babelfish database except table types
    t.typtype = 'd'
    or
    -- only for table types
    tt.typrelid is not null  
  );
GRANT SELECT ON sys.types TO PUBLIC;

CREATE OR REPLACE VIEW sys.sp_columns_100_view AS
  SELECT 
  CAST(t4."TABLE_CATALOG" AS sys.sysname) AS TABLE_QUALIFIER,
  CAST(t4."TABLE_SCHEMA" AS sys.sysname) AS TABLE_OWNER,
  CAST(t4."TABLE_NAME" AS sys.sysname) AS TABLE_NAME,
  CAST(t4."COLUMN_NAME" AS sys.sysname) AS COLUMN_NAME,
  CAST(t5.data_type AS smallint) AS DATA_TYPE,
  CAST(coalesce(tsql_type_name, t.typname) AS sys.sysname) AS TYPE_NAME,

  CASE WHEN t4."CHARACTER_MAXIMUM_LENGTH" = -1 THEN 0::INT
    WHEN a.atttypmod != -1
    THEN
    CAST(coalesce(t4."NUMERIC_PRECISION", t4."CHARACTER_MAXIMUM_LENGTH", sys.tsql_type_precision_helper(t4."DATA_TYPE", a.atttypmod)) AS INT)
    WHEN tsql_type_name = 'timestamp'
    THEN 8
    ELSE
    CAST(coalesce(t4."NUMERIC_PRECISION", t4."CHARACTER_MAXIMUM_LENGTH", sys.tsql_type_precision_helper(t4."DATA_TYPE", t.typtypmod)) AS INT)
  END AS PRECISION,

  CASE WHEN a.atttypmod != -1
    THEN
    CAST(sys.tsql_type_length_for_sp_columns_helper(t4."DATA_TYPE", a.attlen, a.atttypmod) AS int)
    ELSE
    CAST(sys.tsql_type_length_for_sp_columns_helper(t4."DATA_TYPE", a.attlen, t.typtypmod) AS int)
  END AS LENGTH,


  CASE WHEN a.atttypmod != -1
    THEN
    CAST(coalesce(t4."NUMERIC_SCALE", sys.tsql_type_scale_helper(t4."DATA_TYPE", a.atttypmod, true)) AS smallint)
    ELSE
    CAST(coalesce(t4."NUMERIC_SCALE", sys.tsql_type_scale_helper(t4."DATA_TYPE", t.typtypmod, true)) AS smallint)
  END AS SCALE,


  CAST(coalesce(t4."NUMERIC_PRECISION_RADIX", sys.tsql_type_radix_for_sp_columns_helper(t4."DATA_TYPE")) AS smallint) AS RADIX,
  case
    when t4."IS_NULLABLE" = 'YES' then CAST(1 AS smallint)
    else CAST(0 AS smallint)
  end AS NULLABLE,

  CAST(NULL AS varchar(254)) AS remarks,
  CAST(t4."COLUMN_DEFAULT" AS sys.nvarchar(4000)) AS COLUMN_DEF,
  CAST(t5.sql_data_type AS smallint) AS SQL_DATA_TYPE,
  CAST(t5.SQL_DATETIME_SUB AS smallint) AS SQL_DATETIME_SUB,

  CASE WHEN t4."DATA_TYPE" = 'xml' THEN 0::INT
    WHEN t4."DATA_TYPE" = 'sql_variant' THEN 8000::INT
    WHEN t4."CHARACTER_MAXIMUM_LENGTH" = -1 THEN 0::INT
    ELSE CAST(t4."CHARACTER_OCTET_LENGTH" AS int)
  END AS CHAR_OCTET_LENGTH,

  CAST(t4."ORDINAL_POSITION" AS int) AS ORDINAL_POSITION,
  CAST(t4."IS_NULLABLE" AS varchar(254)) AS IS_NULLABLE,
  CAST(t5.ss_data_type AS sys.tinyint) AS SS_DATA_TYPE,
  CAST(0 AS smallint) AS SS_IS_SPARSE,
  CAST(0 AS smallint) AS SS_IS_COLUMN_SET,
  CAST(t6.is_computed as smallint) AS SS_IS_COMPUTED,
  CAST(t6.is_identity as smallint) AS SS_IS_IDENTITY,
  CAST(NULL AS varchar(254)) SS_UDT_CATALOG_NAME,
  CAST(NULL AS varchar(254)) SS_UDT_SCHEMA_NAME,
  CAST(NULL AS varchar(254)) SS_UDT_ASSEMBLY_TYPE_NAME,
  CAST(NULL AS varchar(254)) SS_XML_SCHEMACOLLECTION_CATALOG_NAME,
  CAST(NULL AS varchar(254)) SS_XML_SCHEMACOLLECTION_SCHEMA_NAME,
  CAST(NULL AS varchar(254)) SS_XML_SCHEMACOLLECTION_NAME

  FROM pg_catalog.pg_class t1
     JOIN sys.pg_namespace_ext t2 ON t1.relnamespace = t2.oid
     JOIN pg_catalog.pg_roles t3 ON t1.relowner = t3.oid
     LEFT OUTER JOIN sys.babelfish_namespace_ext ext on t2.nspname = ext.nspname
     JOIN information_schema_tsql.columns t4 ON (t1.relname::sys.nvarchar(128) = t4."TABLE_NAME" AND ext.orig_name = t4."TABLE_SCHEMA")
     LEFT JOIN pg_attribute a on a.attrelid = t1.oid AND a.attname::sys.nvarchar(128) = t4."COLUMN_NAME"
     LEFT JOIN pg_type t ON t.oid = a.atttypid
     LEFT JOIN sys.columns t6 ON
     (
      t1.oid = t6.object_id AND
      t4."ORDINAL_POSITION" = t6.column_id
     )
     , sys.translate_pg_type_to_tsql(a.atttypid) AS tsql_type_name
     , sys.spt_datatype_info_table AS t5
  WHERE (t4."DATA_TYPE" = CAST(t5.TYPE_NAME AS sys.nvarchar(128)) OR (t4."DATA_TYPE" = 'bytea' AND t5.TYPE_NAME = 'image'))
    AND ext.dbid = sys.db_id();
GRANT SELECT on sys.sp_columns_100_view TO PUBLIC;


CREATE OR REPLACE VIEW sys.sp_pkeys_view AS
SELECT
CAST(t4."TABLE_CATALOG" AS sys.sysname) AS TABLE_QUALIFIER,
CAST(t4."TABLE_SCHEMA" AS sys.sysname) AS TABLE_OWNER,
CAST(t1.relname AS sys.sysname) AS TABLE_NAME,
CAST(t4."COLUMN_NAME" AS sys.sysname) AS COLUMN_NAME,
CAST(seq AS smallint) AS KEY_SEQ,
CAST(t5.conname AS sys.sysname) AS PK_NAME
FROM pg_catalog.pg_class t1 
	JOIN sys.pg_namespace_ext t2 ON t1.relnamespace = t2.oid
	JOIN pg_catalog.pg_roles t3 ON t1.relowner = t3.oid
  LEFT OUTER JOIN sys.babelfish_namespace_ext ext on t2.nspname = ext.nspname
	JOIN information_schema_tsql.columns t4 ON (t1.relname = t4."TABLE_NAME" COLLATE sys.database_default AND ext.orig_name = t4."TABLE_SCHEMA" )
	JOIN pg_constraint t5 ON t1.oid = t5.conrelid
	, generate_series(1,16) seq -- SQL server has max 16 columns per primary key
WHERE t5.contype = 'p'
	AND CAST(t4."ORDINAL_POSITION" AS smallint) = ANY (t5.conkey)
	AND CAST(t4."ORDINAL_POSITION" AS smallint) = t5.conkey[seq]
  AND ext.dbid = sys.db_id();

GRANT SELECT on sys.sp_pkeys_view TO PUBLIC;

CREATE OR REPLACE VIEW sys.sp_statistics_view AS
SELECT
CAST(t3."TABLE_CATALOG" AS sys.sysname) AS TABLE_QUALIFIER,
CAST(t3."TABLE_SCHEMA" AS sys.sysname) AS TABLE_OWNER,
CAST(t3."TABLE_NAME" AS sys.sysname) AS TABLE_NAME,
CAST(NULL AS smallint) AS NON_UNIQUE,
CAST(NULL AS sys.sysname) AS INDEX_QUALIFIER,
CAST(NULL AS sys.sysname) AS INDEX_NAME,
CAST(0 AS smallint) AS TYPE,
CAST(NULL AS smallint) AS SEQ_IN_INDEX,
CAST(NULL AS sys.sysname) AS COLUMN_NAME,
CAST(NULL AS sys.varchar(1)) AS COLLATION,
CAST(t1.reltuples AS int) AS CARDINALITY,
CAST(t1.relpages AS int) AS PAGES,
CAST(NULL AS sys.varchar(128)) AS FILTER_CONDITION
FROM pg_catalog.pg_class t1
    JOIN sys.schemas s1 ON s1.schema_id = t1.relnamespace
    JOIN information_schema_tsql.columns t3 ON (lower(t1.relname) = lower(t3."TABLE_NAME") COLLATE C AND s1.name = t3."TABLE_SCHEMA")
    , generate_series(0,31) seq -- SQL server has max 32 columns per index
UNION
SELECT
CAST(t4."TABLE_CATALOG" AS sys.sysname) AS TABLE_QUALIFIER,
CAST(t4."TABLE_SCHEMA" AS sys.sysname) AS TABLE_OWNER,
CAST(t4."TABLE_NAME" AS sys.sysname) AS TABLE_NAME,
CASE
WHEN t5.indisunique = 't' THEN CAST(0 AS smallint)
ELSE CAST(1 AS smallint)
END AS NON_UNIQUE,
CAST(t1.relname AS sys.sysname) AS INDEX_QUALIFIER,
-- the index name created by CREATE INDEX is re-mapped, find it (by checking
-- the ones not in pg_constraint) and restoring it back before display
CASE 
WHEN t8.oid > 0 THEN CAST(t6.relname AS sys.sysname)
ELSE CAST(SUBSTRING(t6.relname,1,LENGTH(t6.relname)-32-LENGTH(t1.relname)) AS sys.sysname) 
END AS INDEX_NAME,
CASE
WHEN t5.indisclustered = 't' THEN CAST(1 AS smallint)
ELSE CAST(3 AS smallint)
END AS TYPE,
CAST(seq + 1 AS smallint) AS SEQ_IN_INDEX,
CAST(t4."COLUMN_NAME" AS sys.sysname) AS COLUMN_NAME,
CAST('A' AS sys.varchar(1)) AS COLLATION,
CAST(t7.n_distinct AS int) AS CARDINALITY,
CAST(0 AS int) AS PAGES, --not supported
CAST(NULL AS sys.varchar(128)) AS FILTER_CONDITION
FROM pg_catalog.pg_class t1
    JOIN sys.schemas s1 ON s1.schema_id = t1.relnamespace
    JOIN pg_catalog.pg_roles t3 ON t1.relowner = t3.oid
    JOIN information_schema_tsql.columns t4 ON (lower(t1.relname) = lower(t4."TABLE_NAME") COLLATE C AND s1.name = t4."TABLE_SCHEMA")
	JOIN (pg_catalog.pg_index t5 JOIN
		pg_catalog.pg_class t6 ON t5.indexrelid = t6.oid) ON t1.oid = t5.indrelid
	JOIN pg_catalog.pg_namespace nsp ON (t1.relnamespace = nsp.oid)
	LEFT JOIN pg_catalog.pg_stats t7 ON (t1.relname = t7.tablename AND t7.schemaname = nsp.nspname)
	LEFT JOIN pg_catalog.pg_constraint t8 ON t5.indexrelid = t8.conindid
    , generate_series(0,31) seq -- SQL server has max 32 columns per index
WHERE CAST(t4."ORDINAL_POSITION" AS smallint) = ANY (t5.indkey)
    AND CAST(t4."ORDINAL_POSITION" AS smallint) = t5.indkey[seq];
GRANT SELECT on sys.sp_statistics_view TO PUBLIC;


CREATE OR REPLACE PROCEDURE sys.sp_rename(
	IN "@objname" sys.nvarchar(776) = NULL,
	IN "@newname" sys.SYSNAME = NULL,
	IN "@objtype" sys.varchar(13) DEFAULT NULL
)
LANGUAGE 'pltsql'
AS $$
BEGIN
	If @objtype IS NULL
		BEGIN
			THROW 33557097, N'Please provide @objtype that is supported in Babelfish', 1;
		END
	ELSE IF @objtype = 'INDEX'
		BEGIN
			THROW 33557097, N'Feature not supported: renaming object type Index', 1;
		END
	ELSE IF @objtype = 'STATISTICS'
		BEGIN
			THROW 33557097, N'Feature not supported: renaming object type Statistics', 1;
		END
	ELSE
		BEGIN
			DECLARE @subname sys.nvarchar(776);
			DECLARE @schemaname sys.nvarchar(776);
			DECLARE @dbname sys.nvarchar(776);
			DECLARE @curr_relname sys.nvarchar(776);
			
			EXEC sys.babelfish_sp_rename_word_parse @objname, @objtype, @subname OUT, @curr_relname OUT, @schemaname OUT, @dbname OUT;

			DECLARE @currtype char(2);

			IF @objtype = 'COLUMN'
				BEGIN
					DECLARE @col_count INT;
					SELECT @col_count = COUNT(*)FROM INFORMATION_SCHEMA.COLUMNS WHERE TABLE_NAME = @curr_relname and COLUMN_NAME = @subname;
					IF @col_count < 0
						BEGIN
							THROW 33557097, N'There is no object with the given @objname.', 1;
						END
					SET @currtype = 'CO';
				END
			ELSE IF @objtype = 'USERDATATYPE'
				BEGIN
					DECLARE @alias_count INT;
					SELECT @alias_count = COUNT(*) FROM sys.types t1 INNER JOIN sys.schemas s1 ON t1.schema_id = s1.schema_id 
					WHERE s1.name = @schemaname AND t1.name = @subname;
					IF @alias_count > 1
						BEGIN
							THROW 33557097, N'There are multiple objects with the given @objname.', 1;
						END
					IF @alias_count < 1
						BEGIN
							THROW 33557097, N'There is no object with the given @objname.', 1;
						END
					SET @currtype = 'AL';				
				END
			ELSE IF @objtype = 'OBJECT'
				BEGIN
					DECLARE @count INT;
					SELECT type INTO #tempTable FROM sys.objects o1 INNER JOIN sys.schemas s1 ON o1.schema_id = s1.schema_id 
					WHERE s1.name = @schemaname AND o1.name = @subname;
					SELECT @count = COUNT(*) FROM #tempTable;

					IF @count > 1
						BEGIN
							THROW 33557097, N'There are multiple objects with the given @objname.', 1;
						END
					IF @count < 1
						BEGIN
							-- TABLE TYPE: check if there is a match in sys.table_types (if we cannot alter sys.objects table_type naming)
							SELECT @count = COUNT(*) FROM sys.table_types tt1 INNER JOIN sys.schemas s1 ON tt1.schema_id = s1.schema_id 
							WHERE s1.name = @schemaname AND tt1.name = @subname;
							IF @count > 1
								BEGIN
									THROW 33557097, N'There are multiple objects with the given @objname.', 1;
								END
							ELSE IF @count < 1
								BEGIN
									THROW 33557097, N'There is no object with the given @objname.', 1;
								END
							ELSE
								BEGIN
									SET @currtype = 'TT'
								END
						END
					IF @currtype IS NULL
						BEGIN
							SELECT @currtype = type from #tempTable;
						END
					IF @currtype = 'TR' OR @currtype = 'TA'
						BEGIN
							DECLARE @physical_schema_name sys.nvarchar(776) = '';
							SELECT @physical_schema_name = nspname FROM sys.babelfish_namespace_ext WHERE dbid = sys.db_id() AND orig_name = @schemaname;
							SELECT @curr_relname = relname FROM pg_catalog.pg_trigger tr LEFT JOIN pg_catalog.pg_class c ON tr.tgrelid = c.oid LEFT JOIN pg_catalog.pg_namespace n ON c.relnamespace = n.oid 
							WHERE tr.tgname = @subname AND n.nspname = @physical_schema_name;
						END
				END
			ELSE
				BEGIN
					THROW 33557097, N'Provided @objtype is not currently supported in Babelfish', 1;
				END
			EXEC sys.babelfish_sp_rename_internal @subname, @newname, @schemaname, @currtype, @curr_relname;
			PRINT 'Caution: Changing any part of an object name could break scripts and stored procedures.';
		END
END;
$$;
GRANT EXECUTE on PROCEDURE sys.sp_rename(IN sys.nvarchar(776), IN sys.SYSNAME, IN sys.varchar(13)) TO PUBLIC;

CREATE OR REPLACE VIEW information_schema_tsql.columns AS
	SELECT CAST(nc.dbname AS sys.nvarchar(128)) AS "TABLE_CATALOG",
			CAST(ext.orig_name AS sys.nvarchar(128)) AS "TABLE_SCHEMA",
			CAST(c.relname AS sys.nvarchar(128)) AS "TABLE_NAME",
			CAST(a.attname AS sys.nvarchar(128)) AS "COLUMN_NAME",
			CAST(a.attnum AS int) AS "ORDINAL_POSITION",
			CAST(CASE WHEN a.attgenerated = '' THEN pg_get_expr(ad.adbin, ad.adrelid) END AS sys.nvarchar(4000)) AS "COLUMN_DEFAULT",
			CAST(CASE WHEN a.attnotnull OR (t.typtype = 'd' AND t.typnotnull) THEN 'NO' ELSE 'YES' END
				AS varchar(3))
				AS "IS_NULLABLE",

			CAST(
				CASE WHEN tsql_type_name = 'sysname' THEN sys.translate_pg_type_to_tsql(t.typbasetype)
				WHEN tsql_type_name.tsql_type_name IS NULL THEN format_type(t.oid, NULL::integer)
				ELSE tsql_type_name END
				AS sys.nvarchar(128))
				AS "DATA_TYPE",

			CAST(
				information_schema_tsql._pgtsql_char_max_length(tsql_type_name, true_typmod)
				AS int)
				AS "CHARACTER_MAXIMUM_LENGTH",

			CAST(
				information_schema_tsql._pgtsql_char_octet_length(tsql_type_name, true_typmod)
				AS int)
				AS "CHARACTER_OCTET_LENGTH",

			CAST(
				/* Handle Tinyint separately */
				information_schema_tsql._pgtsql_numeric_precision(tsql_type_name, true_typid, true_typmod)
				AS sys.tinyint)
				AS "NUMERIC_PRECISION",

			CAST(
				information_schema_tsql._pgtsql_numeric_precision_radix(tsql_type_name, true_typid, true_typmod)
				AS smallint)
				AS "NUMERIC_PRECISION_RADIX",

			CAST(
				information_schema_tsql._pgtsql_numeric_scale(tsql_type_name, true_typid, true_typmod)
				AS int)
				AS "NUMERIC_SCALE",

			CAST(
				information_schema_tsql._pgtsql_datetime_precision(tsql_type_name, true_typmod)
				AS smallint)
				AS "DATETIME_PRECISION",

			CAST(null AS sys.nvarchar(128)) AS "CHARACTER_SET_CATALOG",
			CAST(null AS sys.nvarchar(128)) AS "CHARACTER_SET_SCHEMA",
			/*
			 * TODO: We need to first create mapping of collation name to char-set name;
			 * Until then return null.
			 */
			CAST(null AS sys.nvarchar(128)) AS "CHARACTER_SET_NAME",

			CAST(NULL as sys.nvarchar(128)) AS "COLLATION_CATALOG",
			CAST(NULL as sys.nvarchar(128)) AS "COLLATION_SCHEMA",

			/* Returns Babelfish specific collation name. */
			CAST(co.collname AS sys.nvarchar(128)) AS "COLLATION_NAME",

			CAST(CASE WHEN t.typtype = 'd' AND nt.nspname <> 'pg_catalog' AND nt.nspname <> 'sys'
				THEN nc.dbname ELSE null END
				AS sys.nvarchar(128)) AS "DOMAIN_CATALOG",
			CAST(CASE WHEN t.typtype = 'd' AND nt.nspname <> 'pg_catalog' AND nt.nspname <> 'sys'
				THEN ext.orig_name ELSE null END
				AS sys.nvarchar(128)) AS "DOMAIN_SCHEMA",
			CAST(CASE WHEN t.typtype = 'd' AND nt.nspname <> 'pg_catalog' AND nt.nspname <> 'sys'
				THEN t.typname ELSE null END
				AS sys.nvarchar(128)) AS "DOMAIN_NAME"

	FROM (pg_attribute a LEFT JOIN pg_attrdef ad ON attrelid = adrelid AND attnum = adnum)
		JOIN (pg_class c JOIN sys.pg_namespace_ext nc ON (c.relnamespace = nc.oid)) ON a.attrelid = c.oid
		JOIN (pg_type t JOIN pg_namespace nt ON (t.typnamespace = nt.oid)) ON a.atttypid = t.oid
		LEFT JOIN (pg_type bt JOIN pg_namespace nbt ON (bt.typnamespace = nbt.oid))
			ON (t.typtype = 'd' AND t.typbasetype = bt.oid)
		LEFT JOIN pg_collation co on co.oid = a.attcollation
		LEFT OUTER JOIN sys.babelfish_namespace_ext ext on nc.nspname = ext.nspname,
		information_schema_tsql._pgtsql_truetypid(nt, a, t) AS true_typid,
		information_schema_tsql._pgtsql_truetypmod(nt, a, t) AS true_typmod,
		sys.translate_pg_type_to_tsql(true_typid) AS tsql_type_name

	WHERE (NOT pg_is_other_temp_schema(nc.oid))
		AND a.attnum > 0 AND NOT a.attisdropped
		AND c.relkind IN ('r', 'v', 'p')
		AND (pg_has_role(c.relowner, 'USAGE')
			OR has_column_privilege(c.oid, a.attnum,
									'SELECT, INSERT, UPDATE, REFERENCES'))
		AND ext.dbid =sys.db_id();

GRANT SELECT ON information_schema_tsql.columns TO PUBLIC;

CREATE OR REPLACE VIEW information_schema_tsql.domains AS
	SELECT CAST(nc.dbname AS sys.nvarchar(128)) AS "DOMAIN_CATALOG",
		CAST(ext.orig_name AS sys.nvarchar(128)) AS "DOMAIN_SCHEMA",
		CAST(t.typname AS sys.sysname) AS "DOMAIN_NAME",
		CAST(case when is_tbl_type THEN 'table type' ELSE tsql_type_name END AS sys.sysname) AS "DATA_TYPE",

		CAST(information_schema_tsql._pgtsql_char_max_length(tsql_type_name, t.typtypmod)
			AS int)
		AS "CHARACTER_MAXIMUM_LENGTH",

		CAST(information_schema_tsql._pgtsql_char_octet_length(tsql_type_name, t.typtypmod)
			AS int)
		AS "CHARACTER_OCTET_LENGTH",

		CAST(NULL as sys.nvarchar(128)) AS "COLLATION_CATALOG",
		CAST(NULL as sys.nvarchar(128)) AS "COLLATION_SCHEMA",

		/* Returns Babelfish specific collation name. */
		CAST(
			CASE co.collname
				WHEN 'default' THEN current_setting('babelfishpg_tsql.server_collation_name')
				ELSE co.collname
			END
		AS sys.nvarchar(128)) AS "COLLATION_NAME",

		CAST(null AS sys.varchar(6)) AS "CHARACTER_SET_CATALOG",
		CAST(null AS sys.varchar(3)) AS "CHARACTER_SET_SCHEMA",
		/*
		 * TODO: We need to first create mapping of collation name to char-set name;
		 * Until then return null.
		 */
		CAST(null AS sys.nvarchar(128)) AS "CHARACTER_SET_NAME",

		CAST(information_schema_tsql._pgtsql_numeric_precision(tsql_type_name, t.typbasetype, t.typtypmod)
			AS sys.tinyint)
		AS "NUMERIC_PRECISION",

		CAST(information_schema_tsql._pgtsql_numeric_precision_radix(tsql_type_name, t.typbasetype, t.typtypmod)
			AS smallint)
		AS "NUMERIC_PRECISION_RADIX",

		CAST(information_schema_tsql._pgtsql_numeric_scale(tsql_type_name, t.typbasetype, t.typtypmod)
			AS int)
		AS "NUMERIC_SCALE",

		CAST(information_schema_tsql._pgtsql_datetime_precision(tsql_type_name, t.typtypmod)
			AS smallint)
		AS "DATETIME_PRECISION",

		CAST(case when is_tbl_type THEN NULL ELSE t.typdefault END AS sys.nvarchar(4000)) AS "DOMAIN_DEFAULT"

		FROM (pg_type t JOIN sys.pg_namespace_ext nc ON t.typnamespace = nc.oid)
		LEFT JOIN pg_collation co ON t.typcollation = co.oid
		LEFT JOIN sys.babelfish_namespace_ext ext on nc.nspname = ext.nspname,
		sys.translate_pg_type_to_tsql(t.typbasetype) AS tsql_type_name,
		sys.is_table_type(t.typrelid) as is_tbl_type

		WHERE (pg_has_role(t.typowner, 'USAGE')
			OR has_type_privilege(t.oid, 'USAGE'))
		AND (t.typtype = 'd' OR is_tbl_type)
		AND ext.dbid = sys.db_id();

GRANT SELECT ON information_schema_tsql.domains TO PUBLIC;

CREATE OR REPLACE VIEW information_schema_tsql.tables AS
	SELECT CAST(nc.dbname AS sys.nvarchar(128)) AS "TABLE_CATALOG",
		   CAST(ext.orig_name AS sys.nvarchar(128)) AS "TABLE_SCHEMA",
		   CAST(
			 CASE WHEN c.reloptions[1] LIKE 'bbf_original_rel_name%' THEN substring(c.reloptions[1], 23)
                  ELSE c.relname END
			 AS sys._ci_sysname) AS "TABLE_NAME",

		   CAST(
			 CASE WHEN c.relkind IN ('r', 'p') THEN 'BASE TABLE'
				  WHEN c.relkind = 'v' THEN 'VIEW'
				  ELSE null END
			 AS sys.varchar(10)) COLLATE sys.database_default AS "TABLE_TYPE"

	FROM sys.pg_namespace_ext nc JOIN pg_class c ON (nc.oid = c.relnamespace)
		   LEFT OUTER JOIN sys.babelfish_namespace_ext ext on nc.nspname = ext.nspname

	WHERE c.relkind IN ('r', 'v', 'p')
		AND (NOT pg_is_other_temp_schema(nc.oid))
		AND (pg_has_role(c.relowner, 'USAGE')
			OR has_table_privilege(c.oid, 'SELECT, INSERT, UPDATE, DELETE, TRUNCATE, REFERENCES, TRIGGER')
			OR has_any_column_privilege(c.oid, 'SELECT, INSERT, UPDATE, REFERENCES') )
		AND ext.dbid = sys.db_id()
		AND (NOT c.relname = 'sysdatabases');

GRANT SELECT ON information_schema_tsql.tables TO PUBLIC;

CREATE OR REPLACE VIEW information_schema_tsql.table_constraints AS
    SELECT CAST(nc.dbname AS sys.nvarchar(128)) AS "CONSTRAINT_CATALOG",
           CAST(extc.orig_name AS sys.nvarchar(128)) AS "CONSTRAINT_SCHEMA",
           CAST(c.conname AS sys.sysname) AS "CONSTRAINT_NAME",
           CAST(nr.dbname AS sys.nvarchar(128)) AS "TABLE_CATALOG",
           CAST(extr.orig_name AS sys.nvarchar(128)) AS "TABLE_SCHEMA",
           CAST(r.relname AS sys.sysname) AS "TABLE_NAME",
           CAST(
             CASE c.contype WHEN 'c' THEN 'CHECK'
                            WHEN 'f' THEN 'FOREIGN KEY'
                            WHEN 'p' THEN 'PRIMARY KEY'
                            WHEN 'u' THEN 'UNIQUE' END
             AS sys.varchar(11)) COLLATE sys.database_default AS "CONSTRAINT_TYPE",
           CAST('NO' AS sys.varchar(2)) AS "IS_DEFERRABLE",
           CAST('NO' AS sys.varchar(2)) AS "INITIALLY_DEFERRED"

    FROM sys.pg_namespace_ext nc LEFT OUTER JOIN sys.babelfish_namespace_ext extc ON nc.nspname = extc.nspname,
         sys.pg_namespace_ext nr LEFT OUTER JOIN sys.babelfish_namespace_ext extr ON nr.nspname = extr.nspname,
         pg_constraint c,
         pg_class r

    WHERE nc.oid = c.connamespace AND nr.oid = r.relnamespace
          AND c.conrelid = r.oid
          AND c.contype NOT IN ('t', 'x')
          AND r.relkind IN ('r', 'p')
          AND (NOT pg_is_other_temp_schema(nr.oid))
          AND (pg_has_role(r.relowner, 'USAGE')
               OR has_table_privilege(r.oid, 'SELECT, INSERT, UPDATE, DELETE, TRUNCATE, REFERENCES, TRIGGER')
               OR has_any_column_privilege(r.oid, 'SELECT, INSERT, UPDATE, REFERENCES') )
		  AND  extc.dbid = sys.db_id();

GRANT SELECT ON information_schema_tsql.table_constraints TO PUBLIC;

CREATE OR REPLACE VIEW information_schema_tsql.views AS
	SELECT CAST(nc.dbname AS sys.nvarchar(128)) AS "TABLE_CATALOG",
			CAST(ext.orig_name AS sys.nvarchar(128)) AS  "TABLE_SCHEMA",
			CAST(c.relname AS sys.nvarchar(128)) AS "TABLE_NAME",
			CAST(vd.definition AS sys.nvarchar(4000)) AS "VIEW_DEFINITION",

			CAST(
				CASE WHEN 'check_option=cascaded' = ANY (c.reloptions)
					THEN 'CASCADE'
					ELSE 'NONE' END
				AS sys.varchar(7)) COLLATE sys.database_default AS "CHECK_OPTION",

			CAST('NO' AS sys.varchar(2)) AS "IS_UPDATABLE"

	FROM sys.pg_namespace_ext nc JOIN pg_class c ON (nc.oid = c.relnamespace)
		LEFT OUTER JOIN sys.babelfish_namespace_ext ext
			ON (nc.nspname = ext.nspname COLLATE sys.database_default)
		LEFT OUTER JOIN sys.babelfish_view_def vd
			ON ext.dbid = vd.dbid
				AND (ext.orig_name = vd.schema_name COLLATE sys.database_default)
				AND (CAST(c.relname AS sys.nvarchar(128)) = vd.object_name COLLATE sys.database_default)

	WHERE c.relkind = 'v'
		AND (NOT pg_is_other_temp_schema(nc.oid))
		AND (pg_has_role(c.relowner, 'USAGE')
			OR has_table_privilege(c.oid, 'SELECT, INSERT, UPDATE, DELETE, TRUNCATE, REFERENCES, TRIGGER')
			OR has_any_column_privilege(c.oid, 'SELECT, INSERT, UPDATE, REFERENCES') )
		AND ext.dbid = sys.db_id();

GRANT SELECT ON information_schema_tsql.views TO PUBLIC;

CREATE OR REPLACE VIEW information_schema_tsql.check_constraints AS
    SELECT CAST(nc.dbname AS sys.nvarchar(128)) AS "CONSTRAINT_CATALOG",
	    CAST(extc.orig_name AS sys.nvarchar(128)) AS "CONSTRAINT_SCHEMA",
           CAST(c.conname AS sys.sysname) AS "CONSTRAINT_NAME",
	    CAST(sys.tsql_get_constraintdef(c.oid) AS sys.nvarchar(4000)) AS "CHECK_CLAUSE"

    FROM sys.pg_namespace_ext nc LEFT OUTER JOIN sys.babelfish_namespace_ext extc ON nc.nspname = extc.nspname,
         pg_constraint c,
         pg_class r

    WHERE nc.oid = c.connamespace AND nc.oid = r.relnamespace
          AND c.conrelid = r.oid
          AND c.contype = 'c'
          AND r.relkind IN ('r', 'p')
          AND (NOT pg_is_other_temp_schema(nc.oid))
          AND (pg_has_role(r.relowner, 'USAGE')
               OR has_table_privilege(r.oid, 'SELECT, INSERT, UPDATE, DELETE, TRUNCATE, REFERENCES, TRIGGER')
               OR has_any_column_privilege(r.oid, 'SELECT, INSERT, UPDATE, REFERENCES'))
		  AND  extc.dbid = sys.db_id();

GRANT SELECT ON information_schema_tsql.check_constraints TO PUBLIC;


CREATE OR REPLACE VIEW information_schema_tsql.routines AS
    SELECT CAST(nc.dbname AS sys.nvarchar(128)) AS "SPECIFIC_CATALOG",
           CAST(ext.orig_name AS sys.nvarchar(128)) AS "SPECIFIC_SCHEMA",
           CAST(p.proname AS sys.nvarchar(128)) AS "SPECIFIC_NAME",
           CAST(nc.dbname AS sys.nvarchar(128)) AS "ROUTINE_CATALOG",
           CAST(ext.orig_name AS sys.nvarchar(128)) AS "ROUTINE_SCHEMA",
           CAST(p.proname AS sys.nvarchar(128)) AS "ROUTINE_NAME",
           CAST(CASE p.prokind WHEN 'f' THEN 'FUNCTION' WHEN 'p' THEN 'PROCEDURE' END
           	 AS sys.nvarchar(20)) AS "ROUTINE_TYPE",
           CAST(NULL AS sys.nvarchar(128)) AS "MODULE_CATALOG",
           CAST(NULL AS sys.nvarchar(128)) AS "MODULE_SCHEMA",
           CAST(NULL AS sys.nvarchar(128)) AS "MODULE_NAME",
           CAST(NULL AS sys.nvarchar(128)) AS "UDT_CATALOG",
           CAST(NULL AS sys.nvarchar(128)) AS "UDT_SCHEMA",
           CAST(NULL AS sys.nvarchar(128)) AS "UDT_NAME",
	   CAST(case when is_tbl_type THEN 'table' when p.prokind = 'p' THEN NULL ELSE tsql_type_name END AS sys.nvarchar(128)) AS "DATA_TYPE",
           CAST(information_schema_tsql._pgtsql_char_max_length_for_routines(tsql_type_name, true_typmod)
                 AS int)
           AS "CHARACTER_MAXIMUM_LENGTH",
           CAST(information_schema_tsql._pgtsql_char_octet_length_for_routines(tsql_type_name, true_typmod)
                 AS int)
           AS "CHARACTER_OCTET_LENGTH",
           CAST(NULL AS sys.nvarchar(128)) AS "COLLATION_CATALOG",
           CAST(NULL AS sys.nvarchar(128)) AS "COLLATION_SCHEMA",
           CAST(
                 CASE co.collname
                       WHEN 'default' THEN current_setting('babelfishpg_tsql.server_collation_name')
                       ELSE co.collname
                 END
            AS sys.nvarchar(128)) AS "COLLATION_NAME",
            CAST(NULL AS sys.nvarchar(128)) AS "CHARACTER_SET_CATALOG",
            CAST(NULL AS sys.nvarchar(128)) AS "CHARACTER_SET_SCHEMA",
	    /*
                 * TODO: We need to first create mapping of collation name to char-set name;
                 * Until then return null.
            */
	    CAST(case when tsql_type_name IN ('nchar','nvarchar') THEN 'UNICODE' when tsql_type_name IN ('char','varchar') THEN 'iso_1' ELSE NULL END AS sys.nvarchar(128)) AS "CHARACTER_SET_NAME",
	    CAST(information_schema_tsql._pgtsql_numeric_precision(tsql_type_name, t.oid, true_typmod)
                        AS smallint)
            AS "NUMERIC_PRECISION",
	    CAST(information_schema_tsql._pgtsql_numeric_precision_radix(tsql_type_name, case when t.typtype = 'd' THEN t.typbasetype ELSE t.oid END, true_typmod)
                        AS smallint)
            AS "NUMERIC_PRECISION_RADIX",
            CAST(information_schema_tsql._pgtsql_numeric_scale(tsql_type_name, t.oid, true_typmod)
                        AS smallint)
            AS "NUMERIC_SCALE",
            CAST(information_schema_tsql._pgtsql_datetime_precision(tsql_type_name, true_typmod)
                        AS smallint)
            AS "DATETIME_PRECISION",
	    CAST(NULL AS sys.nvarchar(30)) AS "INTERVAL_TYPE",
            CAST(NULL AS smallint) AS "INTERVAL_PRECISION",
            CAST(NULL AS sys.nvarchar(128)) AS "TYPE_UDT_CATALOG",
            CAST(NULL AS sys.nvarchar(128)) AS "TYPE_UDT_SCHEMA",
            CAST(NULL AS sys.nvarchar(128)) AS "TYPE_UDT_NAME",
            CAST(NULL AS sys.nvarchar(128)) AS "SCOPE_CATALOG",
            CAST(NULL AS sys.nvarchar(128)) AS "SCOPE_SCHEMA",
            CAST(NULL AS sys.nvarchar(128)) AS "SCOPE_NAME",
            CAST(NULL AS bigint) AS "MAXIMUM_CARDINALITY",
            CAST(NULL AS sys.nvarchar(128)) AS "DTD_IDENTIFIER",
            CAST(CASE WHEN l.lanname = 'sql' THEN 'SQL' WHEN l.lanname = 'pltsql' THEN 'SQL' ELSE 'EXTERNAL' END AS sys.nvarchar(30)) AS "ROUTINE_BODY",
            CAST(f.definition AS sys.nvarchar(4000)) AS "ROUTINE_DEFINITION",
            CAST(NULL AS sys.nvarchar(128)) AS "EXTERNAL_NAME",
            CAST(NULL AS sys.nvarchar(30)) AS "EXTERNAL_LANGUAGE",
            CAST(NULL AS sys.nvarchar(30)) AS "PARAMETER_STYLE",
            CAST(CASE WHEN p.provolatile = 'i' THEN 'YES' ELSE 'NO' END AS sys.nvarchar(10)) AS "IS_DETERMINISTIC",
	    CAST(CASE p.prokind WHEN 'p' THEN 'MODIFIES' ELSE 'READS' END AS sys.nvarchar(30)) AS "SQL_DATA_ACCESS",
            CAST(CASE WHEN p.prokind <> 'p' THEN
              CASE WHEN p.proisstrict THEN 'YES' ELSE 'NO' END END AS sys.nvarchar(10)) AS "IS_NULL_CALL",
            CAST(NULL AS sys.nvarchar(128)) AS "SQL_PATH",
            CAST('YES' AS sys.nvarchar(10)) AS "SCHEMA_LEVEL_ROUTINE",
            CAST(CASE p.prokind WHEN 'f' THEN 0 WHEN 'p' THEN -1 END AS smallint) AS "MAX_DYNAMIC_RESULT_SETS",
            CAST('NO' AS sys.nvarchar(10)) AS "IS_USER_DEFINED_CAST",
            CAST('NO' AS sys.nvarchar(10)) AS "IS_IMPLICITLY_INVOCABLE",
            CAST(NULL AS sys.datetime) AS "CREATED",
            CAST(NULL AS sys.datetime) AS "LAST_ALTERED"

       FROM sys.pg_namespace_ext nc LEFT JOIN sys.babelfish_namespace_ext ext ON nc.nspname = ext.nspname,
            pg_proc p inner join sys.schemas sch on sch.schema_id = p.pronamespace
	    inner join sys.all_objects ao on ao.object_id = CAST(p.oid AS INT)
		LEFT JOIN sys.babelfish_function_ext f ON p.proname = f.funcname AND sch.schema_id::regnamespace::name = f.nspname
			AND sys.babelfish_get_pltsql_function_signature(p.oid) = f.funcsignature COLLATE "C",
            pg_language l,
            pg_type t LEFT JOIN pg_collation co ON t.typcollation = co.oid,
            sys.translate_pg_type_to_tsql(t.oid) AS tsql_type_name,
            sys.tsql_get_returnTypmodValue(p.oid) AS true_typmod,
	    sys.is_table_type(t.typrelid) as is_tbl_type

       WHERE
            (case p.prokind 
	       when 'p' then true 
	       when 'a' then false
               else 
    	           (case format_type(p.prorettype, null) 
	   	      when 'trigger' then false 
	   	      else true 
   		    end) 
            end)  
            AND (NOT pg_is_other_temp_schema(nc.oid))
            AND has_function_privilege(p.oid, 'EXECUTE')
            AND (pg_has_role(t.typowner, 'USAGE')
            OR has_type_privilege(t.oid, 'USAGE'))
            AND ext.dbid = sys.db_id()
	    AND p.prolang = l.oid
            AND p.prorettype = t.oid
            AND p.pronamespace = nc.oid
	    AND CAST(ao.is_ms_shipped as INT) = 0;

GRANT SELECT ON information_schema_tsql.routines TO PUBLIC;

CREATE OR REPLACE VIEW information_schema_tsql.SEQUENCES AS
    SELECT CAST(nc.dbname AS sys.nvarchar(128)) AS "SEQUENCE_CATALOG",
            CAST(extc.orig_name AS sys.nvarchar(128)) AS "SEQUENCE_SCHEMA",
            CAST(r.relname AS sys.nvarchar(128)) AS "SEQUENCE_NAME",
            CAST(CASE WHEN tsql_type_name = 'sysname' THEN sys.translate_pg_type_to_tsql(t.typbasetype) ELSE tsql_type_name END
                    AS sys.nvarchar(128))AS "DATA_TYPE",  -- numeric and decimal data types are converted into bigint which is due to Postgres inherent implementation
            CAST(information_schema_tsql._pgtsql_numeric_precision(tsql_type_name, t.oid, -1)
                        AS smallint) AS "NUMERIC_PRECISION",
            CAST(information_schema_tsql._pgtsql_numeric_precision_radix(tsql_type_name, case when t.typtype = 'd' THEN t.typbasetype ELSE t.oid END, -1)
                        AS smallint) AS "NUMERIC_PRECISION_RADIX",
            CAST(information_schema_tsql._pgtsql_numeric_scale(tsql_type_name, t.oid, -1)
                        AS int) AS "NUMERIC_SCALE",
            CAST(s.seqstart AS sys.sql_variant) AS "START_VALUE",
            CAST(s.seqmin AS sys.sql_variant) AS "MINIMUM_VALUE",
            CAST(s.seqmax AS sys.sql_variant) AS "MAXIMUM_VALUE",
            CAST(s.seqincrement AS sys.sql_variant) AS "INCREMENT",
            CAST( CASE WHEN s.seqcycle = 't' THEN 1 ELSE 0 END AS int) AS "CYCLE_OPTION",
            CAST(NULL AS sys.nvarchar(128)) AS "DECLARED_DATA_TYPE",
            CAST(NULL AS int) AS "DECLARED_NUMERIC_PRECISION",
            CAST(NULL AS int) AS "DECLARED_NUMERIC_SCALE"
        FROM sys.pg_namespace_ext nc JOIN sys.babelfish_namespace_ext extc ON nc.nspname = extc.nspname,
            pg_sequence s join pg_class r on s.seqrelid = r.oid join pg_type t on s.seqtypid=t.oid,
            sys.translate_pg_type_to_tsql(s.seqtypid) AS tsql_type_name
        WHERE nc.oid = r.relnamespace
        AND extc.dbid = sys.db_id()
            AND r.relkind = 'S'
            AND (NOT pg_is_other_temp_schema(nc.oid))
            AND (pg_has_role(r.relowner, 'USAGE')
                OR has_sequence_privilege(r.oid, 'SELECT, UPDATE, USAGE'));

GRANT SELECT ON information_schema_tsql.sequences TO PUBLIC; 

CREATE OR REPLACE VIEW information_schema_tsql.key_column_usage AS
	SELECT
		CAST(nc.dbname AS sys.nvarchar(128)) AS "CONSTRAINT_CATALOG",
		CAST(ext.orig_name AS sys.nvarchar(128)) AS "CONSTRAINT_SCHEMA",
		CAST(c.conname AS sys.nvarchar(128)) AS "CONSTRAINT_NAME",
		CAST(nc.dbname AS sys.nvarchar(128)) AS "TABLE_CATALOG",
		CAST(ext.orig_name AS sys.nvarchar(128)) AS "TABLE_SCHEMA",
		CAST(r.relname AS sys.nvarchar(128)) AS "TABLE_NAME",
		CAST(a.attname AS sys.nvarchar(128)) AS "COLUMN_NAME",
		CAST(ord AS int) AS "ORDINAL_POSITION"	
	FROM
		pg_constraint c 
		JOIN pg_class r ON r.oid = c.conrelid AND c.contype in ('p','u','f') AND r.relkind in ('r','p')
		JOIN sys.pg_namespace_ext nc ON nc.oid = c.connamespace AND r.relnamespace = nc.oid 
		JOIN sys.babelfish_namespace_ext ext ON ext.nspname = nc.nspname AND ext.dbid = sys.db_id()
		CROSS JOIN unnest(c.conkey) WITH ORDINALITY AS ak(j,ord) 
		LEFT JOIN pg_attribute a ON a.attrelid = r.oid AND a.attnum = ak.j		
	WHERE
		pg_has_role(r.relowner, 'USAGE'::text) 
  		OR has_column_privilege(r.oid, a.attnum, 'SELECT, INSERT, UPDATE, REFERENCES'::text)
		AND NOT pg_is_other_temp_schema(nc.oid)
	;
GRANT SELECT ON information_schema_tsql.key_column_usage TO PUBLIC;

CREATE OR REPLACE VIEW information_schema_tsql.schemata AS
	SELECT CAST(sys.db_name() AS sys.sysname) AS "CATALOG_NAME",
	CAST(CASE WHEN np.nspname LIKE CONCAT(sys.db_name(),'%') THEN RIGHT(np.nspname, LENGTH(np.nspname) - LENGTH(sys.db_name()) - 1)
	     ELSE np.nspname END AS sys.nvarchar(128)) AS "SCHEMA_NAME",
	-- For system-defined schemas, schema-owner name will be same as schema_name
	-- For user-defined schemas having default owner, schema-owner will be dbo
	-- For user-defined schemas with explicit owners, rolname contains dbname followed
	-- by owner name, so need to extract the owner name from rolname always.
	CAST(CASE WHEN sys.bbf_is_shared_schema(np.nspname) = TRUE THEN np.nspname
		  WHEN r.rolname LIKE CONCAT(sys.db_name(),'%') THEN
			CASE WHEN RIGHT(r.rolname, LENGTH(r.rolname) - LENGTH(sys.db_name()) - 1) = 'db_owner' THEN 'dbo'
			     ELSE RIGHT(r.rolname, LENGTH(r.rolname) - LENGTH(sys.db_name()) - 1) END ELSE 'dbo' END
			AS sys.nvarchar(128)) AS "SCHEMA_OWNER",
	CAST(null AS sys.varchar(6)) AS "DEFAULT_CHARACTER_SET_CATALOG",
	CAST(null AS sys.varchar(3)) AS "DEFAULT_CHARACTER_SET_SCHEMA",
	-- TODO: We need to first create mapping of collation name to char-set name;
	-- Until then return null for DEFAULT_CHARACTER_SET_NAME
	CAST(null AS sys.sysname) AS "DEFAULT_CHARACTER_SET_NAME"
	FROM ((pg_catalog.pg_namespace np LEFT JOIN sys.pg_namespace_ext nc on np.nspname = nc.nspname)
		LEFT JOIN pg_catalog.pg_roles r on r.oid = nc.nspowner) LEFT JOIN sys.babelfish_namespace_ext ext on nc.nspname = ext.nspname
	WHERE (ext.dbid = sys.db_id() OR np.nspname in ('sys', 'information_schema_tsql')) AND
	      (pg_has_role(np.nspowner, 'USAGE') OR has_schema_privilege(np.oid, 'CREATE, USAGE'))
	ORDER BY nc.nspname, np.nspname;

GRANT SELECT ON information_schema_tsql.schemata TO PUBLIC;


CREATE OR REPLACE FUNCTION sys.has_perms_by_name(
    securable SYS.SYSNAME, 
    securable_class SYS.NVARCHAR(60), 
    permission SYS.SYSNAME,
    sub_securable SYS.SYSNAME DEFAULT NULL,
    sub_securable_class SYS.NVARCHAR(60) DEFAULT NULL
)
RETURNS integer
LANGUAGE plpgsql
STABLE
AS $$
DECLARE
    db_name text COLLATE sys.database_default; 
    bbf_schema_name text;
    pg_schema text COLLATE sys.database_default;
    implied_dbo_permissions boolean;
    fully_supported boolean;
    is_cross_db boolean := false;
    object_name text COLLATE sys.database_default;
    database_id smallint;
    namespace_id oid;
    userid oid;
    object_type text;
    function_signature text;
    qualified_name text;
    return_value integer;
    cs_as_securable text COLLATE "C" := securable;
    cs_as_securable_class text COLLATE "C" := securable_class;
    cs_as_permission text COLLATE "C" := permission;
    cs_as_sub_securable text COLLATE "C" := sub_securable;
    cs_as_sub_securable_class text COLLATE "C" := sub_securable_class;
BEGIN
    return_value := NULL;

    -- Lower-case to avoid case issues, remove trailing whitespace to match SQL SERVER behavior
    -- Objects created in Babelfish are stored in lower-case in pg_class/pg_proc
    cs_as_securable = lower(rtrim(cs_as_securable));
    cs_as_securable_class = lower(rtrim(cs_as_securable_class));
    cs_as_permission = lower(rtrim(cs_as_permission));
    cs_as_sub_securable = lower(rtrim(cs_as_sub_securable));
    cs_as_sub_securable_class = lower(rtrim(cs_as_sub_securable_class));

    -- Assert that sub_securable and sub_securable_class are either both NULL or both defined
    IF cs_as_sub_securable IS NOT NULL AND cs_as_sub_securable_class IS NULL THEN
        RETURN NULL;
    ELSIF cs_as_sub_securable IS NULL AND cs_as_sub_securable_class IS NOT NULL THEN
        RETURN NULL;
    -- If they are both defined, user must be evaluating column privileges.
    -- Check that inputs are valid for column privileges: sub_securable_class must 
    -- be column, securable_class must be object, and permission cannot be any.
    ELSIF cs_as_sub_securable_class IS NOT NULL 
            AND (cs_as_sub_securable_class != 'column' 
                    OR cs_as_securable_class IS NULL 
                    OR cs_as_securable_class != 'object' 
                    OR cs_as_permission = 'any') THEN
        RETURN NULL;

    -- If securable is null, securable_class must be null
    ELSIF cs_as_securable IS NULL AND cs_as_securable_class IS NOT NULL THEN
        RETURN NULL;
    -- If securable_class is null, securable must be null
    ELSIF cs_as_securable IS NOT NULL AND cs_as_securable_class IS NULL THEN
        RETURN NULL;
    END IF;

    IF cs_as_securable_class = 'server' THEN
        -- SQL Server does not permit a securable_class value of 'server'.
        -- securable_class should be NULL to evaluate server permissions.
        RETURN NULL;
    ELSIF cs_as_securable_class IS NULL THEN
        -- NULL indicates a server permission. Set this variable so that we can
        -- search for the matching entry in babelfish_has_perms_by_name_permissions
        cs_as_securable_class = 'server';
    END IF;

    IF cs_as_sub_securable IS NOT NULL THEN
        cs_as_sub_securable := babelfish_remove_delimiter_pair(cs_as_sub_securable);
        IF cs_as_sub_securable IS NULL THEN
            RETURN NULL;
        END IF;
    END IF;

    SELECT p.implied_dbo_permissions,p.fully_supported 
    INTO implied_dbo_permissions,fully_supported 
    FROM babelfish_has_perms_by_name_permissions p 
    WHERE p.securable_type = cs_as_securable_class AND p.permission_name = cs_as_permission;
    
    IF implied_dbo_permissions IS NULL OR fully_supported IS NULL THEN
        -- Securable class or permission is not valid, or permission is not valid for given securable
        RETURN NULL;
    END IF;

    IF cs_as_securable_class = 'database' AND cs_as_securable IS NOT NULL THEN
        db_name = babelfish_remove_delimiter_pair(cs_as_securable);
        IF db_name IS NULL THEN
            RETURN NULL;
        ELSIF (SELECT COUNT(name) FROM sys.databases WHERE name = db_name) != 1 THEN
            RETURN 0;
        END IF;
    ELSIF cs_as_securable_class = 'schema' THEN
        bbf_schema_name = babelfish_remove_delimiter_pair(cs_as_securable);
        IF bbf_schema_name IS NULL THEN
            RETURN NULL;
        ELSIF (SELECT COUNT(nspname) FROM sys.babelfish_namespace_ext ext
                WHERE ext.orig_name = bbf_schema_name 
                    AND ext.dbid = sys.db_id()) != 1 THEN
            RETURN 0;
        END IF;
    END IF;

    IF fully_supported = 'f' AND
		(SELECT orig_username FROM sys.babelfish_authid_user_ext WHERE rolname = CURRENT_USER) = 'dbo' THEN
        RETURN CAST(implied_dbo_permissions AS integer);
    ELSIF fully_supported = 'f' THEN
        RETURN 0;
    END IF;

    -- The only permissions that are fully supported belong to the OBJECT securable class.
    -- The block above has dealt with all permissions that are not fully supported, so 
    -- if we reach this point we know the securable class is OBJECT.
    SELECT s.db_name, s.schema_name, s.object_name INTO db_name, bbf_schema_name, object_name 
    FROM babelfish_split_object_name(cs_as_securable) s;

    -- Invalid securable name
    IF object_name IS NULL OR object_name = '' THEN
        RETURN NULL;
    END IF;

    -- If schema was not specified, use the default
    IF bbf_schema_name IS NULL OR bbf_schema_name = '' THEN
        bbf_schema_name := sys.schema_name();
    END IF;

    database_id := (
        SELECT CASE 
            WHEN db_name IS NULL OR db_name = '' THEN (sys.db_id())
            ELSE (sys.db_id(db_name))
        END);

	IF database_id <> sys.db_id() THEN
        is_cross_db = true;
	END IF;

	userid := (
        SELECT CASE
            WHEN is_cross_db THEN sys.suser_id()
            ELSE sys.user_id()
        END);
  
    -- Translate schema name from bbf to postgres, e.g. dbo -> master_dbo
    pg_schema := (SELECT nspname 
                    FROM sys.babelfish_namespace_ext ext 
                    WHERE ext.orig_name = bbf_schema_name 
                        AND CAST(ext.dbid AS oid) = CAST(database_id AS oid));

    IF pg_schema IS NULL THEN
        -- Shared schemas like sys and pg_catalog do not exist in the table above.
        -- These schemas do not need to be translated from Babelfish to Postgres
        pg_schema := bbf_schema_name;
    END IF;

    -- Surround with double-quotes to handle names that contain periods/spaces
    qualified_name := concat('"', pg_schema, '"."', object_name, '"');

    SELECT oid INTO namespace_id FROM pg_catalog.pg_namespace WHERE nspname = pg_schema COLLATE sys.database_default;

    object_type := (
        SELECT CASE
            WHEN cs_as_sub_securable_class = 'column'
                THEN CASE 
                    WHEN (SELECT count(a.attname)
                        FROM pg_attribute a
                        INNER JOIN pg_class c ON c.oid = a.attrelid
                        INNER JOIN pg_namespace s ON s.oid = c.relnamespace
                        WHERE
                        a.attname = cs_as_sub_securable COLLATE sys.database_default
                        AND c.relname = object_name COLLATE sys.database_default
                        AND s.nspname = pg_schema COLLATE sys.database_default
                        AND NOT a.attisdropped
                        AND (s.nspname IN (SELECT nspname FROM sys.babelfish_namespace_ext) OR s.nspname = 'sys')
                        -- r = ordinary table, i = index, S = sequence, t = TOAST table, v = view, m = materialized view, c = composite type, f = foreign table, p = partitioned table
                        AND c.relkind IN ('r', 'v', 'm', 'f', 'p')
                        AND a.attnum > 0) = 1
                                THEN 'column'
                    ELSE NULL
                END

            WHEN (SELECT count(relname) 
                    FROM pg_catalog.pg_class 
                    WHERE relname = object_name COLLATE sys.database_default
                        AND relnamespace = namespace_id) = 1
                THEN 'table'

            WHEN (SELECT count(proname) 
                    FROM pg_catalog.pg_proc 
                    WHERE proname = object_name COLLATE sys.database_default 
                        AND pronamespace = namespace_id
                        AND prokind = 'f') = 1
                THEN 'function'
                
            WHEN (SELECT count(proname) 
                    FROM pg_catalog.pg_proc 
                    WHERE proname = object_name COLLATE sys.database_default
                        AND pronamespace = namespace_id
                        AND prokind = 'p') = 1
                THEN 'procedure'
            ELSE NULL
        END
    );
    
    -- Object was not found
    IF object_type IS NULL THEN
        RETURN 0;
    END IF;
  
    -- Get signature for function-like objects
    IF object_type IN('function', 'procedure') THEN
        SELECT CAST(oid AS regprocedure) 
            INTO function_signature 
            FROM pg_catalog.pg_proc 
            WHERE proname = object_name COLLATE sys.database_default
                AND pronamespace = namespace_id;
    END IF;

    return_value := (
        SELECT CASE
            WHEN cs_as_permission = 'any' THEN babelfish_has_any_privilege(userid, object_type, pg_schema, object_name)

            WHEN object_type = 'column'
                THEN CASE
                    WHEN cs_as_permission IN('insert', 'delete', 'execute') THEN NULL
                    ELSE CAST(has_column_privilege(userid, qualified_name, cs_as_sub_securable, cs_as_permission) AS integer)
                END

            WHEN object_type = 'table'
                THEN CASE
                    WHEN cs_as_permission = 'execute' THEN 0
                    ELSE CAST(has_table_privilege(userid, qualified_name, cs_as_permission) AS integer)
                END

            WHEN object_type = 'function'
                THEN CASE
                    WHEN cs_as_permission IN('select', 'execute')
                        THEN CAST(has_function_privilege(userid, function_signature, 'execute') AS integer)
                    WHEN cs_as_permission IN('update', 'insert', 'delete', 'references')
                        THEN 0
                    ELSE NULL
                END

            WHEN object_type = 'procedure'
                THEN CASE
                    WHEN cs_as_permission = 'execute'
                        THEN CAST(has_function_privilege(userid, function_signature, 'execute') AS integer)
                    WHEN cs_as_permission IN('select', 'update', 'insert', 'delete', 'references')
                        THEN 0
                    ELSE NULL
                END

            ELSE NULL
        END
    );

    RETURN return_value;
    EXCEPTION WHEN OTHERS THEN RETURN NULL;
END;
$$;

GRANT EXECUTE ON FUNCTION sys.has_perms_by_name(
    securable sys.SYSNAME, 
    securable_class sys.nvarchar(60), 
    permission sys.SYSNAME, 
    sub_securable sys.SYSNAME,
    sub_securable_class sys.nvarchar(60)) TO PUBLIC;
=======
CREATE OR REPLACE VIEW sys.server_principals
AS SELECT
CAST(Ext.orig_loginname AS sys.SYSNAME) AS name,
CAST(Base.oid As INT) AS principal_id,
CAST(CAST(Base.oid as INT) as sys.varbinary(85)) AS sid,
CAST(Ext.type AS CHAR(1)) as type,
CAST(
  CASE
    WHEN Ext.type = 'S' THEN 'SQL_LOGIN'
    WHEN Ext.type = 'R' THEN 'SERVER_ROLE'
    WHEN Ext.type = 'U' THEN 'WINDOWS_LOGIN'
    ELSE NULL
  END
  AS NVARCHAR(60)) AS type_desc,
CAST(Ext.is_disabled AS INT) AS is_disabled,
CAST(Ext.create_date AS SYS.DATETIME) AS create_date,
CAST(Ext.modify_date AS SYS.DATETIME) AS modify_date,
CAST(CASE WHEN Ext.type = 'R' THEN NULL ELSE Ext.default_database_name END AS SYS.SYSNAME) AS default_database_name,
CAST(Ext.default_language_name AS SYS.SYSNAME) AS default_language_name,
CAST(CASE WHEN Ext.type = 'R' THEN NULL ELSE Ext.credential_id END AS INT) AS credential_id,
CAST(CASE WHEN Ext.type = 'R' THEN 1 ELSE Ext.owning_principal_id END AS INT) AS owning_principal_id,
CAST(CASE WHEN Ext.type = 'R' THEN 1 ELSE Ext.is_fixed_role END AS sys.BIT) AS is_fixed_role
FROM pg_catalog.pg_roles AS Base INNER JOIN sys.babelfish_authid_login_ext AS Ext ON Base.rolname = Ext.rolname
WHERE pg_has_role(suser_name()::TEXT, 'sysadmin'::TEXT, 'MEMBER')
OR Ext.orig_loginname = suser_name()
OR Ext.type = 'R';

GRANT SELECT ON sys.server_principals TO PUBLIC;

create or replace view sys.sequences as
select
    CAST(p.relname as sys.nvarchar(128)) as name
  , CAST(p.oid as int) as object_id
  , CAST(null as int) as principal_id
  , CAST(s.schema_id as int) as schema_id
  , CAST(0 as int) as parent_object_id
  , CAST('SO' as char(2)) as type
  , CAST('SEQUENCE_OBJECT' as sys.nvarchar(60)) as type_desc
  , CAST(null as sys.datetime) as create_date
  , CAST(null as sys.datetime) as modify_date
  , CAST(0 as sys.bit) as is_ms_shipped
  , CAST(0 as sys.bit) as is_published
  , CAST(0 as sys.bit) as is_schema_published
  , CAST(ps.seqstart as sys.sql_variant ) as start_value
  , CAST(ps.seqincrement as sys.sql_variant ) as increment
  , CAST(ps.seqmin as sys.sql_variant  ) as minimum_value
  , CAST(ps.seqmax as sys.sql_variant ) as maximum_value
  , CASE ps.seqcycle when 't' then CAST(1 as sys.bit) else CAST(0 as sys.bit) end as is_cycling
  , CAST(0 as sys.bit ) as is_cached
  , CAST(ps.seqcache as int ) as cache_size
  , CAST(ps.seqtypid as int ) as system_type_id
  , CAST(ps.seqtypid as int ) as user_type_id
  , CAST(0 as sys.tinyint ) as precision
  , CAST(0 as sys.tinyint ) as scale
  , CAST('ABC' as sys.sql_variant  ) as current_value
  , CAST(0 as sys.bit ) as is_exhausted
  , CAST('ABC' as sys.sql_variant ) as last_used_value
from pg_class p
inner join pg_sequence ps on ps.seqrelid = p.oid
inner join sys.schemas s on s.schema_id = p.relnamespace
and p.relkind = 'S'
and has_schema_privilege(s.schema_id, 'USAGE');
GRANT SELECT ON sys.sequences TO PUBLIC;
>>>>>>> 5d7b8f79

-- This is a temporary procedure which is called during upgrade to update guest schema
-- for the guest users in the already existing databases
CREATE OR REPLACE PROCEDURE sys.babelfish_update_user_catalog_for_guest_schema()
LANGUAGE C
AS 'babelfishpg_tsql', 'update_user_catalog_for_guest_schema';

CALL sys.babelfish_update_user_catalog_for_guest_schema();

-- Drop this procedure after it gets executed once.
DROP PROCEDURE sys.babelfish_update_user_catalog_for_guest_schema();


-- Drops the temporary procedure used by the upgrade script.
-- Please have this be one of the last statements executed in this upgrade script.
DROP PROCEDURE sys.babelfish_drop_deprecated_object(varchar, varchar, varchar);


-- Reset search_path to not affect any subsequent scripts
SELECT set_config('search_path', trim(leading 'sys, ' from current_setting('search_path')), false);<|MERGE_RESOLUTION|>--- conflicted
+++ resolved
@@ -1261,7 +1261,70 @@
 $body$
 LANGUAGE plpgsql IMMUTABLE;
 
-<<<<<<< HEAD
+CREATE OR REPLACE VIEW sys.server_principals
+AS SELECT
+CAST(Ext.orig_loginname AS sys.SYSNAME) AS name,
+CAST(Base.oid As INT) AS principal_id,
+CAST(CAST(Base.oid as INT) as sys.varbinary(85)) AS sid,
+CAST(Ext.type AS CHAR(1)) as type,
+CAST(
+  CASE
+    WHEN Ext.type = 'S' THEN 'SQL_LOGIN'
+    WHEN Ext.type = 'R' THEN 'SERVER_ROLE'
+    WHEN Ext.type = 'U' THEN 'WINDOWS_LOGIN'
+    ELSE NULL
+  END
+  AS NVARCHAR(60)) AS type_desc,
+CAST(Ext.is_disabled AS INT) AS is_disabled,
+CAST(Ext.create_date AS SYS.DATETIME) AS create_date,
+CAST(Ext.modify_date AS SYS.DATETIME) AS modify_date,
+CAST(CASE WHEN Ext.type = 'R' THEN NULL ELSE Ext.default_database_name END AS SYS.SYSNAME) AS default_database_name,
+CAST(Ext.default_language_name AS SYS.SYSNAME) AS default_language_name,
+CAST(CASE WHEN Ext.type = 'R' THEN NULL ELSE Ext.credential_id END AS INT) AS credential_id,
+CAST(CASE WHEN Ext.type = 'R' THEN 1 ELSE Ext.owning_principal_id END AS INT) AS owning_principal_id,
+CAST(CASE WHEN Ext.type = 'R' THEN 1 ELSE Ext.is_fixed_role END AS sys.BIT) AS is_fixed_role
+FROM pg_catalog.pg_roles AS Base INNER JOIN sys.babelfish_authid_login_ext AS Ext ON Base.rolname = Ext.rolname
+WHERE pg_has_role(suser_name()::TEXT, 'sysadmin'::TEXT, 'MEMBER')
+OR Ext.orig_loginname = suser_name()
+OR Ext.type = 'R';
+
+GRANT SELECT ON sys.server_principals TO PUBLIC;
+
+create or replace view sys.sequences as
+select
+    CAST(p.relname as sys.nvarchar(128)) as name
+  , CAST(p.oid as int) as object_id
+  , CAST(null as int) as principal_id
+  , CAST(s.schema_id as int) as schema_id
+  , CAST(0 as int) as parent_object_id
+  , CAST('SO' as char(2)) as type
+  , CAST('SEQUENCE_OBJECT' as sys.nvarchar(60)) as type_desc
+  , CAST(null as sys.datetime) as create_date
+  , CAST(null as sys.datetime) as modify_date
+  , CAST(0 as sys.bit) as is_ms_shipped
+  , CAST(0 as sys.bit) as is_published
+  , CAST(0 as sys.bit) as is_schema_published
+  , CAST(ps.seqstart as sys.sql_variant ) as start_value
+  , CAST(ps.seqincrement as sys.sql_variant ) as increment
+  , CAST(ps.seqmin as sys.sql_variant  ) as minimum_value
+  , CAST(ps.seqmax as sys.sql_variant ) as maximum_value
+  , CASE ps.seqcycle when 't' then CAST(1 as sys.bit) else CAST(0 as sys.bit) end as is_cycling
+  , CAST(0 as sys.bit ) as is_cached
+  , CAST(ps.seqcache as int ) as cache_size
+  , CAST(ps.seqtypid as int ) as system_type_id
+  , CAST(ps.seqtypid as int ) as user_type_id
+  , CAST(0 as sys.tinyint ) as precision
+  , CAST(0 as sys.tinyint ) as scale
+  , CAST('ABC' as sys.sql_variant  ) as current_value
+  , CAST(0 as sys.bit ) as is_exhausted
+  , CAST('ABC' as sys.sql_variant ) as last_used_value
+from pg_class p
+inner join pg_sequence ps on ps.seqrelid = p.oid
+inner join sys.schemas s on s.schema_id = p.relnamespace
+and p.relkind = 'S'
+and has_schema_privilege(s.schema_id, 'USAGE');
+GRANT SELECT ON sys.sequences TO PUBLIC;
+
 create or replace view sys.schemas as
 select
   CAST(ext.orig_name as sys.SYSNAME) as name
@@ -2480,71 +2543,6 @@
     permission sys.SYSNAME, 
     sub_securable sys.SYSNAME,
     sub_securable_class sys.nvarchar(60)) TO PUBLIC;
-=======
-CREATE OR REPLACE VIEW sys.server_principals
-AS SELECT
-CAST(Ext.orig_loginname AS sys.SYSNAME) AS name,
-CAST(Base.oid As INT) AS principal_id,
-CAST(CAST(Base.oid as INT) as sys.varbinary(85)) AS sid,
-CAST(Ext.type AS CHAR(1)) as type,
-CAST(
-  CASE
-    WHEN Ext.type = 'S' THEN 'SQL_LOGIN'
-    WHEN Ext.type = 'R' THEN 'SERVER_ROLE'
-    WHEN Ext.type = 'U' THEN 'WINDOWS_LOGIN'
-    ELSE NULL
-  END
-  AS NVARCHAR(60)) AS type_desc,
-CAST(Ext.is_disabled AS INT) AS is_disabled,
-CAST(Ext.create_date AS SYS.DATETIME) AS create_date,
-CAST(Ext.modify_date AS SYS.DATETIME) AS modify_date,
-CAST(CASE WHEN Ext.type = 'R' THEN NULL ELSE Ext.default_database_name END AS SYS.SYSNAME) AS default_database_name,
-CAST(Ext.default_language_name AS SYS.SYSNAME) AS default_language_name,
-CAST(CASE WHEN Ext.type = 'R' THEN NULL ELSE Ext.credential_id END AS INT) AS credential_id,
-CAST(CASE WHEN Ext.type = 'R' THEN 1 ELSE Ext.owning_principal_id END AS INT) AS owning_principal_id,
-CAST(CASE WHEN Ext.type = 'R' THEN 1 ELSE Ext.is_fixed_role END AS sys.BIT) AS is_fixed_role
-FROM pg_catalog.pg_roles AS Base INNER JOIN sys.babelfish_authid_login_ext AS Ext ON Base.rolname = Ext.rolname
-WHERE pg_has_role(suser_name()::TEXT, 'sysadmin'::TEXT, 'MEMBER')
-OR Ext.orig_loginname = suser_name()
-OR Ext.type = 'R';
-
-GRANT SELECT ON sys.server_principals TO PUBLIC;
-
-create or replace view sys.sequences as
-select
-    CAST(p.relname as sys.nvarchar(128)) as name
-  , CAST(p.oid as int) as object_id
-  , CAST(null as int) as principal_id
-  , CAST(s.schema_id as int) as schema_id
-  , CAST(0 as int) as parent_object_id
-  , CAST('SO' as char(2)) as type
-  , CAST('SEQUENCE_OBJECT' as sys.nvarchar(60)) as type_desc
-  , CAST(null as sys.datetime) as create_date
-  , CAST(null as sys.datetime) as modify_date
-  , CAST(0 as sys.bit) as is_ms_shipped
-  , CAST(0 as sys.bit) as is_published
-  , CAST(0 as sys.bit) as is_schema_published
-  , CAST(ps.seqstart as sys.sql_variant ) as start_value
-  , CAST(ps.seqincrement as sys.sql_variant ) as increment
-  , CAST(ps.seqmin as sys.sql_variant  ) as minimum_value
-  , CAST(ps.seqmax as sys.sql_variant ) as maximum_value
-  , CASE ps.seqcycle when 't' then CAST(1 as sys.bit) else CAST(0 as sys.bit) end as is_cycling
-  , CAST(0 as sys.bit ) as is_cached
-  , CAST(ps.seqcache as int ) as cache_size
-  , CAST(ps.seqtypid as int ) as system_type_id
-  , CAST(ps.seqtypid as int ) as user_type_id
-  , CAST(0 as sys.tinyint ) as precision
-  , CAST(0 as sys.tinyint ) as scale
-  , CAST('ABC' as sys.sql_variant  ) as current_value
-  , CAST(0 as sys.bit ) as is_exhausted
-  , CAST('ABC' as sys.sql_variant ) as last_used_value
-from pg_class p
-inner join pg_sequence ps on ps.seqrelid = p.oid
-inner join sys.schemas s on s.schema_id = p.relnamespace
-and p.relkind = 'S'
-and has_schema_privilege(s.schema_id, 'USAGE');
-GRANT SELECT ON sys.sequences TO PUBLIC;
->>>>>>> 5d7b8f79
 
 -- This is a temporary procedure which is called during upgrade to update guest schema
 -- for the guest users in the already existing databases
