-- complain if script is sourced in psql, rather than via ALTER EXTENSION
\echo Use "ALTER EXTENSION ""babelfishpg_tsql"" UPDATE TO '3.4.0'" to load this file. \quit

-- add 'sys' to search path for the convenience
SELECT set_config('search_path', 'sys, '||current_setting('search_path'), false);

-- Drops an object if it does not have any dependent objects.
-- Is a temporary procedure for use by the upgrade script. Will be dropped at the end of the upgrade.
-- Please have this be one of the first statements executed in this upgrade script. 
CREATE OR REPLACE PROCEDURE babelfish_drop_deprecated_object(object_type varchar, schema_name varchar, object_name varchar) AS
$$
DECLARE
    error_msg text;
    query1 text;
    query2 text;
BEGIN

    query1 := pg_catalog.format('alter extension babelfishpg_tsql drop %s %s.%s', object_type, schema_name, object_name);
    query2 := pg_catalog.format('drop %s %s.%s', object_type, schema_name, object_name);

    execute query1;
    execute query2;
EXCEPTION
    when object_not_in_prerequisite_state then --if 'alter extension' statement fails
        GET STACKED DIAGNOSTICS error_msg = MESSAGE_TEXT;
        raise warning '%', error_msg;
    when dependent_objects_still_exist then --if 'drop view' statement fails
        GET STACKED DIAGNOSTICS error_msg = MESSAGE_TEXT;
        raise warning '%', error_msg;
end
$$
LANGUAGE plpgsql;

-- Please add your SQLs here
/*
 * Note: These SQL statements may get executed multiple times specially when some features get backpatched.
 * So make sure that any SQL statement (DDL/DML) being added here can be executed multiple times without affecting
 * final behaviour.
 */


CREATE OR REPLACE VIEW sys.asymmetric_keys
AS
SELECT 
    CAST('' as sys.sysname) AS name
  , CAST(0 as sys.int) AS principal_id
  , CAST(0 as sys.int) AS asymmetric_key_id
  , CAST('a' as sys.bpchar(2)) AS pvt_key_encryption_type
  , CAST('' as sys.nvarchar(60)) AS pvt_key_encryption_type_desc
  , CAST(null as sys.varbinary(32)) as thumbprint
  , CAST('a' as sys.bpchar(2)) AS algorithm
  , CAST('' as sys.nvarchar(60)) AS algorithm_desc
  , CAST(0 as sys.int) AS key_length
  , CAST(null as sys.varbinary(85)) as sid
  , CAST('' as sys.nvarchar(128)) AS string_sid
  , CAST(NULL as sys.varbinary(8000)) AS public_key
  , CAST('' as sys.nvarchar(260)) AS attested_by
  , CAST('' as sys.nvarchar(120)) AS provider_type
  , CAST(NULL as sys.UNIQUEIDENTIFIER) as cryptographic_provider_guid
  , CAST(NULL AS sys.sql_variant) AS cryptographic_provider_algid
  
WHERE FALSE;
GRANT SELECT ON sys.asymmetric_keys TO PUBLIC;

CREATE OR REPLACE VIEW sys.certificates
AS
SELECT 
    CAST('' as sys.sysname) AS name
  , CAST(0 as sys.int) AS principal_id
  , CAST(0 as sys.int) AS asymmetric_key_id
  , CAST('a' as sys.bpchar(2)) AS pvt_key_encryption_type
  , CAST('' as sys.nvarchar(60)) AS pvt_key_encryption_type_desc
  , CAST(0 as sys.bit) AS is_active_for_begin_dialog
  , CAST('' as sys.nvarchar(442)) AS issuer_name
  , CAST('' as sys.nvarchar(64)) AS cert_serial_number
  , CAST(null as sys.varbinary(85)) as sid
  , CAST('' as sys.nvarchar(128)) AS string_sid
  , CAST('' as sys.nvarchar(4000)) AS subject
  , CAST('' as sys.datetime) AS expiry_date
  , CAST('' as sys.datetime) AS start_date
  , CAST(null as sys.varbinary(32)) as thumbprint
  , CAST('' as sys.nvarchar(260)) as attested_by
  , CAST('' as sys.datetime) AS pvt_key_last_backup_date
  , CAST(0 AS sys.int) AS key_length
  
WHERE FALSE;
GRANT SELECT ON sys.certificates TO PUBLIC;

CREATE OR REPLACE VIEW sys.database_permissions
AS
SELECT
    CAST(0 as sys.tinyint) AS class,
    CAST('' as sys.NVARCHAR(60)) AS class_desc,
    CAST(0 as sys.int) AS major_id,
    CAST(0 as sys.int) AS minor_id,
    CAST(0 as sys.int) AS grantee_principal_id,
    CAST(0 as sys.int) AS grantor_principal_id,
    CAST('a' as sys.bpchar(4)) AS type,
    CAST('' as sys.NVARCHAR(128)) AS permission_name,
    CAST('G' as sys.bpchar(1)) AS state,
    CAST('' as sys.NVARCHAR(60)) AS state_desc
WHERE FALSE;
GRANT SELECT ON sys.database_permissions TO PUBLIC;

CREATE OR REPLACE VIEW information_schema_tsql.key_column_usage AS
	SELECT
		CAST(nc.dbname AS sys.nvarchar(128)) AS "CONSTRAINT_CATALOG",
		CAST(ext.orig_name AS sys.nvarchar(128)) AS "CONSTRAINT_SCHEMA",
		CAST(c.conname AS sys.nvarchar(128)) AS "CONSTRAINT_NAME",
		CAST(nc.dbname AS sys.nvarchar(128)) AS "TABLE_CATALOG",
		CAST(ext.orig_name AS sys.nvarchar(128)) AS "TABLE_SCHEMA",
		CAST(r.relname AS sys.nvarchar(128)) AS "TABLE_NAME",
		CAST(a.attname AS sys.nvarchar(128)) AS "COLUMN_NAME",
		CAST(ord AS int) AS "ORDINAL_POSITION"	
	FROM
		pg_constraint c 
		JOIN pg_class r ON r.oid = c.conrelid AND c.contype in ('p','u','f') AND r.relkind in ('r','p')
		JOIN sys.pg_namespace_ext nc ON nc.oid = c.connamespace AND r.relnamespace = nc.oid 
		JOIN sys.babelfish_namespace_ext ext ON ext.nspname = nc.nspname AND ext.dbid = sys.db_id()
		CROSS JOIN unnest(c.conkey) WITH ORDINALITY AS ak(j,ord) 
		LEFT JOIN pg_attribute a ON a.attrelid = r.oid AND a.attnum = ak.j		
	WHERE
		pg_has_role(r.relowner, 'USAGE'::text) 
  		OR has_column_privilege(r.oid, a.attnum, 'SELECT, INSERT, UPDATE, REFERENCES'::text)
		AND NOT pg_is_other_temp_schema(nc.oid)
	;
GRANT SELECT ON information_schema_tsql.key_column_usage TO PUBLIC;

CREATE OR REPLACE FUNCTION sys.DATETIMEOFFSETFROMPARTS(IN p_year INTEGER,
                                                               IN p_month INTEGER,
                                                               IN p_day INTEGER,
                                                               IN p_hour INTEGER,
                                                               IN p_minute INTEGER,
                                                               IN p_seconds INTEGER,
                                                               IN p_fractions INTEGER,
                                                               IN p_hour_offset INTEGER,
                                                               IN p_minute_offset INTEGER,
                                                               IN p_precision NUMERIC)
RETURNS sys.DATETIMEOFFSET
AS
$BODY$
DECLARE
    v_err_message SYS.VARCHAR;
    v_fractions SYS.VARCHAR;
    v_precision SMALLINT;
    v_calc_seconds NUMERIC; 
    v_resdatetime TIMESTAMP WITHOUT TIME ZONE;
    v_string pg_catalog.text;
    v_sign pg_catalog.text;
BEGIN
    v_fractions := p_fractions::SYS.VARCHAR;
    IF p_precision IS NULL THEN
        RAISE EXCEPTION 'Scale argument is not valid. Valid expressions for data type datetimeoffset scale argument are integer constants and integer constant expressions.';
    END IF;
    IF p_year IS NULL OR p_month is NULL OR p_day IS NULL OR p_hour IS NULL OR p_minute IS NULL OR p_seconds IS NULL OR p_fractions IS NULL
            OR p_hour_offset IS NULL OR p_minute_offset is NULL THEN
        RETURN NULL;
    END IF;
    v_precision := p_precision::SMALLINT;

    IF (scale(p_precision) > 0) THEN
        RAISE most_specific_type_mismatch;

    -- Check if arguments are out of range
    ELSIF ((p_year NOT BETWEEN 0001 AND 9999) OR
        (p_month NOT BETWEEN 1 AND 12) OR
        (p_day NOT BETWEEN 1 AND 31) OR
        (p_hour NOT BETWEEN 0 AND 23) OR
        (p_minute NOT BETWEEN 0 AND 59) OR
        (p_seconds NOT BETWEEN 0 AND 59) OR
        (p_hour_offset NOT BETWEEN -14 AND 14) OR
        (p_minute_offset NOT BETWEEN -59 AND 59) OR
        (p_hour_offset * p_minute_offset < 0) OR
        (p_hour_offset = 14 AND p_minute_offset != 0) OR
        (p_hour_offset = -14 AND p_minute_offset != 0) OR
        (p_fractions != 0 AND char_length(v_fractions) > p_precision::SMALLINT))
    THEN
        RAISE invalid_datetime_format;
    ELSIF (v_precision NOT BETWEEN 0 AND 7) THEN
        RAISE numeric_value_out_of_range;
    END IF;
    v_calc_seconds := format('%s.%s',
                             p_seconds,
                             substring(rpad(lpad(v_fractions, v_precision, '0'), 7, '0'), 1, 6))::NUMERIC;

    v_resdatetime := make_timestamp(p_year,
                                    p_month,
                                    p_day,
                                    p_hour,
                                    p_minute,
                                    v_calc_seconds);
    v_sign := (
        SELECT CASE
            WHEN (p_hour_offset) > 0
                THEN '+'
            WHEN (p_hour_offset) = 0 AND (p_minute_offset) >= 0
                THEN '+'    
            ELSE '-'
        END
    );
    v_string := CONCAT(v_resdatetime::pg_catalog.text,v_sign,abs(p_hour_offset)::SMALLINT::text,':',
                                                          abs(p_minute_offset)::SMALLINT::text);
    BEGIN
    RETURN cast(v_string AS sys.datetimeoffset);
    exception
        WHEN others THEN
            RAISE invalid_datetime_format;
    END;
EXCEPTION
    WHEN most_specific_type_mismatch THEN
        RAISE USING MESSAGE := 'Scale argument is not valid. Valid expressions for data type datetimeoffset scale argument are integer constants and integer constant expressions',
                    DETAIL := 'Use of incorrect "precision" parameter value during conversion process.',
                    HINT := 'Change "precision" parameter to the proper value and try again.';    
    WHEN invalid_datetime_format THEN
        RAISE USING MESSAGE := 'Cannot construct data type datetimeoffset, some of the arguments have values which are not valid.',
                    DETAIL := 'Possible use of incorrect value of date or time part (which lies outside of valid range).',
                    HINT := 'Check each input argument belongs to the valid range and try again.';

    WHEN numeric_value_out_of_range THEN
        RAISE USING MESSAGE := format('Specified scale % is invalid.', p_fractions),
                    DETAIL := format('Source value is out of %s data type range.', v_err_message),
                    HINT := format('Correct the source value you are trying to cast to %s data type and try again.',
                                   v_err_message);
END;
$BODY$
LANGUAGE plpgsql
IMMUTABLE;

CREATE OR REPLACE FUNCTION sys.TODATETIMEOFFSET(IN input_expr PG_CATALOG.TEXT , IN tz_offset TEXT)
RETURNS sys.datetimeoffset
AS
$BODY$
DECLARE
    v_string pg_catalog.text;
    v_sign pg_catalog.text;
    str_hr TEXT;
    str_mi TEXT;
    precision_str TEXT;
    sign_flag INTEGER;
    v_hr INTEGER;
    v_mi INTEGER;
    v_precision INTEGER;
    input_expr_datetime2 datetime2;
BEGIN

    BEGIN
    input_expr_datetime2 := cast(input_expr as sys.datetime2);
    exception
        WHEN others THEN
                RAISE USING MESSAGE := 'Conversion failed when converting date and/or time from character string.';
    END;

    IF input_expr IS NULL or tz_offset IS NULL THEN 
    RETURN NULL;
    END IF;

    IF tz_offset LIKE '+__:__' THEN
        str_hr := SUBSTRING(tz_offset,2,2);
        str_mi := SUBSTRING(tz_offset,5,2);
        sign_flag := 1;
    ELSIF tz_offset LIKE '-__:__' THEN
        str_hr := SUBSTRING(tz_offset,2,2);
        str_mi := SUBSTRING(tz_offset,5,2);
        sign_flag := -1;
    ELSE
        RAISE EXCEPTION 'The timezone provided to builtin function todatetimeoffset is invalid.';
    END IF;   

    BEGIN
    v_hr := str_hr::INTEGER;
    v_mi := str_mi ::INTEGER;
    exception
        WHEN others THEN
            RAISE USING MESSAGE := 'The timezone provided to builtin function todatetimeoffset is invalid.';
    END;

    
    if v_hr > 14 or (v_hr = 14 and v_mi > 0) THEN
       RAISE EXCEPTION 'The timezone provided to builtin function todatetimeoffset is invalid.';
    END IF; 

    v_hr := v_hr * sign_flag;

    v_string := CONCAT(input_expr_datetime2::pg_catalog.text , tz_offset);

    BEGIN
    RETURN cast(v_string as sys.datetimeoffset);
    exception
        WHEN others THEN
                RAISE USING MESSAGE := 'Conversion failed when converting date and/or time from character string.';
    END;


END;
$BODY$
LANGUAGE plpgsql
IMMUTABLE;


CREATE OR REPLACE FUNCTION sys.TODATETIMEOFFSET(IN input_expr PG_CATALOG.TEXT , IN tz_offset anyelement)
RETURNS sys.datetimeoffset
AS
$BODY$
DECLARE
    v_string pg_catalog.text;
    v_sign pg_catalog.text;
    hr INTEGER;
    mi INTEGER;
    tz_sign INTEGER;
    tz_offset_smallint INTEGER;
    input_expr_datetime2 datetime2;
BEGIN

        BEGIN
        input_expr_datetime2:= cast(input_expr as sys.datetime2);
        exception
            WHEN others THEN
                RAISE USING MESSAGE := 'Conversion failed when converting date and/or time from character string.';
        END;


        IF pg_typeof(tz_offset) NOT IN ('bigint'::regtype, 'int'::regtype, 'smallint'::regtype,'sys.tinyint'::regtype,'sys.decimal'::regtype,'numeric'::regtype,
            'float'::regtype, 'double precision'::regtype, 'real'::regtype, 'sys.money'::regtype,'sys.smallmoney'::regtype,'sys.bit'::regtype ,'varbinary'::regtype) THEN
            RAISE EXCEPTION 'The timezone provided to builtin function todatetimeoffset is invalid.';
        END IF;

        BEGIN
        IF pg_typeof(tz_offset) NOT IN ('varbinary'::regtype) THEN
            tz_offset := FLOOR(tz_offset);
        END IF;
        tz_offset_smallint := cast(tz_offset AS smallint);
        exception
            WHEN others THEN
                RAISE USING MESSAGE := 'Arithmetic overflow error converting expression to data type smallint.';
        END;

        IF input_expr IS NULL THEN 
            RETURN NULL;
        END IF;
    
        IF tz_offset_smallint < 0 THEN
            tz_sign := 1;
        ELSE 
            tz_sign := 0;
        END IF;

        IF tz_offset_smallint > 840 or tz_offset_smallint < -840  THEN
            RAISE EXCEPTION 'The timezone provided to builtin function todatetimeoffset is invalid.';
        END IF;

        hr := tz_offset_smallint / 60;
        mi := tz_offset_smallint % 60;

        v_sign := (
        SELECT CASE
            WHEN (tz_sign) = 1
                THEN '-'
            WHEN (tz_sign) = 0
                THEN '+'    
        END
    );

    
        v_string := CONCAT(input_expr_datetime2::pg_catalog.text,v_sign,abs(hr)::SMALLINT::text,':',
                                                          abs(mi)::SMALLINT::text);

        BEGIN
        RETURN cast(v_string as sys.datetimeoffset);
        exception
            WHEN others THEN
                RAISE USING MESSAGE := 'Conversion failed when converting date and/or time from character string.';
        END;
    
END;
$BODY$
LANGUAGE plpgsql
IMMUTABLE;

ALTER FUNCTION sys.power(IN arg1 BIGINT, IN arg2 NUMERIC) STRICT;

ALTER FUNCTION sys.power(IN arg1 INT, IN arg2 NUMERIC) STRICT;

ALTER FUNCTION sys.power(IN arg1 SMALLINT, IN arg2 NUMERIC) STRICT;

ALTER FUNCTION sys.power(IN arg1 TINYINT, IN arg2 NUMERIC) STRICT;

-- Update data-type of information_schema_tsql.TABLE_TYPE to sys.varchar if it's data-type is pg_catalog.varchar
DO
$$
BEGIN  

    IF EXISTS(
        SELECT 1
        FROM information_schema.columns
        WHERE table_schema='information_schema_tsql'
            AND table_name='tables'
            AND column_name='TABLE_TYPE'
            AND udt_schema='pg_catalog'
            AND udt_name='varchar'
    ) THEN
        ALTER VIEW information_schema_tsql.tables RENAME TO tables_deprecated_in_3_4_0;

        CREATE OR REPLACE VIEW information_schema_tsql.tables AS
            SELECT CAST(nc.dbname AS sys.nvarchar(128)) AS "TABLE_CATALOG",
                CAST(ext.orig_name AS sys.nvarchar(128)) AS "TABLE_SCHEMA",
                CAST(
                    CASE WHEN c.reloptions[1] LIKE 'bbf_original_rel_name%' THEN substring(c.reloptions[1], 23)
                        ELSE c.relname END
                    AS sys._ci_sysname) AS "TABLE_NAME",

                CAST(
                    CASE WHEN c.relkind IN ('r', 'p') THEN 'BASE TABLE'
                        WHEN c.relkind = 'v' THEN 'VIEW'
                        ELSE null END
                    AS sys.varchar(10)) COLLATE sys.database_default AS "TABLE_TYPE"

            FROM sys.pg_namespace_ext nc JOIN pg_class c ON (nc.oid = c.relnamespace)
                LEFT OUTER JOIN sys.babelfish_namespace_ext ext on nc.nspname = ext.nspname

            WHERE c.relkind IN ('r', 'v', 'p')
                AND (NOT pg_is_other_temp_schema(nc.oid))
                AND (pg_has_role(c.relowner, 'USAGE')
                    OR has_table_privilege(c.oid, 'SELECT, INSERT, UPDATE, DELETE, TRUNCATE, REFERENCES, TRIGGER')
                    OR has_any_column_privilege(c.oid, 'SELECT, INSERT, UPDATE, REFERENCES') )
                AND ext.dbid = cast(sys.db_id() as oid)
                AND (NOT c.relname = 'sysdatabases');

        GRANT SELECT ON information_schema_tsql.tables TO PUBLIC;

        CALL sys.babelfish_drop_deprecated_object('view', 'information_schema_tsql', 'tables_deprecated_in_3_4_0');
    END IF;
END
$$
LANGUAGE plpgsql;


-- Matches and returns column length of the corresponding column of the given table
CREATE OR REPLACE FUNCTION sys.COL_LENGTH(IN object_name TEXT, IN column_name TEXT)
RETURNS SMALLINT AS $BODY$
DECLARE
    col_name TEXT;
    object_id oid;
    column_id INT;
    column_length SMALLINT;
    column_data_type TEXT;
    typeid oid;
    typelen INT;
    typemod INT;
BEGIN
    -- Get the object ID for the provided object_name
    object_id := sys.OBJECT_ID(object_name, 'U');
    IF object_id IS NULL THEN
        RETURN NULL;
    END IF;

    -- Truncate and normalize the column name
    col_name := sys.babelfish_truncate_identifier(sys.babelfish_remove_delimiter_pair(lower(column_name)));

    -- Get the column ID, typeid, length, and typmod for the provided column_name
    SELECT attnum, a.atttypid, a.attlen, a.atttypmod
    INTO column_id, typeid, typelen, typemod
    FROM pg_attribute a
    WHERE attrelid = object_id AND lower(attname) = col_name COLLATE sys.database_default;

    IF column_id IS NULL THEN
        RETURN NULL;
    END IF;

    -- Get the correct data type
    column_data_type := sys.translate_pg_type_to_tsql(typeid);

    IF column_data_type = 'sysname' THEN
        column_length := 256;
    ELSIF column_data_type IS NULL THEN

        -- Check if it's a user-defined data type
        SELECT sys.translate_pg_type_to_tsql(typbasetype), typlen, typtypmod 
        INTO column_data_type, typelen, typemod
        FROM pg_type
        WHERE oid = typeid;

        IF column_data_type = 'sysname' THEN
            column_length := 256;
        ELSE 
            -- Calculate column length based on base type information
            column_length := sys.tsql_type_max_length_helper(column_data_type, typelen, typemod);
        END IF;
    ELSE
        -- Calculate column length based on base type information
        column_length := sys.tsql_type_max_length_helper(column_data_type, typelen, typemod);
    END IF;

    RETURN column_length;
END;
$BODY$
LANGUAGE plpgsql
IMMUTABLE
STRICT;

-- Matches and returns column name of the corresponding table
CREATE OR REPLACE FUNCTION sys.COL_NAME(IN table_id INT, IN column_id INT)
RETURNS sys.SYSNAME AS $$
    DECLARE
        column_name TEXT;
    BEGIN
        SELECT attname INTO STRICT column_name 
        FROM pg_attribute 
        WHERE attrelid = table_id AND attnum = column_id AND attnum > 0;
        
        RETURN column_name::sys.SYSNAME;
    EXCEPTION
        WHEN OTHERS THEN
            RETURN NULL;
    END; 
$$
LANGUAGE plpgsql IMMUTABLE
STRICT;

CREATE OR REPLACE FUNCTION sys.SWITCHOFFSET(IN input_expr PG_CATALOG.TEXT,
                                                               IN tz_offset PG_CATALOG.TEXT)
RETURNS sys.datetimeoffset
AS
$BODY$
DECLARE
    p_year INTEGER;
    p_month INTEGER;
    p_day INTEGER;
    p_hour INTEGER;
    p_minute INTEGER;
    p_seconds INTEGER;
    p_nanosecond PG_CATALOG.TEXT;
    p_tzoffset INTEGER;
    f_tzoffset INTEGER;
    v_resdatetime TIMESTAMP WITHOUT TIME ZONE;
    offset_str PG_CATALOG.TEXT;
    v_resdatetimeupdated TIMESTAMP WITHOUT TIME ZONE;
    tzfm INTEGER;
    str_hr PG_CATALOG.TEXT;
    str_mi PG_CATALOG.TEXT;
    v_hr INTEGER;
    v_mi INTEGER;
    sign_flag INTEGER;
    v_string pg_catalog.text;
    isoverflow pg_catalog.text;
BEGIN

    BEGIN
    p_year := date_part('year',input_expr::TIMESTAMP);
    exception
        WHEN others THEN
            RAISE USING MESSAGE := 'Conversion failed when converting date and/or time from character string.';
    END;

    if p_year <1 or p_year > 9999 THEN
    RAISE USING MESSAGE := 'Conversion failed when converting date and/or time from character string.';
    END IF;


    BEGIN
    input_expr:= cast(input_expr AS datetimeoffset);
    exception
        WHEN others THEN
            RAISE USING MESSAGE := 'Conversion failed when converting date and/or time from character string.';
    END; 

    IF input_expr IS NULL or tz_offset IS NULL THEN 
    RETURN NULL;
    END IF;


    IF tz_offset LIKE '+__:__' THEN
        str_hr := SUBSTRING(tz_offset,2,2);
        str_mi := SUBSTRING(tz_offset,5,2);
        sign_flag := 1;
    ELSIF tz_offset LIKE '-__:__' THEN
        str_hr := SUBSTRING(tz_offset,2,2);
        str_mi := SUBSTRING(tz_offset,5,2);
        sign_flag := -1;
    ELSE
        RAISE EXCEPTION 'The timezone provided to builtin function todatetimeoffset is invalid.';
    END IF;

    

    BEGIN
    v_hr := str_hr::INTEGER;
    v_mi := str_mi::INTEGER;
    exception
        WHEN others THEN
            RAISE USING MESSAGE := 'The timezone provided to builtin function todatetimeoffset is invalid.';
    END;

    if v_hr > 14 or (v_hr = 14 and v_mi > 0) THEN
       RAISE EXCEPTION 'The timezone provided to builtin function todatetimeoffset is invalid.';
    END IF; 

    tzfm := sign_flag*((v_hr*60)+v_mi);

    p_year := date_part('year',input_expr::TIMESTAMP);
    p_month := date_part('month',input_expr::TIMESTAMP);
    p_day := date_part('day',input_expr::TIMESTAMP);
    p_hour := date_part('hour',input_expr::TIMESTAMP);
    p_minute := date_part('minute',input_expr::TIMESTAMP);
    p_seconds := TRUNC(date_part('second', input_expr::TIMESTAMP))::INTEGER;
    p_tzoffset := -1*sys.babelfish_get_datetimeoffset_tzoffset(cast(input_expr as sys.datetimeoffset))::integer;

    p_nanosecond := split_part(input_expr COLLATE "C",'.',2);
    p_nanosecond := split_part(p_nanosecond COLLATE "C",' ',1);


    f_tzoffset := p_tzoffset + tzfm;

    v_resdatetime := make_timestamp(p_year,p_month,p_day,p_hour,p_minute,p_seconds);
    v_resdatetimeupdated := v_resdatetime + make_interval(mins => f_tzoffset);

    isoverflow := split_part(v_resdatetimeupdated::TEXT COLLATE "C",' ',3);

    v_string := CONCAT(v_resdatetimeupdated::pg_catalog.text,'.',p_nanosecond::text,tz_offset);
    p_year := split_part(v_string COLLATE "C",'-',1)::INTEGER;
    

    if p_year <1 or p_year > 9999 or isoverflow = 'BC' THEN
    RAISE USING MESSAGE := 'The timezone provided to builtin function switchoffset would cause the datetimeoffset to overflow the range of valid date range in either UTC or local time.';
    END IF;

    BEGIN
    RETURN cast(v_string AS sys.datetimeoffset);
    exception
        WHEN others THEN
            RAISE USING MESSAGE := 'Conversion failed when converting date and/or time from character string.';
    END;

END;
$BODY$
LANGUAGE plpgsql
IMMUTABLE;

CREATE OR REPLACE FUNCTION sys.SWITCHOFFSET(IN input_expr PG_CATALOG.TEXT,
                                                               IN tz_offset anyelement)
RETURNS sys.datetimeoffset
AS
$BODY$
DECLARE
    p_year INTEGER;
    p_month INTEGER;
    p_day INTEGER;
    p_hour INTEGER;
    p_minute INTEGER;
    p_seconds INTEGER;
    p_nanosecond PG_CATALOG.TEXT;
    p_tzoffset INTEGER;
    f_tzoffset INTEGER;
    v_resdatetime TIMESTAMP WITHOUT TIME ZONE;
    offset_str PG_CATALOG.TEXT;
    v_resdatetimeupdated TIMESTAMP WITHOUT TIME ZONE;
    tzfm INTEGER;
    str_hr PG_CATALOG.TEXT;
    str_mi PG_CATALOG.TEXT;
    v_hr INTEGER;
    v_mi INTEGER;
    sign_flag INTEGER;
    v_string pg_catalog.text;
    v_sign PG_CATALOG.TEXT;
    tz_offset_smallint smallint;
    isoverflow pg_catalog.text;
BEGIN

    IF pg_typeof(tz_offset) NOT IN ('bigint'::regtype, 'int'::regtype, 'smallint'::regtype,'sys.tinyint'::regtype,'sys.decimal'::regtype,
    'numeric'::regtype, 'float'::regtype,'double precision'::regtype, 'real'::regtype, 'sys.money'::regtype,'sys.smallmoney'::regtype,'sys.bit'::regtype,'varbinary'::regtype ) THEN
        RAISE EXCEPTION 'The timezone provided to builtin function todatetimeoffset is invalid.';
    END IF;

    BEGIN
    p_year := date_part('year',input_expr::TIMESTAMP);
    exception
        WHEN others THEN
            RAISE USING MESSAGE := 'Conversion failed when converting date and/or time from character string.';
    END;
    

    if p_year <1 or p_year > 9999 THEN
    RAISE USING MESSAGE := 'Conversion failed when converting date and/or time from character string.';
    END IF;

    BEGIN
    input_expr:= cast(input_expr AS datetimeoffset);
    exception
        WHEN others THEN
            RAISE USING MESSAGE := 'Conversion failed when converting date and/or time from character string.';
    END;

    BEGIN
    IF pg_typeof(tz_offset) NOT IN ('varbinary'::regtype) THEN
        tz_offset := FLOOR(tz_offset);
    END IF;
    tz_offset_smallint := cast(tz_offset AS smallint);
    exception
        WHEN others THEN
            RAISE USING MESSAGE := 'Arithmetic overflow error converting expression to data type smallint.';
    END;  

    IF input_expr IS NULL THEN 
    RETURN NULL;
    END IF;

    if tz_offset_smallint > 840 or tz_offset_smallint < -840 THEN
       RAISE EXCEPTION 'The timezone provided to builtin function todatetimeoffset is invalid.';
    END IF; 

    v_hr := tz_offset_smallint/60;
    v_mi := tz_offset_smallint%60;
    

    p_year := date_part('year',input_expr::TIMESTAMP);
    p_month := date_part('month',input_expr::TIMESTAMP);
    p_day := date_part('day',input_expr::TIMESTAMP);
    p_hour := date_part('hour',input_expr::TIMESTAMP);
    p_minute := date_part('minute',input_expr::TIMESTAMP);
    p_seconds := TRUNC(date_part('second', input_expr::TIMESTAMP))::INTEGER;
    p_tzoffset := -1*sys.babelfish_get_datetimeoffset_tzoffset(cast(input_expr as sys.datetimeoffset))::integer;

    v_sign := (
        SELECT CASE
            WHEN (tz_offset_smallint) >= 0
                THEN '+'    
            ELSE '-'
        END
    );

    p_nanosecond := split_part(input_expr COLLATE "C",'.',2);
    p_nanosecond := split_part(p_nanosecond COLLATE "C",' ',1);

    f_tzoffset := p_tzoffset + tz_offset_smallint;
    v_resdatetime := make_timestamp(p_year,p_month,p_day,p_hour,p_minute,p_seconds);
    v_resdatetimeupdated := v_resdatetime + make_interval(mins => f_tzoffset);

    isoverflow := split_part(v_resdatetimeupdated::TEXT COLLATE "C",' ',3);

    v_string := CONCAT(v_resdatetimeupdated::pg_catalog.text,'.',p_nanosecond::text,v_sign,abs(v_hr)::TEXT,':',abs(v_mi)::TEXT);

    p_year := split_part(v_string COLLATE "C",'-',1)::INTEGER;

    if p_year <1 or p_year > 9999 or isoverflow = 'BC' THEN
    RAISE USING MESSAGE := 'The timezone provided to builtin function switchoffset would cause the datetimeoffset to overflow the range of valid date range in either UTC or local time.';
    END IF;
    

    BEGIN
    RETURN cast(v_string AS sys.datetimeoffset);
    exception
        WHEN others THEN
            RAISE USING MESSAGE := 'Conversion failed when converting date and/or time from character string.';
    END;

END;
$BODY$
LANGUAGE plpgsql
IMMUTABLE;


CREATE OR REPLACE FUNCTION sys.DATETRUNC(IN datepart PG_CATALOG.TEXT, IN date ANYELEMENT) RETURNS ANYELEMENT AS
$body$
DECLARE
    days_offset INT;
    v_day INT;
    result_date timestamp;
    input_expr_timestamp timestamp;
    date_arg_datatype regtype;
    offset_string PG_CATALOG.TEXT;
    datefirst_value INT;
BEGIN
    BEGIN
        /* perform input validation */
        date_arg_datatype := pg_typeof(date);
        IF datepart NOT IN ('year', 'quarter', 'month', 'week', 'tsql_week', 'hour', 'minute', 'second', 'millisecond', 'microsecond', 
                            'doy', 'day', 'nanosecond', 'tzoffset') THEN
            RAISE EXCEPTION '''%'' is not a recognized datetrunc option.', datepart;
        ELSIF date_arg_datatype NOT IN ('date'::regtype, 'time'::regtype, 'sys.datetime'::regtype, 'sys.datetime2'::regtype,
                                        'sys.datetimeoffset'::regtype, 'sys.smalldatetime'::regtype) THEN
            RAISE EXCEPTION 'Argument data type ''%'' is invalid for argument 2 of datetrunc function.', date_arg_datatype;
        ELSIF datepart IN ('nanosecond', 'tzoffset') THEN
            RAISE EXCEPTION 'The datepart ''%'' is not supported by date function datetrunc for data type ''%''.',datepart, date_arg_datatype;
        ELSIF datepart IN ('dow') THEN
            RAISE EXCEPTION 'The datepart ''weekday'' is not supported by date function datetrunc for data type ''%''.', date_arg_datatype;
        ELSIF date_arg_datatype = 'date'::regtype AND datepart IN ('hour', 'minute', 'second', 'millisecond', 'microsecond') THEN
            RAISE EXCEPTION 'The datepart ''%'' is not supported by date function datetrunc for data type ''date''.', datepart;
        ELSIF date_arg_datatype = 'datetime'::regtype AND datepart IN ('microsecond') THEN
            RAISE EXCEPTION 'The datepart ''%'' is not supported by date function datetrunc for data type ''datetime''.', datepart;
        ELSIF date_arg_datatype = 'smalldatetime'::regtype AND datepart IN ('millisecond', 'microsecond') THEN
            RAISE EXCEPTION 'The datepart ''%'' is not supported by date function datetrunc for data type ''smalldatetime''.', datepart;
        ELSIF date_arg_datatype = 'time'::regtype THEN
            IF datepart IN ('year', 'quarter', 'month', 'doy', 'day', 'week', 'tsql_week') THEN
                RAISE EXCEPTION 'The datepart ''%'' is not supported by date function datetrunc for data type ''time''.', datepart;
            END IF;
            -- Limitation in determining if the specified fractional scale (if provided any) for time datatype is 
            -- insufficient to support provided datepart (millisecond, microsecond) value
        ELSIF date_arg_datatype IN ('datetime2'::regtype, 'datetimeoffset'::regtype) THEN
            -- Limitation in determining if the specified fractional scale (if provided any) for the above datatype is
            -- insufficient to support for provided datepart (millisecond, microsecond) value
        END IF;

        /* input validation is complete, proceed with result calculation. */
        IF date_arg_datatype = 'time'::regtype THEN
            RETURN date_trunc(datepart, date);
        ELSE
            input_expr_timestamp = date::timestamp;
            -- preserving offset_string value in the case of datetimeoffset datatype before converting it to timestamps 
            IF date_arg_datatype = 'sys.datetimeoffset'::regtype THEN
                offset_string = RIGHT(date::PG_CATALOG.TEXT, 6);
                input_expr_timestamp := LEFT(date::PG_CATALOG.TEXT, -6)::timestamp;
            END IF;
            CASE
                WHEN datepart IN ('year', 'quarter', 'month', 'week', 'hour', 'minute', 'second', 'millisecond', 'microsecond')  THEN
                    result_date := date_trunc(datepart, input_expr_timestamp);
                WHEN datepart IN ('doy', 'day') THEN
                    result_date := date_trunc('day', input_expr_timestamp);
                WHEN datepart IN ('tsql_week') THEN
                -- sql server datepart 'iso_week' is similar to postgres 'week' datepart
                -- handle sql server datepart 'week' here based on the value of set variable 'DATEFIRST'
                    v_day := EXTRACT(dow from input_expr_timestamp)::INT;
                    datefirst_value := current_setting('babelfishpg_tsql.datefirst')::INT;
                    IF v_day = 0 THEN
                        v_day := 7;
                    END IF;
                    result_date := date_trunc('day', input_expr_timestamp);
                    days_offset := (7 + v_day - datefirst_value)%7;
                    result_date := result_date - make_interval(days => days_offset);
            END CASE;
            -- concat offset_string to result_date in case of datetimeoffset before converting it to datetimeoffset datatype.
            IF date_arg_datatype = 'sys.datetimeoffset'::regtype THEN
                RETURN concat(result_date, ' ', offset_string)::sys.datetimeoffset;
            ELSE
                RETURN result_date;
            END IF;
        END IF;
    END;
END;
$body$
LANGUAGE plpgsql STABLE;

-- another definition of datetrunc as anyelement can not handle unknown type.
CREATE OR REPLACE FUNCTION sys.DATETRUNC(IN datepart PG_CATALOG.TEXT, IN date PG_CATALOG.TEXT) RETURNS SYS.DATETIME2 AS
$body$
DECLARE
    input_expr_datetime2 sys.datetime2;
BEGIN
    IF datepart NOT IN ('year', 'quarter', 'month', 'week', 'tsql_week', 'hour', 'minute', 'second', 'millisecond', 'microsecond', 
                        'doy', 'day', 'nanosecond', 'tzoffset') THEN
            RAISE EXCEPTION '''%'' is not a recognized datetrunc option.', datepart;
    END IF;
    BEGIN
    input_expr_datetime2 := cast(date as sys.datetime2);
    exception
        WHEN others THEN
                RAISE USING MESSAGE := 'Conversion failed when converting date and/or time from character string.';
    END;
    IF input_expr_datetime2 IS NULL THEN
        RETURN NULL;
    ELSE
        -- input string literal is valid, call the datetrunc function with datetime2 datatype. 
        RETURN sys.DATETRUNC(datepart, input_expr_datetime2);
    END IF;
END;
$body$
LANGUAGE plpgsql STABLE;

-- BABELFISH_SCHEMA_PERMISSIONS
CREATE TABLE IF NOT EXISTS sys.babelfish_schema_permissions (
  dbid smallint NOT NULL,
  schema_name NAME NOT NULL,
  object_name NAME NOT NULL,
  permission NAME NOT NULL,
  grantee NAME NOT NULL,
  object_type NAME,
  PRIMARY KEY(dbid, schema_name, object_name, permission, grantee)
);

create or replace function sys.babelfish_timezone_mapping(IN tmz text) returns text
AS 'babelfishpg_tsql', 'timezone_mapping'
LANGUAGE C IMMUTABLE ;

CREATE OR REPLACE FUNCTION sys.timezone(IN tzzone PG_CATALOG.TEXT ,  IN input_expr PG_CATALOG.TEXT)
RETURNS sys.datetimeoffset
AS
$BODY$
BEGIN
    IF input_expr = 'NULL' THEN
        RAISE USING MESSAGE := 'Argument data type varchar is invalid for argument 1 of AT TIME ZONE function.';
    END IF;

    IF input_expr IS NULL OR tzzone IS NULL THEN 
        RETURN NULL;
    END IF;

    RAISE USING MESSAGE := 'Argument data type varchar is invalid for argument 1 of AT TIME ZONE function.'; 
END;
$BODY$
LANGUAGE plpgsql
IMMUTABLE;

CREATE OR REPLACE FUNCTION sys.timezone(IN tzzone PG_CATALOG.TEXT , IN input_expr anyelement)
RETURNS sys.datetimeoffset
AS
$BODY$
DECLARE
    tz_offset PG_CATALOG.TEXT;
    tz_name PG_CATALOG.TEXT;
    lower_tzn PG_CATALOG.TEXT;
    prev_res PG_CATALOG.TEXT;
    result PG_CATALOG.TEXT;
    is_dstt bool;
    tz_diff PG_CATALOG.TEXT;
    input_expr_tx PG_CATALOG.TEXT;
    input_expr_tmz TIMESTAMPTZ;
BEGIN
    IF input_expr IS NULL OR tzzone IS NULL THEN 
        RETURN NULL;
    END IF;

    lower_tzn := lower(tzzone);
    IF lower_tzn <> 'utc' THEN
        tz_name := sys.babelfish_timezone_mapping(lower_tzn);
    ELSE
        tz_name := 'utc';
    END IF;

    IF tz_name = 'NULL' THEN
        RAISE USING MESSAGE := format('Argument data type or the parameter %s provided to AT TIME ZONE clause is invalid.', tzzone);
    END IF;

    IF pg_typeof(input_expr) IN ('sys.smalldatetime'::regtype, 'sys.datetime'::regtype, 'sys.datetime2'::regtype) THEN
        input_expr_tx := input_expr::TEXT;
        input_expr_tmz := input_expr_tx :: TIMESTAMPTZ;

        result := (SELECT input_expr_tmz AT TIME ZONE tz_name)::TEXT;
        tz_diff := (SELECT result::TIMESTAMPTZ - input_expr_tmz)::TEXT;
        if LEFT(tz_diff,1) <> '-' THEN
        tz_diff := concat('+',tz_diff);
        END IF;
        tz_offset := left(tz_diff,6);
        input_expr_tx := concat(input_expr_tx,tz_offset);
        return cast(input_expr_tx as sys.datetimeoffset);
    ELSIF  pg_typeof(input_expr) = 'sys.DATETIMEOFFSET'::regtype THEN
        input_expr_tx := input_expr::TEXT;
        input_expr_tmz := input_expr_tx :: TIMESTAMPTZ;
        result := (SELECT input_expr_tmz  AT TIME ZONE tz_name)::TEXT;
        tz_diff := (SELECT result::TIMESTAMPTZ - input_expr_tmz)::TEXT;
        if LEFT(tz_diff,1) <> '-' THEN
        tz_diff := concat('+',tz_diff);
        END IF;
        tz_offset := left(tz_diff,6);
        result := concat(result,tz_offset);
        return cast(result as sys.datetimeoffset);
    ELSE
        RAISE USING MESSAGE := 'Argument data type varchar is invalid for argument 1 of AT TIME ZONE function.'; 
    END IF;
       
END;
$BODY$
LANGUAGE 'plpgsql' STABLE;

CREATE OR REPLACE FUNCTION sys.sysutcdatetime() returns sys.datetime2
AS 'babelfishpg_tsql', 'sysutcdatetime'
LANGUAGE C STABLE;

create or replace function sys.getutcdate() returns sys.datetime
AS 'babelfishpg_tsql', 'getutcdate'
LANGUAGE C STABLE;

-- internal helper function for date_bucket().
CREATE OR REPLACE FUNCTION sys.date_bucket_internal_helper(IN datepart PG_CATALOG.TEXT, IN number INTEGER, IN check_date boolean, IN origin boolean, IN date ANYELEMENT default NULL) RETURNS boolean 
AS 
$body$
DECLARE
    date_arg_datatype regtype;
BEGIN
    date_arg_datatype := pg_typeof(date);
    IF datepart NOT IN ('year', 'quarter', 'month', 'week', 'doy', 'day', 'hour', 'minute', 'second', 'millisecond', 'microsecond', 'nanosecond') THEN
            RAISE EXCEPTION '% is not a recognized date_bucket option.', datepart;

    -- Check for NULL value of number argument
    ELSIF number IS NULL THEN
        RAISE EXCEPTION 'Argument data type NULL is invalid for argument 2 of date_bucket function.';

    ELSIF check_date IS NULL THEN
        RAISE EXCEPTION 'Argument data type NULL is invalid for argument 3 of date_bucket function.';

    ELSIF check_date IS false THEN
        RAISE EXCEPTION 'Argument data type % is invalid for argument 3 of date_bucket function.', date_arg_datatype;
    
    ELSIF check_date IS true THEN
        IF date_arg_datatype NOT IN ('sys.datetime'::regtype, 'sys.datetime2'::regtype, 'sys.datetimeoffset'::regtype, 'sys.smalldatetime'::regtype, 'date'::regtype, 'time'::regtype) THEN
            RAISE EXCEPTION 'Argument data type % is invalid for argument 3 of date_bucket function.', date_arg_datatype;
        ELSIF datepart IN ('doy', 'microsecond', 'nanosecond') THEN
            RAISE EXCEPTION 'The datepart % is not supported by date function date_bucket for data type %.', datepart, date_arg_datatype;
        ELSIF date_arg_datatype = 'date'::regtype AND datepart IN ('hour', 'minute', 'second', 'millisecond') THEN
            RAISE EXCEPTION 'The datepart % is not supported by date function date_bucket for data type ''date''.', datepart;
        ELSIF date_arg_datatype = 'time'::regtype AND datepart IN ('year', 'quarter', 'month', 'day', 'week') THEN
            RAISE EXCEPTION 'The datepart % is not supported by date function date_bucket for data type ''time''.', datepart;
        ELSIF origin IS false THEN
            RAISE EXCEPTION 'Argument data type varchar is invalid for argument 4 of date_bucket function.';
        ELSIF number <= 0 THEN
            RAISE EXCEPTION 'Invalid bucket width value passed to date_bucket function. Only positive values are allowed.';
        END IF;
        RETURN true;
    ELSE
        RAISE EXCEPTION 'Argument data type varchar is invalid for argument 3 of date_bucket function.';
    END IF;
END;
$body$
LANGUAGE plpgsql IMMUTABLE;

-- Another definition of date_bucket() with arg PG_CATALOG.TEXT since ANYELEMENT cannot handle type unknown.
CREATE OR REPLACE FUNCTION sys.date_bucket(IN datepart PG_CATALOG.TEXT, IN number INTEGER, IN date PG_CATALOG.TEXT, IN origin PG_CATALOG.TEXT default NULL) RETURNS PG_CATALOG.TEXT 
AS 
$body$
DECLARE
BEGIN
    IF date IS NULL THEN
        -- check_date is NULL when date is NULL
        -- check_date is false when we are sure that date can not be a valid datatype.
        -- check_date is true when date might be valid datatype so check is required. 
        RETURN sys.date_bucket_internal_helper(datepart, number, NULL, false, 'NULL'::text);
    ELSE
        RETURN sys.date_bucket_internal_helper(datepart, number, false, NULL, date);
    END IF;
END;
$body$
LANGUAGE plpgsql IMMUTABLE;

-- Another definition of date_bucket() with arg date of type ANYELEMENT and origin of type TEXT.
CREATE OR REPLACE FUNCTION sys.date_bucket(IN datepart PG_CATALOG.TEXT, IN number INTEGER, IN date ANYELEMENT, IN origin PG_CATALOG.TEXT) RETURNS ANYELEMENT 
AS 
$body$
DECLARE
BEGIN
    IF date IS NULL THEN
        RETURN sys.date_bucket_internal_helper(datepart, number, NULL, NULL, 'NULL'::text);
    ELSIF pg_typeof(date) IN ('sys.datetime'::regtype, 'sys.datetime2'::regtype, 'sys.datetimeoffset'::regtype, 'sys.smalldatetime'::regtype, 'date'::regtype, 'time'::regtype) THEN
            IF origin IS NULL THEN
                RETURN sys.date_bucket(datepart, number, date);
            ELSE
                RETURN sys.date_bucket_internal_helper(datepart, number, true, false, date);
            END IF;
    ELSE
        RETURN sys.date_bucket_internal_helper(datepart, number, false, NULL, date);
    END IF;
END;
$body$
LANGUAGE plpgsql IMMUTABLE;

CREATE OR REPLACE FUNCTION sys.date_bucket(IN datepart PG_CATALOG.TEXT, IN number INTEGER, IN date ANYELEMENT, IN origin ANYELEMENT default NULL) RETURNS ANYELEMENT 
AS 
$body$
DECLARE
    required_bucket INT;
    years_diff INT;
    quarters_diff INT;
    months_diff INT;
    hours_diff INT;
    minutes_diff INT;
    seconds_diff INT;
    milliseconds_diff INT;
    timezone INT;
    result_time time;
    result_date timestamp;
    offset_string PG_CATALOG.text;
    date_difference_interval INTERVAL;
    millisec_trunc_diff_interval INTERVAL;
    date_arg_datatype regtype;
    is_valid boolean;
BEGIN
    BEGIN
        date_arg_datatype := pg_typeof(date);
        is_valid := sys.date_bucket_internal_helper(datepart, number, true, true, date);

        -- If optional argument origin's value is not provided by user then set it's default value of valid datatype.
        IF origin IS NULL THEN
                IF date_arg_datatype = 'sys.datetime'::regtype THEN
                    origin := CAST('1900-01-01 00:00:00.000' AS sys.datetime);
                ELSIF date_arg_datatype = 'sys.datetime2'::regtype THEN
                    origin := CAST('1900-01-01 00:00:00.000' AS sys.datetime2);
                ELSIF date_arg_datatype = 'sys.datetimeoffset'::regtype THEN
                    origin := CAST('1900-01-01 00:00:00.000' AS sys.datetimeoffset);
                ELSIF date_arg_datatype = 'sys.smalldatetime'::regtype THEN
                    origin := CAST('1900-01-01 00:00:00.000' AS sys.smalldatetime);
                ELSIF date_arg_datatype = 'date'::regtype THEN
                    origin := CAST('1900-01-01 00:00:00.000' AS pg_catalog.date);
                ELSIF date_arg_datatype = 'time'::regtype THEN
                    origin := CAST('00:00:00.000' AS pg_catalog.time);
                END IF;
        END IF;
    END;

    /* support of date_bucket() for different kinds of date datatype starts here */
    -- support of date_bucket() when date is of 'time' datatype
    IF date_arg_datatype = 'time'::regtype THEN
        -- Find interval between date and origin and extract hour, minute, second, millisecond from the interval
        date_difference_interval := date_trunc('millisecond', date) - date_trunc('millisecond', origin);
        hours_diff := EXTRACT('hour' from date_difference_interval)::INT;
        minutes_diff := EXTRACT('minute' from date_difference_interval)::INT;
        seconds_diff := FLOOR(EXTRACT('second' from date_difference_interval))::INT;
        milliseconds_diff := FLOOR(EXTRACT('millisecond' from date_difference_interval))::INT;
        CASE datepart
            WHEN 'hour' THEN
                -- Here we are finding how many buckets we have to add in the origin so that we can reach to a bucket in which date belongs.
                -- For cases where origin > date, we might end up in a bucket which exceeds date by 1 bucket. 
                -- For Ex. 'date_bucket(hour, 2, '01:00:00', '08:00:00')' hence check if the result_time is greater then date
                -- For comparision we are trunceting the result_time to milliseconds
                required_bucket := hours_diff/number;
                result_time := origin + make_interval(hours => required_bucket * number);
                IF date_trunc('millisecond', result_time) > date THEN
                    RETURN result_time - make_interval(hours => number);
                END IF;
                RETURN result_time;

            WHEN 'minute' THEN
                required_bucket := (hours_diff * 60 + minutes_diff)/number;
                result_time := origin + make_interval(mins => required_bucket * number);
                IF date_trunc('millisecond', result_time) > date THEN
                    RETURN result_time - make_interval(mins => number);
                END IF;
                RETURN result_time;

            WHEN 'second' THEN
                required_bucket := ((hours_diff * 60 + minutes_diff) * 60 + seconds_diff)/number;
                result_time := origin + make_interval(secs => required_bucket * number);
                IF date_trunc('millisecond', result_time) > date THEN
                    RETURN result_time - make_interval(secs => number);
                END IF;
                RETURN result_time;

            WHEN 'millisecond' THEN
                required_bucket := (((hours_diff * 60 + minutes_diff) * 60) * 1000 + milliseconds_diff)/number;
                result_time := origin + make_interval(secs => ((required_bucket * number)::numeric) * 0.001);
                IF date_trunc('millisecond', result_time) > date THEN
                    RETURN result_time - make_interval(secs => (number::numeric) * 0.001);
                END IF;
                RETURN result_time;
        END CASE;

    -- support of date_bucket() when date is of {'datetime2', 'datetimeoffset'} datatype
    -- handling separately because both the datatypes have precision in milliseconds
    ELSIF date_arg_datatype IN ('sys.datetime2'::regtype, 'sys.datetimeoffset'::regtype) THEN
        -- when datepart is {year, quarter, month} make use of AGE() function to find number of buckets
        IF datepart IN ('year', 'quarter', 'month') THEN
            date_difference_interval := AGE(date_trunc('day', date::timestamp), date_trunc('day', origin::timestamp));
            years_diff := EXTRACT('Year' from date_difference_interval)::INT;
            months_diff := EXTRACT('Month' from date_difference_interval)::INT;
            CASE datepart
                WHEN 'year' THEN
                    -- Here we are finding how many buckets we have to add in the origin so that we can reach to a bucket in which date belongs.
                    -- For cases where origin > date, we might end up in a bucket which exceeds date by 1 bucket. 
                    -- For Ex. date_bucket(year, 2, '2010-01-01', '2019-01-01')) hence check if the result_time is greater then date.
                    -- For comparision we are trunceting the result_time to milliseconds
                    required_bucket := years_diff/number;
                    result_date := origin::timestamp + make_interval(years => required_bucket * number);
                    IF result_date > date::timestamp THEN
                        result_date = result_date - make_interval(years => number);
                    END IF;

                WHEN 'month' THEN
                    required_bucket := (12 * years_diff + months_diff)/number;
                    result_date := origin::timestamp + make_interval(months => required_bucket * number);
                    IF result_date > date::timestamp THEN
                        result_date = result_date - make_interval(months => number);
                    END IF;

                WHEN 'quarter' THEN
                    quarters_diff := (12 * years_diff + months_diff)/3;
                    required_bucket := quarters_diff/number;
                    result_date := origin::timestamp + make_interval(months => required_bucket * number * 3);
                    IF result_date > date::timestamp THEN
                        result_date = result_date - make_interval(months => number*3);
                    END IF;
            END CASE;  
        
        -- when datepart is {week, day, hour, minute, second, millisecond} make use of built-in date_bin() postgresql function. 
        ELSE
            -- trunceting origin to millisecond before passing it to date_bin() function. 
            -- store the difference between origin and trunceted origin to add it in the result of date_bin() function
            date_difference_interval := concat(number, ' ', datepart)::INTERVAL;
            millisec_trunc_diff_interval := (origin::timestamp - date_trunc('millisecond', origin::timestamp))::interval;
            result_date = date_bin(date_difference_interval, date::timestamp, date_trunc('millisecond', origin::timestamp)) + millisec_trunc_diff_interval;

            -- Filetering cases where the required bucket ends at date then date_bin() gives start point of this bucket as result.
            IF result_date + date_difference_interval <= date::timestamp THEN
                result_date = result_date + date_difference_interval;
            END IF;
        END IF;

        -- All the above operations are performed by converting every date datatype into TIMESTAMPS. 
        -- datetimeoffset is typecasted into TIMESTAMPS that changes the value. 
        -- Ex. '2023-02-23 09:19:21.23 +10:12'::sys.datetimeoffset::timestamp => '2023-02-22 23:07:21.23'
        -- The output of date_bucket() for datetimeoffset datatype will always be in the same time-zone as of provided date argument. 
        -- Here, converting TIMESTAMP into datetimeoffset datatype with the same timezone as of date argument.
        IF date_arg_datatype = 'sys.datetimeoffset'::regtype THEN
            timezone = sys.babelfish_get_datetimeoffset_tzoffset(date)::INTEGER;
            offset_string = right(date::PG_CATALOG.TEXT, 6);
            result_date = result_date + make_interval(mins => timezone);
            RETURN concat(result_date, ' ', offset_string)::sys.datetimeoffset;
        ELSE
            RETURN result_date;
        END IF;

    -- support of date_bucket() when date is of {'date', 'datetime', 'smalldatetime'} datatype
    ELSE
        -- Round datetime to fixed bins (e.g. .000, .003, .007)
        IF date_arg_datatype = 'sys.datetime'::regtype THEN
            date := sys.babelfish_conv_string_to_datetime('DATETIME', date::TEXT)::sys.datetime;
            origin := sys.babelfish_conv_string_to_datetime('DATETIME', origin::TEXT)::sys.datetime;
        END IF;
        -- when datepart is {year, quarter, month} make use of AGE() function to find number of buckets
        IF datepart IN ('year', 'quarter', 'month') THEN
            date_difference_interval := AGE(date_trunc('day', date::timestamp), date_trunc('day', origin::timestamp));
            years_diff := EXTRACT('Year' from date_difference_interval)::INT;
            months_diff := EXTRACT('Month' from date_difference_interval)::INT;
            CASE datepart
                WHEN 'year' THEN
                    -- Here we are finding how many buckets we have to add in the origin so that we can reach to a bucket in which date belongs.
                    -- For cases where origin > date, we might end up in a bucket which exceeds date by 1 bucket. 
                    -- For Example. date_bucket(year, 2, '2010-01-01', '2019-01-01') hence check if the result_time is greater then date.
                    -- For comparision we are trunceting the result_time to milliseconds
                    required_bucket := years_diff/number;
                    result_date := origin::timestamp + make_interval(years => required_bucket * number);
                    IF result_date > date::timestamp THEN
                        result_date = result_date - make_interval(years => number);
                    END IF;

                WHEN 'month' THEN
                    required_bucket := (12 * years_diff + months_diff)/number;
                    result_date := origin::timestamp + make_interval(months => required_bucket * number);
                    IF result_date > date::timestamp THEN
                        result_date = result_date - make_interval(months => number);
                    END IF;

                WHEN 'quarter' THEN
                    quarters_diff := (12 * years_diff + months_diff)/3;
                    required_bucket := quarters_diff/number;
                    result_date := origin::timestamp + make_interval(months => required_bucket * number * 3);
                    IF result_date > date::timestamp THEN
                        result_date = result_date - make_interval(months => number * 3);
                    END IF;
            END CASE;
            RETURN result_date;
        
        -- when datepart is {week, day, hour, minute, second, millisecond} make use of built-in date_bin() postgresql function.
        ELSE
            -- trunceting origin to millisecond before passing it to date_bin() function. 
            -- store the difference between origin and trunceted origin to add it in the result of date_bin() function
            date_difference_interval := concat(number, ' ', datepart)::INTERVAL;
            result_date = date_bin(date_difference_interval, date::TIMESTAMP, origin::TIMESTAMP);
            -- Filetering cases where the required bucket ends at date then date_bin() gives start point of this bucket as result. 
            IF result_date + date_difference_interval <= date::TIMESTAMP THEN
                result_date = result_date + date_difference_interval;
            END IF;
            RETURN result_date;
        END IF;
    END IF;
END;
$body$
LANGUAGE plpgsql IMMUTABLE;

CREATE OR REPLACE VIEW sys.server_principals
AS SELECT
CAST(Ext.orig_loginname AS sys.SYSNAME) AS name,
CAST(Base.oid As INT) AS principal_id,
CAST(CAST(Base.oid as INT) as sys.varbinary(85)) AS sid,
CAST(Ext.type AS CHAR(1)) as type,
CAST(
  CASE
    WHEN Ext.type = 'S' THEN 'SQL_LOGIN'
    WHEN Ext.type = 'R' THEN 'SERVER_ROLE'
    WHEN Ext.type = 'U' THEN 'WINDOWS_LOGIN'
    ELSE NULL
  END
  AS NVARCHAR(60)) AS type_desc,
CAST(Ext.is_disabled AS INT) AS is_disabled,
CAST(Ext.create_date AS SYS.DATETIME) AS create_date,
CAST(Ext.modify_date AS SYS.DATETIME) AS modify_date,
CAST(CASE WHEN Ext.type = 'R' THEN NULL ELSE Ext.default_database_name END AS SYS.SYSNAME) AS default_database_name,
CAST(Ext.default_language_name AS SYS.SYSNAME) AS default_language_name,
CAST(CASE WHEN Ext.type = 'R' THEN NULL ELSE Ext.credential_id END AS INT) AS credential_id,
CAST(CASE WHEN Ext.type = 'R' THEN 1 ELSE Ext.owning_principal_id END AS INT) AS owning_principal_id,
CAST(CASE WHEN Ext.type = 'R' THEN 1 ELSE Ext.is_fixed_role END AS sys.BIT) AS is_fixed_role
FROM pg_catalog.pg_roles AS Base INNER JOIN sys.babelfish_authid_login_ext AS Ext ON Base.rolname = Ext.rolname
WHERE pg_has_role(suser_name()::TEXT, 'sysadmin'::TEXT, 'MEMBER')
OR Ext.orig_loginname = suser_name()
OR Ext.type = 'R';

GRANT SELECT ON sys.server_principals TO PUBLIC;

<<<<<<< HEAD
create or replace view sys.sequences as
select
    CAST(p.relname as sys.nvarchar(128)) as name
  , CAST(p.oid as int) as object_id
  , CAST(null as int) as principal_id
  , CAST(s.schema_id as int) as schema_id
  , CAST(0 as int) as parent_object_id
  , CAST('SO' as char(2)) as type
  , CAST('SEQUENCE_OBJECT' as sys.nvarchar(60)) as type_desc
  , CAST(null as sys.datetime) as create_date
  , CAST(null as sys.datetime) as modify_date
  , CAST(0 as sys.bit) as is_ms_shipped
  , CAST(0 as sys.bit) as is_published
  , CAST(0 as sys.bit) as is_schema_published
  , CAST(ps.seqstart as sys.sql_variant ) as start_value
  , CAST(ps.seqincrement as sys.sql_variant ) as increment
  , CAST(ps.seqmin as sys.sql_variant  ) as minimum_value
  , CAST(ps.seqmax as sys.sql_variant ) as maximum_value
  , CASE ps.seqcycle when 't' then CAST(1 as sys.bit) else CAST(0 as sys.bit) end as is_cycling
  , CAST(0 as sys.bit ) as is_cached
  , CAST(ps.seqcache as int ) as cache_size
  , CAST(ps.seqtypid as int ) as system_type_id
  , CAST(ps.seqtypid as int ) as user_type_id
  , CAST(0 as sys.tinyint ) as precision
  , CAST(0 as sys.tinyint ) as scale
  , CAST('ABC' as sys.sql_variant  ) as current_value
  , CAST(0 as sys.bit ) as is_exhausted
  , CAST('ABC' as sys.sql_variant ) as last_used_value
from pg_class p
inner join pg_sequence ps on ps.seqrelid = p.oid
inner join sys.schemas s on s.schema_id = p.relnamespace
and p.relkind = 'S'
and has_schema_privilege(s.schema_id, 'USAGE');
GRANT SELECT ON sys.sequences TO PUBLIC;

--SERVER_ROLE_MEMBER
CREATE OR REPLACE VIEW sys.server_role_members AS
SELECT
CAST(Authmbr.roleid AS INT) AS role_principal_id,
CAST(Authmbr.member AS INT) AS member_principal_id
FROM pg_catalog.pg_auth_members AS Authmbr
INNER JOIN pg_catalog.pg_roles AS Auth1 ON Auth1.oid = Authmbr.roleid
INNER JOIN pg_catalog.pg_roles AS Auth2 ON Auth2.oid = Authmbr.member
INNER JOIN sys.babelfish_authid_login_ext AS Ext1 ON Auth1.rolname = Ext1.rolname
INNER JOIN sys.babelfish_authid_login_ext AS Ext2 ON Auth2.rolname = Ext2.rolname
WHERE Ext1.type = 'R';

GRANT SELECT ON sys.server_role_members TO PUBLIC;
=======
>>>>>>> ae8d70ed
create or replace view sys.schemas as
select
  CAST(ext.orig_name as sys.SYSNAME) as name
  , base.oid as schema_id
  , base.nspowner as principal_id
from pg_catalog.pg_namespace base 
inner join sys.babelfish_namespace_ext ext on base.nspname = ext.nspname
where ext.dbid = sys.db_id();
GRANT SELECT ON sys.schemas TO PUBLIC;

create or replace view sys.table_types_internal as
SELECT pt.typrelid
    FROM pg_catalog.pg_type pt
    INNER JOIN pg_catalog.pg_depend dep ON pt.typrelid = dep.objid
    INNER JOIN pg_catalog.pg_class pc ON pc.oid = dep.objid
    WHERE pt.typtype = 'c' AND dep.deptype = 'i'  AND pc.relkind = 'r';

create or replace view sys.tables as
select
  CAST(t.relname as sys._ci_sysname) as name
  , CAST(t.oid as int) as object_id
  , CAST(NULL as int) as principal_id
  , CAST(t.relnamespace  as int) as schema_id
  , 0 as parent_object_id
  , CAST('U' as CHAR(2)) as type
  , CAST('USER_TABLE' as sys.nvarchar(60)) as type_desc
  , CAST((select string_agg(
                  case
                  when option like 'bbf_rel_create_date=%%' then substring(option, 21)
                  else NULL
                  end, ',')
          from unnest(t.reloptions) as option)
        as sys.datetime) as create_date
  , CAST((select string_agg(
                  case
                  when option like 'bbf_rel_create_date=%%' then substring(option, 21)
                  else NULL
                  end, ',')
          from unnest(t.reloptions) as option)
        as sys.datetime) as modify_date
  , CAST(0 as sys.bit) as is_ms_shipped
  , CAST(0 as sys.bit) as is_published
  , CAST(0 as sys.bit) as is_schema_published
  , case reltoastrelid when 0 then 0 else 1 end as lob_data_space_id
  , CAST(NULL as int) as filestream_data_space_id
  , CAST(relnatts as int) as max_column_id_used
  , CAST(0 as sys.bit) as lock_on_bulk_load
  , CAST(1 as sys.bit) as uses_ansi_nulls
  , CAST(0 as sys.bit) as is_replicated
  , CAST(0 as sys.bit) as has_replication_filter
  , CAST(0 as sys.bit) as is_merge_published
  , CAST(0 as sys.bit) as is_sync_tran_subscribed
  , CAST(0 as sys.bit) as has_unchecked_assembly_data
  , 0 as text_in_row_limit
  , CAST(0 as sys.bit) as large_value_types_out_of_row
  , CAST(0 as sys.bit) as is_tracked_by_cdc
  , CAST(0 as sys.tinyint) as lock_escalation
  , CAST('TABLE' as sys.nvarchar(60)) as lock_escalation_desc
  , CAST(0 as sys.bit) as is_filetable
  , CAST(0 as sys.tinyint) as durability
  , CAST('SCHEMA_AND_DATA' as sys.nvarchar(60)) as durability_desc
  , CAST(0 as sys.bit) is_memory_optimized
  , case relpersistence when 't' then CAST(2 as sys.tinyint) else CAST(0 as sys.tinyint) end as temporal_type
  , case relpersistence when 't' then CAST('SYSTEM_VERSIONED_TEMPORAL_TABLE' as sys.nvarchar(60)) else CAST('NON_TEMPORAL_TABLE' as sys.nvarchar(60)) end as temporal_type_desc
  , CAST(null as integer) as history_table_id
  , CAST(0 as sys.bit) as is_remote_data_archive_enabled
  , CAST(0 as sys.bit) as is_external
from pg_class t
inner join sys.schemas sch on sch.schema_id = t.relnamespace
left join sys.table_types_internal tt on t.oid = tt.typrelid
where tt.typrelid is null
and t.relkind = 'r'
and has_schema_privilege(t.relnamespace, 'USAGE')
and has_table_privilege(t.oid, 'SELECT,INSERT,UPDATE,DELETE,TRUNCATE,TRIGGER');
GRANT SELECT ON sys.tables TO PUBLIC;

create or replace view sys.all_columns as
select CAST(c.oid as int) as object_id
  , CAST(a.attname as sys.sysname) as name
  , CAST(a.attnum as int) as column_id
  , CAST(t.oid as int) as system_type_id
  , CAST(t.oid as int) as user_type_id
  , CAST(sys.tsql_type_max_length_helper(coalesce(tsql_type_name, tsql_base_type_name), a.attlen, a.atttypmod) as smallint) as max_length
  , CAST(case
      when a.atttypmod != -1 then 
        sys.tsql_type_precision_helper(coalesce(tsql_type_name, tsql_base_type_name), a.atttypmod)
      else 
        sys.tsql_type_precision_helper(coalesce(tsql_type_name, tsql_base_type_name), t.typtypmod)
    end as sys.tinyint) as precision
  , CAST(case
      when a.atttypmod != -1 THEN 
        sys.tsql_type_scale_helper(coalesce(tsql_type_name, tsql_base_type_name), a.atttypmod, false)
      else 
        sys.tsql_type_scale_helper(coalesce(tsql_type_name, tsql_base_type_name), t.typtypmod, false)
    end as sys.tinyint) as scale
  , CAST(coll.collname as sys.sysname) as collation_name
  , case when a.attnotnull then CAST(0 as sys.bit) else CAST(1 as sys.bit) end as is_nullable
  , CAST(0 as sys.bit) as is_ansi_padded
  , CAST(0 as sys.bit) as is_rowguidcol
  , CAST(case when a.attidentity <> ''::"char" then 1 else 0 end AS sys.bit) as is_identity
  , CAST(case when a.attgenerated <> ''::"char" then 1 else 0 end AS sys.bit) as is_computed
  , CAST(0 as sys.bit) as is_filestream
  , CAST(0 as sys.bit) as is_replicated
  , CAST(0 as sys.bit) as is_non_sql_subscribed
  , CAST(0 as sys.bit) as is_merge_published
  , CAST(0 as sys.bit) as is_dts_replicated
  , CAST(0 as sys.bit) as is_xml_document
  , CAST(0 as int) as xml_collection_id
  , CAST(coalesce(d.oid, 0) as int) as default_object_id
  , CAST(coalesce((select oid from pg_constraint where conrelid = t.oid and contype = 'c' and a.attnum = any(conkey) limit 1), 0) as int) as rule_object_id
  , CAST(0 as sys.bit) as is_sparse
  , CAST(0 as sys.bit) as is_column_set
  , CAST(0 as sys.tinyint) as generated_always_type
  , CAST('NOT_APPLICABLE' as sys.nvarchar(60)) as generated_always_type_desc
from pg_attribute a
inner join pg_class c on c.oid = a.attrelid
inner join pg_type t on t.oid = a.atttypid
inner join pg_namespace s on s.oid = c.relnamespace
left join sys.babelfish_namespace_ext ext on (s.nspname = ext.nspname and ext.dbid = sys.db_id())
left join pg_attrdef d on c.oid = d.adrelid and a.attnum = d.adnum
left join pg_collation coll on coll.oid = a.attcollation
, sys.translate_pg_type_to_tsql(a.atttypid) AS tsql_type_name
, sys.translate_pg_type_to_tsql(t.typbasetype) AS tsql_base_type_name
where not a.attisdropped
and (s.nspname = 'sys' or ext.nspname is not null)
-- r = ordinary table, i = index, S = sequence, t = TOAST table, v = view, m = materialized view, c = composite type, f = foreign table, p = partitioned table
and c.relkind in ('r', 'v', 'm', 'f', 'p')
and has_schema_privilege(s.oid, 'USAGE')
and has_column_privilege(quote_ident(s.nspname) ||'.'||quote_ident(c.relname), a.attname, 'SELECT,INSERT,UPDATE,REFERENCES')
and a.attnum > 0;
GRANT SELECT ON sys.all_columns TO PUBLIC;

create or replace view sys.types As
-- For System types
select 
  tsql_type_name as name
  , t.oid as system_type_id
  , t.oid as user_type_id
  , s.oid as schema_id
  , cast(NULL as INT) as principal_id
  , sys.tsql_type_max_length_helper(tsql_type_name, t.typlen, t.typtypmod, true) as max_length
  , cast(sys.tsql_type_precision_helper(tsql_type_name, t.typtypmod) as int) as precision
  , cast(sys.tsql_type_scale_helper(tsql_type_name, t.typtypmod, false) as int) as scale
  , CASE c.collname
    WHEN 'default' THEN default_collation_name
    ELSE  c.collname
    END as collation_name
  , case when typnotnull then 0 else 1 end as is_nullable
  , 0 as is_user_defined
  , 0 as is_assembly_type
  , 0 as default_object_id
  , 0 as rule_object_id
  , 0 as is_table_type
from pg_type t
inner join pg_namespace s on s.oid = t.typnamespace
left join pg_collation c on c.oid = t.typcollation
, sys.translate_pg_type_to_tsql(t.oid) AS tsql_type_name
,cast(current_setting('babelfishpg_tsql.server_collation_name') as name) as default_collation_name
where
tsql_type_name IS NOT NULL  
and pg_type_is_visible(t.oid)
and (s.nspname = 'pg_catalog' OR s.nspname = 'sys')
union all 
-- For User Defined Types
select cast(t.typname as text) as name
  , t.typbasetype as system_type_id
  , t.oid as user_type_id
  , t.typnamespace as schema_id
  , null::integer as principal_id
  , case when tt.typrelid is not null then -1::smallint else sys.tsql_type_max_length_helper(tsql_base_type_name, t.typlen, t.typtypmod) end as max_length
  , case when tt.typrelid is not null then 0::smallint else cast(sys.tsql_type_precision_helper(tsql_base_type_name, t.typtypmod) as int) end as precision
  , case when tt.typrelid is not null then 0::smallint else cast(sys.tsql_type_scale_helper(tsql_base_type_name, t.typtypmod, false) as int) end as scale
  , CASE c.collname
    WHEN 'default' THEN default_collation_name
    ELSE  c.collname 
    END as collation_name
  , case when tt.typrelid is not null then 0
         else case when typnotnull then 0 else 1 end
    end
    as is_nullable
  -- CREATE TYPE ... FROM is implemented as CREATE DOMAIN in babel
  , 1 as is_user_defined
  , 0 as is_assembly_type
  , 0 as default_object_id
  , 0 as rule_object_id
  , case when tt.typrelid is not null then 1 else 0 end as is_table_type
from pg_type t
join sys.schemas sch on t.typnamespace = sch.schema_id
left join pg_collation c on c.oid = t.typcollation
left join sys.table_types_internal tt on t.typrelid = tt.typrelid
, sys.translate_pg_type_to_tsql(t.oid) AS tsql_type_name
, sys.translate_pg_type_to_tsql(t.typbasetype) AS tsql_base_type_name
, cast(current_setting('babelfishpg_tsql.server_collation_name') as name) as default_collation_name
-- we want to show details of user defined datatypes created under babelfish database
where 
 tsql_type_name IS NULL
and
  (
    -- show all user defined datatypes created under babelfish database except table types
    t.typtype = 'd'
    or
    -- only for table types
    tt.typrelid is not null  
  );
GRANT SELECT ON sys.types TO PUBLIC;

CREATE OR REPLACE VIEW sys.sp_columns_100_view AS
  SELECT 
  CAST(t4."TABLE_CATALOG" AS sys.sysname) AS TABLE_QUALIFIER,
  CAST(t4."TABLE_SCHEMA" AS sys.sysname) AS TABLE_OWNER,
  CAST(t4."TABLE_NAME" AS sys.sysname) AS TABLE_NAME,
  CAST(t4."COLUMN_NAME" AS sys.sysname) AS COLUMN_NAME,
  CAST(t5.data_type AS smallint) AS DATA_TYPE,
  CAST(coalesce(tsql_type_name, t.typname) AS sys.sysname) AS TYPE_NAME,

  CASE WHEN t4."CHARACTER_MAXIMUM_LENGTH" = -1 THEN 0::INT
    WHEN a.atttypmod != -1
    THEN
    CAST(coalesce(t4."NUMERIC_PRECISION", t4."CHARACTER_MAXIMUM_LENGTH", sys.tsql_type_precision_helper(t4."DATA_TYPE", a.atttypmod)) AS INT)
    WHEN tsql_type_name = 'timestamp'
    THEN 8
    ELSE
    CAST(coalesce(t4."NUMERIC_PRECISION", t4."CHARACTER_MAXIMUM_LENGTH", sys.tsql_type_precision_helper(t4."DATA_TYPE", t.typtypmod)) AS INT)
  END AS PRECISION,

  CASE WHEN a.atttypmod != -1
    THEN
    CAST(sys.tsql_type_length_for_sp_columns_helper(t4."DATA_TYPE", a.attlen, a.atttypmod) AS int)
    ELSE
    CAST(sys.tsql_type_length_for_sp_columns_helper(t4."DATA_TYPE", a.attlen, t.typtypmod) AS int)
  END AS LENGTH,


  CASE WHEN a.atttypmod != -1
    THEN
    CAST(coalesce(t4."NUMERIC_SCALE", sys.tsql_type_scale_helper(t4."DATA_TYPE", a.atttypmod, true)) AS smallint)
    ELSE
    CAST(coalesce(t4."NUMERIC_SCALE", sys.tsql_type_scale_helper(t4."DATA_TYPE", t.typtypmod, true)) AS smallint)
  END AS SCALE,


  CAST(coalesce(t4."NUMERIC_PRECISION_RADIX", sys.tsql_type_radix_for_sp_columns_helper(t4."DATA_TYPE")) AS smallint) AS RADIX,
  case
    when t4."IS_NULLABLE" = 'YES' then CAST(1 AS smallint)
    else CAST(0 AS smallint)
  end AS NULLABLE,

  CAST(NULL AS varchar(254)) AS remarks,
  CAST(t4."COLUMN_DEFAULT" AS sys.nvarchar(4000)) AS COLUMN_DEF,
  CAST(t5.sql_data_type AS smallint) AS SQL_DATA_TYPE,
  CAST(t5.SQL_DATETIME_SUB AS smallint) AS SQL_DATETIME_SUB,

  CASE WHEN t4."DATA_TYPE" = 'xml' THEN 0::INT
    WHEN t4."DATA_TYPE" = 'sql_variant' THEN 8000::INT
    WHEN t4."CHARACTER_MAXIMUM_LENGTH" = -1 THEN 0::INT
    ELSE CAST(t4."CHARACTER_OCTET_LENGTH" AS int)
  END AS CHAR_OCTET_LENGTH,

  CAST(t4."ORDINAL_POSITION" AS int) AS ORDINAL_POSITION,
  CAST(t4."IS_NULLABLE" AS varchar(254)) AS IS_NULLABLE,
  CAST(t5.ss_data_type AS sys.tinyint) AS SS_DATA_TYPE,
  CAST(0 AS smallint) AS SS_IS_SPARSE,
  CAST(0 AS smallint) AS SS_IS_COLUMN_SET,
  CAST(t6.is_computed as smallint) AS SS_IS_COMPUTED,
  CAST(t6.is_identity as smallint) AS SS_IS_IDENTITY,
  CAST(NULL AS varchar(254)) SS_UDT_CATALOG_NAME,
  CAST(NULL AS varchar(254)) SS_UDT_SCHEMA_NAME,
  CAST(NULL AS varchar(254)) SS_UDT_ASSEMBLY_TYPE_NAME,
  CAST(NULL AS varchar(254)) SS_XML_SCHEMACOLLECTION_CATALOG_NAME,
  CAST(NULL AS varchar(254)) SS_XML_SCHEMACOLLECTION_SCHEMA_NAME,
  CAST(NULL AS varchar(254)) SS_XML_SCHEMACOLLECTION_NAME

  FROM pg_catalog.pg_class t1
     JOIN sys.pg_namespace_ext t2 ON t1.relnamespace = t2.oid
     JOIN pg_catalog.pg_roles t3 ON t1.relowner = t3.oid
     LEFT OUTER JOIN sys.babelfish_namespace_ext ext on t2.nspname = ext.nspname
     JOIN information_schema_tsql.columns t4 ON (t1.relname::sys.nvarchar(128) = t4."TABLE_NAME" AND ext.orig_name = t4."TABLE_SCHEMA")
     LEFT JOIN pg_attribute a on a.attrelid = t1.oid AND a.attname::sys.nvarchar(128) = t4."COLUMN_NAME"
     LEFT JOIN pg_type t ON t.oid = a.atttypid
     LEFT JOIN sys.columns t6 ON
     (
      t1.oid = t6.object_id AND
      t4."ORDINAL_POSITION" = t6.column_id
     )
     , sys.translate_pg_type_to_tsql(a.atttypid) AS tsql_type_name
     , sys.spt_datatype_info_table AS t5
  WHERE (t4."DATA_TYPE" = CAST(t5.TYPE_NAME AS sys.nvarchar(128)) OR (t4."DATA_TYPE" = 'bytea' AND t5.TYPE_NAME = 'image'))
    AND ext.dbid = sys.db_id();
GRANT SELECT on sys.sp_columns_100_view TO PUBLIC;


CREATE OR REPLACE VIEW sys.sp_pkeys_view AS
SELECT
CAST(t4."TABLE_CATALOG" AS sys.sysname) AS TABLE_QUALIFIER,
CAST(t4."TABLE_SCHEMA" AS sys.sysname) AS TABLE_OWNER,
CAST(t1.relname AS sys.sysname) AS TABLE_NAME,
CAST(t4."COLUMN_NAME" AS sys.sysname) AS COLUMN_NAME,
CAST(seq AS smallint) AS KEY_SEQ,
CAST(t5.conname AS sys.sysname) AS PK_NAME
FROM pg_catalog.pg_class t1 
	JOIN sys.pg_namespace_ext t2 ON t1.relnamespace = t2.oid
	JOIN pg_catalog.pg_roles t3 ON t1.relowner = t3.oid
  LEFT OUTER JOIN sys.babelfish_namespace_ext ext on t2.nspname = ext.nspname
	JOIN information_schema_tsql.columns t4 ON (t1.relname = t4."TABLE_NAME" COLLATE sys.database_default AND ext.orig_name = t4."TABLE_SCHEMA" )
	JOIN pg_constraint t5 ON t1.oid = t5.conrelid
	, generate_series(1,16) seq -- SQL server has max 16 columns per primary key
WHERE t5.contype = 'p'
	AND CAST(t4."ORDINAL_POSITION" AS smallint) = ANY (t5.conkey)
	AND CAST(t4."ORDINAL_POSITION" AS smallint) = t5.conkey[seq]
  AND ext.dbid = sys.db_id();

GRANT SELECT on sys.sp_pkeys_view TO PUBLIC;

CREATE OR REPLACE VIEW sys.sp_statistics_view AS
SELECT
CAST(t3."TABLE_CATALOG" AS sys.sysname) AS TABLE_QUALIFIER,
CAST(t3."TABLE_SCHEMA" AS sys.sysname) AS TABLE_OWNER,
CAST(t3."TABLE_NAME" AS sys.sysname) AS TABLE_NAME,
CAST(NULL AS smallint) AS NON_UNIQUE,
CAST(NULL AS sys.sysname) AS INDEX_QUALIFIER,
CAST(NULL AS sys.sysname) AS INDEX_NAME,
CAST(0 AS smallint) AS TYPE,
CAST(NULL AS smallint) AS SEQ_IN_INDEX,
CAST(NULL AS sys.sysname) AS COLUMN_NAME,
CAST(NULL AS sys.varchar(1)) AS COLLATION,
CAST(t1.reltuples AS int) AS CARDINALITY,
CAST(t1.relpages AS int) AS PAGES,
CAST(NULL AS sys.varchar(128)) AS FILTER_CONDITION
FROM pg_catalog.pg_class t1
    JOIN sys.schemas s1 ON s1.schema_id = t1.relnamespace
    JOIN information_schema_tsql.columns t3 ON (lower(t1.relname) = lower(t3."TABLE_NAME") COLLATE C AND s1.name = t3."TABLE_SCHEMA")
    , generate_series(0,31) seq -- SQL server has max 32 columns per index
UNION
SELECT
CAST(t4."TABLE_CATALOG" AS sys.sysname) AS TABLE_QUALIFIER,
CAST(t4."TABLE_SCHEMA" AS sys.sysname) AS TABLE_OWNER,
CAST(t4."TABLE_NAME" AS sys.sysname) AS TABLE_NAME,
CASE
WHEN t5.indisunique = 't' THEN CAST(0 AS smallint)
ELSE CAST(1 AS smallint)
END AS NON_UNIQUE,
CAST(t1.relname AS sys.sysname) AS INDEX_QUALIFIER,
-- the index name created by CREATE INDEX is re-mapped, find it (by checking
-- the ones not in pg_constraint) and restoring it back before display
CASE 
WHEN t8.oid > 0 THEN CAST(t6.relname AS sys.sysname)
ELSE CAST(SUBSTRING(t6.relname,1,LENGTH(t6.relname)-32-LENGTH(t1.relname)) AS sys.sysname) 
END AS INDEX_NAME,
CASE
WHEN t5.indisclustered = 't' THEN CAST(1 AS smallint)
ELSE CAST(3 AS smallint)
END AS TYPE,
CAST(seq + 1 AS smallint) AS SEQ_IN_INDEX,
CAST(t4."COLUMN_NAME" AS sys.sysname) AS COLUMN_NAME,
CAST('A' AS sys.varchar(1)) AS COLLATION,
CAST(t7.n_distinct AS int) AS CARDINALITY,
CAST(0 AS int) AS PAGES, --not supported
CAST(NULL AS sys.varchar(128)) AS FILTER_CONDITION
FROM pg_catalog.pg_class t1
    JOIN sys.schemas s1 ON s1.schema_id = t1.relnamespace
    JOIN pg_catalog.pg_roles t3 ON t1.relowner = t3.oid
    JOIN information_schema_tsql.columns t4 ON (lower(t1.relname) = lower(t4."TABLE_NAME") COLLATE C AND s1.name = t4."TABLE_SCHEMA")
	JOIN (pg_catalog.pg_index t5 JOIN
		pg_catalog.pg_class t6 ON t5.indexrelid = t6.oid) ON t1.oid = t5.indrelid
	JOIN pg_catalog.pg_namespace nsp ON (t1.relnamespace = nsp.oid)
	LEFT JOIN pg_catalog.pg_stats t7 ON (t1.relname = t7.tablename AND t7.schemaname = nsp.nspname)
	LEFT JOIN pg_catalog.pg_constraint t8 ON t5.indexrelid = t8.conindid
    , generate_series(0,31) seq -- SQL server has max 32 columns per index
WHERE CAST(t4."ORDINAL_POSITION" AS smallint) = ANY (t5.indkey)
    AND CAST(t4."ORDINAL_POSITION" AS smallint) = t5.indkey[seq];
GRANT SELECT on sys.sp_statistics_view TO PUBLIC;


CREATE OR REPLACE PROCEDURE sys.sp_rename(
	IN "@objname" sys.nvarchar(776) = NULL,
	IN "@newname" sys.SYSNAME = NULL,
	IN "@objtype" sys.varchar(13) DEFAULT NULL
)
LANGUAGE 'pltsql'
AS $$
BEGIN
	If @objtype IS NULL
		BEGIN
			THROW 33557097, N'Please provide @objtype that is supported in Babelfish', 1;
		END
	ELSE IF @objtype = 'INDEX'
		BEGIN
			THROW 33557097, N'Feature not supported: renaming object type Index', 1;
		END
	ELSE IF @objtype = 'STATISTICS'
		BEGIN
			THROW 33557097, N'Feature not supported: renaming object type Statistics', 1;
		END
	ELSE
		BEGIN
			DECLARE @subname sys.nvarchar(776);
			DECLARE @schemaname sys.nvarchar(776);
			DECLARE @dbname sys.nvarchar(776);
			DECLARE @curr_relname sys.nvarchar(776);
			
			EXEC sys.babelfish_sp_rename_word_parse @objname, @objtype, @subname OUT, @curr_relname OUT, @schemaname OUT, @dbname OUT;

			DECLARE @currtype char(2);

			IF @objtype = 'COLUMN'
				BEGIN
					DECLARE @col_count INT;
					SELECT @col_count = COUNT(*)FROM INFORMATION_SCHEMA.COLUMNS WHERE TABLE_NAME = @curr_relname and COLUMN_NAME = @subname;
					IF @col_count < 0
						BEGIN
							THROW 33557097, N'There is no object with the given @objname.', 1;
						END
					SET @currtype = 'CO';
				END
			ELSE IF @objtype = 'USERDATATYPE'
				BEGIN
					DECLARE @alias_count INT;
					SELECT @alias_count = COUNT(*) FROM sys.types t1 INNER JOIN sys.schemas s1 ON t1.schema_id = s1.schema_id 
					WHERE s1.name = @schemaname AND t1.name = @subname;
					IF @alias_count > 1
						BEGIN
							THROW 33557097, N'There are multiple objects with the given @objname.', 1;
						END
					IF @alias_count < 1
						BEGIN
							THROW 33557097, N'There is no object with the given @objname.', 1;
						END
					SET @currtype = 'AL';				
				END
			ELSE IF @objtype = 'OBJECT'
				BEGIN
					DECLARE @count INT;
					SELECT type INTO #tempTable FROM sys.objects o1 INNER JOIN sys.schemas s1 ON o1.schema_id = s1.schema_id 
					WHERE s1.name = @schemaname AND o1.name = @subname;
					SELECT @count = COUNT(*) FROM #tempTable;

					IF @count > 1
						BEGIN
							THROW 33557097, N'There are multiple objects with the given @objname.', 1;
						END
					IF @count < 1
						BEGIN
							-- TABLE TYPE: check if there is a match in sys.table_types (if we cannot alter sys.objects table_type naming)
							SELECT @count = COUNT(*) FROM sys.table_types tt1 INNER JOIN sys.schemas s1 ON tt1.schema_id = s1.schema_id 
							WHERE s1.name = @schemaname AND tt1.name = @subname;
							IF @count > 1
								BEGIN
									THROW 33557097, N'There are multiple objects with the given @objname.', 1;
								END
							ELSE IF @count < 1
								BEGIN
									THROW 33557097, N'There is no object with the given @objname.', 1;
								END
							ELSE
								BEGIN
									SET @currtype = 'TT'
								END
						END
					IF @currtype IS NULL
						BEGIN
							SELECT @currtype = type from #tempTable;
						END
					IF @currtype = 'TR' OR @currtype = 'TA'
						BEGIN
							DECLARE @physical_schema_name sys.nvarchar(776) = '';
							SELECT @physical_schema_name = nspname FROM sys.babelfish_namespace_ext WHERE dbid = sys.db_id() AND orig_name = @schemaname;
							SELECT @curr_relname = relname FROM pg_catalog.pg_trigger tr LEFT JOIN pg_catalog.pg_class c ON tr.tgrelid = c.oid LEFT JOIN pg_catalog.pg_namespace n ON c.relnamespace = n.oid 
							WHERE tr.tgname = @subname AND n.nspname = @physical_schema_name;
						END
				END
			ELSE
				BEGIN
					THROW 33557097, N'Provided @objtype is not currently supported in Babelfish', 1;
				END
			EXEC sys.babelfish_sp_rename_internal @subname, @newname, @schemaname, @currtype, @curr_relname;
			PRINT 'Caution: Changing any part of an object name could break scripts and stored procedures.';
		END
END;
$$;
GRANT EXECUTE on PROCEDURE sys.sp_rename(IN sys.nvarchar(776), IN sys.SYSNAME, IN sys.varchar(13)) TO PUBLIC;

CREATE OR REPLACE VIEW information_schema_tsql.columns AS
	SELECT CAST(nc.dbname AS sys.nvarchar(128)) AS "TABLE_CATALOG",
			CAST(ext.orig_name AS sys.nvarchar(128)) AS "TABLE_SCHEMA",
			CAST(c.relname AS sys.nvarchar(128)) AS "TABLE_NAME",
			CAST(a.attname AS sys.nvarchar(128)) AS "COLUMN_NAME",
			CAST(a.attnum AS int) AS "ORDINAL_POSITION",
			CAST(CASE WHEN a.attgenerated = '' THEN pg_get_expr(ad.adbin, ad.adrelid) END AS sys.nvarchar(4000)) AS "COLUMN_DEFAULT",
			CAST(CASE WHEN a.attnotnull OR (t.typtype = 'd' AND t.typnotnull) THEN 'NO' ELSE 'YES' END
				AS varchar(3))
				AS "IS_NULLABLE",

			CAST(
				CASE WHEN tsql_type_name = 'sysname' THEN sys.translate_pg_type_to_tsql(t.typbasetype)
				WHEN tsql_type_name.tsql_type_name IS NULL THEN format_type(t.oid, NULL::integer)
				ELSE tsql_type_name END
				AS sys.nvarchar(128))
				AS "DATA_TYPE",

			CAST(
				information_schema_tsql._pgtsql_char_max_length(tsql_type_name, true_typmod)
				AS int)
				AS "CHARACTER_MAXIMUM_LENGTH",

			CAST(
				information_schema_tsql._pgtsql_char_octet_length(tsql_type_name, true_typmod)
				AS int)
				AS "CHARACTER_OCTET_LENGTH",

			CAST(
				/* Handle Tinyint separately */
				information_schema_tsql._pgtsql_numeric_precision(tsql_type_name, true_typid, true_typmod)
				AS sys.tinyint)
				AS "NUMERIC_PRECISION",

			CAST(
				information_schema_tsql._pgtsql_numeric_precision_radix(tsql_type_name, true_typid, true_typmod)
				AS smallint)
				AS "NUMERIC_PRECISION_RADIX",

			CAST(
				information_schema_tsql._pgtsql_numeric_scale(tsql_type_name, true_typid, true_typmod)
				AS int)
				AS "NUMERIC_SCALE",

			CAST(
				information_schema_tsql._pgtsql_datetime_precision(tsql_type_name, true_typmod)
				AS smallint)
				AS "DATETIME_PRECISION",

			CAST(null AS sys.nvarchar(128)) AS "CHARACTER_SET_CATALOG",
			CAST(null AS sys.nvarchar(128)) AS "CHARACTER_SET_SCHEMA",
			/*
			 * TODO: We need to first create mapping of collation name to char-set name;
			 * Until then return null.
			 */
			CAST(null AS sys.nvarchar(128)) AS "CHARACTER_SET_NAME",

			CAST(NULL as sys.nvarchar(128)) AS "COLLATION_CATALOG",
			CAST(NULL as sys.nvarchar(128)) AS "COLLATION_SCHEMA",

			/* Returns Babelfish specific collation name. */
			CAST(co.collname AS sys.nvarchar(128)) AS "COLLATION_NAME",

			CAST(CASE WHEN t.typtype = 'd' AND nt.nspname <> 'pg_catalog' AND nt.nspname <> 'sys'
				THEN nc.dbname ELSE null END
				AS sys.nvarchar(128)) AS "DOMAIN_CATALOG",
			CAST(CASE WHEN t.typtype = 'd' AND nt.nspname <> 'pg_catalog' AND nt.nspname <> 'sys'
				THEN ext.orig_name ELSE null END
				AS sys.nvarchar(128)) AS "DOMAIN_SCHEMA",
			CAST(CASE WHEN t.typtype = 'd' AND nt.nspname <> 'pg_catalog' AND nt.nspname <> 'sys'
				THEN t.typname ELSE null END
				AS sys.nvarchar(128)) AS "DOMAIN_NAME"

	FROM (pg_attribute a LEFT JOIN pg_attrdef ad ON attrelid = adrelid AND attnum = adnum)
		JOIN (pg_class c JOIN sys.pg_namespace_ext nc ON (c.relnamespace = nc.oid)) ON a.attrelid = c.oid
		JOIN (pg_type t JOIN pg_namespace nt ON (t.typnamespace = nt.oid)) ON a.atttypid = t.oid
		LEFT JOIN (pg_type bt JOIN pg_namespace nbt ON (bt.typnamespace = nbt.oid))
			ON (t.typtype = 'd' AND t.typbasetype = bt.oid)
		LEFT JOIN pg_collation co on co.oid = a.attcollation
		LEFT OUTER JOIN sys.babelfish_namespace_ext ext on nc.nspname = ext.nspname,
		information_schema_tsql._pgtsql_truetypid(nt, a, t) AS true_typid,
		information_schema_tsql._pgtsql_truetypmod(nt, a, t) AS true_typmod,
		sys.translate_pg_type_to_tsql(true_typid) AS tsql_type_name

	WHERE (NOT pg_is_other_temp_schema(nc.oid))
		AND a.attnum > 0 AND NOT a.attisdropped
		AND c.relkind IN ('r', 'v', 'p')
		AND (pg_has_role(c.relowner, 'USAGE')
			OR has_column_privilege(c.oid, a.attnum,
									'SELECT, INSERT, UPDATE, REFERENCES'))
		AND ext.dbid =sys.db_id();

GRANT SELECT ON information_schema_tsql.columns TO PUBLIC;

CREATE OR REPLACE VIEW information_schema_tsql.domains AS
	SELECT CAST(nc.dbname AS sys.nvarchar(128)) AS "DOMAIN_CATALOG",
		CAST(ext.orig_name AS sys.nvarchar(128)) AS "DOMAIN_SCHEMA",
		CAST(t.typname AS sys.sysname) AS "DOMAIN_NAME",
		CAST(case when is_tbl_type THEN 'table type' ELSE tsql_type_name END AS sys.sysname) AS "DATA_TYPE",

		CAST(information_schema_tsql._pgtsql_char_max_length(tsql_type_name, t.typtypmod)
			AS int)
		AS "CHARACTER_MAXIMUM_LENGTH",

		CAST(information_schema_tsql._pgtsql_char_octet_length(tsql_type_name, t.typtypmod)
			AS int)
		AS "CHARACTER_OCTET_LENGTH",

		CAST(NULL as sys.nvarchar(128)) AS "COLLATION_CATALOG",
		CAST(NULL as sys.nvarchar(128)) AS "COLLATION_SCHEMA",

		/* Returns Babelfish specific collation name. */
		CAST(
			CASE co.collname
				WHEN 'default' THEN current_setting('babelfishpg_tsql.server_collation_name')
				ELSE co.collname
			END
		AS sys.nvarchar(128)) AS "COLLATION_NAME",

		CAST(null AS sys.varchar(6)) AS "CHARACTER_SET_CATALOG",
		CAST(null AS sys.varchar(3)) AS "CHARACTER_SET_SCHEMA",
		/*
		 * TODO: We need to first create mapping of collation name to char-set name;
		 * Until then return null.
		 */
		CAST(null AS sys.nvarchar(128)) AS "CHARACTER_SET_NAME",

		CAST(information_schema_tsql._pgtsql_numeric_precision(tsql_type_name, t.typbasetype, t.typtypmod)
			AS sys.tinyint)
		AS "NUMERIC_PRECISION",

		CAST(information_schema_tsql._pgtsql_numeric_precision_radix(tsql_type_name, t.typbasetype, t.typtypmod)
			AS smallint)
		AS "NUMERIC_PRECISION_RADIX",

		CAST(information_schema_tsql._pgtsql_numeric_scale(tsql_type_name, t.typbasetype, t.typtypmod)
			AS int)
		AS "NUMERIC_SCALE",

		CAST(information_schema_tsql._pgtsql_datetime_precision(tsql_type_name, t.typtypmod)
			AS smallint)
		AS "DATETIME_PRECISION",

		CAST(case when is_tbl_type THEN NULL ELSE t.typdefault END AS sys.nvarchar(4000)) AS "DOMAIN_DEFAULT"

		FROM (pg_type t JOIN sys.pg_namespace_ext nc ON t.typnamespace = nc.oid)
		LEFT JOIN pg_collation co ON t.typcollation = co.oid
		LEFT JOIN sys.babelfish_namespace_ext ext on nc.nspname = ext.nspname,
		sys.translate_pg_type_to_tsql(t.typbasetype) AS tsql_type_name,
		sys.is_table_type(t.typrelid) as is_tbl_type

		WHERE (pg_has_role(t.typowner, 'USAGE')
			OR has_type_privilege(t.oid, 'USAGE'))
		AND (t.typtype = 'd' OR is_tbl_type)
		AND ext.dbid = sys.db_id();

GRANT SELECT ON information_schema_tsql.domains TO PUBLIC;

CREATE OR REPLACE VIEW information_schema_tsql.tables AS
	SELECT CAST(nc.dbname AS sys.nvarchar(128)) AS "TABLE_CATALOG",
		   CAST(ext.orig_name AS sys.nvarchar(128)) AS "TABLE_SCHEMA",
		   CAST(
			 CASE WHEN c.reloptions[1] LIKE 'bbf_original_rel_name%' THEN substring(c.reloptions[1], 23)
                  ELSE c.relname END
			 AS sys._ci_sysname) AS "TABLE_NAME",

		   CAST(
			 CASE WHEN c.relkind IN ('r', 'p') THEN 'BASE TABLE'
				  WHEN c.relkind = 'v' THEN 'VIEW'
				  ELSE null END
			 AS sys.varchar(10)) COLLATE sys.database_default AS "TABLE_TYPE"

	FROM sys.pg_namespace_ext nc JOIN pg_class c ON (nc.oid = c.relnamespace)
		   LEFT OUTER JOIN sys.babelfish_namespace_ext ext on nc.nspname = ext.nspname

	WHERE c.relkind IN ('r', 'v', 'p')
		AND (NOT pg_is_other_temp_schema(nc.oid))
		AND (pg_has_role(c.relowner, 'USAGE')
			OR has_table_privilege(c.oid, 'SELECT, INSERT, UPDATE, DELETE, TRUNCATE, REFERENCES, TRIGGER')
			OR has_any_column_privilege(c.oid, 'SELECT, INSERT, UPDATE, REFERENCES') )
		AND ext.dbid = sys.db_id()
		AND (NOT c.relname = 'sysdatabases');

GRANT SELECT ON information_schema_tsql.tables TO PUBLIC;

CREATE OR REPLACE VIEW information_schema_tsql.table_constraints AS
    SELECT CAST(nc.dbname AS sys.nvarchar(128)) AS "CONSTRAINT_CATALOG",
           CAST(extc.orig_name AS sys.nvarchar(128)) AS "CONSTRAINT_SCHEMA",
           CAST(c.conname AS sys.sysname) AS "CONSTRAINT_NAME",
           CAST(nr.dbname AS sys.nvarchar(128)) AS "TABLE_CATALOG",
           CAST(extr.orig_name AS sys.nvarchar(128)) AS "TABLE_SCHEMA",
           CAST(r.relname AS sys.sysname) AS "TABLE_NAME",
           CAST(
             CASE c.contype WHEN 'c' THEN 'CHECK'
                            WHEN 'f' THEN 'FOREIGN KEY'
                            WHEN 'p' THEN 'PRIMARY KEY'
                            WHEN 'u' THEN 'UNIQUE' END
             AS sys.varchar(11)) COLLATE sys.database_default AS "CONSTRAINT_TYPE",
           CAST('NO' AS sys.varchar(2)) AS "IS_DEFERRABLE",
           CAST('NO' AS sys.varchar(2)) AS "INITIALLY_DEFERRED"

    FROM sys.pg_namespace_ext nc LEFT OUTER JOIN sys.babelfish_namespace_ext extc ON nc.nspname = extc.nspname,
         sys.pg_namespace_ext nr LEFT OUTER JOIN sys.babelfish_namespace_ext extr ON nr.nspname = extr.nspname,
         pg_constraint c,
         pg_class r

    WHERE nc.oid = c.connamespace AND nr.oid = r.relnamespace
          AND c.conrelid = r.oid
          AND c.contype NOT IN ('t', 'x')
          AND r.relkind IN ('r', 'p')
          AND (NOT pg_is_other_temp_schema(nr.oid))
          AND (pg_has_role(r.relowner, 'USAGE')
               OR has_table_privilege(r.oid, 'SELECT, INSERT, UPDATE, DELETE, TRUNCATE, REFERENCES, TRIGGER')
               OR has_any_column_privilege(r.oid, 'SELECT, INSERT, UPDATE, REFERENCES') )
		  AND  extc.dbid = sys.db_id();

GRANT SELECT ON information_schema_tsql.table_constraints TO PUBLIC;

CREATE OR REPLACE VIEW information_schema_tsql.views AS
	SELECT CAST(nc.dbname AS sys.nvarchar(128)) AS "TABLE_CATALOG",
			CAST(ext.orig_name AS sys.nvarchar(128)) AS  "TABLE_SCHEMA",
			CAST(c.relname AS sys.nvarchar(128)) AS "TABLE_NAME",
			CAST(vd.definition AS sys.nvarchar(4000)) AS "VIEW_DEFINITION",

			CAST(
				CASE WHEN 'check_option=cascaded' = ANY (c.reloptions)
					THEN 'CASCADE'
					ELSE 'NONE' END
				AS sys.varchar(7)) COLLATE sys.database_default AS "CHECK_OPTION",

			CAST('NO' AS sys.varchar(2)) AS "IS_UPDATABLE"

	FROM sys.pg_namespace_ext nc JOIN pg_class c ON (nc.oid = c.relnamespace)
		LEFT OUTER JOIN sys.babelfish_namespace_ext ext
			ON (nc.nspname = ext.nspname COLLATE sys.database_default)
		LEFT OUTER JOIN sys.babelfish_view_def vd
			ON ext.dbid = vd.dbid
				AND (ext.orig_name = vd.schema_name COLLATE sys.database_default)
				AND (CAST(c.relname AS sys.nvarchar(128)) = vd.object_name COLLATE sys.database_default)

	WHERE c.relkind = 'v'
		AND (NOT pg_is_other_temp_schema(nc.oid))
		AND (pg_has_role(c.relowner, 'USAGE')
			OR has_table_privilege(c.oid, 'SELECT, INSERT, UPDATE, DELETE, TRUNCATE, REFERENCES, TRIGGER')
			OR has_any_column_privilege(c.oid, 'SELECT, INSERT, UPDATE, REFERENCES') )
		AND ext.dbid = sys.db_id();

GRANT SELECT ON information_schema_tsql.views TO PUBLIC;

CREATE OR REPLACE VIEW information_schema_tsql.check_constraints AS
    SELECT CAST(nc.dbname AS sys.nvarchar(128)) AS "CONSTRAINT_CATALOG",
	    CAST(extc.orig_name AS sys.nvarchar(128)) AS "CONSTRAINT_SCHEMA",
           CAST(c.conname AS sys.sysname) AS "CONSTRAINT_NAME",
	    CAST(sys.tsql_get_constraintdef(c.oid) AS sys.nvarchar(4000)) AS "CHECK_CLAUSE"

    FROM sys.pg_namespace_ext nc LEFT OUTER JOIN sys.babelfish_namespace_ext extc ON nc.nspname = extc.nspname,
         pg_constraint c,
         pg_class r

    WHERE nc.oid = c.connamespace AND nc.oid = r.relnamespace
          AND c.conrelid = r.oid
          AND c.contype = 'c'
          AND r.relkind IN ('r', 'p')
          AND (NOT pg_is_other_temp_schema(nc.oid))
          AND (pg_has_role(r.relowner, 'USAGE')
               OR has_table_privilege(r.oid, 'SELECT, INSERT, UPDATE, DELETE, TRUNCATE, REFERENCES, TRIGGER')
               OR has_any_column_privilege(r.oid, 'SELECT, INSERT, UPDATE, REFERENCES'))
		  AND  extc.dbid = sys.db_id();

GRANT SELECT ON information_schema_tsql.check_constraints TO PUBLIC;


CREATE OR REPLACE VIEW information_schema_tsql.routines AS
    SELECT CAST(nc.dbname AS sys.nvarchar(128)) AS "SPECIFIC_CATALOG",
           CAST(ext.orig_name AS sys.nvarchar(128)) AS "SPECIFIC_SCHEMA",
           CAST(p.proname AS sys.nvarchar(128)) AS "SPECIFIC_NAME",
           CAST(nc.dbname AS sys.nvarchar(128)) AS "ROUTINE_CATALOG",
           CAST(ext.orig_name AS sys.nvarchar(128)) AS "ROUTINE_SCHEMA",
           CAST(p.proname AS sys.nvarchar(128)) AS "ROUTINE_NAME",
           CAST(CASE p.prokind WHEN 'f' THEN 'FUNCTION' WHEN 'p' THEN 'PROCEDURE' END
           	 AS sys.nvarchar(20)) AS "ROUTINE_TYPE",
           CAST(NULL AS sys.nvarchar(128)) AS "MODULE_CATALOG",
           CAST(NULL AS sys.nvarchar(128)) AS "MODULE_SCHEMA",
           CAST(NULL AS sys.nvarchar(128)) AS "MODULE_NAME",
           CAST(NULL AS sys.nvarchar(128)) AS "UDT_CATALOG",
           CAST(NULL AS sys.nvarchar(128)) AS "UDT_SCHEMA",
           CAST(NULL AS sys.nvarchar(128)) AS "UDT_NAME",
	   CAST(case when is_tbl_type THEN 'table' when p.prokind = 'p' THEN NULL ELSE tsql_type_name END AS sys.nvarchar(128)) AS "DATA_TYPE",
           CAST(information_schema_tsql._pgtsql_char_max_length_for_routines(tsql_type_name, true_typmod)
                 AS int)
           AS "CHARACTER_MAXIMUM_LENGTH",
           CAST(information_schema_tsql._pgtsql_char_octet_length_for_routines(tsql_type_name, true_typmod)
                 AS int)
           AS "CHARACTER_OCTET_LENGTH",
           CAST(NULL AS sys.nvarchar(128)) AS "COLLATION_CATALOG",
           CAST(NULL AS sys.nvarchar(128)) AS "COLLATION_SCHEMA",
           CAST(
                 CASE co.collname
                       WHEN 'default' THEN current_setting('babelfishpg_tsql.server_collation_name')
                       ELSE co.collname
                 END
            AS sys.nvarchar(128)) AS "COLLATION_NAME",
            CAST(NULL AS sys.nvarchar(128)) AS "CHARACTER_SET_CATALOG",
            CAST(NULL AS sys.nvarchar(128)) AS "CHARACTER_SET_SCHEMA",
	    /*
                 * TODO: We need to first create mapping of collation name to char-set name;
                 * Until then return null.
            */
	    CAST(case when tsql_type_name IN ('nchar','nvarchar') THEN 'UNICODE' when tsql_type_name IN ('char','varchar') THEN 'iso_1' ELSE NULL END AS sys.nvarchar(128)) AS "CHARACTER_SET_NAME",
	    CAST(information_schema_tsql._pgtsql_numeric_precision(tsql_type_name, t.oid, true_typmod)
                        AS smallint)
            AS "NUMERIC_PRECISION",
	    CAST(information_schema_tsql._pgtsql_numeric_precision_radix(tsql_type_name, case when t.typtype = 'd' THEN t.typbasetype ELSE t.oid END, true_typmod)
                        AS smallint)
            AS "NUMERIC_PRECISION_RADIX",
            CAST(information_schema_tsql._pgtsql_numeric_scale(tsql_type_name, t.oid, true_typmod)
                        AS smallint)
            AS "NUMERIC_SCALE",
            CAST(information_schema_tsql._pgtsql_datetime_precision(tsql_type_name, true_typmod)
                        AS smallint)
            AS "DATETIME_PRECISION",
	    CAST(NULL AS sys.nvarchar(30)) AS "INTERVAL_TYPE",
            CAST(NULL AS smallint) AS "INTERVAL_PRECISION",
            CAST(NULL AS sys.nvarchar(128)) AS "TYPE_UDT_CATALOG",
            CAST(NULL AS sys.nvarchar(128)) AS "TYPE_UDT_SCHEMA",
            CAST(NULL AS sys.nvarchar(128)) AS "TYPE_UDT_NAME",
            CAST(NULL AS sys.nvarchar(128)) AS "SCOPE_CATALOG",
            CAST(NULL AS sys.nvarchar(128)) AS "SCOPE_SCHEMA",
            CAST(NULL AS sys.nvarchar(128)) AS "SCOPE_NAME",
            CAST(NULL AS bigint) AS "MAXIMUM_CARDINALITY",
            CAST(NULL AS sys.nvarchar(128)) AS "DTD_IDENTIFIER",
            CAST(CASE WHEN l.lanname = 'sql' THEN 'SQL' WHEN l.lanname = 'pltsql' THEN 'SQL' ELSE 'EXTERNAL' END AS sys.nvarchar(30)) AS "ROUTINE_BODY",
            CAST(f.definition AS sys.nvarchar(4000)) AS "ROUTINE_DEFINITION",
            CAST(NULL AS sys.nvarchar(128)) AS "EXTERNAL_NAME",
            CAST(NULL AS sys.nvarchar(30)) AS "EXTERNAL_LANGUAGE",
            CAST(NULL AS sys.nvarchar(30)) AS "PARAMETER_STYLE",
            CAST(CASE WHEN p.provolatile = 'i' THEN 'YES' ELSE 'NO' END AS sys.nvarchar(10)) AS "IS_DETERMINISTIC",
	    CAST(CASE p.prokind WHEN 'p' THEN 'MODIFIES' ELSE 'READS' END AS sys.nvarchar(30)) AS "SQL_DATA_ACCESS",
            CAST(CASE WHEN p.prokind <> 'p' THEN
              CASE WHEN p.proisstrict THEN 'YES' ELSE 'NO' END END AS sys.nvarchar(10)) AS "IS_NULL_CALL",
            CAST(NULL AS sys.nvarchar(128)) AS "SQL_PATH",
            CAST('YES' AS sys.nvarchar(10)) AS "SCHEMA_LEVEL_ROUTINE",
            CAST(CASE p.prokind WHEN 'f' THEN 0 WHEN 'p' THEN -1 END AS smallint) AS "MAX_DYNAMIC_RESULT_SETS",
            CAST('NO' AS sys.nvarchar(10)) AS "IS_USER_DEFINED_CAST",
            CAST('NO' AS sys.nvarchar(10)) AS "IS_IMPLICITLY_INVOCABLE",
            CAST(NULL AS sys.datetime) AS "CREATED",
            CAST(NULL AS sys.datetime) AS "LAST_ALTERED"

       FROM sys.pg_namespace_ext nc LEFT JOIN sys.babelfish_namespace_ext ext ON nc.nspname = ext.nspname,
            pg_proc p inner join sys.schemas sch on sch.schema_id = p.pronamespace
	    inner join sys.all_objects ao on ao.object_id = CAST(p.oid AS INT)
		LEFT JOIN sys.babelfish_function_ext f ON p.proname = f.funcname AND sch.schema_id::regnamespace::name = f.nspname
			AND sys.babelfish_get_pltsql_function_signature(p.oid) = f.funcsignature COLLATE "C",
            pg_language l,
            pg_type t LEFT JOIN pg_collation co ON t.typcollation = co.oid,
            sys.translate_pg_type_to_tsql(t.oid) AS tsql_type_name,
            sys.tsql_get_returnTypmodValue(p.oid) AS true_typmod,
	    sys.is_table_type(t.typrelid) as is_tbl_type

       WHERE
            (case p.prokind 
	       when 'p' then true 
	       when 'a' then false
               else 
    	           (case format_type(p.prorettype, null) 
	   	      when 'trigger' then false 
	   	      else true 
   		    end) 
            end)  
            AND (NOT pg_is_other_temp_schema(nc.oid))
            AND has_function_privilege(p.oid, 'EXECUTE')
            AND (pg_has_role(t.typowner, 'USAGE')
            OR has_type_privilege(t.oid, 'USAGE'))
            AND ext.dbid = sys.db_id()
	    AND p.prolang = l.oid
            AND p.prorettype = t.oid
            AND p.pronamespace = nc.oid
	    AND CAST(ao.is_ms_shipped as INT) = 0;

GRANT SELECT ON information_schema_tsql.routines TO PUBLIC;

CREATE OR REPLACE VIEW information_schema_tsql.SEQUENCES AS
    SELECT CAST(nc.dbname AS sys.nvarchar(128)) AS "SEQUENCE_CATALOG",
            CAST(extc.orig_name AS sys.nvarchar(128)) AS "SEQUENCE_SCHEMA",
            CAST(r.relname AS sys.nvarchar(128)) AS "SEQUENCE_NAME",
            CAST(CASE WHEN tsql_type_name = 'sysname' THEN sys.translate_pg_type_to_tsql(t.typbasetype) ELSE tsql_type_name END
                    AS sys.nvarchar(128))AS "DATA_TYPE",  -- numeric and decimal data types are converted into bigint which is due to Postgres inherent implementation
            CAST(information_schema_tsql._pgtsql_numeric_precision(tsql_type_name, t.oid, -1)
                        AS smallint) AS "NUMERIC_PRECISION",
            CAST(information_schema_tsql._pgtsql_numeric_precision_radix(tsql_type_name, case when t.typtype = 'd' THEN t.typbasetype ELSE t.oid END, -1)
                        AS smallint) AS "NUMERIC_PRECISION_RADIX",
            CAST(information_schema_tsql._pgtsql_numeric_scale(tsql_type_name, t.oid, -1)
                        AS int) AS "NUMERIC_SCALE",
            CAST(s.seqstart AS sys.sql_variant) AS "START_VALUE",
            CAST(s.seqmin AS sys.sql_variant) AS "MINIMUM_VALUE",
            CAST(s.seqmax AS sys.sql_variant) AS "MAXIMUM_VALUE",
            CAST(s.seqincrement AS sys.sql_variant) AS "INCREMENT",
            CAST( CASE WHEN s.seqcycle = 't' THEN 1 ELSE 0 END AS int) AS "CYCLE_OPTION",
            CAST(NULL AS sys.nvarchar(128)) AS "DECLARED_DATA_TYPE",
            CAST(NULL AS int) AS "DECLARED_NUMERIC_PRECISION",
            CAST(NULL AS int) AS "DECLARED_NUMERIC_SCALE"
        FROM sys.pg_namespace_ext nc JOIN sys.babelfish_namespace_ext extc ON nc.nspname = extc.nspname,
            pg_sequence s join pg_class r on s.seqrelid = r.oid join pg_type t on s.seqtypid=t.oid,
            sys.translate_pg_type_to_tsql(s.seqtypid) AS tsql_type_name
        WHERE nc.oid = r.relnamespace
        AND extc.dbid = sys.db_id()
            AND r.relkind = 'S'
            AND (NOT pg_is_other_temp_schema(nc.oid))
            AND (pg_has_role(r.relowner, 'USAGE')
                OR has_sequence_privilege(r.oid, 'SELECT, UPDATE, USAGE'));

GRANT SELECT ON information_schema_tsql.sequences TO PUBLIC; 

CREATE OR REPLACE VIEW information_schema_tsql.key_column_usage AS
	SELECT
		CAST(nc.dbname AS sys.nvarchar(128)) AS "CONSTRAINT_CATALOG",
		CAST(ext.orig_name AS sys.nvarchar(128)) AS "CONSTRAINT_SCHEMA",
		CAST(c.conname AS sys.nvarchar(128)) AS "CONSTRAINT_NAME",
		CAST(nc.dbname AS sys.nvarchar(128)) AS "TABLE_CATALOG",
		CAST(ext.orig_name AS sys.nvarchar(128)) AS "TABLE_SCHEMA",
		CAST(r.relname AS sys.nvarchar(128)) AS "TABLE_NAME",
		CAST(a.attname AS sys.nvarchar(128)) AS "COLUMN_NAME",
		CAST(ord AS int) AS "ORDINAL_POSITION"	
	FROM
		pg_constraint c 
		JOIN pg_class r ON r.oid = c.conrelid AND c.contype in ('p','u','f') AND r.relkind in ('r','p')
		JOIN sys.pg_namespace_ext nc ON nc.oid = c.connamespace AND r.relnamespace = nc.oid 
		JOIN sys.babelfish_namespace_ext ext ON ext.nspname = nc.nspname AND ext.dbid = sys.db_id()
		CROSS JOIN unnest(c.conkey) WITH ORDINALITY AS ak(j,ord) 
		LEFT JOIN pg_attribute a ON a.attrelid = r.oid AND a.attnum = ak.j		
	WHERE
		pg_has_role(r.relowner, 'USAGE'::text) 
  		OR has_column_privilege(r.oid, a.attnum, 'SELECT, INSERT, UPDATE, REFERENCES'::text)
		AND NOT pg_is_other_temp_schema(nc.oid)
	;
GRANT SELECT ON information_schema_tsql.key_column_usage TO PUBLIC;

CREATE OR REPLACE VIEW information_schema_tsql.schemata AS
	SELECT CAST(sys.db_name() AS sys.sysname) AS "CATALOG_NAME",
	CAST(CASE WHEN np.nspname LIKE CONCAT(sys.db_name(),'%') THEN RIGHT(np.nspname, LENGTH(np.nspname) - LENGTH(sys.db_name()) - 1)
	     ELSE np.nspname END AS sys.nvarchar(128)) AS "SCHEMA_NAME",
	-- For system-defined schemas, schema-owner name will be same as schema_name
	-- For user-defined schemas having default owner, schema-owner will be dbo
	-- For user-defined schemas with explicit owners, rolname contains dbname followed
	-- by owner name, so need to extract the owner name from rolname always.
	CAST(CASE WHEN sys.bbf_is_shared_schema(np.nspname) = TRUE THEN np.nspname
		  WHEN r.rolname LIKE CONCAT(sys.db_name(),'%') THEN
			CASE WHEN RIGHT(r.rolname, LENGTH(r.rolname) - LENGTH(sys.db_name()) - 1) = 'db_owner' THEN 'dbo'
			     ELSE RIGHT(r.rolname, LENGTH(r.rolname) - LENGTH(sys.db_name()) - 1) END ELSE 'dbo' END
			AS sys.nvarchar(128)) AS "SCHEMA_OWNER",
	CAST(null AS sys.varchar(6)) AS "DEFAULT_CHARACTER_SET_CATALOG",
	CAST(null AS sys.varchar(3)) AS "DEFAULT_CHARACTER_SET_SCHEMA",
	-- TODO: We need to first create mapping of collation name to char-set name;
	-- Until then return null for DEFAULT_CHARACTER_SET_NAME
	CAST(null AS sys.sysname) AS "DEFAULT_CHARACTER_SET_NAME"
	FROM ((pg_catalog.pg_namespace np LEFT JOIN sys.pg_namespace_ext nc on np.nspname = nc.nspname)
		LEFT JOIN pg_catalog.pg_roles r on r.oid = nc.nspowner) LEFT JOIN sys.babelfish_namespace_ext ext on nc.nspname = ext.nspname
	WHERE (ext.dbid = sys.db_id() OR np.nspname in ('sys', 'information_schema_tsql')) AND
	      (pg_has_role(np.nspowner, 'USAGE') OR has_schema_privilege(np.oid, 'CREATE, USAGE'))
	ORDER BY nc.nspname, np.nspname;

GRANT SELECT ON information_schema_tsql.schemata TO PUBLIC;


CREATE OR REPLACE FUNCTION sys.has_perms_by_name(
    securable SYS.SYSNAME, 
    securable_class SYS.NVARCHAR(60), 
    permission SYS.SYSNAME,
    sub_securable SYS.SYSNAME DEFAULT NULL,
    sub_securable_class SYS.NVARCHAR(60) DEFAULT NULL
)
RETURNS integer
LANGUAGE plpgsql
STABLE
AS $$
DECLARE
    db_name text COLLATE sys.database_default; 
    bbf_schema_name text;
    pg_schema text COLLATE sys.database_default;
    implied_dbo_permissions boolean;
    fully_supported boolean;
    is_cross_db boolean := false;
    object_name text COLLATE sys.database_default;
    database_id smallint;
    namespace_id oid;
    userid oid;
    object_type text;
    function_signature text;
    qualified_name text;
    return_value integer;
    cs_as_securable text COLLATE "C" := securable;
    cs_as_securable_class text COLLATE "C" := securable_class;
    cs_as_permission text COLLATE "C" := permission;
    cs_as_sub_securable text COLLATE "C" := sub_securable;
    cs_as_sub_securable_class text COLLATE "C" := sub_securable_class;
BEGIN
    return_value := NULL;

    -- Lower-case to avoid case issues, remove trailing whitespace to match SQL SERVER behavior
    -- Objects created in Babelfish are stored in lower-case in pg_class/pg_proc
    cs_as_securable = lower(rtrim(cs_as_securable));
    cs_as_securable_class = lower(rtrim(cs_as_securable_class));
    cs_as_permission = lower(rtrim(cs_as_permission));
    cs_as_sub_securable = lower(rtrim(cs_as_sub_securable));
    cs_as_sub_securable_class = lower(rtrim(cs_as_sub_securable_class));

    -- Assert that sub_securable and sub_securable_class are either both NULL or both defined
    IF cs_as_sub_securable IS NOT NULL AND cs_as_sub_securable_class IS NULL THEN
        RETURN NULL;
    ELSIF cs_as_sub_securable IS NULL AND cs_as_sub_securable_class IS NOT NULL THEN
        RETURN NULL;
    -- If they are both defined, user must be evaluating column privileges.
    -- Check that inputs are valid for column privileges: sub_securable_class must 
    -- be column, securable_class must be object, and permission cannot be any.
    ELSIF cs_as_sub_securable_class IS NOT NULL 
            AND (cs_as_sub_securable_class != 'column' 
                    OR cs_as_securable_class IS NULL 
                    OR cs_as_securable_class != 'object' 
                    OR cs_as_permission = 'any') THEN
        RETURN NULL;

    -- If securable is null, securable_class must be null
    ELSIF cs_as_securable IS NULL AND cs_as_securable_class IS NOT NULL THEN
        RETURN NULL;
    -- If securable_class is null, securable must be null
    ELSIF cs_as_securable IS NOT NULL AND cs_as_securable_class IS NULL THEN
        RETURN NULL;
    END IF;

    IF cs_as_securable_class = 'server' THEN
        -- SQL Server does not permit a securable_class value of 'server'.
        -- securable_class should be NULL to evaluate server permissions.
        RETURN NULL;
    ELSIF cs_as_securable_class IS NULL THEN
        -- NULL indicates a server permission. Set this variable so that we can
        -- search for the matching entry in babelfish_has_perms_by_name_permissions
        cs_as_securable_class = 'server';
    END IF;

    IF cs_as_sub_securable IS NOT NULL THEN
        cs_as_sub_securable := babelfish_remove_delimiter_pair(cs_as_sub_securable);
        IF cs_as_sub_securable IS NULL THEN
            RETURN NULL;
        END IF;
    END IF;

    SELECT p.implied_dbo_permissions,p.fully_supported 
    INTO implied_dbo_permissions,fully_supported 
    FROM babelfish_has_perms_by_name_permissions p 
    WHERE p.securable_type = cs_as_securable_class AND p.permission_name = cs_as_permission;
    
    IF implied_dbo_permissions IS NULL OR fully_supported IS NULL THEN
        -- Securable class or permission is not valid, or permission is not valid for given securable
        RETURN NULL;
    END IF;

    IF cs_as_securable_class = 'database' AND cs_as_securable IS NOT NULL THEN
        db_name = babelfish_remove_delimiter_pair(cs_as_securable);
        IF db_name IS NULL THEN
            RETURN NULL;
        ELSIF (SELECT COUNT(name) FROM sys.databases WHERE name = db_name) != 1 THEN
            RETURN 0;
        END IF;
    ELSIF cs_as_securable_class = 'schema' THEN
        bbf_schema_name = babelfish_remove_delimiter_pair(cs_as_securable);
        IF bbf_schema_name IS NULL THEN
            RETURN NULL;
        ELSIF (SELECT COUNT(nspname) FROM sys.babelfish_namespace_ext ext
                WHERE ext.orig_name = bbf_schema_name 
                    AND ext.dbid = sys.db_id()) != 1 THEN
            RETURN 0;
        END IF;
    END IF;

    IF fully_supported = 'f' AND
		(SELECT orig_username FROM sys.babelfish_authid_user_ext WHERE rolname = CURRENT_USER) = 'dbo' THEN
        RETURN CAST(implied_dbo_permissions AS integer);
    ELSIF fully_supported = 'f' THEN
        RETURN 0;
    END IF;

    -- The only permissions that are fully supported belong to the OBJECT securable class.
    -- The block above has dealt with all permissions that are not fully supported, so 
    -- if we reach this point we know the securable class is OBJECT.
    SELECT s.db_name, s.schema_name, s.object_name INTO db_name, bbf_schema_name, object_name 
    FROM babelfish_split_object_name(cs_as_securable) s;

    -- Invalid securable name
    IF object_name IS NULL OR object_name = '' THEN
        RETURN NULL;
    END IF;

    -- If schema was not specified, use the default
    IF bbf_schema_name IS NULL OR bbf_schema_name = '' THEN
        bbf_schema_name := sys.schema_name();
    END IF;

    database_id := (
        SELECT CASE 
            WHEN db_name IS NULL OR db_name = '' THEN (sys.db_id())
            ELSE (sys.db_id(db_name))
        END);

	IF database_id <> sys.db_id() THEN
        is_cross_db = true;
	END IF;

	userid := (
        SELECT CASE
            WHEN is_cross_db THEN sys.suser_id()
            ELSE sys.user_id()
        END);
  
    -- Translate schema name from bbf to postgres, e.g. dbo -> master_dbo
    pg_schema := (SELECT nspname 
                    FROM sys.babelfish_namespace_ext ext 
                    WHERE ext.orig_name = bbf_schema_name 
                        AND CAST(ext.dbid AS oid) = CAST(database_id AS oid));

    IF pg_schema IS NULL THEN
        -- Shared schemas like sys and pg_catalog do not exist in the table above.
        -- These schemas do not need to be translated from Babelfish to Postgres
        pg_schema := bbf_schema_name;
    END IF;

    -- Surround with double-quotes to handle names that contain periods/spaces
    qualified_name := concat('"', pg_schema, '"."', object_name, '"');

    SELECT oid INTO namespace_id FROM pg_catalog.pg_namespace WHERE nspname = pg_schema COLLATE sys.database_default;

    object_type := (
        SELECT CASE
            WHEN cs_as_sub_securable_class = 'column'
                THEN CASE 
                    WHEN (SELECT count(a.attname)
                        FROM pg_attribute a
                        INNER JOIN pg_class c ON c.oid = a.attrelid
                        INNER JOIN pg_namespace s ON s.oid = c.relnamespace
                        WHERE
                        a.attname = cs_as_sub_securable COLLATE sys.database_default
                        AND c.relname = object_name COLLATE sys.database_default
                        AND s.nspname = pg_schema COLLATE sys.database_default
                        AND NOT a.attisdropped
                        AND (s.nspname IN (SELECT nspname FROM sys.babelfish_namespace_ext) OR s.nspname = 'sys')
                        -- r = ordinary table, i = index, S = sequence, t = TOAST table, v = view, m = materialized view, c = composite type, f = foreign table, p = partitioned table
                        AND c.relkind IN ('r', 'v', 'm', 'f', 'p')
                        AND a.attnum > 0) = 1
                                THEN 'column'
                    ELSE NULL
                END

            WHEN (SELECT count(relname) 
                    FROM pg_catalog.pg_class 
                    WHERE relname = object_name COLLATE sys.database_default
                        AND relnamespace = namespace_id) = 1
                THEN 'table'

            WHEN (SELECT count(proname) 
                    FROM pg_catalog.pg_proc 
                    WHERE proname = object_name COLLATE sys.database_default 
                        AND pronamespace = namespace_id
                        AND prokind = 'f') = 1
                THEN 'function'
                
            WHEN (SELECT count(proname) 
                    FROM pg_catalog.pg_proc 
                    WHERE proname = object_name COLLATE sys.database_default
                        AND pronamespace = namespace_id
                        AND prokind = 'p') = 1
                THEN 'procedure'
            ELSE NULL
        END
    );
    
    -- Object was not found
    IF object_type IS NULL THEN
        RETURN 0;
    END IF;
  
    -- Get signature for function-like objects
    IF object_type IN('function', 'procedure') THEN
        SELECT CAST(oid AS regprocedure) 
            INTO function_signature 
            FROM pg_catalog.pg_proc 
            WHERE proname = object_name COLLATE sys.database_default
                AND pronamespace = namespace_id;
    END IF;

    return_value := (
        SELECT CASE
            WHEN cs_as_permission = 'any' THEN babelfish_has_any_privilege(userid, object_type, pg_schema, object_name)

            WHEN object_type = 'column'
                THEN CASE
                    WHEN cs_as_permission IN('insert', 'delete', 'execute') THEN NULL
                    ELSE CAST(has_column_privilege(userid, qualified_name, cs_as_sub_securable, cs_as_permission) AS integer)
                END

            WHEN object_type = 'table'
                THEN CASE
                    WHEN cs_as_permission = 'execute' THEN 0
                    ELSE CAST(has_table_privilege(userid, qualified_name, cs_as_permission) AS integer)
                END

            WHEN object_type = 'function'
                THEN CASE
                    WHEN cs_as_permission IN('select', 'execute')
                        THEN CAST(has_function_privilege(userid, function_signature, 'execute') AS integer)
                    WHEN cs_as_permission IN('update', 'insert', 'delete', 'references')
                        THEN 0
                    ELSE NULL
                END

            WHEN object_type = 'procedure'
                THEN CASE
                    WHEN cs_as_permission = 'execute'
                        THEN CAST(has_function_privilege(userid, function_signature, 'execute') AS integer)
                    WHEN cs_as_permission IN('select', 'update', 'insert', 'delete', 'references')
                        THEN 0
                    ELSE NULL
                END

            ELSE NULL
        END
    );

    RETURN return_value;
    EXCEPTION WHEN OTHERS THEN RETURN NULL;
END;
$$;

GRANT EXECUTE ON FUNCTION sys.has_perms_by_name(
    securable sys.SYSNAME, 
    securable_class sys.nvarchar(60), 
    permission sys.SYSNAME, 
    sub_securable sys.SYSNAME,
    sub_securable_class sys.nvarchar(60)) TO PUBLIC;

-- This is a temporary procedure which is called during upgrade to update guest schema
-- for the guest users in the already existing databases
CREATE OR REPLACE PROCEDURE sys.babelfish_update_user_catalog_for_guest_schema()
LANGUAGE C
AS 'babelfishpg_tsql', 'update_user_catalog_for_guest_schema';

CALL sys.babelfish_update_user_catalog_for_guest_schema();

-- Drop this procedure after it gets executed once.
DROP PROCEDURE sys.babelfish_update_user_catalog_for_guest_schema();


-- Drops the temporary procedure used by the upgrade script.
-- Please have this be one of the last statements executed in this upgrade script.
DROP PROCEDURE sys.babelfish_drop_deprecated_object(varchar, varchar, varchar);


-- Reset search_path to not affect any subsequent scripts
SELECT set_config('search_path', trim(leading 'sys, ' from current_setting('search_path')), false);<|MERGE_RESOLUTION|>--- conflicted
+++ resolved
@@ -1290,7 +1290,6 @@
 
 GRANT SELECT ON sys.server_principals TO PUBLIC;
 
-<<<<<<< HEAD
 create or replace view sys.sequences as
 select
     CAST(p.relname as sys.nvarchar(128)) as name
@@ -1339,8 +1338,7 @@
 WHERE Ext1.type = 'R';
 
 GRANT SELECT ON sys.server_role_members TO PUBLIC;
-=======
->>>>>>> ae8d70ed
+
 create or replace view sys.schemas as
 select
   CAST(ext.orig_name as sys.SYSNAME) as name
