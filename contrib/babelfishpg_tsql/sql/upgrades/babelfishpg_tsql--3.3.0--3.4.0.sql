-- complain if script is sourced in psql, rather than via ALTER EXTENSION
\echo Use "ALTER EXTENSION ""babelfishpg_tsql"" UPDATE TO '3.4.0'" to load this file. \quit

-- add 'sys' to search path for the convenience
SELECT set_config('search_path', 'sys, '||current_setting('search_path'), false);

-- Drops an object if it does not have any dependent objects.
-- Is a temporary procedure for use by the upgrade script. Will be dropped at the end of the upgrade.
-- Please have this be one of the first statements executed in this upgrade script. 
CREATE OR REPLACE PROCEDURE babelfish_drop_deprecated_object(object_type varchar, schema_name varchar, object_name varchar) AS
$$
DECLARE
    error_msg text;
    query1 text;
    query2 text;
BEGIN

    query1 := pg_catalog.format('alter extension babelfishpg_tsql drop %s %s.%s', object_type, schema_name, object_name);
    query2 := pg_catalog.format('drop %s %s.%s', object_type, schema_name, object_name);

    execute query1;
    execute query2;
EXCEPTION
    when object_not_in_prerequisite_state then --if 'alter extension' statement fails
        GET STACKED DIAGNOSTICS error_msg = MESSAGE_TEXT;
        raise warning '%', error_msg;
    when dependent_objects_still_exist then --if 'drop view' statement fails
        GET STACKED DIAGNOSTICS error_msg = MESSAGE_TEXT;
        raise warning '%', error_msg;
end
$$
LANGUAGE plpgsql;

-- Please add your SQLs here
/*
 * Note: These SQL statements may get executed multiple times specially when some features get backpatched.
 * So make sure that any SQL statement (DDL/DML) being added here can be executed multiple times without affecting
 * final behaviour.
 */


CREATE OR REPLACE VIEW sys.asymmetric_keys
AS
SELECT 
    CAST('' as sys.sysname) AS name
  , CAST(0 as sys.int) AS principal_id
  , CAST(0 as sys.int) AS asymmetric_key_id
  , CAST('a' as sys.bpchar(2)) AS pvt_key_encryption_type
  , CAST('' as sys.nvarchar(60)) AS pvt_key_encryption_type_desc
  , CAST(null as sys.varbinary(32)) as thumbprint
  , CAST('a' as sys.bpchar(2)) AS algorithm
  , CAST('' as sys.nvarchar(60)) AS algorithm_desc
  , CAST(0 as sys.int) AS key_length
  , CAST(null as sys.varbinary(85)) as sid
  , CAST('' as sys.nvarchar(128)) AS string_sid
  , CAST(NULL as sys.varbinary(8000)) AS public_key
  , CAST('' as sys.nvarchar(260)) AS attested_by
  , CAST('' as sys.nvarchar(120)) AS provider_type
  , CAST(NULL as sys.UNIQUEIDENTIFIER) as cryptographic_provider_guid
  , CAST(NULL AS sys.sql_variant) AS cryptographic_provider_algid
  
WHERE FALSE;
GRANT SELECT ON sys.asymmetric_keys TO PUBLIC;

CREATE OR REPLACE VIEW sys.certificates
AS
SELECT 
    CAST('' as sys.sysname) AS name
  , CAST(0 as sys.int) AS principal_id
  , CAST(0 as sys.int) AS asymmetric_key_id
  , CAST('a' as sys.bpchar(2)) AS pvt_key_encryption_type
  , CAST('' as sys.nvarchar(60)) AS pvt_key_encryption_type_desc
  , CAST(0 as sys.bit) AS is_active_for_begin_dialog
  , CAST('' as sys.nvarchar(442)) AS issuer_name
  , CAST('' as sys.nvarchar(64)) AS cert_serial_number
  , CAST(null as sys.varbinary(85)) as sid
  , CAST('' as sys.nvarchar(128)) AS string_sid
  , CAST('' as sys.nvarchar(4000)) AS subject
  , CAST('' as sys.datetime) AS expiry_date
  , CAST('' as sys.datetime) AS start_date
  , CAST(null as sys.varbinary(32)) as thumbprint
  , CAST('' as sys.nvarchar(260)) as attested_by
  , CAST('' as sys.datetime) AS pvt_key_last_backup_date
  , CAST(0 AS sys.int) AS key_length
  
WHERE FALSE;
GRANT SELECT ON sys.certificates TO PUBLIC;

CREATE OR REPLACE VIEW sys.database_permissions
AS
SELECT
    CAST(0 as sys.tinyint) AS class,
    CAST('' as sys.NVARCHAR(60)) AS class_desc,
    CAST(0 as sys.int) AS major_id,
    CAST(0 as sys.int) AS minor_id,
    CAST(0 as sys.int) AS grantee_principal_id,
    CAST(0 as sys.int) AS grantor_principal_id,
    CAST('a' as sys.bpchar(4)) AS type,
    CAST('' as sys.NVARCHAR(128)) AS permission_name,
    CAST('G' as sys.bpchar(1)) AS state,
    CAST('' as sys.NVARCHAR(60)) AS state_desc
WHERE FALSE;
GRANT SELECT ON sys.database_permissions TO PUBLIC;

CREATE OR REPLACE VIEW information_schema_tsql.key_column_usage AS
	SELECT
		CAST(nc.dbname AS sys.nvarchar(128)) AS "CONSTRAINT_CATALOG",
		CAST(ext.orig_name AS sys.nvarchar(128)) AS "CONSTRAINT_SCHEMA",
		CAST(c.conname AS sys.nvarchar(128)) AS "CONSTRAINT_NAME",
		CAST(nc.dbname AS sys.nvarchar(128)) AS "TABLE_CATALOG",
		CAST(ext.orig_name AS sys.nvarchar(128)) AS "TABLE_SCHEMA",
		CAST(r.relname AS sys.nvarchar(128)) AS "TABLE_NAME",
		CAST(a.attname AS sys.nvarchar(128)) AS "COLUMN_NAME",
		CAST(ord AS int) AS "ORDINAL_POSITION"	
	FROM
		pg_constraint c 
		JOIN pg_class r ON r.oid = c.conrelid AND c.contype in ('p','u','f') AND r.relkind in ('r','p')
		JOIN sys.pg_namespace_ext nc ON nc.oid = c.connamespace AND r.relnamespace = nc.oid 
		JOIN sys.babelfish_namespace_ext ext ON ext.nspname = nc.nspname AND ext.dbid = sys.db_id()
		CROSS JOIN unnest(c.conkey) WITH ORDINALITY AS ak(j,ord) 
		LEFT JOIN pg_attribute a ON a.attrelid = r.oid AND a.attnum = ak.j		
	WHERE
		pg_has_role(r.relowner, 'USAGE'::text) 
  		OR has_column_privilege(r.oid, a.attnum, 'SELECT, INSERT, UPDATE, REFERENCES'::text)
		AND NOT pg_is_other_temp_schema(nc.oid)
	;
GRANT SELECT ON information_schema_tsql.key_column_usage TO PUBLIC;

CREATE OR REPLACE FUNCTION sys.DATETIMEOFFSETFROMPARTS(IN p_year INTEGER,
                                                               IN p_month INTEGER,
                                                               IN p_day INTEGER,
                                                               IN p_hour INTEGER,
                                                               IN p_minute INTEGER,
                                                               IN p_seconds INTEGER,
                                                               IN p_fractions INTEGER,
                                                               IN p_hour_offset INTEGER,
                                                               IN p_minute_offset INTEGER,
                                                               IN p_precision NUMERIC)
RETURNS sys.DATETIMEOFFSET
AS
$BODY$
DECLARE
    v_err_message SYS.VARCHAR;
    v_fractions SYS.VARCHAR;
    v_precision SMALLINT;
    v_calc_seconds NUMERIC; 
    v_resdatetime TIMESTAMP WITHOUT TIME ZONE;
    v_string pg_catalog.text;
    v_sign pg_catalog.text;
BEGIN
    v_fractions := p_fractions::SYS.VARCHAR;
    IF p_precision IS NULL THEN
        RAISE EXCEPTION 'Scale argument is not valid. Valid expressions for data type datetimeoffset scale argument are integer constants and integer constant expressions.';
    END IF;
    IF p_year IS NULL OR p_month is NULL OR p_day IS NULL OR p_hour IS NULL OR p_minute IS NULL OR p_seconds IS NULL OR p_fractions IS NULL
            OR p_hour_offset IS NULL OR p_minute_offset is NULL THEN
        RETURN NULL;
    END IF;
    v_precision := p_precision::SMALLINT;

    IF (scale(p_precision) > 0) THEN
        RAISE most_specific_type_mismatch;

    -- Check if arguments are out of range
    ELSIF ((p_year NOT BETWEEN 0001 AND 9999) OR
        (p_month NOT BETWEEN 1 AND 12) OR
        (p_day NOT BETWEEN 1 AND 31) OR
        (p_hour NOT BETWEEN 0 AND 23) OR
        (p_minute NOT BETWEEN 0 AND 59) OR
        (p_seconds NOT BETWEEN 0 AND 59) OR
        (p_hour_offset NOT BETWEEN -14 AND 14) OR
        (p_minute_offset NOT BETWEEN -59 AND 59) OR
        (p_hour_offset * p_minute_offset < 0) OR
        (p_hour_offset = 14 AND p_minute_offset != 0) OR
        (p_hour_offset = -14 AND p_minute_offset != 0) OR
        (p_fractions != 0 AND char_length(v_fractions) > p_precision::SMALLINT))
    THEN
        RAISE invalid_datetime_format;
    ELSIF (v_precision NOT BETWEEN 0 AND 7) THEN
        RAISE numeric_value_out_of_range;
    END IF;
    v_calc_seconds := format('%s.%s',
                             p_seconds,
                             substring(rpad(lpad(v_fractions, v_precision, '0'), 7, '0'), 1, 6))::NUMERIC;

    v_resdatetime := make_timestamp(p_year,
                                    p_month,
                                    p_day,
                                    p_hour,
                                    p_minute,
                                    v_calc_seconds);
    v_sign := (
        SELECT CASE
            WHEN (p_hour_offset) > 0
                THEN '+'
            WHEN (p_hour_offset) = 0 AND (p_minute_offset) >= 0
                THEN '+'    
            ELSE '-'
        END
    );
    v_string := CONCAT(v_resdatetime::pg_catalog.text,v_sign,abs(p_hour_offset)::SMALLINT::text,':',
                                                          abs(p_minute_offset)::SMALLINT::text);
    BEGIN
    RETURN cast(v_string AS sys.datetimeoffset);
    exception
        WHEN others THEN
            RAISE invalid_datetime_format;
    END;
EXCEPTION
    WHEN most_specific_type_mismatch THEN
        RAISE USING MESSAGE := 'Scale argument is not valid. Valid expressions for data type datetimeoffset scale argument are integer constants and integer constant expressions',
                    DETAIL := 'Use of incorrect "precision" parameter value during conversion process.',
                    HINT := 'Change "precision" parameter to the proper value and try again.';    
    WHEN invalid_datetime_format THEN
        RAISE USING MESSAGE := 'Cannot construct data type datetimeoffset, some of the arguments have values which are not valid.',
                    DETAIL := 'Possible use of incorrect value of date or time part (which lies outside of valid range).',
                    HINT := 'Check each input argument belongs to the valid range and try again.';

    WHEN numeric_value_out_of_range THEN
        RAISE USING MESSAGE := format('Specified scale % is invalid.', p_fractions),
                    DETAIL := format('Source value is out of %s data type range.', v_err_message),
                    HINT := format('Correct the source value you are trying to cast to %s data type and try again.',
                                   v_err_message);
END;
$BODY$
LANGUAGE plpgsql
IMMUTABLE;

CREATE OR REPLACE FUNCTION sys.TODATETIMEOFFSET(IN input_expr PG_CATALOG.TEXT , IN tz_offset TEXT)
RETURNS sys.datetimeoffset
AS
$BODY$
DECLARE
    v_string pg_catalog.text;
    v_sign pg_catalog.text;
    str_hr TEXT;
    str_mi TEXT;
    precision_str TEXT;
    sign_flag INTEGER;
    v_hr INTEGER;
    v_mi INTEGER;
    v_precision INTEGER;
    input_expr_datetime2 datetime2;
BEGIN

    BEGIN
    input_expr_datetime2 := cast(input_expr as sys.datetime2);
    exception
        WHEN others THEN
                RAISE USING MESSAGE := 'Conversion failed when converting date and/or time from character string.';
    END;

    IF input_expr IS NULL or tz_offset IS NULL THEN 
    RETURN NULL;
    END IF;

    IF tz_offset LIKE '+__:__' THEN
        str_hr := SUBSTRING(tz_offset,2,2);
        str_mi := SUBSTRING(tz_offset,5,2);
        sign_flag := 1;
    ELSIF tz_offset LIKE '-__:__' THEN
        str_hr := SUBSTRING(tz_offset,2,2);
        str_mi := SUBSTRING(tz_offset,5,2);
        sign_flag := -1;
    ELSE
        RAISE EXCEPTION 'The timezone provided to builtin function todatetimeoffset is invalid.';
    END IF;   

    BEGIN
    v_hr := str_hr::INTEGER;
    v_mi := str_mi ::INTEGER;
    exception
        WHEN others THEN
            RAISE USING MESSAGE := 'The timezone provided to builtin function todatetimeoffset is invalid.';
    END;

    
    if v_hr > 14 or (v_hr = 14 and v_mi > 0) THEN
       RAISE EXCEPTION 'The timezone provided to builtin function todatetimeoffset is invalid.';
    END IF; 

    v_hr := v_hr * sign_flag;

    v_string := CONCAT(input_expr_datetime2::pg_catalog.text , tz_offset);

    BEGIN
    RETURN cast(v_string as sys.datetimeoffset);
    exception
        WHEN others THEN
                RAISE USING MESSAGE := 'Conversion failed when converting date and/or time from character string.';
    END;


END;
$BODY$
LANGUAGE plpgsql
IMMUTABLE;


CREATE OR REPLACE FUNCTION sys.TODATETIMEOFFSET(IN input_expr PG_CATALOG.TEXT , IN tz_offset anyelement)
RETURNS sys.datetimeoffset
AS
$BODY$
DECLARE
    v_string pg_catalog.text;
    v_sign pg_catalog.text;
    hr INTEGER;
    mi INTEGER;
    tz_sign INTEGER;
    tz_offset_smallint INTEGER;
    input_expr_datetime2 datetime2;
BEGIN

        BEGIN
        input_expr_datetime2:= cast(input_expr as sys.datetime2);
        exception
            WHEN others THEN
                RAISE USING MESSAGE := 'Conversion failed when converting date and/or time from character string.';
        END;


        IF pg_typeof(tz_offset) NOT IN ('bigint'::regtype, 'int'::regtype, 'smallint'::regtype,'sys.tinyint'::regtype,'sys.decimal'::regtype,'numeric'::regtype,
            'float'::regtype, 'double precision'::regtype, 'real'::regtype, 'sys.money'::regtype,'sys.smallmoney'::regtype,'sys.bit'::regtype ,'varbinary'::regtype) THEN
            RAISE EXCEPTION 'The timezone provided to builtin function todatetimeoffset is invalid.';
        END IF;

        BEGIN
        IF pg_typeof(tz_offset) NOT IN ('varbinary'::regtype) THEN
            tz_offset := FLOOR(tz_offset);
        END IF;
        tz_offset_smallint := cast(tz_offset AS smallint);
        exception
            WHEN others THEN
                RAISE USING MESSAGE := 'Arithmetic overflow error converting expression to data type smallint.';
        END;

        IF input_expr IS NULL THEN 
            RETURN NULL;
        END IF;
    
        IF tz_offset_smallint < 0 THEN
            tz_sign := 1;
        ELSE 
            tz_sign := 0;
        END IF;

        IF tz_offset_smallint > 840 or tz_offset_smallint < -840  THEN
            RAISE EXCEPTION 'The timezone provided to builtin function todatetimeoffset is invalid.';
        END IF;

        hr := tz_offset_smallint / 60;
        mi := tz_offset_smallint % 60;

        v_sign := (
        SELECT CASE
            WHEN (tz_sign) = 1
                THEN '-'
            WHEN (tz_sign) = 0
                THEN '+'    
        END
    );

    
        v_string := CONCAT(input_expr_datetime2::pg_catalog.text,v_sign,abs(hr)::SMALLINT::text,':',
                                                          abs(mi)::SMALLINT::text);

        BEGIN
        RETURN cast(v_string as sys.datetimeoffset);
        exception
            WHEN others THEN
                RAISE USING MESSAGE := 'Conversion failed when converting date and/or time from character string.';
        END;
    
END;
$BODY$
LANGUAGE plpgsql
IMMUTABLE;

ALTER FUNCTION sys.power(IN arg1 BIGINT, IN arg2 NUMERIC) STRICT;

ALTER FUNCTION sys.power(IN arg1 INT, IN arg2 NUMERIC) STRICT;

ALTER FUNCTION sys.power(IN arg1 SMALLINT, IN arg2 NUMERIC) STRICT;

ALTER FUNCTION sys.power(IN arg1 TINYINT, IN arg2 NUMERIC) STRICT;

-- Update data-type of information_schema_tsql.TABLE_TYPE to sys.varchar if it's data-type is pg_catalog.varchar
DO
$$
BEGIN  

    IF EXISTS(
        SELECT 1
        FROM information_schema.columns
        WHERE table_schema='information_schema_tsql'
            AND table_name='tables'
            AND column_name='TABLE_TYPE'
            AND udt_schema='pg_catalog'
            AND udt_name='varchar'
    ) THEN
        ALTER VIEW information_schema_tsql.tables RENAME TO tables_deprecated_in_3_4_0;

        CREATE OR REPLACE VIEW information_schema_tsql.tables AS
            SELECT CAST(nc.dbname AS sys.nvarchar(128)) AS "TABLE_CATALOG",
                CAST(ext.orig_name AS sys.nvarchar(128)) AS "TABLE_SCHEMA",
                CAST(
                    CASE WHEN c.reloptions[1] LIKE 'bbf_original_rel_name%' THEN substring(c.reloptions[1], 23)
                        ELSE c.relname END
                    AS sys._ci_sysname) AS "TABLE_NAME",

                CAST(
                    CASE WHEN c.relkind IN ('r', 'p') THEN 'BASE TABLE'
                        WHEN c.relkind = 'v' THEN 'VIEW'
                        ELSE null END
                    AS sys.varchar(10)) COLLATE sys.database_default AS "TABLE_TYPE"

            FROM sys.pg_namespace_ext nc JOIN pg_class c ON (nc.oid = c.relnamespace)
                LEFT OUTER JOIN sys.babelfish_namespace_ext ext on nc.nspname = ext.nspname

            WHERE c.relkind IN ('r', 'v', 'p')
                AND (NOT pg_is_other_temp_schema(nc.oid))
                AND (pg_has_role(c.relowner, 'USAGE')
                    OR has_table_privilege(c.oid, 'SELECT, INSERT, UPDATE, DELETE, TRUNCATE, REFERENCES, TRIGGER')
                    OR has_any_column_privilege(c.oid, 'SELECT, INSERT, UPDATE, REFERENCES') )
                AND ext.dbid = cast(sys.db_id() as oid)
                AND (NOT c.relname = 'sysdatabases');

        GRANT SELECT ON information_schema_tsql.tables TO PUBLIC;

        CALL sys.babelfish_drop_deprecated_object('view', 'information_schema_tsql', 'tables_deprecated_in_3_4_0');
    END IF;
END
$$
LANGUAGE plpgsql;


-- Matches and returns column length of the corresponding column of the given table
CREATE OR REPLACE FUNCTION sys.COL_LENGTH(IN object_name TEXT, IN column_name TEXT)
RETURNS SMALLINT AS $BODY$
    DECLARE
        col_name TEXT;
        object_id oid;
        column_id INT;
        column_length INT;
        column_data_type TEXT;
        column_precision INT;
    BEGIN
        -- Get the object ID for the provided object_name
        object_id = sys.OBJECT_ID(object_name);
        IF object_id IS NULL THEN
            RETURN NULL;
        END IF;

        -- Truncate and normalize the column name
        col_name = sys.babelfish_truncate_identifier(sys.babelfish_remove_delimiter_pair(lower(column_name)));

        -- Get the column ID for the provided column_name
        SELECT attnum INTO column_id FROM pg_attribute 
        WHERE attrelid = object_id AND lower(attname) = col_name 
        COLLATE sys.database_default;

        IF column_id IS NULL THEN
            RETURN NULL;
        END IF;

        -- Retrieve the data type, precision, scale, and column length in characters
        SELECT a.atttypid::regtype, 
               CASE 
                   WHEN a.atttypmod > 0 THEN ((a.atttypmod - 4) >> 16) & 65535
                   ELSE NULL
               END,
               CASE
                   WHEN a.atttypmod > 0 THEN ((a.atttypmod - 4) & 65535)
                   ELSE a.atttypmod
               END
        INTO column_data_type, column_precision, column_length
        FROM pg_attribute a
        WHERE a.attrelid = object_id AND a.attnum = column_id;

        -- Remove delimiters
        column_data_type := sys.babelfish_remove_delimiter_pair(column_data_type);

        IF column_data_type IS NOT NULL THEN
            column_length := CASE
                -- Columns declared with max specifier case
                WHEN column_length = -1 AND column_data_type IN ('varchar', 'nvarchar', 'varbinary')
                THEN -1
                WHEN column_data_type = 'xml'
                THEN -1
                WHEN column_data_type IN ('tinyint', 'bit') 
                THEN 1
                WHEN column_data_type = 'smallint'
                THEN 2
                WHEN column_data_type = 'date'
                THEN 3
                WHEN column_data_type IN ('int', 'integer', 'real', 'smalldatetime', 'smallmoney') 
                THEN 4
                WHEN column_data_type IN ('time', 'time without time zone')
                THEN 5
                WHEN column_data_type IN ('double precision', 'bigint', 'datetime', 'datetime2', 'money') 
                THEN 8
                WHEN column_data_type = 'datetimeoffset'
                THEN 10
                WHEN column_data_type IN ('uniqueidentifier', 'text', 'image', 'ntext')
                THEN 16
                WHEN column_data_type = 'sysname'
                THEN 256
                WHEN column_data_type = 'sql_variant'
                THEN 8016
                WHEN column_data_type IN ('bpchar', 'char', 'varchar', 'binary', 'varbinary') 
                THEN column_length
                WHEN column_data_type IN ('nchar', 'nvarchar') 
                THEN column_length * 2
                WHEN column_data_type IN ('numeric', 'decimal')
                THEN 
                    CASE
                        WHEN column_precision IS NULL 
                        THEN NULL
                        ELSE ((column_precision + 8) / 9 * 4 + 1)
                    END
                ELSE NULL
            END;
        END IF;

        RETURN column_length::SMALLINT;
    END;
$BODY$
LANGUAGE plpgsql
IMMUTABLE
STRICT;

-- Matches and returns column name of the corresponding table
CREATE OR REPLACE FUNCTION sys.COL_NAME(IN table_id INT, IN column_id INT)
RETURNS sys.SYSNAME AS $$
    DECLARE
        column_name TEXT;
    BEGIN
        SELECT attname INTO STRICT column_name 
        FROM pg_attribute 
        WHERE attrelid = table_id AND attnum = column_id AND attnum > 0;
        
        RETURN column_name::sys.SYSNAME;
    EXCEPTION
        WHEN OTHERS THEN
            RETURN NULL;
    END; 
$$
LANGUAGE plpgsql IMMUTABLE
STRICT;

CREATE OR REPLACE FUNCTION sys.SWITCHOFFSET(IN input_expr PG_CATALOG.TEXT,
                                                               IN tz_offset PG_CATALOG.TEXT)
RETURNS sys.datetimeoffset
AS
$BODY$
DECLARE
    p_year INTEGER;
    p_month INTEGER;
    p_day INTEGER;
    p_hour INTEGER;
    p_minute INTEGER;
    p_seconds INTEGER;
    p_nanosecond PG_CATALOG.TEXT;
    p_tzoffset INTEGER;
    f_tzoffset INTEGER;
    v_resdatetime TIMESTAMP WITHOUT TIME ZONE;
    offset_str PG_CATALOG.TEXT;
    v_resdatetimeupdated TIMESTAMP WITHOUT TIME ZONE;
    tzfm INTEGER;
    str_hr PG_CATALOG.TEXT;
    str_mi PG_CATALOG.TEXT;
    v_hr INTEGER;
    v_mi INTEGER;
    sign_flag INTEGER;
    v_string pg_catalog.text;
    isoverflow pg_catalog.text;
BEGIN

    BEGIN
    p_year := date_part('year',input_expr::TIMESTAMP);
    exception
        WHEN others THEN
            RAISE USING MESSAGE := 'Conversion failed when converting date and/or time from character string.';
    END;

    if p_year <1 or p_year > 9999 THEN
    RAISE USING MESSAGE := 'Conversion failed when converting date and/or time from character string.';
    END IF;


    BEGIN
    input_expr:= cast(input_expr AS datetimeoffset);
    exception
        WHEN others THEN
            RAISE USING MESSAGE := 'Conversion failed when converting date and/or time from character string.';
    END; 

    IF input_expr IS NULL or tz_offset IS NULL THEN 
    RETURN NULL;
    END IF;


    IF tz_offset LIKE '+__:__' THEN
        str_hr := SUBSTRING(tz_offset,2,2);
        str_mi := SUBSTRING(tz_offset,5,2);
        sign_flag := 1;
    ELSIF tz_offset LIKE '-__:__' THEN
        str_hr := SUBSTRING(tz_offset,2,2);
        str_mi := SUBSTRING(tz_offset,5,2);
        sign_flag := -1;
    ELSE
        RAISE EXCEPTION 'The timezone provided to builtin function todatetimeoffset is invalid.';
    END IF;

    

    BEGIN
    v_hr := str_hr::INTEGER;
    v_mi := str_mi::INTEGER;
    exception
        WHEN others THEN
            RAISE USING MESSAGE := 'The timezone provided to builtin function todatetimeoffset is invalid.';
    END;

    if v_hr > 14 or (v_hr = 14 and v_mi > 0) THEN
       RAISE EXCEPTION 'The timezone provided to builtin function todatetimeoffset is invalid.';
    END IF; 

    tzfm := sign_flag*((v_hr*60)+v_mi);

    p_year := date_part('year',input_expr::TIMESTAMP);
    p_month := date_part('month',input_expr::TIMESTAMP);
    p_day := date_part('day',input_expr::TIMESTAMP);
    p_hour := date_part('hour',input_expr::TIMESTAMP);
    p_minute := date_part('minute',input_expr::TIMESTAMP);
    p_seconds := TRUNC(date_part('second', input_expr::TIMESTAMP))::INTEGER;
    p_tzoffset := -1*sys.babelfish_get_datetimeoffset_tzoffset(cast(input_expr as sys.datetimeoffset))::integer;

    p_nanosecond := split_part(input_expr COLLATE "C",'.',2);
    p_nanosecond := split_part(p_nanosecond COLLATE "C",' ',1);


    f_tzoffset := p_tzoffset + tzfm;

    v_resdatetime := make_timestamp(p_year,p_month,p_day,p_hour,p_minute,p_seconds);
    v_resdatetimeupdated := v_resdatetime + make_interval(mins => f_tzoffset);

    isoverflow := split_part(v_resdatetimeupdated::TEXT COLLATE "C",' ',3);

    v_string := CONCAT(v_resdatetimeupdated::pg_catalog.text,'.',p_nanosecond::text,tz_offset);
    p_year := split_part(v_string COLLATE "C",'-',1)::INTEGER;
    

    if p_year <1 or p_year > 9999 or isoverflow = 'BC' THEN
    RAISE USING MESSAGE := 'The timezone provided to builtin function switchoffset would cause the datetimeoffset to overflow the range of valid date range in either UTC or local time.';
    END IF;

    BEGIN
    RETURN cast(v_string AS sys.datetimeoffset);
    exception
        WHEN others THEN
            RAISE USING MESSAGE := 'Conversion failed when converting date and/or time from character string.';
    END;

END;
$BODY$
LANGUAGE plpgsql
IMMUTABLE;

CREATE OR REPLACE FUNCTION sys.SWITCHOFFSET(IN input_expr PG_CATALOG.TEXT,
                                                               IN tz_offset anyelement)
RETURNS sys.datetimeoffset
AS
$BODY$
DECLARE
    p_year INTEGER;
    p_month INTEGER;
    p_day INTEGER;
    p_hour INTEGER;
    p_minute INTEGER;
    p_seconds INTEGER;
    p_nanosecond PG_CATALOG.TEXT;
    p_tzoffset INTEGER;
    f_tzoffset INTEGER;
    v_resdatetime TIMESTAMP WITHOUT TIME ZONE;
    offset_str PG_CATALOG.TEXT;
    v_resdatetimeupdated TIMESTAMP WITHOUT TIME ZONE;
    tzfm INTEGER;
    str_hr PG_CATALOG.TEXT;
    str_mi PG_CATALOG.TEXT;
    v_hr INTEGER;
    v_mi INTEGER;
    sign_flag INTEGER;
    v_string pg_catalog.text;
    v_sign PG_CATALOG.TEXT;
    tz_offset_smallint smallint;
    isoverflow pg_catalog.text;
BEGIN

    IF pg_typeof(tz_offset) NOT IN ('bigint'::regtype, 'int'::regtype, 'smallint'::regtype,'sys.tinyint'::regtype,'sys.decimal'::regtype,
    'numeric'::regtype, 'float'::regtype,'double precision'::regtype, 'real'::regtype, 'sys.money'::regtype,'sys.smallmoney'::regtype,'sys.bit'::regtype,'varbinary'::regtype ) THEN
        RAISE EXCEPTION 'The timezone provided to builtin function todatetimeoffset is invalid.';
    END IF;

    BEGIN
    p_year := date_part('year',input_expr::TIMESTAMP);
    exception
        WHEN others THEN
            RAISE USING MESSAGE := 'Conversion failed when converting date and/or time from character string.';
    END;
    

    if p_year <1 or p_year > 9999 THEN
    RAISE USING MESSAGE := 'Conversion failed when converting date and/or time from character string.';
    END IF;

    BEGIN
    input_expr:= cast(input_expr AS datetimeoffset);
    exception
        WHEN others THEN
            RAISE USING MESSAGE := 'Conversion failed when converting date and/or time from character string.';
    END;

    BEGIN
    IF pg_typeof(tz_offset) NOT IN ('varbinary'::regtype) THEN
        tz_offset := FLOOR(tz_offset);
    END IF;
    tz_offset_smallint := cast(tz_offset AS smallint);
    exception
        WHEN others THEN
            RAISE USING MESSAGE := 'Arithmetic overflow error converting expression to data type smallint.';
    END;  

    IF input_expr IS NULL THEN 
    RETURN NULL;
    END IF;

    if tz_offset_smallint > 840 or tz_offset_smallint < -840 THEN
       RAISE EXCEPTION 'The timezone provided to builtin function todatetimeoffset is invalid.';
    END IF; 

    v_hr := tz_offset_smallint/60;
    v_mi := tz_offset_smallint%60;
    

    p_year := date_part('year',input_expr::TIMESTAMP);
    p_month := date_part('month',input_expr::TIMESTAMP);
    p_day := date_part('day',input_expr::TIMESTAMP);
    p_hour := date_part('hour',input_expr::TIMESTAMP);
    p_minute := date_part('minute',input_expr::TIMESTAMP);
    p_seconds := TRUNC(date_part('second', input_expr::TIMESTAMP))::INTEGER;
    p_tzoffset := -1*sys.babelfish_get_datetimeoffset_tzoffset(cast(input_expr as sys.datetimeoffset))::integer;

    v_sign := (
        SELECT CASE
            WHEN (tz_offset_smallint) >= 0
                THEN '+'    
            ELSE '-'
        END
    );

    p_nanosecond := split_part(input_expr COLLATE "C",'.',2);
    p_nanosecond := split_part(p_nanosecond COLLATE "C",' ',1);

    f_tzoffset := p_tzoffset + tz_offset_smallint;
    v_resdatetime := make_timestamp(p_year,p_month,p_day,p_hour,p_minute,p_seconds);
    v_resdatetimeupdated := v_resdatetime + make_interval(mins => f_tzoffset);

    isoverflow := split_part(v_resdatetimeupdated::TEXT COLLATE "C",' ',3);

    v_string := CONCAT(v_resdatetimeupdated::pg_catalog.text,'.',p_nanosecond::text,v_sign,abs(v_hr)::TEXT,':',abs(v_mi)::TEXT);

    p_year := split_part(v_string COLLATE "C",'-',1)::INTEGER;

    if p_year <1 or p_year > 9999 or isoverflow = 'BC' THEN
    RAISE USING MESSAGE := 'The timezone provided to builtin function switchoffset would cause the datetimeoffset to overflow the range of valid date range in either UTC or local time.';
    END IF;
    

    BEGIN
    RETURN cast(v_string AS sys.datetimeoffset);
    exception
        WHEN others THEN
            RAISE USING MESSAGE := 'Conversion failed when converting date and/or time from character string.';
    END;

END;
$BODY$
LANGUAGE plpgsql
IMMUTABLE;

<<<<<<< HEAD

CREATE OR REPLACE FUNCTION sys.DATETRUNC(IN datepart PG_CATALOG.TEXT, IN date ANYELEMENT) RETURNS ANYELEMENT AS
$body$
DECLARE
    days_offset INT;
    v_day INT;
    result_date timestamp;
    input_expr_timestamp timestamp;
    date_arg_datatype regtype;
    offset_string PG_CATALOG.TEXT;
    datefirst_value INT;
BEGIN
    BEGIN
        /* perform input validation */
        date_arg_datatype := pg_typeof(date);
        IF datepart NOT IN ('year', 'quarter', 'month', 'week', 'tsql_week', 'hour', 'minute', 'second', 'millisecond', 'microsecond', 
                            'doy', 'day', 'nanosecond', 'tzoffset') THEN
            RAISE EXCEPTION '''%'' is not a recognized datetrunc option.', datepart;
        ELSIF date_arg_datatype NOT IN ('date'::regtype, 'time'::regtype, 'sys.datetime'::regtype, 'sys.datetime2'::regtype,
                                        'sys.datetimeoffset'::regtype, 'sys.smalldatetime'::regtype) THEN
            RAISE EXCEPTION 'Argument data type ''%'' is invalid for argument 2 of datetrunc function.', date_arg_datatype;
        ELSIF datepart IN ('nanosecond', 'tzoffset') THEN
            RAISE EXCEPTION 'The datepart ''%'' is not supported by date function datetrunc for data type ''%''.',datepart, date_arg_datatype;
        ELSIF datepart IN ('dow') THEN
            RAISE EXCEPTION 'The datepart ''weekday'' is not supported by date function datetrunc for data type ''%''.', date_arg_datatype;
        ELSIF date_arg_datatype = 'date'::regtype AND datepart IN ('hour', 'minute', 'second', 'millisecond', 'microsecond') THEN
            RAISE EXCEPTION 'The datepart ''%'' is not supported by date function datetrunc for data type ''date''.', datepart;
        ELSIF date_arg_datatype = 'datetime'::regtype AND datepart IN ('microsecond') THEN
            RAISE EXCEPTION 'The datepart ''%'' is not supported by date function datetrunc for data type ''datetime''.', datepart;
        ELSIF date_arg_datatype = 'smalldatetime'::regtype AND datepart IN ('millisecond', 'microsecond') THEN
            RAISE EXCEPTION 'The datepart ''%'' is not supported by date function datetrunc for data type ''smalldatetime''.', datepart;
        ELSIF date_arg_datatype = 'time'::regtype THEN
            IF datepart IN ('year', 'quarter', 'month', 'doy', 'day', 'week', 'tsql_week') THEN
                RAISE EXCEPTION 'The datepart ''%'' is not supported by date function datetrunc for data type ''time''.', datepart;
            END IF;
            -- Limitation in determining if the specified fractional scale (if provided any) for time datatype is 
            -- insufficient to support provided datepart (millisecond, microsecond) value
        ELSIF date_arg_datatype IN ('datetime2'::regtype, 'datetimeoffset'::regtype) THEN
            -- Limitation in determining if the specified fractional scale (if provided any) for the above datatype is
            -- insufficient to support for provided datepart (millisecond, microsecond) value
        END IF;

        /* input validation is complete, proceed with result calculation. */
        IF date_arg_datatype = 'time'::regtype THEN
            RETURN date_trunc(datepart, date);
        ELSE
            input_expr_timestamp = date::timestamp;
            -- preserving offset_string value in the case of datetimeoffset datatype before converting it to timestamps 
            IF date_arg_datatype = 'sys.datetimeoffset'::regtype THEN
                offset_string = RIGHT(date::PG_CATALOG.TEXT, 6);
                input_expr_timestamp := LEFT(date::PG_CATALOG.TEXT, -6)::timestamp;
            END IF;
            CASE
                WHEN datepart IN ('year', 'quarter', 'month', 'week', 'hour', 'minute', 'second', 'millisecond', 'microsecond')  THEN
                    result_date := date_trunc(datepart, input_expr_timestamp);
                WHEN datepart IN ('doy', 'day') THEN
                    result_date := date_trunc('day', input_expr_timestamp);
                WHEN datepart IN ('tsql_week') THEN
                -- sql server datepart 'iso_week' is similar to postgres 'week' datepart
                -- handle sql server datepart 'week' here based on the value of set variable 'DATEFIRST'
                    v_day := EXTRACT(dow from input_expr_timestamp)::INT;
                    datefirst_value := current_setting('babelfishpg_tsql.datefirst')::INT;
                    IF v_day = 0 THEN
                        v_day := 7;
                    END IF;
                    result_date := date_trunc('day', input_expr_timestamp);
                    days_offset := (7 + v_day - datefirst_value)%7;
                    result_date := result_date - make_interval(days => days_offset);
            END CASE;
            -- concat offset_string to result_date in case of datetimeoffset before converting it to datetimeoffset datatype.
            IF date_arg_datatype = 'sys.datetimeoffset'::regtype THEN
                RETURN concat(result_date, ' ', offset_string)::sys.datetimeoffset;
            ELSE
                RETURN result_date;
            END IF;
        END IF;
    END;
END;
$body$
LANGUAGE plpgsql STABLE;

-- another definition of datetrunc as anyelement can not handle unknown type.
CREATE OR REPLACE FUNCTION sys.DATETRUNC(IN datepart PG_CATALOG.TEXT, IN date PG_CATALOG.TEXT) RETURNS SYS.DATETIME2 AS
$body$
DECLARE
    input_expr_datetime2 sys.datetime2;
BEGIN
    IF datepart NOT IN ('year', 'quarter', 'month', 'week', 'tsql_week', 'hour', 'minute', 'second', 'millisecond', 'microsecond', 
                        'doy', 'day', 'nanosecond', 'tzoffset') THEN
            RAISE EXCEPTION '''%'' is not a recognized datetrunc option.', datepart;
    END IF;
    BEGIN
    input_expr_datetime2 := cast(date as sys.datetime2);
    exception
        WHEN others THEN
                RAISE USING MESSAGE := 'Conversion failed when converting date and/or time from character string.';
    END;
    IF input_expr_datetime2 IS NULL THEN
        RETURN NULL;
    ELSE
        -- input string literal is valid, call the datetrunc function with datetime2 datatype. 
        RETURN sys.DATETRUNC(datepart, input_expr_datetime2);
    END IF;
END;
$body$
LANGUAGE plpgsql STABLE;

=======
-- BABELFISH_SCHEMA_PERMISSIONS
CREATE TABLE IF NOT EXISTS sys.babelfish_schema_permissions (
  dbid smallint NOT NULL,
  schema_name NAME NOT NULL,
  object_name NAME NOT NULL,
  permission NAME NOT NULL,
  grantee NAME NOT NULL,
  object_type NAME,
  PRIMARY KEY(dbid, schema_name, object_name, permission, grantee)
);
>>>>>>> e302bcac

create or replace function sys.babelfish_timezone_mapping(IN tmz text) returns text
AS 'babelfishpg_tsql', 'timezone_mapping'
LANGUAGE C IMMUTABLE ;

CREATE OR REPLACE FUNCTION sys.timezone(IN tzzone PG_CATALOG.TEXT ,  IN input_expr PG_CATALOG.TEXT)
RETURNS sys.datetimeoffset
AS
$BODY$
BEGIN
    IF input_expr = 'NULL' THEN
        RAISE USING MESSAGE := 'Argument data type varchar is invalid for argument 1 of AT TIME ZONE function.';
    END IF;

    IF input_expr IS NULL OR tzzone IS NULL THEN 
        RETURN NULL;
    END IF;

    RAISE USING MESSAGE := 'Argument data type varchar is invalid for argument 1 of AT TIME ZONE function.'; 
END;
$BODY$
LANGUAGE plpgsql
IMMUTABLE;

CREATE OR REPLACE FUNCTION sys.timezone(IN tzzone PG_CATALOG.TEXT , IN input_expr anyelement)
RETURNS sys.datetimeoffset
AS
$BODY$
DECLARE
    tz_offset PG_CATALOG.TEXT;
    tz_name PG_CATALOG.TEXT;
    lower_tzn PG_CATALOG.TEXT;
    prev_res PG_CATALOG.TEXT;
    result PG_CATALOG.TEXT;
    is_dstt bool;
    tz_diff PG_CATALOG.TEXT;
    input_expr_tx PG_CATALOG.TEXT;
    input_expr_tmz TIMESTAMPTZ;
BEGIN
    IF input_expr IS NULL OR tzzone IS NULL THEN 
        RETURN NULL;
    END IF;

    lower_tzn := lower(tzzone);
    IF lower_tzn <> 'utc' THEN
        tz_name := sys.babelfish_timezone_mapping(lower_tzn);
    ELSE
        tz_name := 'utc';
    END IF;

    IF tz_name = 'NULL' THEN
        RAISE USING MESSAGE := format('Argument data type or the parameter %s provided to AT TIME ZONE clause is invalid.', tzzone);
    END IF;

    IF pg_typeof(input_expr) IN ('sys.smalldatetime'::regtype, 'sys.datetime'::regtype, 'sys.datetime2'::regtype) THEN
        input_expr_tx := input_expr::TEXT;
        input_expr_tmz := input_expr_tx :: TIMESTAMPTZ;

        result := (SELECT input_expr_tmz AT TIME ZONE tz_name)::TEXT;
        tz_diff := (SELECT result::TIMESTAMPTZ - input_expr_tmz)::TEXT;
        if LEFT(tz_diff,1) <> '-' THEN
        tz_diff := concat('+',tz_diff);
        END IF;
        tz_offset := left(tz_diff,6);
        input_expr_tx := concat(input_expr_tx,tz_offset);
        return cast(input_expr_tx as sys.datetimeoffset);
    ELSIF  pg_typeof(input_expr) = 'sys.DATETIMEOFFSET'::regtype THEN
        input_expr_tx := input_expr::TEXT;
        input_expr_tmz := input_expr_tx :: TIMESTAMPTZ;
        result := (SELECT input_expr_tmz  AT TIME ZONE tz_name)::TEXT;
        tz_diff := (SELECT result::TIMESTAMPTZ - input_expr_tmz)::TEXT;
        if LEFT(tz_diff,1) <> '-' THEN
        tz_diff := concat('+',tz_diff);
        END IF;
        tz_offset := left(tz_diff,6);
        result := concat(result,tz_offset);
        return cast(result as sys.datetimeoffset);
    ELSE
        RAISE USING MESSAGE := 'Argument data type varchar is invalid for argument 1 of AT TIME ZONE function.'; 
    END IF;
       
END;
$BODY$
LANGUAGE 'plpgsql' STABLE;

CREATE OR REPLACE FUNCTION sys.sysutcdatetime() RETURNS sys.datetime2
    AS $$select (statement_timestamp()::text::datetime2 AT TIME ZONE 'UTC'::pg_catalog.text)::sys.datetime2;$$
    LANGUAGE SQL STABLE;
GRANT EXECUTE ON FUNCTION sys.sysutcdatetime() TO PUBLIC;

CREATE OR REPLACE FUNCTION sys.getutcdate() RETURNS sys.datetime
    AS $$select date_trunc('millisecond', ((statement_timestamp()::text::datetime2 AT TIME ZONE 'UTC'::pg_catalog.text)::pg_catalog.text::pg_catalog.TIMESTAMP))::sys.datetime;$$
    LANGUAGE SQL STABLE;
GRANT EXECUTE ON FUNCTION sys.getutcdate() TO PUBLIC;

-- internal helper function for date_bucket().
CREATE OR REPLACE FUNCTION sys.date_bucket_internal_helper(IN datepart PG_CATALOG.TEXT, IN number INTEGER, IN check_date boolean, IN origin boolean, IN date ANYELEMENT default NULL) RETURNS boolean 
AS 
$body$
DECLARE
    date_arg_datatype regtype;
BEGIN
    date_arg_datatype := pg_typeof(date);
    IF datepart NOT IN ('year', 'quarter', 'month', 'week', 'doy', 'day', 'hour', 'minute', 'second', 'millisecond', 'microsecond', 'nanosecond') THEN
            RAISE EXCEPTION '% is not a recognized date_bucket option.', datepart;

    -- Check for NULL value of number argument
    ELSIF number IS NULL THEN
        RAISE EXCEPTION 'Argument data type NULL is invalid for argument 2 of date_bucket function.';

    ELSIF check_date IS NULL THEN
        RAISE EXCEPTION 'Argument data type NULL is invalid for argument 3 of date_bucket function.';

    ELSIF check_date IS false THEN
        RAISE EXCEPTION 'Argument data type % is invalid for argument 3 of date_bucket function.', date_arg_datatype;
    
    ELSIF check_date IS true THEN
        IF date_arg_datatype NOT IN ('sys.datetime'::regtype, 'sys.datetime2'::regtype, 'sys.datetimeoffset'::regtype, 'sys.smalldatetime'::regtype, 'date'::regtype, 'time'::regtype) THEN
            RAISE EXCEPTION 'Argument data type % is invalid for argument 3 of date_bucket function.', date_arg_datatype;
        ELSIF datepart IN ('doy', 'microsecond', 'nanosecond') THEN
            RAISE EXCEPTION 'The datepart % is not supported by date function date_bucket for data type %.', datepart, date_arg_datatype;
        ELSIF date_arg_datatype = 'date'::regtype AND datepart IN ('hour', 'minute', 'second', 'millisecond') THEN
            RAISE EXCEPTION 'The datepart % is not supported by date function date_bucket for data type ''date''.', datepart;
        ELSIF date_arg_datatype = 'time'::regtype AND datepart IN ('year', 'quarter', 'month', 'day', 'week') THEN
            RAISE EXCEPTION 'The datepart % is not supported by date function date_bucket for data type ''time''.', datepart;
        ELSIF origin IS false THEN
            RAISE EXCEPTION 'Argument data type varchar is invalid for argument 4 of date_bucket function.';
        ELSIF number <= 0 THEN
            RAISE EXCEPTION 'Invalid bucket width value passed to date_bucket function. Only positive values are allowed.';
        END IF;
        RETURN true;
    ELSE
        RAISE EXCEPTION 'Argument data type varchar is invalid for argument 3 of date_bucket function.';
    END IF;
END;
$body$
LANGUAGE plpgsql IMMUTABLE;

-- Another definition of date_bucket() with arg PG_CATALOG.TEXT since ANYELEMENT cannot handle type unknown.
CREATE OR REPLACE FUNCTION sys.date_bucket(IN datepart PG_CATALOG.TEXT, IN number INTEGER, IN date PG_CATALOG.TEXT, IN origin PG_CATALOG.TEXT default NULL) RETURNS PG_CATALOG.TEXT 
AS 
$body$
DECLARE
BEGIN
    IF date IS NULL THEN
        -- check_date is NULL when date is NULL
        -- check_date is false when we are sure that date can not be a valid datatype.
        -- check_date is true when date might be valid datatype so check is required. 
        RETURN sys.date_bucket_internal_helper(datepart, number, NULL, false, 'NULL'::text);
    ELSE
        RETURN sys.date_bucket_internal_helper(datepart, number, false, NULL, date);
    END IF;
END;
$body$
LANGUAGE plpgsql IMMUTABLE;

-- Another definition of date_bucket() with arg date of type ANYELEMENT and origin of type TEXT.
CREATE OR REPLACE FUNCTION sys.date_bucket(IN datepart PG_CATALOG.TEXT, IN number INTEGER, IN date ANYELEMENT, IN origin PG_CATALOG.TEXT) RETURNS ANYELEMENT 
AS 
$body$
DECLARE
BEGIN
    IF date IS NULL THEN
        RETURN sys.date_bucket_internal_helper(datepart, number, NULL, NULL, 'NULL'::text);
    ELSIF pg_typeof(date) IN ('sys.datetime'::regtype, 'sys.datetime2'::regtype, 'sys.datetimeoffset'::regtype, 'sys.smalldatetime'::regtype, 'date'::regtype, 'time'::regtype) THEN
            IF origin IS NULL THEN
                RETURN sys.date_bucket(datepart, number, date);
            ELSE
                RETURN sys.date_bucket_internal_helper(datepart, number, true, false, date);
            END IF;
    ELSE
        RETURN sys.date_bucket_internal_helper(datepart, number, false, NULL, date);
    END IF;
END;
$body$
LANGUAGE plpgsql IMMUTABLE;

CREATE OR REPLACE FUNCTION sys.date_bucket(IN datepart PG_CATALOG.TEXT, IN number INTEGER, IN date ANYELEMENT, IN origin ANYELEMENT default NULL) RETURNS ANYELEMENT 
AS 
$body$
DECLARE
    required_bucket INT;
    years_diff INT;
    quarters_diff INT;
    months_diff INT;
    hours_diff INT;
    minutes_diff INT;
    seconds_diff INT;
    milliseconds_diff INT;
    timezone INT;
    result_time time;
    result_date timestamp;
    offset_string PG_CATALOG.text;
    date_difference_interval INTERVAL;
    millisec_trunc_diff_interval INTERVAL;
    date_arg_datatype regtype;
    is_valid boolean;
BEGIN
    BEGIN
        date_arg_datatype := pg_typeof(date);
        is_valid := sys.date_bucket_internal_helper(datepart, number, true, true, date);

        -- If optional argument origin's value is not provided by user then set it's default value of valid datatype.
        IF origin IS NULL THEN
                IF date_arg_datatype = 'sys.datetime'::regtype THEN
                    origin := CAST('1900-01-01 00:00:00.000' AS sys.datetime);
                ELSIF date_arg_datatype = 'sys.datetime2'::regtype THEN
                    origin := CAST('1900-01-01 00:00:00.000' AS sys.datetime2);
                ELSIF date_arg_datatype = 'sys.datetimeoffset'::regtype THEN
                    origin := CAST('1900-01-01 00:00:00.000' AS sys.datetimeoffset);
                ELSIF date_arg_datatype = 'sys.smalldatetime'::regtype THEN
                    origin := CAST('1900-01-01 00:00:00.000' AS sys.smalldatetime);
                ELSIF date_arg_datatype = 'date'::regtype THEN
                    origin := CAST('1900-01-01 00:00:00.000' AS pg_catalog.date);
                ELSIF date_arg_datatype = 'time'::regtype THEN
                    origin := CAST('00:00:00.000' AS pg_catalog.time);
                END IF;
        END IF;
    END;

    /* support of date_bucket() for different kinds of date datatype starts here */
    -- support of date_bucket() when date is of 'time' datatype
    IF date_arg_datatype = 'time'::regtype THEN
        -- Find interval between date and origin and extract hour, minute, second, millisecond from the interval
        date_difference_interval := date_trunc('millisecond', date) - date_trunc('millisecond', origin);
        hours_diff := EXTRACT('hour' from date_difference_interval)::INT;
        minutes_diff := EXTRACT('minute' from date_difference_interval)::INT;
        seconds_diff := FLOOR(EXTRACT('second' from date_difference_interval))::INT;
        milliseconds_diff := FLOOR(EXTRACT('millisecond' from date_difference_interval))::INT;
        CASE datepart
            WHEN 'hour' THEN
                -- Here we are finding how many buckets we have to add in the origin so that we can reach to a bucket in which date belongs.
                -- For cases where origin > date, we might end up in a bucket which exceeds date by 1 bucket. 
                -- For Ex. 'date_bucket(hour, 2, '01:00:00', '08:00:00')' hence check if the result_time is greater then date
                -- For comparision we are trunceting the result_time to milliseconds
                required_bucket := hours_diff/number;
                result_time := origin + make_interval(hours => required_bucket * number);
                IF date_trunc('millisecond', result_time) > date THEN
                    RETURN result_time - make_interval(hours => number);
                END IF;
                RETURN result_time;

            WHEN 'minute' THEN
                required_bucket := (hours_diff * 60 + minutes_diff)/number;
                result_time := origin + make_interval(mins => required_bucket * number);
                IF date_trunc('millisecond', result_time) > date THEN
                    RETURN result_time - make_interval(mins => number);
                END IF;
                RETURN result_time;

            WHEN 'second' THEN
                required_bucket := ((hours_diff * 60 + minutes_diff) * 60 + seconds_diff)/number;
                result_time := origin + make_interval(secs => required_bucket * number);
                IF date_trunc('millisecond', result_time) > date THEN
                    RETURN result_time - make_interval(secs => number);
                END IF;
                RETURN result_time;

            WHEN 'millisecond' THEN
                required_bucket := (((hours_diff * 60 + minutes_diff) * 60) * 1000 + milliseconds_diff)/number;
                result_time := origin + make_interval(secs => ((required_bucket * number)::numeric) * 0.001);
                IF date_trunc('millisecond', result_time) > date THEN
                    RETURN result_time - make_interval(secs => (number::numeric) * 0.001);
                END IF;
                RETURN result_time;
        END CASE;

    -- support of date_bucket() when date is of {'datetime2', 'datetimeoffset'} datatype
    -- handling separately because both the datatypes have precision in milliseconds
    ELSIF date_arg_datatype IN ('sys.datetime2'::regtype, 'sys.datetimeoffset'::regtype) THEN
        -- when datepart is {year, quarter, month} make use of AGE() function to find number of buckets
        IF datepart IN ('year', 'quarter', 'month') THEN
            date_difference_interval := AGE(date_trunc('day', date::timestamp), date_trunc('day', origin::timestamp));
            years_diff := EXTRACT('Year' from date_difference_interval)::INT;
            months_diff := EXTRACT('Month' from date_difference_interval)::INT;
            CASE datepart
                WHEN 'year' THEN
                    -- Here we are finding how many buckets we have to add in the origin so that we can reach to a bucket in which date belongs.
                    -- For cases where origin > date, we might end up in a bucket which exceeds date by 1 bucket. 
                    -- For Ex. date_bucket(year, 2, '2010-01-01', '2019-01-01')) hence check if the result_time is greater then date.
                    -- For comparision we are trunceting the result_time to milliseconds
                    required_bucket := years_diff/number;
                    result_date := origin::timestamp + make_interval(years => required_bucket * number);
                    IF result_date > date::timestamp THEN
                        result_date = result_date - make_interval(years => number);
                    END IF;

                WHEN 'month' THEN
                    required_bucket := (12 * years_diff + months_diff)/number;
                    result_date := origin::timestamp + make_interval(months => required_bucket * number);
                    IF result_date > date::timestamp THEN
                        result_date = result_date - make_interval(months => number);
                    END IF;

                WHEN 'quarter' THEN
                    quarters_diff := (12 * years_diff + months_diff)/3;
                    required_bucket := quarters_diff/number;
                    result_date := origin::timestamp + make_interval(months => required_bucket * number * 3);
                    IF result_date > date::timestamp THEN
                        result_date = result_date - make_interval(months => number*3);
                    END IF;
            END CASE;  
        
        -- when datepart is {week, day, hour, minute, second, millisecond} make use of built-in date_bin() postgresql function. 
        ELSE
            -- trunceting origin to millisecond before passing it to date_bin() function. 
            -- store the difference between origin and trunceted origin to add it in the result of date_bin() function
            date_difference_interval := concat(number, ' ', datepart)::INTERVAL;
            millisec_trunc_diff_interval := (origin::timestamp - date_trunc('millisecond', origin::timestamp))::interval;
            result_date = date_bin(date_difference_interval, date::timestamp, date_trunc('millisecond', origin::timestamp)) + millisec_trunc_diff_interval;

            -- Filetering cases where the required bucket ends at date then date_bin() gives start point of this bucket as result.
            IF result_date + date_difference_interval <= date::timestamp THEN
                result_date = result_date + date_difference_interval;
            END IF;
        END IF;

        -- All the above operations are performed by converting every date datatype into TIMESTAMPS. 
        -- datetimeoffset is typecasted into TIMESTAMPS that changes the value. 
        -- Ex. '2023-02-23 09:19:21.23 +10:12'::sys.datetimeoffset::timestamp => '2023-02-22 23:07:21.23'
        -- The output of date_bucket() for datetimeoffset datatype will always be in the same time-zone as of provided date argument. 
        -- Here, converting TIMESTAMP into datetimeoffset datatype with the same timezone as of date argument.
        IF date_arg_datatype = 'sys.datetimeoffset'::regtype THEN
            timezone = sys.babelfish_get_datetimeoffset_tzoffset(date)::INTEGER;
            offset_string = right(date::PG_CATALOG.TEXT, 6);
            result_date = result_date + make_interval(mins => timezone);
            RETURN concat(result_date, ' ', offset_string)::sys.datetimeoffset;
        ELSE
            RETURN result_date;
        END IF;

    -- support of date_bucket() when date is of {'date', 'datetime', 'smalldatetime'} datatype
    ELSE
        -- Round datetime to fixed bins (e.g. .000, .003, .007)
        IF date_arg_datatype = 'sys.datetime'::regtype THEN
            date := sys.babelfish_conv_string_to_datetime('DATETIME', date::TEXT)::sys.datetime;
            origin := sys.babelfish_conv_string_to_datetime('DATETIME', origin::TEXT)::sys.datetime;
        END IF;
        -- when datepart is {year, quarter, month} make use of AGE() function to find number of buckets
        IF datepart IN ('year', 'quarter', 'month') THEN
            date_difference_interval := AGE(date_trunc('day', date::timestamp), date_trunc('day', origin::timestamp));
            years_diff := EXTRACT('Year' from date_difference_interval)::INT;
            months_diff := EXTRACT('Month' from date_difference_interval)::INT;
            CASE datepart
                WHEN 'year' THEN
                    -- Here we are finding how many buckets we have to add in the origin so that we can reach to a bucket in which date belongs.
                    -- For cases where origin > date, we might end up in a bucket which exceeds date by 1 bucket. 
                    -- For Example. date_bucket(year, 2, '2010-01-01', '2019-01-01') hence check if the result_time is greater then date.
                    -- For comparision we are trunceting the result_time to milliseconds
                    required_bucket := years_diff/number;
                    result_date := origin::timestamp + make_interval(years => required_bucket * number);
                    IF result_date > date::timestamp THEN
                        result_date = result_date - make_interval(years => number);
                    END IF;

                WHEN 'month' THEN
                    required_bucket := (12 * years_diff + months_diff)/number;
                    result_date := origin::timestamp + make_interval(months => required_bucket * number);
                    IF result_date > date::timestamp THEN
                        result_date = result_date - make_interval(months => number);
                    END IF;

                WHEN 'quarter' THEN
                    quarters_diff := (12 * years_diff + months_diff)/3;
                    required_bucket := quarters_diff/number;
                    result_date := origin::timestamp + make_interval(months => required_bucket * number * 3);
                    IF result_date > date::timestamp THEN
                        result_date = result_date - make_interval(months => number * 3);
                    END IF;
            END CASE;
            RETURN result_date;
        
        -- when datepart is {week, day, hour, minute, second, millisecond} make use of built-in date_bin() postgresql function.
        ELSE
            -- trunceting origin to millisecond before passing it to date_bin() function. 
            -- store the difference between origin and trunceted origin to add it in the result of date_bin() function
            date_difference_interval := concat(number, ' ', datepart)::INTERVAL;
            result_date = date_bin(date_difference_interval, date::TIMESTAMP, origin::TIMESTAMP);
            -- Filetering cases where the required bucket ends at date then date_bin() gives start point of this bucket as result. 
            IF result_date + date_difference_interval <= date::TIMESTAMP THEN
                result_date = result_date + date_difference_interval;
            END IF;
            RETURN result_date;
        END IF;
    END IF;
END;
$body$
LANGUAGE plpgsql IMMUTABLE;


-- This is a temporary procedure which is called during upgrade to update guest schema
-- for the guest users in the already existing databases
CREATE OR REPLACE PROCEDURE sys.babelfish_update_user_catalog_for_guest_schema()
LANGUAGE C
AS 'babelfishpg_tsql', 'update_user_catalog_for_guest_schema';

CALL sys.babelfish_update_user_catalog_for_guest_schema();

-- Drop this procedure after it gets executed once.
DROP PROCEDURE sys.babelfish_update_user_catalog_for_guest_schema();


-- Drops the temporary procedure used by the upgrade script.
-- Please have this be one of the last statements executed in this upgrade script.
DROP PROCEDURE sys.babelfish_drop_deprecated_object(varchar, varchar, varchar);


-- Reset search_path to not affect any subsequent scripts
SELECT set_config('search_path', trim(leading 'sys, ' from current_setting('search_path')), false);<|MERGE_RESOLUTION|>--- conflicted
+++ resolved
@@ -789,7 +789,6 @@
 LANGUAGE plpgsql
 IMMUTABLE;
 
-<<<<<<< HEAD
 
 CREATE OR REPLACE FUNCTION sys.DATETRUNC(IN datepart PG_CATALOG.TEXT, IN date ANYELEMENT) RETURNS ANYELEMENT AS
 $body$
@@ -897,7 +896,6 @@
 $body$
 LANGUAGE plpgsql STABLE;
 
-=======
 -- BABELFISH_SCHEMA_PERMISSIONS
 CREATE TABLE IF NOT EXISTS sys.babelfish_schema_permissions (
   dbid smallint NOT NULL,
@@ -908,7 +906,6 @@
   object_type NAME,
   PRIMARY KEY(dbid, schema_name, object_name, permission, grantee)
 );
->>>>>>> e302bcac
 
 create or replace function sys.babelfish_timezone_mapping(IN tmz text) returns text
 AS 'babelfishpg_tsql', 'timezone_mapping'
