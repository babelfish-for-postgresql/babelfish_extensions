--- conflicted
+++ resolved
@@ -4088,7 +4088,6 @@
 LANGUAGE plpgsql IMMUTABLE PARALLEL UNSAFE;
 GRANT EXECUTE ON FUNCTION sys.FORMAT(IN anyelement, IN NVARCHAR, IN VARCHAR) TO PUBLIC;
 
-<<<<<<< HEAD
 -- Role member functions
 CREATE OR REPLACE FUNCTION sys.is_rolemember_internal(
 	IN role sys.SYSNAME,
@@ -4114,12 +4113,10 @@
 $$
 LANGUAGE SQL STRICT STABLE PARALLEL RESTRICTED;
 
-=======
 CREATE OR REPLACE FUNCTION sys.bbf_pivot()
 RETURNS setof record
 AS 'babelfishpg_tsql', 'bbf_pivot'
 LANGUAGE C STABLE;
->>>>>>> ac08cff8
 
 -- Drops the temporary procedure used by the upgrade script.
 -- Please have this be one of the last statements executed in this upgrade script.
