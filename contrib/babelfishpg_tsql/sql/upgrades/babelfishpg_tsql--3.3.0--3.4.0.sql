-- complain if script is sourced in psql, rather than via ALTER EXTENSION
\echo Use "ALTER EXTENSION ""babelfishpg_tsql"" UPDATE TO '3.4.0'" to load this file. \quit

-- add 'sys' to search path for the convenience
SELECT set_config('search_path', 'sys, '||current_setting('search_path'), false);

-- Drops an object if it does not have any dependent objects.
-- Is a temporary procedure for use by the upgrade script. Will be dropped at the end of the upgrade.
-- Please have this be one of the first statements executed in this upgrade script. 
CREATE OR REPLACE PROCEDURE babelfish_drop_deprecated_object(object_type varchar, schema_name varchar, object_name varchar) AS
$$
DECLARE
    error_msg text;
    query1 text;
    query2 text;
BEGIN

    query1 := pg_catalog.format('alter extension babelfishpg_tsql drop %s %s.%s', object_type, schema_name, object_name);
    query2 := pg_catalog.format('drop %s %s.%s', object_type, schema_name, object_name);

    execute query1;
    execute query2;
EXCEPTION
    when object_not_in_prerequisite_state then --if 'alter extension' statement fails
        GET STACKED DIAGNOSTICS error_msg = MESSAGE_TEXT;
        raise warning '%', error_msg;
    when dependent_objects_still_exist then --if 'drop view' statement fails
        GET STACKED DIAGNOSTICS error_msg = MESSAGE_TEXT;
        raise warning '%', error_msg;
end
$$
LANGUAGE plpgsql;

-- Please add your SQLs here
/*
 * Note: These SQL statements may get executed multiple times specially when some features get backpatched.
 * So make sure that any SQL statement (DDL/DML) being added here can be executed multiple times without affecting
 * final behaviour.
 */



CREATE OR REPLACE VIEW sys.asymmetric_keys
AS
SELECT 
    CAST('' as sys.sysname) AS name
  , CAST(0 as sys.int) AS principal_id
  , CAST(0 as sys.int) AS asymmetric_key_id
  , CAST('a' as sys.bpchar(2)) AS pvt_key_encryption_type
  , CAST('' as sys.nvarchar(60)) AS pvt_key_encryption_type_desc
  , CAST(null as sys.varbinary(32)) as thumbprint
  , CAST('a' as sys.bpchar(2)) AS algorithm
  , CAST('' as sys.nvarchar(60)) AS algorithm_desc
  , CAST(0 as sys.int) AS key_length
  , CAST(null as sys.varbinary(85)) as sid
  , CAST('' as sys.nvarchar(128)) AS string_sid
  , CAST(NULL as sys.varbinary(8000)) AS public_key
  , CAST('' as sys.nvarchar(260)) AS attested_by
  , CAST('' as sys.nvarchar(120)) AS provider_type
  , CAST(NULL as sys.UNIQUEIDENTIFIER) as cryptographic_provider_guid
  , CAST(NULL AS sys.sql_variant) AS cryptographic_provider_algid
  
WHERE FALSE;
GRANT SELECT ON sys.asymmetric_keys TO PUBLIC;

CREATE OR REPLACE VIEW sys.certificates
AS
SELECT 
    CAST('' as sys.sysname) AS name
  , CAST(0 as sys.int) AS principal_id
  , CAST(0 as sys.int) AS asymmetric_key_id
  , CAST('a' as sys.bpchar(2)) AS pvt_key_encryption_type
  , CAST('' as sys.nvarchar(60)) AS pvt_key_encryption_type_desc
  , CAST(0 as sys.bit) AS is_active_for_begin_dialog
  , CAST('' as sys.nvarchar(442)) AS issuer_name
  , CAST('' as sys.nvarchar(64)) AS cert_serial_number
  , CAST(null as sys.varbinary(85)) as sid
  , CAST('' as sys.nvarchar(128)) AS string_sid
  , CAST('' as sys.nvarchar(4000)) AS subject
  , CAST('' as sys.datetime) AS expiry_date
  , CAST('' as sys.datetime) AS start_date
  , CAST(null as sys.varbinary(32)) as thumbprint
  , CAST('' as sys.nvarchar(260)) as attested_by
  , CAST('' as sys.datetime) AS pvt_key_last_backup_date
  , CAST(0 AS sys.int) AS key_length
  
WHERE FALSE;
GRANT SELECT ON sys.certificates TO PUBLIC;

CREATE OR REPLACE VIEW sys.database_permissions
AS
SELECT
    CAST(0 as sys.tinyint) AS class,
    CAST('' as sys.NVARCHAR(60)) AS class_desc,
    CAST(0 as sys.int) AS major_id,
    CAST(0 as sys.int) AS minor_id,
    CAST(0 as sys.int) AS grantee_principal_id,
    CAST(0 as sys.int) AS grantor_principal_id,
    CAST('a' as sys.bpchar(4)) AS type,
    CAST('' as sys.NVARCHAR(128)) AS permission_name,
    CAST('G' as sys.bpchar(1)) AS state,
    CAST('' as sys.NVARCHAR(60)) AS state_desc
WHERE FALSE;
GRANT SELECT ON sys.database_permissions TO PUBLIC;


CREATE OR REPLACE VIEW information_schema_tsql.key_column_usage AS
	SELECT
		CAST(nc.dbname AS sys.nvarchar(128)) AS "CONSTRAINT_CATALOG",
		CAST(ext.orig_name AS sys.nvarchar(128)) AS "CONSTRAINT_SCHEMA",
		CAST(c.conname AS sys.nvarchar(128)) AS "CONSTRAINT_NAME",
		CAST(nc.dbname AS sys.nvarchar(128)) AS "TABLE_CATALOG",
		CAST(ext.orig_name AS sys.nvarchar(128)) AS "TABLE_SCHEMA",
		CAST(r.relname AS sys.nvarchar(128)) AS "TABLE_NAME",
		CAST(a.attname AS sys.nvarchar(128)) AS "COLUMN_NAME",
		CAST(ord AS int) AS "ORDINAL_POSITION"	
	FROM
		pg_constraint c 
		JOIN pg_class r ON r.oid = c.conrelid AND c.contype in ('p','u','f') AND r.relkind in ('r','p')
		JOIN sys.pg_namespace_ext nc ON nc.oid = c.connamespace AND r.relnamespace = nc.oid 
		JOIN sys.babelfish_namespace_ext ext ON ext.nspname = nc.nspname AND ext.dbid = sys.db_id()
		CROSS JOIN unnest(c.conkey) WITH ORDINALITY AS ak(j,ord) 
		LEFT JOIN pg_attribute a ON a.attrelid = r.oid AND a.attnum = ak.j		
	WHERE
		pg_has_role(r.relowner, 'USAGE'::text) 
  		OR has_column_privilege(r.oid, a.attnum, 'SELECT, INSERT, UPDATE, REFERENCES'::text)
		AND NOT pg_is_other_temp_schema(nc.oid)
	;
GRANT SELECT ON information_schema_tsql.key_column_usage TO PUBLIC;

CREATE OR REPLACE FUNCTION sys.typeproperty(
    typename sys.VARCHAR,
    property sys.VARCHAR
    )
RETURNS INT
AS $$
DECLARE
BEGIN
    RETURN NULL;
END;
$$
LANGUAGE plpgsql STABLE;

CREATE OR REPLACE FUNCTION sys.DATETIMEOFFSETFROMPARTS(IN p_year INTEGER,
                                                               IN p_month INTEGER,
                                                               IN p_day INTEGER,
                                                               IN p_hour INTEGER,
                                                               IN p_minute INTEGER,
                                                               IN p_seconds INTEGER,
                                                               IN p_fractions INTEGER,
                                                               IN p_hour_offset INTEGER,
                                                               IN p_minute_offset INTEGER,
                                                               IN p_precision NUMERIC)
RETURNS sys.DATETIMEOFFSET
AS
$BODY$
DECLARE
    v_err_message SYS.VARCHAR;
    v_fractions SYS.VARCHAR;
    v_precision SMALLINT;
    v_calc_seconds NUMERIC; 
    v_resdatetime TIMESTAMP WITHOUT TIME ZONE;
    v_string pg_catalog.text;
    v_sign pg_catalog.text;
BEGIN
    v_fractions := p_fractions::SYS.VARCHAR;
    IF p_precision IS NULL THEN
        RAISE EXCEPTION 'Scale argument is not valid. Valid expressions for data type datetimeoffset scale argument are integer constants and integer constant expressions.';
    END IF;
    IF p_year IS NULL OR p_month is NULL OR p_day IS NULL OR p_hour IS NULL OR p_minute IS NULL OR p_seconds IS NULL OR p_fractions IS NULL
            OR p_hour_offset IS NULL OR p_minute_offset is NULL THEN
        RETURN NULL;
    END IF;
    v_precision := p_precision::SMALLINT;

    IF (scale(p_precision) > 0) THEN
        RAISE most_specific_type_mismatch;

    -- Check if arguments are out of range
    ELSIF ((p_year NOT BETWEEN 0001 AND 9999) OR
        (p_month NOT BETWEEN 1 AND 12) OR
        (p_day NOT BETWEEN 1 AND 31) OR
        (p_hour NOT BETWEEN 0 AND 23) OR
        (p_minute NOT BETWEEN 0 AND 59) OR
        (p_seconds NOT BETWEEN 0 AND 59) OR
        (p_hour_offset NOT BETWEEN -14 AND 14) OR
        (p_minute_offset NOT BETWEEN -59 AND 59) OR
        (p_hour_offset * p_minute_offset < 0) OR
        (p_hour_offset = 14 AND p_minute_offset != 0) OR
        (p_hour_offset = -14 AND p_minute_offset != 0) OR
        (p_fractions != 0 AND char_length(v_fractions) > p_precision::SMALLINT))
    THEN
        RAISE invalid_datetime_format;
    ELSIF (v_precision NOT BETWEEN 0 AND 7) THEN
        RAISE numeric_value_out_of_range;
    END IF;
    v_calc_seconds := format('%s.%s',
                             p_seconds,
                             substring(rpad(lpad(v_fractions, v_precision, '0'), 7, '0'), 1, 6))::NUMERIC;

    v_resdatetime := make_timestamp(p_year,
                                    p_month,
                                    p_day,
                                    p_hour,
                                    p_minute,
                                    v_calc_seconds);
    v_sign := (
        SELECT CASE
            WHEN (p_hour_offset) > 0
                THEN '+'
            WHEN (p_hour_offset) = 0 AND (p_minute_offset) >= 0
                THEN '+'    
            ELSE '-'
        END
    );
    v_string := CONCAT(v_resdatetime::pg_catalog.text,v_sign,abs(p_hour_offset)::SMALLINT::text,':',
                                                          abs(p_minute_offset)::SMALLINT::text);
    BEGIN
    RETURN cast(v_string AS sys.datetimeoffset);
    exception
        WHEN others THEN
            RAISE invalid_datetime_format;
    END;
EXCEPTION
    WHEN most_specific_type_mismatch THEN
        RAISE USING MESSAGE := 'Scale argument is not valid. Valid expressions for data type datetimeoffset scale argument are integer constants and integer constant expressions',
                    DETAIL := 'Use of incorrect "precision" parameter value during conversion process.',
                    HINT := 'Change "precision" parameter to the proper value and try again.';    
    WHEN invalid_datetime_format THEN
        RAISE USING MESSAGE := 'Cannot construct data type datetimeoffset, some of the arguments have values which are not valid.',
                    DETAIL := 'Possible use of incorrect value of date or time part (which lies outside of valid range).',
                    HINT := 'Check each input argument belongs to the valid range and try again.';

    WHEN numeric_value_out_of_range THEN
        RAISE USING MESSAGE := format('Specified scale % is invalid.', p_fractions),
                    DETAIL := format('Source value is out of %s data type range.', v_err_message),
                    HINT := format('Correct the source value you are trying to cast to %s data type and try again.',
                                   v_err_message);
END;
$BODY$
LANGUAGE plpgsql
IMMUTABLE;

CREATE OR REPLACE FUNCTION sys.TODATETIMEOFFSET(IN input_expr PG_CATALOG.TEXT , IN tz_offset TEXT)
RETURNS sys.datetimeoffset
AS
$BODY$
DECLARE
    v_string pg_catalog.text;
    v_sign pg_catalog.text;
    str_hr TEXT;
    str_mi TEXT;
    precision_str TEXT;
    sign_flag INTEGER;
    v_hr INTEGER;
    v_mi INTEGER;
    v_precision INTEGER;
    input_expr_datetime2 datetime2;
BEGIN

    BEGIN
    input_expr_datetime2 := cast(input_expr as sys.datetime2);
    exception
        WHEN others THEN
                RAISE USING MESSAGE := 'Conversion failed when converting date and/or time from character string.';
    END;

    IF input_expr IS NULL or tz_offset IS NULL THEN 
    RETURN NULL;
    END IF;

    IF tz_offset LIKE '+__:__' THEN
        str_hr := SUBSTRING(tz_offset,2,2);
        str_mi := SUBSTRING(tz_offset,5,2);
        sign_flag := 1;
    ELSIF tz_offset LIKE '-__:__' THEN
        str_hr := SUBSTRING(tz_offset,2,2);
        str_mi := SUBSTRING(tz_offset,5,2);
        sign_flag := -1;
    ELSE
        RAISE EXCEPTION 'The timezone provided to builtin function todatetimeoffset is invalid.';
    END IF;   

    BEGIN
    v_hr := str_hr::INTEGER;
    v_mi := str_mi ::INTEGER;
    exception
        WHEN others THEN
            RAISE USING MESSAGE := 'The timezone provided to builtin function todatetimeoffset is invalid.';
    END;

    
    if v_hr > 14 or (v_hr = 14 and v_mi > 0) THEN
       RAISE EXCEPTION 'The timezone provided to builtin function todatetimeoffset is invalid.';
    END IF; 

    v_hr := v_hr * sign_flag;

    v_string := CONCAT(input_expr_datetime2::pg_catalog.text , tz_offset);

    BEGIN
    RETURN cast(v_string as sys.datetimeoffset);
    exception
        WHEN others THEN
                RAISE USING MESSAGE := 'Conversion failed when converting date and/or time from character string.';
    END;


END;
$BODY$
LANGUAGE plpgsql
IMMUTABLE;


CREATE OR REPLACE FUNCTION sys.TODATETIMEOFFSET(IN input_expr PG_CATALOG.TEXT , IN tz_offset anyelement)
RETURNS sys.datetimeoffset
AS
$BODY$
DECLARE
    v_string pg_catalog.text;
    v_sign pg_catalog.text;
    hr INTEGER;
    mi INTEGER;
    tz_sign INTEGER;
    tz_offset_smallint INTEGER;
    input_expr_datetime2 datetime2;
BEGIN

        BEGIN
        input_expr_datetime2:= cast(input_expr as sys.datetime2);
        exception
            WHEN others THEN
                RAISE USING MESSAGE := 'Conversion failed when converting date and/or time from character string.';
        END;


        IF pg_typeof(tz_offset) NOT IN ('bigint'::regtype, 'int'::regtype, 'smallint'::regtype,'sys.tinyint'::regtype,'sys.decimal'::regtype,'numeric'::regtype,
            'float'::regtype, 'double precision'::regtype, 'real'::regtype, 'sys.money'::regtype,'sys.smallmoney'::regtype,'sys.bit'::regtype ,'varbinary'::regtype) THEN
            RAISE EXCEPTION 'The timezone provided to builtin function todatetimeoffset is invalid.';
        END IF;

        BEGIN
        IF pg_typeof(tz_offset) NOT IN ('varbinary'::regtype) THEN
            tz_offset := FLOOR(tz_offset);
        END IF;
        tz_offset_smallint := cast(tz_offset AS smallint);
        exception
            WHEN others THEN
                RAISE USING MESSAGE := 'Arithmetic overflow error converting expression to data type smallint.';
        END;

        IF input_expr IS NULL THEN 
            RETURN NULL;
        END IF;
    
        IF tz_offset_smallint < 0 THEN
            tz_sign := 1;
        ELSE 
            tz_sign := 0;
        END IF;

        IF tz_offset_smallint > 840 or tz_offset_smallint < -840  THEN
            RAISE EXCEPTION 'The timezone provided to builtin function todatetimeoffset is invalid.';
        END IF;

        hr := tz_offset_smallint / 60;
        mi := tz_offset_smallint % 60;

        v_sign := (
        SELECT CASE
            WHEN (tz_sign) = 1
                THEN '-'
            WHEN (tz_sign) = 0
                THEN '+'    
        END
    );

    
        v_string := CONCAT(input_expr_datetime2::pg_catalog.text,v_sign,abs(hr)::SMALLINT::text,':',
                                                          abs(mi)::SMALLINT::text);

        BEGIN
        RETURN cast(v_string as sys.datetimeoffset);
        exception
            WHEN others THEN
                RAISE USING MESSAGE := 'Conversion failed when converting date and/or time from character string.';
        END;
    
END;
$BODY$
LANGUAGE plpgsql
IMMUTABLE;

ALTER FUNCTION sys.power(IN arg1 BIGINT, IN arg2 NUMERIC) STRICT;

ALTER FUNCTION sys.power(IN arg1 INT, IN arg2 NUMERIC) STRICT;

ALTER FUNCTION sys.power(IN arg1 SMALLINT, IN arg2 NUMERIC) STRICT;

ALTER FUNCTION sys.power(IN arg1 TINYINT, IN arg2 NUMERIC) STRICT;

-- Update data-type of information_schema_tsql.TABLE_TYPE to sys.varchar if it's data-type is pg_catalog.varchar
DO
$$
BEGIN  

    IF EXISTS(
        SELECT 1
        FROM information_schema.columns
        WHERE table_schema='information_schema_tsql'
            AND table_name='tables'
            AND column_name='TABLE_TYPE'
            AND udt_schema='pg_catalog'
            AND udt_name='varchar'
    ) THEN
        ALTER VIEW information_schema_tsql.tables RENAME TO tables_deprecated_in_3_4_0;

        CREATE OR REPLACE VIEW information_schema_tsql.tables AS
            SELECT CAST(nc.dbname AS sys.nvarchar(128)) AS "TABLE_CATALOG",
                CAST(ext.orig_name AS sys.nvarchar(128)) AS "TABLE_SCHEMA",
                CAST(
                    CASE WHEN c.reloptions[1] LIKE 'bbf_original_rel_name%' THEN substring(c.reloptions[1], 23)
                        ELSE c.relname END
                    AS sys._ci_sysname) AS "TABLE_NAME",

                CAST(
                    CASE WHEN c.relkind IN ('r', 'p') THEN 'BASE TABLE'
                        WHEN c.relkind = 'v' THEN 'VIEW'
                        ELSE null END
                    AS sys.varchar(10)) COLLATE sys.database_default AS "TABLE_TYPE"

            FROM sys.pg_namespace_ext nc JOIN pg_class c ON (nc.oid = c.relnamespace)
                LEFT OUTER JOIN sys.babelfish_namespace_ext ext on nc.nspname = ext.nspname

            WHERE c.relkind IN ('r', 'v', 'p')
                AND (NOT pg_is_other_temp_schema(nc.oid))
                AND (pg_has_role(c.relowner, 'USAGE')
                    OR has_table_privilege(c.oid, 'SELECT, INSERT, UPDATE, DELETE, TRUNCATE, REFERENCES, TRIGGER')
                    OR has_any_column_privilege(c.oid, 'SELECT, INSERT, UPDATE, REFERENCES') )
                AND ext.dbid = cast(sys.db_id() as oid)
                AND (NOT c.relname = 'sysdatabases');

        GRANT SELECT ON information_schema_tsql.tables TO PUBLIC;

        CALL sys.babelfish_drop_deprecated_object('view', 'information_schema_tsql', 'tables_deprecated_in_3_4_0');
    END IF;
END
$$
LANGUAGE plpgsql;


-- Matches and returns column length of the corresponding column of the given table
CREATE OR REPLACE FUNCTION sys.COL_LENGTH(IN object_name TEXT, IN column_name TEXT)
RETURNS SMALLINT AS $BODY$
DECLARE
    col_name TEXT;
    object_id oid;
    column_id INT;
    column_length SMALLINT;
    column_data_type TEXT;
    typeid oid;
    typelen INT;
    typemod INT;
BEGIN
    -- Get the object ID for the provided object_name
    object_id := sys.OBJECT_ID(object_name, 'U');
    IF object_id IS NULL THEN
        RETURN NULL;
    END IF;

    -- Truncate and normalize the column name
    col_name := sys.babelfish_truncate_identifier(sys.babelfish_remove_delimiter_pair(lower(column_name)));

    -- Get the column ID, typeid, length, and typmod for the provided column_name
    SELECT attnum, a.atttypid, a.attlen, a.atttypmod
    INTO column_id, typeid, typelen, typemod
    FROM pg_attribute a
    WHERE attrelid = object_id AND lower(attname) = col_name COLLATE sys.database_default;

    IF column_id IS NULL THEN
        RETURN NULL;
    END IF;

    -- Get the correct data type
    column_data_type := sys.translate_pg_type_to_tsql(typeid);

    IF column_data_type = 'sysname' THEN
        column_length := 256;
    ELSIF column_data_type IS NULL THEN

        -- Check if it's a user-defined data type
        SELECT sys.translate_pg_type_to_tsql(typbasetype), typlen, typtypmod 
        INTO column_data_type, typelen, typemod
        FROM pg_type
        WHERE oid = typeid;

        IF column_data_type = 'sysname' THEN
            column_length := 256;
        ELSE 
            -- Calculate column length based on base type information
            column_length := sys.tsql_type_max_length_helper(column_data_type, typelen, typemod);
        END IF;
    ELSE
        -- Calculate column length based on base type information
        column_length := sys.tsql_type_max_length_helper(column_data_type, typelen, typemod);
    END IF;

    RETURN column_length;
END;
$BODY$
LANGUAGE plpgsql
IMMUTABLE
STRICT;

-- Matches and returns column name of the corresponding table
CREATE OR REPLACE FUNCTION sys.COL_NAME(IN table_id INT, IN column_id INT)
RETURNS sys.SYSNAME AS $$
    DECLARE
        column_name TEXT;
    BEGIN
        SELECT attname INTO STRICT column_name 
        FROM pg_attribute 
        WHERE attrelid = table_id AND attnum = column_id AND attnum > 0;
        
        RETURN column_name::sys.SYSNAME;
    EXCEPTION
        WHEN OTHERS THEN
            RETURN NULL;
    END; 
$$
LANGUAGE plpgsql IMMUTABLE
STRICT;

CREATE OR REPLACE FUNCTION SYS.TYPE_NAME(IN type_id INT)
RETURNS SYS.NVARCHAR(128) AS
'babelfishpg_tsql', 'type_name'
LANGUAGE C STABLE;

CREATE OR REPLACE FUNCTION SYS.TYPE_ID(IN type_name SYS.NVARCHAR)
RETURNS INT AS
'babelfishpg_tsql', 'type_id'
LANGUAGE C STABLE;

CREATE OR REPLACE FUNCTION sys.SWITCHOFFSET(IN input_expr PG_CATALOG.TEXT,
                                                               IN tz_offset PG_CATALOG.TEXT)
RETURNS sys.datetimeoffset
AS
$BODY$
DECLARE
    p_year INTEGER;
    p_month INTEGER;
    p_day INTEGER;
    p_hour INTEGER;
    p_minute INTEGER;
    p_seconds INTEGER;
    p_nanosecond PG_CATALOG.TEXT;
    p_tzoffset INTEGER;
    f_tzoffset INTEGER;
    v_resdatetime TIMESTAMP WITHOUT TIME ZONE;
    offset_str PG_CATALOG.TEXT;
    v_resdatetimeupdated TIMESTAMP WITHOUT TIME ZONE;
    tzfm INTEGER;
    str_hr PG_CATALOG.TEXT;
    str_mi PG_CATALOG.TEXT;
    v_hr INTEGER;
    v_mi INTEGER;
    sign_flag INTEGER;
    v_string pg_catalog.text;
    isoverflow pg_catalog.text;
BEGIN

    BEGIN
    p_year := date_part('year',input_expr::TIMESTAMP);
    exception
        WHEN others THEN
            RAISE USING MESSAGE := 'Conversion failed when converting date and/or time from character string.';
    END;

    if p_year <1 or p_year > 9999 THEN
    RAISE USING MESSAGE := 'Conversion failed when converting date and/or time from character string.';
    END IF;


    BEGIN
    input_expr:= cast(input_expr AS datetimeoffset);
    exception
        WHEN others THEN
            RAISE USING MESSAGE := 'Conversion failed when converting date and/or time from character string.';
    END; 

    IF input_expr IS NULL or tz_offset IS NULL THEN 
    RETURN NULL;
    END IF;


    IF tz_offset LIKE '+__:__' THEN
        str_hr := SUBSTRING(tz_offset,2,2);
        str_mi := SUBSTRING(tz_offset,5,2);
        sign_flag := 1;
    ELSIF tz_offset LIKE '-__:__' THEN
        str_hr := SUBSTRING(tz_offset,2,2);
        str_mi := SUBSTRING(tz_offset,5,2);
        sign_flag := -1;
    ELSE
        RAISE EXCEPTION 'The timezone provided to builtin function todatetimeoffset is invalid.';
    END IF;

    

    BEGIN
    v_hr := str_hr::INTEGER;
    v_mi := str_mi::INTEGER;
    exception
        WHEN others THEN
            RAISE USING MESSAGE := 'The timezone provided to builtin function todatetimeoffset is invalid.';
    END;

    if v_hr > 14 or (v_hr = 14 and v_mi > 0) THEN
       RAISE EXCEPTION 'The timezone provided to builtin function todatetimeoffset is invalid.';
    END IF; 

    tzfm := sign_flag*((v_hr*60)+v_mi);

    p_year := date_part('year',input_expr::TIMESTAMP);
    p_month := date_part('month',input_expr::TIMESTAMP);
    p_day := date_part('day',input_expr::TIMESTAMP);
    p_hour := date_part('hour',input_expr::TIMESTAMP);
    p_minute := date_part('minute',input_expr::TIMESTAMP);
    p_seconds := TRUNC(date_part('second', input_expr::TIMESTAMP))::INTEGER;
    p_tzoffset := -1*sys.babelfish_get_datetimeoffset_tzoffset(cast(input_expr as sys.datetimeoffset))::integer;

    p_nanosecond := split_part(input_expr COLLATE "C",'.',2);
    p_nanosecond := split_part(p_nanosecond COLLATE "C",' ',1);


    f_tzoffset := p_tzoffset + tzfm;

    v_resdatetime := make_timestamp(p_year,p_month,p_day,p_hour,p_minute,p_seconds);
    v_resdatetimeupdated := v_resdatetime + make_interval(mins => f_tzoffset);

    isoverflow := split_part(v_resdatetimeupdated::TEXT COLLATE "C",' ',3);

    v_string := CONCAT(v_resdatetimeupdated::pg_catalog.text,'.',p_nanosecond::text,tz_offset);
    p_year := split_part(v_string COLLATE "C",'-',1)::INTEGER;
    

    if p_year <1 or p_year > 9999 or isoverflow = 'BC' THEN
    RAISE USING MESSAGE := 'The timezone provided to builtin function switchoffset would cause the datetimeoffset to overflow the range of valid date range in either UTC or local time.';
    END IF;

    BEGIN
    RETURN cast(v_string AS sys.datetimeoffset);
    exception
        WHEN others THEN
            RAISE USING MESSAGE := 'Conversion failed when converting date and/or time from character string.';
    END;

END;
$BODY$
LANGUAGE plpgsql
IMMUTABLE;

CREATE OR REPLACE FUNCTION sys.SWITCHOFFSET(IN input_expr PG_CATALOG.TEXT,
                                                               IN tz_offset anyelement)
RETURNS sys.datetimeoffset
AS
$BODY$
DECLARE
    p_year INTEGER;
    p_month INTEGER;
    p_day INTEGER;
    p_hour INTEGER;
    p_minute INTEGER;
    p_seconds INTEGER;
    p_nanosecond PG_CATALOG.TEXT;
    p_tzoffset INTEGER;
    f_tzoffset INTEGER;
    v_resdatetime TIMESTAMP WITHOUT TIME ZONE;
    offset_str PG_CATALOG.TEXT;
    v_resdatetimeupdated TIMESTAMP WITHOUT TIME ZONE;
    tzfm INTEGER;
    str_hr PG_CATALOG.TEXT;
    str_mi PG_CATALOG.TEXT;
    v_hr INTEGER;
    v_mi INTEGER;
    sign_flag INTEGER;
    v_string pg_catalog.text;
    v_sign PG_CATALOG.TEXT;
    tz_offset_smallint smallint;
    isoverflow pg_catalog.text;
BEGIN

    IF pg_typeof(tz_offset) NOT IN ('bigint'::regtype, 'int'::regtype, 'smallint'::regtype,'sys.tinyint'::regtype,'sys.decimal'::regtype,
    'numeric'::regtype, 'float'::regtype,'double precision'::regtype, 'real'::regtype, 'sys.money'::regtype,'sys.smallmoney'::regtype,'sys.bit'::regtype,'varbinary'::regtype ) THEN
        RAISE EXCEPTION 'The timezone provided to builtin function todatetimeoffset is invalid.';
    END IF;

    BEGIN
    p_year := date_part('year',input_expr::TIMESTAMP);
    exception
        WHEN others THEN
            RAISE USING MESSAGE := 'Conversion failed when converting date and/or time from character string.';
    END;
    

    if p_year <1 or p_year > 9999 THEN
    RAISE USING MESSAGE := 'Conversion failed when converting date and/or time from character string.';
    END IF;

    BEGIN
    input_expr:= cast(input_expr AS datetimeoffset);
    exception
        WHEN others THEN
            RAISE USING MESSAGE := 'Conversion failed when converting date and/or time from character string.';
    END;

    BEGIN
    IF pg_typeof(tz_offset) NOT IN ('varbinary'::regtype) THEN
        tz_offset := FLOOR(tz_offset);
    END IF;
    tz_offset_smallint := cast(tz_offset AS smallint);
    exception
        WHEN others THEN
            RAISE USING MESSAGE := 'Arithmetic overflow error converting expression to data type smallint.';
    END;  

    IF input_expr IS NULL THEN 
    RETURN NULL;
    END IF;

    if tz_offset_smallint > 840 or tz_offset_smallint < -840 THEN
       RAISE EXCEPTION 'The timezone provided to builtin function todatetimeoffset is invalid.';
    END IF; 

    v_hr := tz_offset_smallint/60;
    v_mi := tz_offset_smallint%60;
    

    p_year := date_part('year',input_expr::TIMESTAMP);
    p_month := date_part('month',input_expr::TIMESTAMP);
    p_day := date_part('day',input_expr::TIMESTAMP);
    p_hour := date_part('hour',input_expr::TIMESTAMP);
    p_minute := date_part('minute',input_expr::TIMESTAMP);
    p_seconds := TRUNC(date_part('second', input_expr::TIMESTAMP))::INTEGER;
    p_tzoffset := -1*sys.babelfish_get_datetimeoffset_tzoffset(cast(input_expr as sys.datetimeoffset))::integer;

    v_sign := (
        SELECT CASE
            WHEN (tz_offset_smallint) >= 0
                THEN '+'    
            ELSE '-'
        END
    );

    p_nanosecond := split_part(input_expr COLLATE "C",'.',2);
    p_nanosecond := split_part(p_nanosecond COLLATE "C",' ',1);

    f_tzoffset := p_tzoffset + tz_offset_smallint;
    v_resdatetime := make_timestamp(p_year,p_month,p_day,p_hour,p_minute,p_seconds);
    v_resdatetimeupdated := v_resdatetime + make_interval(mins => f_tzoffset);

    isoverflow := split_part(v_resdatetimeupdated::TEXT COLLATE "C",' ',3);

    v_string := CONCAT(v_resdatetimeupdated::pg_catalog.text,'.',p_nanosecond::text,v_sign,abs(v_hr)::TEXT,':',abs(v_mi)::TEXT);

    p_year := split_part(v_string COLLATE "C",'-',1)::INTEGER;

    if p_year <1 or p_year > 9999 or isoverflow = 'BC' THEN
    RAISE USING MESSAGE := 'The timezone provided to builtin function switchoffset would cause the datetimeoffset to overflow the range of valid date range in either UTC or local time.';
    END IF;
    

    BEGIN
    RETURN cast(v_string AS sys.datetimeoffset);
    exception
        WHEN others THEN
            RAISE USING MESSAGE := 'Conversion failed when converting date and/or time from character string.';
    END;

END;
$BODY$
LANGUAGE plpgsql
IMMUTABLE;


CREATE OR REPLACE FUNCTION sys.DATETRUNC(IN datepart PG_CATALOG.TEXT, IN date ANYELEMENT) RETURNS ANYELEMENT AS
$body$
DECLARE
    days_offset INT;
    v_day INT;
    result_date timestamp;
    input_expr_timestamp timestamp;
    date_arg_datatype regtype;
    offset_string PG_CATALOG.TEXT;
    datefirst_value INT;
BEGIN
    BEGIN
        /* perform input validation */
        date_arg_datatype := pg_typeof(date);
        IF datepart NOT IN ('year', 'quarter', 'month', 'week', 'tsql_week', 'hour', 'minute', 'second', 'millisecond', 'microsecond', 
                            'doy', 'day', 'nanosecond', 'tzoffset') THEN
            RAISE EXCEPTION '''%'' is not a recognized datetrunc option.', datepart;
        ELSIF date_arg_datatype NOT IN ('date'::regtype, 'time'::regtype, 'sys.datetime'::regtype, 'sys.datetime2'::regtype,
                                        'sys.datetimeoffset'::regtype, 'sys.smalldatetime'::regtype) THEN
            RAISE EXCEPTION 'Argument data type ''%'' is invalid for argument 2 of datetrunc function.', date_arg_datatype;
        ELSIF datepart IN ('nanosecond', 'tzoffset') THEN
            RAISE EXCEPTION 'The datepart ''%'' is not supported by date function datetrunc for data type ''%''.',datepart, date_arg_datatype;
        ELSIF datepart IN ('dow') THEN
            RAISE EXCEPTION 'The datepart ''weekday'' is not supported by date function datetrunc for data type ''%''.', date_arg_datatype;
        ELSIF date_arg_datatype = 'date'::regtype AND datepart IN ('hour', 'minute', 'second', 'millisecond', 'microsecond') THEN
            RAISE EXCEPTION 'The datepart ''%'' is not supported by date function datetrunc for data type ''date''.', datepart;
        ELSIF date_arg_datatype = 'datetime'::regtype AND datepart IN ('microsecond') THEN
            RAISE EXCEPTION 'The datepart ''%'' is not supported by date function datetrunc for data type ''datetime''.', datepart;
        ELSIF date_arg_datatype = 'smalldatetime'::regtype AND datepart IN ('millisecond', 'microsecond') THEN
            RAISE EXCEPTION 'The datepart ''%'' is not supported by date function datetrunc for data type ''smalldatetime''.', datepart;
        ELSIF date_arg_datatype = 'time'::regtype THEN
            IF datepart IN ('year', 'quarter', 'month', 'doy', 'day', 'week', 'tsql_week') THEN
                RAISE EXCEPTION 'The datepart ''%'' is not supported by date function datetrunc for data type ''time''.', datepart;
            END IF;
            -- Limitation in determining if the specified fractional scale (if provided any) for time datatype is 
            -- insufficient to support provided datepart (millisecond, microsecond) value
        ELSIF date_arg_datatype IN ('datetime2'::regtype, 'datetimeoffset'::regtype) THEN
            -- Limitation in determining if the specified fractional scale (if provided any) for the above datatype is
            -- insufficient to support for provided datepart (millisecond, microsecond) value
        END IF;

        /* input validation is complete, proceed with result calculation. */
        IF date_arg_datatype = 'time'::regtype THEN
            RETURN date_trunc(datepart, date);
        ELSE
            input_expr_timestamp = date::timestamp;
            -- preserving offset_string value in the case of datetimeoffset datatype before converting it to timestamps 
            IF date_arg_datatype = 'sys.datetimeoffset'::regtype THEN
                offset_string = RIGHT(date::PG_CATALOG.TEXT, 6);
                input_expr_timestamp := LEFT(date::PG_CATALOG.TEXT, -6)::timestamp;
            END IF;
            CASE
                WHEN datepart IN ('year', 'quarter', 'month', 'week', 'hour', 'minute', 'second', 'millisecond', 'microsecond')  THEN
                    result_date := date_trunc(datepart, input_expr_timestamp);
                WHEN datepart IN ('doy', 'day') THEN
                    result_date := date_trunc('day', input_expr_timestamp);
                WHEN datepart IN ('tsql_week') THEN
                -- sql server datepart 'iso_week' is similar to postgres 'week' datepart
                -- handle sql server datepart 'week' here based on the value of set variable 'DATEFIRST'
                    v_day := EXTRACT(dow from input_expr_timestamp)::INT;
                    datefirst_value := current_setting('babelfishpg_tsql.datefirst')::INT;
                    IF v_day = 0 THEN
                        v_day := 7;
                    END IF;
                    result_date := date_trunc('day', input_expr_timestamp);
                    days_offset := (7 + v_day - datefirst_value)%7;
                    result_date := result_date - make_interval(days => days_offset);
            END CASE;
            -- concat offset_string to result_date in case of datetimeoffset before converting it to datetimeoffset datatype.
            IF date_arg_datatype = 'sys.datetimeoffset'::regtype THEN
                RETURN concat(result_date, ' ', offset_string)::sys.datetimeoffset;
            ELSE
                RETURN result_date;
            END IF;
        END IF;
    END;
END;
$body$
LANGUAGE plpgsql STABLE;

-- another definition of datetrunc as anyelement can not handle unknown type.
CREATE OR REPLACE FUNCTION sys.DATETRUNC(IN datepart PG_CATALOG.TEXT, IN date PG_CATALOG.TEXT) RETURNS SYS.DATETIME2 AS
$body$
DECLARE
    input_expr_datetime2 sys.datetime2;
BEGIN
    IF datepart NOT IN ('year', 'quarter', 'month', 'week', 'tsql_week', 'hour', 'minute', 'second', 'millisecond', 'microsecond', 
                        'doy', 'day', 'nanosecond', 'tzoffset') THEN
            RAISE EXCEPTION '''%'' is not a recognized datetrunc option.', datepart;
    END IF;
    BEGIN
    input_expr_datetime2 := cast(date as sys.datetime2);
    exception
        WHEN others THEN
                RAISE USING MESSAGE := 'Conversion failed when converting date and/or time from character string.';
    END;
    IF input_expr_datetime2 IS NULL THEN
        RETURN NULL;
    ELSE
        -- input string literal is valid, call the datetrunc function with datetime2 datatype. 
        RETURN sys.DATETRUNC(datepart, input_expr_datetime2);
    END IF;
END;
$body$
LANGUAGE plpgsql STABLE;

-- BABELFISH_SCHEMA_PERMISSIONS
CREATE TABLE IF NOT EXISTS sys.babelfish_schema_permissions (
  dbid smallint NOT NULL,
  schema_name NAME NOT NULL,
  object_name NAME NOT NULL,
  permission NAME NOT NULL,
  grantee NAME NOT NULL,
  object_type NAME,
  PRIMARY KEY(dbid, schema_name, object_name, permission, grantee)
);

create or replace function sys.babelfish_timezone_mapping(IN tmz text) returns text
AS 'babelfishpg_tsql', 'timezone_mapping'
LANGUAGE C IMMUTABLE ;

CREATE OR REPLACE FUNCTION sys.timezone(IN tzzone PG_CATALOG.TEXT ,  IN input_expr PG_CATALOG.TEXT)
RETURNS sys.datetimeoffset
AS
$BODY$
BEGIN
    IF input_expr = 'NULL' THEN
        RAISE USING MESSAGE := 'Argument data type varchar is invalid for argument 1 of AT TIME ZONE function.';
    END IF;

    IF input_expr IS NULL OR tzzone IS NULL THEN 
        RETURN NULL;
    END IF;

    RAISE USING MESSAGE := 'Argument data type varchar is invalid for argument 1 of AT TIME ZONE function.'; 
END;
$BODY$
LANGUAGE plpgsql
IMMUTABLE;

CREATE OR REPLACE FUNCTION sys.timezone(IN tzzone PG_CATALOG.TEXT , IN input_expr anyelement)
RETURNS sys.datetimeoffset
AS
$BODY$
DECLARE
    tz_offset PG_CATALOG.TEXT;
    tz_name PG_CATALOG.TEXT;
    lower_tzn PG_CATALOG.TEXT;
    prev_res PG_CATALOG.TEXT;
    result PG_CATALOG.TEXT;
    is_dstt bool;
    tz_diff PG_CATALOG.TEXT;
    input_expr_tx PG_CATALOG.TEXT;
    input_expr_tmz TIMESTAMPTZ;
BEGIN
    IF input_expr IS NULL OR tzzone IS NULL THEN 
        RETURN NULL;
    END IF;

    lower_tzn := lower(tzzone);
    IF lower_tzn <> 'utc' THEN
        tz_name := sys.babelfish_timezone_mapping(lower_tzn);
    ELSE
        tz_name := 'utc';
    END IF;

    IF tz_name = 'NULL' THEN
        RAISE USING MESSAGE := format('Argument data type or the parameter %s provided to AT TIME ZONE clause is invalid.', tzzone);
    END IF;

    IF pg_typeof(input_expr) IN ('sys.smalldatetime'::regtype, 'sys.datetime'::regtype, 'sys.datetime2'::regtype) THEN
        input_expr_tx := input_expr::TEXT;
        input_expr_tmz := input_expr_tx :: TIMESTAMPTZ;

        result := (SELECT input_expr_tmz AT TIME ZONE tz_name)::TEXT;
        tz_diff := (SELECT result::TIMESTAMPTZ - input_expr_tmz)::TEXT;
        if LEFT(tz_diff,1) <> '-' THEN
        tz_diff := concat('+',tz_diff);
        END IF;
        tz_offset := left(tz_diff,6);
        input_expr_tx := concat(input_expr_tx,tz_offset);
        return cast(input_expr_tx as sys.datetimeoffset);
    ELSIF  pg_typeof(input_expr) = 'sys.DATETIMEOFFSET'::regtype THEN
        input_expr_tx := input_expr::TEXT;
        input_expr_tmz := input_expr_tx :: TIMESTAMPTZ;
        result := (SELECT input_expr_tmz  AT TIME ZONE tz_name)::TEXT;
        tz_diff := (SELECT result::TIMESTAMPTZ - input_expr_tmz)::TEXT;
        if LEFT(tz_diff,1) <> '-' THEN
        tz_diff := concat('+',tz_diff);
        END IF;
        tz_offset := left(tz_diff,6);
        result := concat(result,tz_offset);
        return cast(result as sys.datetimeoffset);
    ELSE
        RAISE USING MESSAGE := 'Argument data type varchar is invalid for argument 1 of AT TIME ZONE function.'; 
    END IF;
       
END;
$BODY$
LANGUAGE 'plpgsql' STABLE;

CREATE OR REPLACE FUNCTION sys.sysutcdatetime() returns sys.datetime2
AS 'babelfishpg_tsql', 'sysutcdatetime'
LANGUAGE C STABLE;

create or replace function sys.getutcdate() returns sys.datetime
AS 'babelfishpg_tsql', 'getutcdate'
LANGUAGE C STABLE;

-- Cast functions from datettime to numeric types
CREATE OR REPLACE FUNCTION sys.datetime_to_bit(IN arg sys.DATETIME)
RETURNS SYS.BIT
AS 'babelfishpg_common', 'datetime_to_bit'
LANGUAGE C IMMUTABLE STRICT PARALLEL SAFE;

CREATE OR REPLACE FUNCTION sys.datetime_to_int2(IN arg sys.DATETIME)
RETURNS INT2
AS 'babelfishpg_common', 'datetime_to_int2'
LANGUAGE C IMMUTABLE STRICT PARALLEL SAFE;

CREATE OR REPLACE FUNCTION sys.datetime_to_int4(IN arg sys.DATETIME)
RETURNS INT4
AS 'babelfishpg_common', 'datetime_to_int4'
LANGUAGE C IMMUTABLE STRICT PARALLEL SAFE;

CREATE OR REPLACE FUNCTION sys.datetime_to_int8(IN arg sys.DATETIME)
RETURNS INT8
AS 'babelfishpg_common', 'datetime_to_int8'
LANGUAGE C IMMUTABLE STRICT PARALLEL SAFE;

CREATE OR REPLACE FUNCTION sys.datetime_to_float4(IN arg sys.DATETIME)
RETURNS float4
AS 'babelfishpg_common', 'datetime_to_float4'
LANGUAGE C IMMUTABLE STRICT PARALLEL SAFE;

CREATE OR REPLACE FUNCTION sys.datetime_to_float8(IN arg sys.DATETIME)
RETURNS float8
AS 'babelfishpg_common', 'datetime_to_float8'
LANGUAGE C IMMUTABLE STRICT PARALLEL SAFE;

CREATE OR REPLACE FUNCTION sys.datetime_to_numeric(IN arg sys.DATETIME)
RETURNS NUMERIC
AS 'babelfishpg_common', 'datetime_to_numeric'
LANGUAGE C IMMUTABLE STRICT PARALLEL SAFE;

-- Cast functions from smalldatetoime to numeric types
CREATE OR REPLACE FUNCTION sys.smalldatetime_to_bit(IN arg sys.SMALLDATETIME)
RETURNS SYS.BIT
AS 'babelfishpg_common', 'smalldatetime_to_bit'
LANGUAGE C IMMUTABLE STRICT PARALLEL SAFE;

CREATE OR REPLACE FUNCTION sys.smalldatetime_to_int2(IN arg sys.SMALLDATETIME)
RETURNS INT2
AS 'babelfishpg_common', 'smalldatetime_to_int2'
LANGUAGE C IMMUTABLE STRICT PARALLEL SAFE;

CREATE OR REPLACE FUNCTION sys.smalldatetime_to_int4(IN arg sys.SMALLDATETIME)
RETURNS INT4
AS 'babelfishpg_common', 'smalldatetime_to_int4'
LANGUAGE C IMMUTABLE STRICT PARALLEL SAFE;

CREATE OR REPLACE FUNCTION sys.smalldatetime_to_int8(IN arg sys.SMALLDATETIME)
RETURNS INT8
AS 'babelfishpg_common', 'smalldatetime_to_int8'
LANGUAGE C IMMUTABLE STRICT PARALLEL SAFE;

CREATE OR REPLACE FUNCTION sys.smalldatetime_to_float4(IN arg sys.SMALLDATETIME)
RETURNS float4
AS 'babelfishpg_common', 'smalldatetime_to_float4'
LANGUAGE C IMMUTABLE STRICT PARALLEL SAFE;

CREATE OR REPLACE FUNCTION sys.smalldatetime_to_float8(IN arg sys.SMALLDATETIME)
RETURNS float8
AS 'babelfishpg_common', 'smalldatetime_to_float8'
LANGUAGE C IMMUTABLE STRICT PARALLEL SAFE;

CREATE OR REPLACE FUNCTION sys.smalldatetime_to_numeric(IN arg sys.SMALLDATETIME)
RETURNS NUMERIC
AS 'babelfishpg_common', 'smalldatetime_to_numeric'
LANGUAGE C IMMUTABLE STRICT PARALLEL SAFE;

-- internal helper function for date_bucket().
CREATE OR REPLACE FUNCTION sys.date_bucket_internal_helper(IN datepart PG_CATALOG.TEXT, IN number INTEGER, IN check_date boolean, IN origin boolean, IN date ANYELEMENT default NULL) RETURNS boolean 
AS 
$body$
DECLARE
    date_arg_datatype regtype;
BEGIN
    date_arg_datatype := pg_typeof(date);
    IF datepart NOT IN ('year', 'quarter', 'month', 'week', 'doy', 'day', 'hour', 'minute', 'second', 'millisecond', 'microsecond', 'nanosecond') THEN
            RAISE EXCEPTION '% is not a recognized date_bucket option.', datepart;

    -- Check for NULL value of number argument
    ELSIF number IS NULL THEN
        RAISE EXCEPTION 'Argument data type NULL is invalid for argument 2 of date_bucket function.';

    ELSIF check_date IS NULL THEN
        RAISE EXCEPTION 'Argument data type NULL is invalid for argument 3 of date_bucket function.';

    ELSIF check_date IS false THEN
        RAISE EXCEPTION 'Argument data type % is invalid for argument 3 of date_bucket function.', date_arg_datatype;
    
    ELSIF check_date IS true THEN
        IF date_arg_datatype NOT IN ('sys.datetime'::regtype, 'sys.datetime2'::regtype, 'sys.datetimeoffset'::regtype, 'sys.smalldatetime'::regtype, 'date'::regtype, 'time'::regtype) THEN
            RAISE EXCEPTION 'Argument data type % is invalid for argument 3 of date_bucket function.', date_arg_datatype;
        ELSIF datepart IN ('doy', 'microsecond', 'nanosecond') THEN
            RAISE EXCEPTION 'The datepart % is not supported by date function date_bucket for data type %.', datepart, date_arg_datatype;
        ELSIF date_arg_datatype = 'date'::regtype AND datepart IN ('hour', 'minute', 'second', 'millisecond') THEN
            RAISE EXCEPTION 'The datepart % is not supported by date function date_bucket for data type ''date''.', datepart;
        ELSIF date_arg_datatype = 'time'::regtype AND datepart IN ('year', 'quarter', 'month', 'day', 'week') THEN
            RAISE EXCEPTION 'The datepart % is not supported by date function date_bucket for data type ''time''.', datepart;
        ELSIF origin IS false THEN
            RAISE EXCEPTION 'Argument data type varchar is invalid for argument 4 of date_bucket function.';
        ELSIF number <= 0 THEN
            RAISE EXCEPTION 'Invalid bucket width value passed to date_bucket function. Only positive values are allowed.';
        END IF;
        RETURN true;
    ELSE
        RAISE EXCEPTION 'Argument data type varchar is invalid for argument 3 of date_bucket function.';
    END IF;
END;
$body$
LANGUAGE plpgsql IMMUTABLE;

-- Another definition of date_bucket() with arg PG_CATALOG.TEXT since ANYELEMENT cannot handle type unknown.
CREATE OR REPLACE FUNCTION sys.date_bucket(IN datepart PG_CATALOG.TEXT, IN number INTEGER, IN date PG_CATALOG.TEXT, IN origin PG_CATALOG.TEXT default NULL) RETURNS PG_CATALOG.TEXT 
AS 
$body$
DECLARE
BEGIN
    IF date IS NULL THEN
        -- check_date is NULL when date is NULL
        -- check_date is false when we are sure that date can not be a valid datatype.
        -- check_date is true when date might be valid datatype so check is required. 
        RETURN sys.date_bucket_internal_helper(datepart, number, NULL, false, 'NULL'::text);
    ELSE
        RETURN sys.date_bucket_internal_helper(datepart, number, false, NULL, date);
    END IF;
END;
$body$
LANGUAGE plpgsql IMMUTABLE;

-- Another definition of date_bucket() with arg date of type ANYELEMENT and origin of type TEXT.
CREATE OR REPLACE FUNCTION sys.date_bucket(IN datepart PG_CATALOG.TEXT, IN number INTEGER, IN date ANYELEMENT, IN origin PG_CATALOG.TEXT) RETURNS ANYELEMENT 
AS 
$body$
DECLARE
BEGIN
    IF date IS NULL THEN
        RETURN sys.date_bucket_internal_helper(datepart, number, NULL, NULL, 'NULL'::text);
    ELSIF pg_typeof(date) IN ('sys.datetime'::regtype, 'sys.datetime2'::regtype, 'sys.datetimeoffset'::regtype, 'sys.smalldatetime'::regtype, 'date'::regtype, 'time'::regtype) THEN
            IF origin IS NULL THEN
                RETURN sys.date_bucket(datepart, number, date);
            ELSE
                RETURN sys.date_bucket_internal_helper(datepart, number, true, false, date);
            END IF;
    ELSE
        RETURN sys.date_bucket_internal_helper(datepart, number, false, NULL, date);
    END IF;
END;
$body$
LANGUAGE plpgsql IMMUTABLE;

CREATE OR REPLACE FUNCTION sys.date_bucket(IN datepart PG_CATALOG.TEXT, IN number INTEGER, IN date ANYELEMENT, IN origin ANYELEMENT default NULL) RETURNS ANYELEMENT 
AS 
$body$
DECLARE
    required_bucket INT;
    years_diff INT;
    quarters_diff INT;
    months_diff INT;
    hours_diff INT;
    minutes_diff INT;
    seconds_diff INT;
    milliseconds_diff INT;
    timezone INT;
    result_time time;
    result_date timestamp;
    offset_string PG_CATALOG.text;
    date_difference_interval INTERVAL;
    millisec_trunc_diff_interval INTERVAL;
    date_arg_datatype regtype;
    is_valid boolean;
BEGIN
    BEGIN
        date_arg_datatype := pg_typeof(date);
        is_valid := sys.date_bucket_internal_helper(datepart, number, true, true, date);

        -- If optional argument origin's value is not provided by user then set it's default value of valid datatype.
        IF origin IS NULL THEN
                IF date_arg_datatype = 'sys.datetime'::regtype THEN
                    origin := CAST('1900-01-01 00:00:00.000' AS sys.datetime);
                ELSIF date_arg_datatype = 'sys.datetime2'::regtype THEN
                    origin := CAST('1900-01-01 00:00:00.000' AS sys.datetime2);
                ELSIF date_arg_datatype = 'sys.datetimeoffset'::regtype THEN
                    origin := CAST('1900-01-01 00:00:00.000' AS sys.datetimeoffset);
                ELSIF date_arg_datatype = 'sys.smalldatetime'::regtype THEN
                    origin := CAST('1900-01-01 00:00:00.000' AS sys.smalldatetime);
                ELSIF date_arg_datatype = 'date'::regtype THEN
                    origin := CAST('1900-01-01 00:00:00.000' AS pg_catalog.date);
                ELSIF date_arg_datatype = 'time'::regtype THEN
                    origin := CAST('00:00:00.000' AS pg_catalog.time);
                END IF;
        END IF;
    END;

    /* support of date_bucket() for different kinds of date datatype starts here */
    -- support of date_bucket() when date is of 'time' datatype
    IF date_arg_datatype = 'time'::regtype THEN
        -- Find interval between date and origin and extract hour, minute, second, millisecond from the interval
        date_difference_interval := date_trunc('millisecond', date) - date_trunc('millisecond', origin);
        hours_diff := EXTRACT('hour' from date_difference_interval)::INT;
        minutes_diff := EXTRACT('minute' from date_difference_interval)::INT;
        seconds_diff := FLOOR(EXTRACT('second' from date_difference_interval))::INT;
        milliseconds_diff := FLOOR(EXTRACT('millisecond' from date_difference_interval))::INT;
        CASE datepart
            WHEN 'hour' THEN
                -- Here we are finding how many buckets we have to add in the origin so that we can reach to a bucket in which date belongs.
                -- For cases where origin > date, we might end up in a bucket which exceeds date by 1 bucket. 
                -- For Ex. 'date_bucket(hour, 2, '01:00:00', '08:00:00')' hence check if the result_time is greater then date
                -- For comparision we are trunceting the result_time to milliseconds
                required_bucket := hours_diff/number;
                result_time := origin + make_interval(hours => required_bucket * number);
                IF date_trunc('millisecond', result_time) > date THEN
                    RETURN result_time - make_interval(hours => number);
                END IF;
                RETURN result_time;

            WHEN 'minute' THEN
                required_bucket := (hours_diff * 60 + minutes_diff)/number;
                result_time := origin + make_interval(mins => required_bucket * number);
                IF date_trunc('millisecond', result_time) > date THEN
                    RETURN result_time - make_interval(mins => number);
                END IF;
                RETURN result_time;

            WHEN 'second' THEN
                required_bucket := ((hours_diff * 60 + minutes_diff) * 60 + seconds_diff)/number;
                result_time := origin + make_interval(secs => required_bucket * number);
                IF date_trunc('millisecond', result_time) > date THEN
                    RETURN result_time - make_interval(secs => number);
                END IF;
                RETURN result_time;

            WHEN 'millisecond' THEN
                required_bucket := (((hours_diff * 60 + minutes_diff) * 60) * 1000 + milliseconds_diff)/number;
                result_time := origin + make_interval(secs => ((required_bucket * number)::numeric) * 0.001);
                IF date_trunc('millisecond', result_time) > date THEN
                    RETURN result_time - make_interval(secs => (number::numeric) * 0.001);
                END IF;
                RETURN result_time;
        END CASE;

    -- support of date_bucket() when date is of {'datetime2', 'datetimeoffset'} datatype
    -- handling separately because both the datatypes have precision in milliseconds
    ELSIF date_arg_datatype IN ('sys.datetime2'::regtype, 'sys.datetimeoffset'::regtype) THEN
        -- when datepart is {year, quarter, month} make use of AGE() function to find number of buckets
        IF datepart IN ('year', 'quarter', 'month') THEN
            date_difference_interval := AGE(date_trunc('day', date::timestamp), date_trunc('day', origin::timestamp));
            years_diff := EXTRACT('Year' from date_difference_interval)::INT;
            months_diff := EXTRACT('Month' from date_difference_interval)::INT;
            CASE datepart
                WHEN 'year' THEN
                    -- Here we are finding how many buckets we have to add in the origin so that we can reach to a bucket in which date belongs.
                    -- For cases where origin > date, we might end up in a bucket which exceeds date by 1 bucket. 
                    -- For Ex. date_bucket(year, 2, '2010-01-01', '2019-01-01')) hence check if the result_time is greater then date.
                    -- For comparision we are trunceting the result_time to milliseconds
                    required_bucket := years_diff/number;
                    result_date := origin::timestamp + make_interval(years => required_bucket * number);
                    IF result_date > date::timestamp THEN
                        result_date = result_date - make_interval(years => number);
                    END IF;

                WHEN 'month' THEN
                    required_bucket := (12 * years_diff + months_diff)/number;
                    result_date := origin::timestamp + make_interval(months => required_bucket * number);
                    IF result_date > date::timestamp THEN
                        result_date = result_date - make_interval(months => number);
                    END IF;

                WHEN 'quarter' THEN
                    quarters_diff := (12 * years_diff + months_diff)/3;
                    required_bucket := quarters_diff/number;
                    result_date := origin::timestamp + make_interval(months => required_bucket * number * 3);
                    IF result_date > date::timestamp THEN
                        result_date = result_date - make_interval(months => number*3);
                    END IF;
            END CASE;  
        
        -- when datepart is {week, day, hour, minute, second, millisecond} make use of built-in date_bin() postgresql function. 
        ELSE
            -- trunceting origin to millisecond before passing it to date_bin() function. 
            -- store the difference between origin and trunceted origin to add it in the result of date_bin() function
            date_difference_interval := concat(number, ' ', datepart)::INTERVAL;
            millisec_trunc_diff_interval := (origin::timestamp - date_trunc('millisecond', origin::timestamp))::interval;
            result_date = date_bin(date_difference_interval, date::timestamp, date_trunc('millisecond', origin::timestamp)) + millisec_trunc_diff_interval;

            -- Filetering cases where the required bucket ends at date then date_bin() gives start point of this bucket as result.
            IF result_date + date_difference_interval <= date::timestamp THEN
                result_date = result_date + date_difference_interval;
            END IF;
        END IF;

        -- All the above operations are performed by converting every date datatype into TIMESTAMPS. 
        -- datetimeoffset is typecasted into TIMESTAMPS that changes the value. 
        -- Ex. '2023-02-23 09:19:21.23 +10:12'::sys.datetimeoffset::timestamp => '2023-02-22 23:07:21.23'
        -- The output of date_bucket() for datetimeoffset datatype will always be in the same time-zone as of provided date argument. 
        -- Here, converting TIMESTAMP into datetimeoffset datatype with the same timezone as of date argument.
        IF date_arg_datatype = 'sys.datetimeoffset'::regtype THEN
            timezone = sys.babelfish_get_datetimeoffset_tzoffset(date)::INTEGER;
            offset_string = right(date::PG_CATALOG.TEXT, 6);
            result_date = result_date + make_interval(mins => timezone);
            RETURN concat(result_date, ' ', offset_string)::sys.datetimeoffset;
        ELSE
            RETURN result_date;
        END IF;

    -- support of date_bucket() when date is of {'date', 'datetime', 'smalldatetime'} datatype
    ELSE
        -- Round datetime to fixed bins (e.g. .000, .003, .007)
        IF date_arg_datatype = 'sys.datetime'::regtype THEN
            date := sys.babelfish_conv_string_to_datetime('DATETIME', date::TEXT)::sys.datetime;
            origin := sys.babelfish_conv_string_to_datetime('DATETIME', origin::TEXT)::sys.datetime;
        END IF;
        -- when datepart is {year, quarter, month} make use of AGE() function to find number of buckets
        IF datepart IN ('year', 'quarter', 'month') THEN
            date_difference_interval := AGE(date_trunc('day', date::timestamp), date_trunc('day', origin::timestamp));
            years_diff := EXTRACT('Year' from date_difference_interval)::INT;
            months_diff := EXTRACT('Month' from date_difference_interval)::INT;
            CASE datepart
                WHEN 'year' THEN
                    -- Here we are finding how many buckets we have to add in the origin so that we can reach to a bucket in which date belongs.
                    -- For cases where origin > date, we might end up in a bucket which exceeds date by 1 bucket. 
                    -- For Example. date_bucket(year, 2, '2010-01-01', '2019-01-01') hence check if the result_time is greater then date.
                    -- For comparision we are trunceting the result_time to milliseconds
                    required_bucket := years_diff/number;
                    result_date := origin::timestamp + make_interval(years => required_bucket * number);
                    IF result_date > date::timestamp THEN
                        result_date = result_date - make_interval(years => number);
                    END IF;

                WHEN 'month' THEN
                    required_bucket := (12 * years_diff + months_diff)/number;
                    result_date := origin::timestamp + make_interval(months => required_bucket * number);
                    IF result_date > date::timestamp THEN
                        result_date = result_date - make_interval(months => number);
                    END IF;

                WHEN 'quarter' THEN
                    quarters_diff := (12 * years_diff + months_diff)/3;
                    required_bucket := quarters_diff/number;
                    result_date := origin::timestamp + make_interval(months => required_bucket * number * 3);
                    IF result_date > date::timestamp THEN
                        result_date = result_date - make_interval(months => number * 3);
                    END IF;
            END CASE;
            RETURN result_date;
        
        -- when datepart is {week, day, hour, minute, second, millisecond} make use of built-in date_bin() postgresql function.
        ELSE
            -- trunceting origin to millisecond before passing it to date_bin() function. 
            -- store the difference between origin and trunceted origin to add it in the result of date_bin() function
            date_difference_interval := concat(number, ' ', datepart)::INTERVAL;
            result_date = date_bin(date_difference_interval, date::TIMESTAMP, origin::TIMESTAMP);
            -- Filetering cases where the required bucket ends at date then date_bin() gives start point of this bucket as result. 
            IF result_date + date_difference_interval <= date::TIMESTAMP THEN
                result_date = result_date + date_difference_interval;
            END IF;
            RETURN result_date;
        END IF;
    END IF;
END;
$body$
LANGUAGE plpgsql IMMUTABLE;

create or replace view sys.all_objects as
select 
    name collate sys.database_default
  , cast (object_id as integer) 
  , cast ( principal_id as integer)
  , cast (schema_id as integer)
  , cast (parent_object_id as integer)
  , type collate sys.database_default
  , cast (type_desc as sys.nvarchar(60))
  , cast (create_date as sys.datetime)
  , cast (modify_date as sys.datetime)
  , is_ms_shipped
  , cast (is_published as sys.bit)
  , cast (is_schema_published as sys.bit)
from
(
-- details of system tables
select
    t.relname::sys.sysname as name
  , t.oid as object_id
  , null::integer as principal_id
  , s.oid as schema_id
  , 0 as parent_object_id
  , 'U'::char(2) as type
  , 'USER_TABLE' as type_desc
  , null::timestamp as create_date
  , null::timestamp as modify_date
  , 1::sys.bit as is_ms_shipped
  , 0 as is_published
  , 0 as is_schema_published
from pg_class t inner join pg_namespace s on s.oid = t.relnamespace
left join sys.table_types_internal tt on t.oid = tt.typrelid
left join sys.babelfish_namespace_ext ext on (s.nspname = ext.nspname and ext.dbid = sys.db_id())
left join sys.shipped_objects_not_in_sys nis on nis.name = t.relname and nis.schemaid = s.oid and nis.type = 'U'
where t.relpersistence in ('p', 'u', 't')
and t.relkind = 'r'
and (s.nspname = 'sys' or (nis.name is not null and ext.nspname is not null))
and tt.typrelid is null
and has_schema_privilege(s.oid, 'USAGE')
and has_table_privilege(t.oid, 'SELECT,INSERT,UPDATE,DELETE,TRUNCATE,TRIGGER')
 
union all
-- details of user defined tables
select
    t.relname::sys.sysname as name
  , t.oid as object_id
  , null::integer as principal_id
  , s.oid as schema_id
  , 0 as parent_object_id
  , 'U'::char(2) as type
  , 'USER_TABLE' as type_desc
  , null::timestamp as create_date
  , null::timestamp as modify_date
  , 0::sys.bit as is_ms_shipped
  , 0 as is_published
  , 0 as is_schema_published
from pg_class t inner join pg_namespace s on s.oid = t.relnamespace
left join sys.table_types_internal tt on t.oid = tt.typrelid
left join sys.babelfish_namespace_ext ext on (s.nspname = ext.nspname and ext.dbid = sys.db_id())
left join sys.shipped_objects_not_in_sys nis on nis.name = t.relname and nis.schemaid = s.oid and nis.type = 'U'
where t.relpersistence in ('p', 'u', 't')
and t.relkind = 'r'
and s.nspname <> 'sys' and nis.name is null
and ext.nspname is not null
and tt.typrelid is null
and has_schema_privilege(s.oid, 'USAGE')
and has_table_privilege(t.oid, 'SELECT,INSERT,UPDATE,DELETE,TRUNCATE,TRIGGER')
 
union all
-- details of system views
select
    t.relname::sys.sysname as name
  , t.oid as object_id
  , null::integer as principal_id
  , s.oid as schema_id
  , 0 as parent_object_id
  , 'V'::char(2) as type
  , 'VIEW'::varchar(60) as type_desc
  , null::timestamp as create_date
  , null::timestamp as modify_date
  , 1::sys.bit as is_ms_shipped
  , 0 as is_published
  , 0 as is_schema_published
from pg_class t inner join pg_namespace s on s.oid = t.relnamespace
left join sys.babelfish_namespace_ext ext on (s.nspname = ext.nspname and ext.dbid = sys.db_id())
left join sys.shipped_objects_not_in_sys nis on nis.name = t.relname and nis.schemaid = s.oid and nis.type = 'V'
where t.relkind = 'v'
and (s.nspname = 'sys' or (nis.name is not null and ext.nspname is not null))
and has_schema_privilege(s.oid, 'USAGE')
and has_table_privilege(t.oid, 'SELECT,INSERT,UPDATE,DELETE,TRUNCATE,TRIGGER')
union all
-- Details of user defined views

-- Currently for pg_class, pg_proc UNIONs, we separated user defined objects and system objects because the 
-- optimiser will be able to make a better estimation of number of rows(in case the query contains a filter on 
-- is_ms_shipped column) and in turn chooses a better query plan. 
select
    t.relname::sys.sysname as name
  , t.oid as object_id
  , null::integer as principal_id
  , s.oid as schema_id
  , 0 as parent_object_id
  , 'V'::char(2) as type
  , 'VIEW'::varchar(60) as type_desc
  , null::timestamp as create_date
  , null::timestamp as modify_date
  , 0::sys.bit as is_ms_shipped
  , 0 as is_published
  , 0 as is_schema_published
from pg_class t inner join pg_namespace s on s.oid = t.relnamespace
left join sys.babelfish_namespace_ext ext on (s.nspname = ext.nspname and ext.dbid = sys.db_id())
left join sys.shipped_objects_not_in_sys nis on nis.name = t.relname and nis.schemaid = s.oid and nis.type = 'V'
where t.relkind = 'v'
and s.nspname <> 'sys' and nis.name is null
and ext.nspname is not null
and has_schema_privilege(s.oid, 'USAGE')
and has_table_privilege(t.oid, 'SELECT,INSERT,UPDATE,DELETE,TRUNCATE,TRIGGER')
union all
-- details of user defined and system foreign key constraints
select
    c.conname::sys.sysname as name
  , c.oid as object_id
  , null::integer as principal_id
  , s.oid as schema_id
  , c.conrelid as parent_object_id
  , 'F'::char(2) as type
  , 'FOREIGN_KEY_CONSTRAINT'
  , null::timestamp as create_date
  , null::timestamp as modify_date
  , CAST (case when (s.nspname = 'sys' or nis.name is not null) then 1
         else 0 end as sys.bit ) as is_ms_shipped
  , 0 as is_published
  , 0 as is_schema_published
from pg_constraint c
inner join pg_namespace s on s.oid = c.connamespace
left join sys.babelfish_namespace_ext ext on (s.nspname = ext.nspname and ext.dbid = sys.db_id())
left join sys.shipped_objects_not_in_sys nis on nis.name = c.conname and nis.schemaid = s.oid and nis.type = 'F'
where has_schema_privilege(s.oid, 'USAGE')
and c.contype = 'f'
and (s.nspname = 'sys' or ext.nspname is not null)
union all
-- details of user defined and system primary key constraints
select
    c.conname::sys.sysname as name
  , c.oid as object_id
  , null::integer as principal_id
  , s.oid as schema_id
  , c.conrelid as parent_object_id
  , 'PK'::char(2) as type
  , 'PRIMARY_KEY_CONSTRAINT' as type_desc
  , null::timestamp as create_date
  , null::timestamp as modify_date
  , CAST (case when (s.nspname = 'sys' or nis.name is not null) then 1
         else 0 end as sys.bit ) as is_ms_shipped
  , 0 as is_published
  , 0 as is_schema_published
from pg_constraint c
inner join pg_namespace s on s.oid = c.connamespace
left join sys.babelfish_namespace_ext ext on (s.nspname = ext.nspname and ext.dbid = sys.db_id())
left join sys.shipped_objects_not_in_sys nis on nis.name = c.conname and nis.schemaid = s.oid and nis.type = 'PK'
where has_schema_privilege(s.oid, 'USAGE')
and c.contype = 'p'
and (s.nspname = 'sys' or ext.nspname is not null)
union all
-- details of system defined procedures
select
    p.proname::sys.sysname as name 
  , p.oid as object_id
  , null::integer as principal_id
  , s.oid as schema_id
  , cast (case when tr.tgrelid is not null 
  		       then tr.tgrelid 
  		       else 0 end as int) 
    as parent_object_id
  , case p.prokind
      when 'p' then 'P'::char(2)
      when 'a' then 'AF'::char(2)
      else
        case 
          when t.typname = 'trigger'
            then 'TR'::char(2)
          when p.proretset then
            case 
              when t.typtype = 'c'
                then 'TF'::char(2)
              else 'IF'::char(2)
            end
          else 'FN'::char(2)
        end
    end as type
  , case p.prokind
      when 'p' then 'SQL_STORED_PROCEDURE'::varchar(60)
      when 'a' then 'AGGREGATE_FUNCTION'::varchar(60)
      else
        case 
          when t.typname = 'trigger'
            then 'SQL_TRIGGER'::varchar(60)
          when p.proretset then
            case 
              when t.typtype = 'c'
                then 'SQL_TABLE_VALUED_FUNCTION'::varchar(60)
              else 'SQL_INLINE_TABLE_VALUED_FUNCTION'::varchar(60)
            end
          else 'SQL_SCALAR_FUNCTION'::varchar(60)
        end
    end as type_desc
  , null::timestamp as create_date
  , null::timestamp as modify_date
  , 1::sys.bit as is_ms_shipped
  , 0 as is_published
  , 0 as is_schema_published
from pg_proc p
inner join pg_namespace s on s.oid = p.pronamespace
inner join pg_catalog.pg_type t on t.oid = p.prorettype
left join pg_trigger tr on tr.tgfoid = p.oid
left join sys.babelfish_namespace_ext ext on (s.nspname = ext.nspname and ext.dbid = sys.db_id())
left join sys.shipped_objects_not_in_sys nis on nis.name = p.proname and nis.schemaid = s.oid 
and nis.type = (case p.prokind
      when 'p' then 'P'::char(2)
      when 'a' then 'AF'::char(2)
      else
        case 
          when t.typname = 'trigger'
            then 'TR'::char(2)
          when p.proretset then
            case 
              when t.typtype = 'c'
                then 'TF'::char(2)
              else 'IF'::char(2)
            end
          else 'FN'::char(2)
        end
    end)
where (s.nspname = 'sys' or (nis.name is not null and ext.nspname is not null))
and has_schema_privilege(s.oid, 'USAGE')
and has_function_privilege(p.oid, 'EXECUTE')
 
union all
-- details of user defined procedures
select
    p.proname::sys.sysname as name 
  , p.oid as object_id
  , null::integer as principal_id
  , s.oid as schema_id
  , cast (case when tr.tgrelid is not null 
  		       then tr.tgrelid 
  		       else 0 end as int) 
    as parent_object_id
  , case p.prokind
      when 'p' then 'P'::char(2)
      when 'a' then 'AF'::char(2)
      else
        case 
          when t.typname = 'trigger'
            then 'TR'::char(2)
          when p.proretset then
            case 
              when t.typtype = 'c'
                then 'TF'::char(2)
              else 'IF'::char(2)
            end
          else 'FN'::char(2)
        end
    end as type
  , case p.prokind
      when 'p' then 'SQL_STORED_PROCEDURE'::varchar(60)
      when 'a' then 'AGGREGATE_FUNCTION'::varchar(60)
      else
        case 
          when t.typname = 'trigger'
            then 'SQL_TRIGGER'::varchar(60)
          when p.proretset then
            case 
              when t.typtype = 'c'
                then 'SQL_TABLE_VALUED_FUNCTION'::varchar(60)
              else 'SQL_INLINE_TABLE_VALUED_FUNCTION'::varchar(60)
            end
          else 'SQL_SCALAR_FUNCTION'::varchar(60)
        end
    end as type_desc
  , null::timestamp as create_date
  , null::timestamp as modify_date
  , 0::sys.bit as is_ms_shipped
  , 0 as is_published
  , 0 as is_schema_published
from pg_proc p
inner join pg_namespace s on s.oid = p.pronamespace
inner join pg_catalog.pg_type t on t.oid = p.prorettype
left join pg_trigger tr on tr.tgfoid = p.oid
left join sys.babelfish_namespace_ext ext on (s.nspname = ext.nspname and ext.dbid = sys.db_id())
left join sys.shipped_objects_not_in_sys nis on nis.name = p.proname and nis.schemaid = s.oid 
and nis.type = (case p.prokind
      when 'p' then 'P'::char(2)
      when 'a' then 'AF'::char(2)
      else
        case 
          when t.typname = 'trigger'
            then 'TR'::char(2)
          when p.proretset then
            case 
              when t.typtype = 'c'
                then 'TF'::char(2)
              else 'IF'::char(2)
            end
          else 'FN'::char(2)
        end
    end)
where s.nspname <> 'sys' and nis.name is null
and ext.nspname is not null
and has_schema_privilege(s.oid, 'USAGE')
and has_function_privilege(p.oid, 'EXECUTE')
 
union all
-- details of all default constraints
select
    ('DF_' || o.relname || '_' || d.oid)::sys.sysname as name
  , d.oid as object_id
  , null::int as principal_id
  , o.relnamespace as schema_id
  , d.adrelid as parent_object_id
  , 'D'::char(2) as type
  , 'DEFAULT_CONSTRAINT'::sys.nvarchar(60) AS type_desc
  , null::timestamp as create_date
  , null::timestamp as modify_date
  , CAST (case when (s.nspname = 'sys' or nis.name is not null) then 1
         else 0 end as sys.bit ) as is_ms_shipped
  , 0 as is_published
  , 0 as is_schema_published
from pg_catalog.pg_attrdef d
inner join pg_attribute a on a.attrelid = d.adrelid and d.adnum = a.attnum
inner join pg_class o on d.adrelid = o.oid
inner join pg_namespace s on s.oid = o.relnamespace
left join sys.babelfish_namespace_ext ext on (s.nspname = ext.nspname and ext.dbid = sys.db_id())
left join sys.shipped_objects_not_in_sys nis on nis.name = ('DF_' || o.relname || '_' || d.oid) and nis.schemaid = s.oid and nis.type = 'D'
where a.atthasdef = 't' and a.attgenerated = ''
and (s.nspname = 'sys' or ext.nspname is not null)
and has_schema_privilege(s.oid, 'USAGE')
and has_column_privilege(a.attrelid, a.attname, 'SELECT,INSERT,UPDATE,REFERENCES')
union all
-- details of all check constraints
select
    c.conname::sys.sysname
  , c.oid::integer as object_id
  , NULL::integer as principal_id 
  , s.oid as schema_id
  , c.conrelid::integer as parent_object_id
  , 'C'::char(2) as type
  , 'CHECK_CONSTRAINT'::sys.nvarchar(60) as type_desc
  , null::sys.datetime as create_date
  , null::sys.datetime as modify_date
  , CAST (case when (s.nspname = 'sys' or nis.name is not null) then 1
         else 0 end as sys.bit ) as is_ms_shipped
  , 0 as is_published
  , 0 as is_schema_published
from pg_catalog.pg_constraint as c
inner join pg_namespace s on s.oid = c.connamespace
left join sys.babelfish_namespace_ext ext on (s.nspname = ext.nspname and ext.dbid = sys.db_id())
left join sys.shipped_objects_not_in_sys nis on nis.name = c.conname and nis.schemaid = s.oid and nis.type = 'C'
where has_schema_privilege(s.oid, 'USAGE')
and c.contype = 'c' and c.conrelid != 0
and (s.nspname = 'sys' or ext.nspname is not null)
union all
-- details of user defined and system defined sequence objects
select
  p.relname::sys.sysname as name
  , p.oid as object_id
  , null::integer as principal_id
  , s.oid as schema_id
  , 0 as parent_object_id
  , 'SO'::char(2) as type
  , 'SEQUENCE_OBJECT'::varchar(60) as type_desc
  , null::timestamp as create_date
  , null::timestamp as modify_date
  , CAST (case when (s.nspname = 'sys' or nis.name is not null) then 1
         else 0 end as sys.bit ) as is_ms_shipped
  , 0 as is_published
  , 0 as is_schema_published
from pg_class p
inner join pg_namespace s on s.oid = p.relnamespace
left join sys.babelfish_namespace_ext ext on (s.nspname = ext.nspname and ext.dbid = sys.db_id())
left join sys.shipped_objects_not_in_sys nis on nis.name = p.relname and nis.schemaid = s.oid and nis.type = 'SO'
where p.relkind = 'S'
and (s.nspname = 'sys' or ext.nspname is not null)
and has_schema_privilege(s.oid, 'USAGE')
union all
-- details of user defined table types
select
    ('TT_' || tt.name || '_' || tt.type_table_object_id)::sys.sysname as name
  , tt.type_table_object_id as object_id
  , tt.principal_id as principal_id
  , tt.schema_id as schema_id
  , 0 as parent_object_id
  , 'TT'::char(2) as type
  , 'TABLE_TYPE'::varchar(60) as type_desc
  , null::timestamp as create_date
  , null::timestamp as modify_date
  , CAST (case when (tt.schema_id::regnamespace::text = 'sys' or nis.name is not null) then 1
         else 0 end as sys.bit ) as is_ms_shipped
  , 0 as is_published
  , 0 as is_schema_published
from sys.table_types tt
left join sys.shipped_objects_not_in_sys nis on nis.name = ('TT_' || tt.name || '_' || tt.type_table_object_id)::name and nis.schemaid = tt.schema_id and nis.type = 'TT'
) ot;
GRANT SELECT ON sys.all_objects TO PUBLIC;

CREATE OR REPLACE VIEW sys.server_principals
AS SELECT
CAST(Ext.orig_loginname AS sys.SYSNAME) AS name,
CAST(Base.oid As INT) AS principal_id,
CAST(CAST(Base.oid as INT) as sys.varbinary(85)) AS sid,
CAST(Ext.type AS CHAR(1)) as type,
CAST(
  CASE
    WHEN Ext.type = 'S' THEN 'SQL_LOGIN'
    WHEN Ext.type = 'R' THEN 'SERVER_ROLE'
    WHEN Ext.type = 'U' THEN 'WINDOWS_LOGIN'
    ELSE NULL
  END
  AS NVARCHAR(60)) AS type_desc,
CAST(Ext.is_disabled AS INT) AS is_disabled,
CAST(Ext.create_date AS SYS.DATETIME) AS create_date,
CAST(Ext.modify_date AS SYS.DATETIME) AS modify_date,
CAST(CASE WHEN Ext.type = 'R' THEN NULL ELSE Ext.default_database_name END AS SYS.SYSNAME) AS default_database_name,
CAST(Ext.default_language_name AS SYS.SYSNAME) AS default_language_name,
CAST(CASE WHEN Ext.type = 'R' THEN NULL ELSE Ext.credential_id END AS INT) AS credential_id,
CAST(CASE WHEN Ext.type = 'R' THEN 1 ELSE Ext.owning_principal_id END AS INT) AS owning_principal_id,
CAST(CASE WHEN Ext.type = 'R' THEN 1 ELSE Ext.is_fixed_role END AS sys.BIT) AS is_fixed_role
FROM pg_catalog.pg_roles AS Base INNER JOIN sys.babelfish_authid_login_ext AS Ext ON Base.rolname = Ext.rolname
WHERE pg_has_role(suser_id(), 'sysadmin'::TEXT, 'MEMBER')
OR Ext.orig_loginname = suser_name()
OR Ext.orig_loginname = (SELECT pg_get_userbyid(datdba) FROM pg_database WHERE datname = CURRENT_DATABASE()) COLLATE sys.database_default
OR Ext.type = 'R';

GRANT SELECT ON sys.server_principals TO PUBLIC;

--SERVER_ROLE_MEMBER
CREATE OR REPLACE VIEW sys.server_role_members AS
SELECT
CAST(Authmbr.roleid AS INT) AS role_principal_id,
CAST(Authmbr.member AS INT) AS member_principal_id
FROM pg_catalog.pg_auth_members AS Authmbr
INNER JOIN pg_catalog.pg_roles AS Auth1 ON Auth1.oid = Authmbr.roleid
INNER JOIN pg_catalog.pg_roles AS Auth2 ON Auth2.oid = Authmbr.member
INNER JOIN sys.babelfish_authid_login_ext AS Ext1 ON Auth1.rolname = Ext1.rolname
INNER JOIN sys.babelfish_authid_login_ext AS Ext2 ON Auth2.rolname = Ext2.rolname
WHERE Ext1.type = 'R';

GRANT SELECT ON sys.server_role_members TO PUBLIC;

create or replace view sys.schemas as
select
  CAST(ext.orig_name as sys.SYSNAME) as name
  , base.oid as schema_id
  , base.nspowner as principal_id
from pg_catalog.pg_namespace base 
inner join sys.babelfish_namespace_ext ext on base.nspname = ext.nspname
where ext.dbid = sys.db_id();
GRANT SELECT ON sys.schemas TO PUBLIC;

create or replace view sys.table_types_internal as
SELECT pt.typrelid
    FROM pg_catalog.pg_type pt
    INNER JOIN pg_catalog.pg_depend dep ON pt.typrelid = dep.objid
    INNER JOIN pg_catalog.pg_class pc ON pc.oid = dep.objid
    WHERE pt.typtype = 'c' AND dep.deptype = 'i'  AND pc.relkind = 'r';

create or replace view sys.tables as
select
  CAST(t.relname as sys._ci_sysname) as name
  , CAST(t.oid as int) as object_id
  , CAST(NULL as int) as principal_id
  , CAST(t.relnamespace  as int) as schema_id
  , 0 as parent_object_id
  , CAST('U' as CHAR(2)) as type
  , CAST('USER_TABLE' as sys.nvarchar(60)) as type_desc
  , CAST((select string_agg(
                  case
                  when option like 'bbf_rel_create_date=%%' then substring(option, 21)
                  else NULL
                  end, ',')
          from unnest(t.reloptions) as option)
        as sys.datetime) as create_date
  , CAST((select string_agg(
                  case
                  when option like 'bbf_rel_create_date=%%' then substring(option, 21)
                  else NULL
                  end, ',')
          from unnest(t.reloptions) as option)
        as sys.datetime) as modify_date
  , CAST(0 as sys.bit) as is_ms_shipped
  , CAST(0 as sys.bit) as is_published
  , CAST(0 as sys.bit) as is_schema_published
  , case reltoastrelid when 0 then 0 else 1 end as lob_data_space_id
  , CAST(NULL as int) as filestream_data_space_id
  , CAST(relnatts as int) as max_column_id_used
  , CAST(0 as sys.bit) as lock_on_bulk_load
  , CAST(1 as sys.bit) as uses_ansi_nulls
  , CAST(0 as sys.bit) as is_replicated
  , CAST(0 as sys.bit) as has_replication_filter
  , CAST(0 as sys.bit) as is_merge_published
  , CAST(0 as sys.bit) as is_sync_tran_subscribed
  , CAST(0 as sys.bit) as has_unchecked_assembly_data
  , 0 as text_in_row_limit
  , CAST(0 as sys.bit) as large_value_types_out_of_row
  , CAST(0 as sys.bit) as is_tracked_by_cdc
  , CAST(0 as sys.tinyint) as lock_escalation
  , CAST('TABLE' as sys.nvarchar(60)) as lock_escalation_desc
  , CAST(0 as sys.bit) as is_filetable
  , CAST(0 as sys.tinyint) as durability
  , CAST('SCHEMA_AND_DATA' as sys.nvarchar(60)) as durability_desc
  , CAST(0 as sys.bit) is_memory_optimized
  , case relpersistence when 't' then CAST(2 as sys.tinyint) else CAST(0 as sys.tinyint) end as temporal_type
  , case relpersistence when 't' then CAST('SYSTEM_VERSIONED_TEMPORAL_TABLE' as sys.nvarchar(60)) else CAST('NON_TEMPORAL_TABLE' as sys.nvarchar(60)) end as temporal_type_desc
  , CAST(null as integer) as history_table_id
  , CAST(0 as sys.bit) as is_remote_data_archive_enabled
  , CAST(0 as sys.bit) as is_external
from pg_class t
inner join sys.schemas sch on sch.schema_id = t.relnamespace
left join sys.table_types_internal tt on t.oid = tt.typrelid
where tt.typrelid is null
and t.relkind = 'r'
and has_schema_privilege(t.relnamespace, 'USAGE')
and has_table_privilege(t.oid, 'SELECT,INSERT,UPDATE,DELETE,TRUNCATE,TRIGGER');
GRANT SELECT ON sys.tables TO PUBLIC;

create or replace view sys.all_columns as
select CAST(c.oid as int) as object_id
  , CAST(a.attname as sys.sysname) as name
  , CAST(a.attnum as int) as column_id
  , CAST(t.oid as int) as system_type_id
  , CAST(t.oid as int) as user_type_id
  , CAST(sys.tsql_type_max_length_helper(coalesce(tsql_type_name, tsql_base_type_name), a.attlen, a.atttypmod) as smallint) as max_length
  , CAST(case
      when a.atttypmod != -1 then 
        sys.tsql_type_precision_helper(coalesce(tsql_type_name, tsql_base_type_name), a.atttypmod)
      else 
        sys.tsql_type_precision_helper(coalesce(tsql_type_name, tsql_base_type_name), t.typtypmod)
    end as sys.tinyint) as precision
  , CAST(case
      when a.atttypmod != -1 THEN 
        sys.tsql_type_scale_helper(coalesce(tsql_type_name, tsql_base_type_name), a.atttypmod, false)
      else 
        sys.tsql_type_scale_helper(coalesce(tsql_type_name, tsql_base_type_name), t.typtypmod, false)
    end as sys.tinyint) as scale
  , CAST(coll.collname as sys.sysname) as collation_name
  , case when a.attnotnull then CAST(0 as sys.bit) else CAST(1 as sys.bit) end as is_nullable
  , CAST(0 as sys.bit) as is_ansi_padded
  , CAST(0 as sys.bit) as is_rowguidcol
  , CAST(case when a.attidentity <> ''::"char" then 1 else 0 end AS sys.bit) as is_identity
  , CAST(case when a.attgenerated <> ''::"char" then 1 else 0 end AS sys.bit) as is_computed
  , CAST(0 as sys.bit) as is_filestream
  , CAST(0 as sys.bit) as is_replicated
  , CAST(0 as sys.bit) as is_non_sql_subscribed
  , CAST(0 as sys.bit) as is_merge_published
  , CAST(0 as sys.bit) as is_dts_replicated
  , CAST(0 as sys.bit) as is_xml_document
  , CAST(0 as int) as xml_collection_id
  , CAST(coalesce(d.oid, 0) as int) as default_object_id
  , CAST(coalesce((select oid from pg_constraint where conrelid = t.oid and contype = 'c' and a.attnum = any(conkey) limit 1), 0) as int) as rule_object_id
  , CAST(0 as sys.bit) as is_sparse
  , CAST(0 as sys.bit) as is_column_set
  , CAST(0 as sys.tinyint) as generated_always_type
  , CAST('NOT_APPLICABLE' as sys.nvarchar(60)) as generated_always_type_desc
from pg_attribute a
inner join pg_class c on c.oid = a.attrelid
inner join pg_type t on t.oid = a.atttypid
inner join pg_namespace s on s.oid = c.relnamespace
left join sys.babelfish_namespace_ext ext on (s.nspname = ext.nspname and ext.dbid = sys.db_id())
left join pg_attrdef d on c.oid = d.adrelid and a.attnum = d.adnum
left join pg_collation coll on coll.oid = a.attcollation
, sys.translate_pg_type_to_tsql(a.atttypid) AS tsql_type_name
, sys.translate_pg_type_to_tsql(t.typbasetype) AS tsql_base_type_name
where not a.attisdropped
and (s.nspname = 'sys' or ext.nspname is not null)
-- r = ordinary table, i = index, S = sequence, t = TOAST table, v = view, m = materialized view, c = composite type, f = foreign table, p = partitioned table
and c.relkind in ('r', 'v', 'm', 'f', 'p')
and has_schema_privilege(s.oid, 'USAGE')
and has_column_privilege(quote_ident(s.nspname) ||'.'||quote_ident(c.relname), a.attname, 'SELECT,INSERT,UPDATE,REFERENCES')
and a.attnum > 0;
GRANT SELECT ON sys.all_columns TO PUBLIC;

create or replace view sys.types As
-- For System types
select 
  tsql_type_name as name
  , t.oid as system_type_id
  , t.oid as user_type_id
  , s.oid as schema_id
  , cast(NULL as INT) as principal_id
  , sys.tsql_type_max_length_helper(tsql_type_name, t.typlen, t.typtypmod, true) as max_length
  , cast(sys.tsql_type_precision_helper(tsql_type_name, t.typtypmod) as int) as precision
  , cast(sys.tsql_type_scale_helper(tsql_type_name, t.typtypmod, false) as int) as scale
  , CASE c.collname
    WHEN 'default' THEN default_collation_name
    ELSE  c.collname
    END as collation_name
  , case when typnotnull then 0 else 1 end as is_nullable
  , 0 as is_user_defined
  , 0 as is_assembly_type
  , 0 as default_object_id
  , 0 as rule_object_id
  , 0 as is_table_type
from pg_type t
inner join pg_namespace s on s.oid = t.typnamespace
left join pg_collation c on c.oid = t.typcollation
, sys.translate_pg_type_to_tsql(t.oid) AS tsql_type_name
,cast(current_setting('babelfishpg_tsql.server_collation_name') as name) as default_collation_name
where
tsql_type_name IS NOT NULL  
and pg_type_is_visible(t.oid)
and (s.nspname = 'pg_catalog' OR s.nspname = 'sys')
union all 
-- For User Defined Types
select cast(t.typname as text) as name
  , t.typbasetype as system_type_id
  , t.oid as user_type_id
  , t.typnamespace as schema_id
  , null::integer as principal_id
  , case when tt.typrelid is not null then -1::smallint else sys.tsql_type_max_length_helper(tsql_base_type_name, t.typlen, t.typtypmod) end as max_length
  , case when tt.typrelid is not null then 0::smallint else cast(sys.tsql_type_precision_helper(tsql_base_type_name, t.typtypmod) as int) end as precision
  , case when tt.typrelid is not null then 0::smallint else cast(sys.tsql_type_scale_helper(tsql_base_type_name, t.typtypmod, false) as int) end as scale
  , CASE c.collname
    WHEN 'default' THEN default_collation_name
    ELSE  c.collname 
    END as collation_name
  , case when tt.typrelid is not null then 0
         else case when typnotnull then 0 else 1 end
    end
    as is_nullable
  -- CREATE TYPE ... FROM is implemented as CREATE DOMAIN in babel
  , 1 as is_user_defined
  , 0 as is_assembly_type
  , 0 as default_object_id
  , 0 as rule_object_id
  , case when tt.typrelid is not null then 1 else 0 end as is_table_type
from pg_type t
join sys.schemas sch on t.typnamespace = sch.schema_id
left join pg_collation c on c.oid = t.typcollation
left join sys.table_types_internal tt on t.typrelid = tt.typrelid
, sys.translate_pg_type_to_tsql(t.oid) AS tsql_type_name
, sys.translate_pg_type_to_tsql(t.typbasetype) AS tsql_base_type_name
, cast(current_setting('babelfishpg_tsql.server_collation_name') as name) as default_collation_name
-- we want to show details of user defined datatypes created under babelfish database
where 
 tsql_type_name IS NULL
and
  (
    -- show all user defined datatypes created under babelfish database except table types
    t.typtype = 'd'
    or
    -- only for table types
    tt.typrelid is not null  
  );
GRANT SELECT ON sys.types TO PUBLIC;

CREATE OR REPLACE VIEW sys.sp_columns_100_view AS
  SELECT 
  CAST(t4."TABLE_CATALOG" AS sys.sysname) AS TABLE_QUALIFIER,
  CAST(t4."TABLE_SCHEMA" AS sys.sysname) AS TABLE_OWNER,
  CAST(t4."TABLE_NAME" AS sys.sysname) AS TABLE_NAME,
  CAST(t4."COLUMN_NAME" AS sys.sysname) AS COLUMN_NAME,
  CAST(t5.data_type AS smallint) AS DATA_TYPE,
  CAST(coalesce(tsql_type_name, t.typname) AS sys.sysname) AS TYPE_NAME,

  CASE WHEN t4."CHARACTER_MAXIMUM_LENGTH" = -1 THEN 0::INT
    WHEN a.atttypmod != -1
    THEN
    CAST(coalesce(t4."NUMERIC_PRECISION", t4."CHARACTER_MAXIMUM_LENGTH", sys.tsql_type_precision_helper(t4."DATA_TYPE", a.atttypmod)) AS INT)
    WHEN tsql_type_name = 'timestamp'
    THEN 8
    ELSE
    CAST(coalesce(t4."NUMERIC_PRECISION", t4."CHARACTER_MAXIMUM_LENGTH", sys.tsql_type_precision_helper(t4."DATA_TYPE", t.typtypmod)) AS INT)
  END AS PRECISION,

  CASE WHEN a.atttypmod != -1
    THEN
    CAST(sys.tsql_type_length_for_sp_columns_helper(t4."DATA_TYPE", a.attlen, a.atttypmod) AS int)
    ELSE
    CAST(sys.tsql_type_length_for_sp_columns_helper(t4."DATA_TYPE", a.attlen, t.typtypmod) AS int)
  END AS LENGTH,


  CASE WHEN a.atttypmod != -1
    THEN
    CAST(coalesce(t4."NUMERIC_SCALE", sys.tsql_type_scale_helper(t4."DATA_TYPE", a.atttypmod, true)) AS smallint)
    ELSE
    CAST(coalesce(t4."NUMERIC_SCALE", sys.tsql_type_scale_helper(t4."DATA_TYPE", t.typtypmod, true)) AS smallint)
  END AS SCALE,


  CAST(coalesce(t4."NUMERIC_PRECISION_RADIX", sys.tsql_type_radix_for_sp_columns_helper(t4."DATA_TYPE")) AS smallint) AS RADIX,
  case
    when t4."IS_NULLABLE" = 'YES' then CAST(1 AS smallint)
    else CAST(0 AS smallint)
  end AS NULLABLE,

  CAST(NULL AS varchar(254)) AS remarks,
  CAST(t4."COLUMN_DEFAULT" AS sys.nvarchar(4000)) AS COLUMN_DEF,
  CAST(t5.sql_data_type AS smallint) AS SQL_DATA_TYPE,
  CAST(t5.SQL_DATETIME_SUB AS smallint) AS SQL_DATETIME_SUB,

  CASE WHEN t4."DATA_TYPE" = 'xml' THEN 0::INT
    WHEN t4."DATA_TYPE" = 'sql_variant' THEN 8000::INT
    WHEN t4."CHARACTER_MAXIMUM_LENGTH" = -1 THEN 0::INT
    ELSE CAST(t4."CHARACTER_OCTET_LENGTH" AS int)
  END AS CHAR_OCTET_LENGTH,

  CAST(t4."ORDINAL_POSITION" AS int) AS ORDINAL_POSITION,
  CAST(t4."IS_NULLABLE" AS varchar(254)) AS IS_NULLABLE,
  CAST(t5.ss_data_type AS sys.tinyint) AS SS_DATA_TYPE,
  CAST(0 AS smallint) AS SS_IS_SPARSE,
  CAST(0 AS smallint) AS SS_IS_COLUMN_SET,
  CAST(t6.is_computed as smallint) AS SS_IS_COMPUTED,
  CAST(t6.is_identity as smallint) AS SS_IS_IDENTITY,
  CAST(NULL AS varchar(254)) SS_UDT_CATALOG_NAME,
  CAST(NULL AS varchar(254)) SS_UDT_SCHEMA_NAME,
  CAST(NULL AS varchar(254)) SS_UDT_ASSEMBLY_TYPE_NAME,
  CAST(NULL AS varchar(254)) SS_XML_SCHEMACOLLECTION_CATALOG_NAME,
  CAST(NULL AS varchar(254)) SS_XML_SCHEMACOLLECTION_SCHEMA_NAME,
  CAST(NULL AS varchar(254)) SS_XML_SCHEMACOLLECTION_NAME

  FROM pg_catalog.pg_class t1
     JOIN sys.pg_namespace_ext t2 ON t1.relnamespace = t2.oid
     JOIN pg_catalog.pg_roles t3 ON t1.relowner = t3.oid
     LEFT OUTER JOIN sys.babelfish_namespace_ext ext on t2.nspname = ext.nspname
     JOIN information_schema_tsql.columns t4 ON (t1.relname::sys.nvarchar(128) = t4."TABLE_NAME" AND ext.orig_name = t4."TABLE_SCHEMA")
     LEFT JOIN pg_attribute a on a.attrelid = t1.oid AND a.attname::sys.nvarchar(128) = t4."COLUMN_NAME"
     LEFT JOIN pg_type t ON t.oid = a.atttypid
     LEFT JOIN sys.columns t6 ON
     (
      t1.oid = t6.object_id AND
      t4."ORDINAL_POSITION" = t6.column_id
     )
     , sys.translate_pg_type_to_tsql(a.atttypid) AS tsql_type_name
     , sys.spt_datatype_info_table AS t5
  WHERE (t4."DATA_TYPE" = CAST(t5.TYPE_NAME AS sys.nvarchar(128)) OR (t4."DATA_TYPE" = 'bytea' AND t5.TYPE_NAME = 'image'))
    AND ext.dbid = sys.db_id();
GRANT SELECT on sys.sp_columns_100_view TO PUBLIC;


CREATE OR REPLACE VIEW sys.sp_pkeys_view AS
SELECT
CAST(t4."TABLE_CATALOG" AS sys.sysname) AS TABLE_QUALIFIER,
CAST(t4."TABLE_SCHEMA" AS sys.sysname) AS TABLE_OWNER,
CAST(t1.relname AS sys.sysname) AS TABLE_NAME,
CAST(t4."COLUMN_NAME" AS sys.sysname) AS COLUMN_NAME,
CAST(seq AS smallint) AS KEY_SEQ,
CAST(t5.conname AS sys.sysname) AS PK_NAME
FROM pg_catalog.pg_class t1 
	JOIN sys.pg_namespace_ext t2 ON t1.relnamespace = t2.oid
	JOIN pg_catalog.pg_roles t3 ON t1.relowner = t3.oid
  LEFT OUTER JOIN sys.babelfish_namespace_ext ext on t2.nspname = ext.nspname
	JOIN information_schema_tsql.columns t4 ON (t1.relname = t4."TABLE_NAME" COLLATE sys.database_default AND ext.orig_name = t4."TABLE_SCHEMA" )
	JOIN pg_constraint t5 ON t1.oid = t5.conrelid
	, generate_series(1,16) seq -- SQL server has max 16 columns per primary key
WHERE t5.contype = 'p'
	AND CAST(t4."ORDINAL_POSITION" AS smallint) = ANY (t5.conkey)
	AND CAST(t4."ORDINAL_POSITION" AS smallint) = t5.conkey[seq]
  AND ext.dbid = sys.db_id();

GRANT SELECT on sys.sp_pkeys_view TO PUBLIC;

CREATE OR REPLACE VIEW sys.sp_statistics_view AS
SELECT
CAST(t3."TABLE_CATALOG" AS sys.sysname) AS TABLE_QUALIFIER,
CAST(t3."TABLE_SCHEMA" AS sys.sysname) AS TABLE_OWNER,
CAST(t3."TABLE_NAME" AS sys.sysname) AS TABLE_NAME,
CAST(NULL AS smallint) AS NON_UNIQUE,
CAST(NULL AS sys.sysname) AS INDEX_QUALIFIER,
CAST(NULL AS sys.sysname) AS INDEX_NAME,
CAST(0 AS smallint) AS TYPE,
CAST(NULL AS smallint) AS SEQ_IN_INDEX,
CAST(NULL AS sys.sysname) AS COLUMN_NAME,
CAST(NULL AS sys.varchar(1)) AS COLLATION,
CAST(t1.reltuples AS int) AS CARDINALITY,
CAST(t1.relpages AS int) AS PAGES,
CAST(NULL AS sys.varchar(128)) AS FILTER_CONDITION
FROM pg_catalog.pg_class t1
    JOIN sys.schemas s1 ON s1.schema_id = t1.relnamespace
    JOIN information_schema_tsql.columns t3 ON (lower(t1.relname) = lower(t3."TABLE_NAME") COLLATE C AND s1.name = t3."TABLE_SCHEMA")
    , generate_series(0,31) seq -- SQL server has max 32 columns per index
UNION
SELECT
CAST(t4."TABLE_CATALOG" AS sys.sysname) AS TABLE_QUALIFIER,
CAST(t4."TABLE_SCHEMA" AS sys.sysname) AS TABLE_OWNER,
CAST(t4."TABLE_NAME" AS sys.sysname) AS TABLE_NAME,
CASE
WHEN t5.indisunique = 't' THEN CAST(0 AS smallint)
ELSE CAST(1 AS smallint)
END AS NON_UNIQUE,
CAST(t1.relname AS sys.sysname) AS INDEX_QUALIFIER,
-- the index name created by CREATE INDEX is re-mapped, find it (by checking
-- the ones not in pg_constraint) and restoring it back before display
CASE 
WHEN t8.oid > 0 THEN CAST(t6.relname AS sys.sysname)
ELSE CAST(SUBSTRING(t6.relname,1,LENGTH(t6.relname)-32-LENGTH(t1.relname)) AS sys.sysname) 
END AS INDEX_NAME,
CASE
WHEN t5.indisclustered = 't' THEN CAST(1 AS smallint)
ELSE CAST(3 AS smallint)
END AS TYPE,
CAST(seq + 1 AS smallint) AS SEQ_IN_INDEX,
CAST(t4."COLUMN_NAME" AS sys.sysname) AS COLUMN_NAME,
CAST('A' AS sys.varchar(1)) AS COLLATION,
CAST(t7.n_distinct AS int) AS CARDINALITY,
CAST(0 AS int) AS PAGES, --not supported
CAST(NULL AS sys.varchar(128)) AS FILTER_CONDITION
FROM pg_catalog.pg_class t1
    JOIN sys.schemas s1 ON s1.schema_id = t1.relnamespace
    JOIN pg_catalog.pg_roles t3 ON t1.relowner = t3.oid
    JOIN information_schema_tsql.columns t4 ON (lower(t1.relname) = lower(t4."TABLE_NAME") COLLATE C AND s1.name = t4."TABLE_SCHEMA")
	JOIN (pg_catalog.pg_index t5 JOIN
		pg_catalog.pg_class t6 ON t5.indexrelid = t6.oid) ON t1.oid = t5.indrelid
	JOIN pg_catalog.pg_namespace nsp ON (t1.relnamespace = nsp.oid)
	LEFT JOIN pg_catalog.pg_stats t7 ON (t1.relname = t7.tablename AND t7.schemaname = nsp.nspname)
	LEFT JOIN pg_catalog.pg_constraint t8 ON t5.indexrelid = t8.conindid
    , generate_series(0,31) seq -- SQL server has max 32 columns per index
WHERE CAST(t4."ORDINAL_POSITION" AS smallint) = ANY (t5.indkey)
    AND CAST(t4."ORDINAL_POSITION" AS smallint) = t5.indkey[seq];
GRANT SELECT on sys.sp_statistics_view TO PUBLIC;


CREATE OR REPLACE PROCEDURE sys.sp_rename(
	IN "@objname" sys.nvarchar(776) = NULL,
	IN "@newname" sys.SYSNAME = NULL,
	IN "@objtype" sys.varchar(13) DEFAULT NULL
)
LANGUAGE 'pltsql'
AS $$
BEGIN
	If @objtype IS NULL
		BEGIN
			THROW 33557097, N'Please provide @objtype that is supported in Babelfish', 1;
		END
	ELSE IF @objtype = 'INDEX'
		BEGIN
			THROW 33557097, N'Feature not supported: renaming object type Index', 1;
		END
	ELSE IF @objtype = 'STATISTICS'
		BEGIN
			THROW 33557097, N'Feature not supported: renaming object type Statistics', 1;
		END
	ELSE
		BEGIN
			DECLARE @subname sys.nvarchar(776);
			DECLARE @schemaname sys.nvarchar(776);
			DECLARE @dbname sys.nvarchar(776);
			DECLARE @curr_relname sys.nvarchar(776);
			
			EXEC sys.babelfish_sp_rename_word_parse @objname, @objtype, @subname OUT, @curr_relname OUT, @schemaname OUT, @dbname OUT;

			DECLARE @currtype char(2);

			IF @objtype = 'COLUMN'
				BEGIN
					DECLARE @col_count INT;
					SELECT @col_count = COUNT(*)FROM INFORMATION_SCHEMA.COLUMNS WHERE TABLE_NAME = @curr_relname and COLUMN_NAME = @subname;
					IF @col_count < 0
						BEGIN
							THROW 33557097, N'There is no object with the given @objname.', 1;
						END
					SET @currtype = 'CO';
				END
			ELSE IF @objtype = 'USERDATATYPE'
				BEGIN
					DECLARE @alias_count INT;
					SELECT @alias_count = COUNT(*) FROM sys.types t1 INNER JOIN sys.schemas s1 ON t1.schema_id = s1.schema_id 
					WHERE s1.name = @schemaname AND t1.name = @subname;
					IF @alias_count > 1
						BEGIN
							THROW 33557097, N'There are multiple objects with the given @objname.', 1;
						END
					IF @alias_count < 1
						BEGIN
							THROW 33557097, N'There is no object with the given @objname.', 1;
						END
					SET @currtype = 'AL';				
				END
			ELSE IF @objtype = 'OBJECT'
				BEGIN
					DECLARE @count INT;
					SELECT type INTO #tempTable FROM sys.objects o1 INNER JOIN sys.schemas s1 ON o1.schema_id = s1.schema_id 
					WHERE s1.name = @schemaname AND o1.name = @subname;
					SELECT @count = COUNT(*) FROM #tempTable;

					IF @count > 1
						BEGIN
							THROW 33557097, N'There are multiple objects with the given @objname.', 1;
						END
					IF @count < 1
						BEGIN
							-- TABLE TYPE: check if there is a match in sys.table_types (if we cannot alter sys.objects table_type naming)
							SELECT @count = COUNT(*) FROM sys.table_types tt1 INNER JOIN sys.schemas s1 ON tt1.schema_id = s1.schema_id 
							WHERE s1.name = @schemaname AND tt1.name = @subname;
							IF @count > 1
								BEGIN
									THROW 33557097, N'There are multiple objects with the given @objname.', 1;
								END
							ELSE IF @count < 1
								BEGIN
									THROW 33557097, N'There is no object with the given @objname.', 1;
								END
							ELSE
								BEGIN
									SET @currtype = 'TT'
								END
						END
					IF @currtype IS NULL
						BEGIN
							SELECT @currtype = type from #tempTable;
						END
					IF @currtype = 'TR' OR @currtype = 'TA'
						BEGIN
							DECLARE @physical_schema_name sys.nvarchar(776) = '';
							SELECT @physical_schema_name = nspname FROM sys.babelfish_namespace_ext WHERE dbid = sys.db_id() AND orig_name = @schemaname;
							SELECT @curr_relname = relname FROM pg_catalog.pg_trigger tr LEFT JOIN pg_catalog.pg_class c ON tr.tgrelid = c.oid LEFT JOIN pg_catalog.pg_namespace n ON c.relnamespace = n.oid 
							WHERE tr.tgname = @subname AND n.nspname = @physical_schema_name;
						END
				END
			ELSE
				BEGIN
					THROW 33557097, N'Provided @objtype is not currently supported in Babelfish', 1;
				END
			EXEC sys.babelfish_sp_rename_internal @subname, @newname, @schemaname, @currtype, @curr_relname;
			PRINT 'Caution: Changing any part of an object name could break scripts and stored procedures.';
		END
END;
$$;
GRANT EXECUTE on PROCEDURE sys.sp_rename(IN sys.nvarchar(776), IN sys.SYSNAME, IN sys.varchar(13)) TO PUBLIC;

CREATE OR REPLACE VIEW information_schema_tsql.columns AS
	SELECT CAST(nc.dbname AS sys.nvarchar(128)) AS "TABLE_CATALOG",
			CAST(ext.orig_name AS sys.nvarchar(128)) AS "TABLE_SCHEMA",
			CAST(c.relname AS sys.nvarchar(128)) AS "TABLE_NAME",
			CAST(a.attname AS sys.nvarchar(128)) AS "COLUMN_NAME",
			CAST(a.attnum AS int) AS "ORDINAL_POSITION",
			CAST(CASE WHEN a.attgenerated = '' THEN pg_get_expr(ad.adbin, ad.adrelid) END AS sys.nvarchar(4000)) AS "COLUMN_DEFAULT",
			CAST(CASE WHEN a.attnotnull OR (t.typtype = 'd' AND t.typnotnull) THEN 'NO' ELSE 'YES' END
				AS varchar(3))
				AS "IS_NULLABLE",

			CAST(
				CASE WHEN tsql_type_name = 'sysname' THEN sys.translate_pg_type_to_tsql(t.typbasetype)
				WHEN tsql_type_name.tsql_type_name IS NULL THEN format_type(t.oid, NULL::integer)
				ELSE tsql_type_name END
				AS sys.nvarchar(128))
				AS "DATA_TYPE",

			CAST(
				information_schema_tsql._pgtsql_char_max_length(tsql_type_name, true_typmod)
				AS int)
				AS "CHARACTER_MAXIMUM_LENGTH",

			CAST(
				information_schema_tsql._pgtsql_char_octet_length(tsql_type_name, true_typmod)
				AS int)
				AS "CHARACTER_OCTET_LENGTH",

			CAST(
				/* Handle Tinyint separately */
				information_schema_tsql._pgtsql_numeric_precision(tsql_type_name, true_typid, true_typmod)
				AS sys.tinyint)
				AS "NUMERIC_PRECISION",

			CAST(
				information_schema_tsql._pgtsql_numeric_precision_radix(tsql_type_name, true_typid, true_typmod)
				AS smallint)
				AS "NUMERIC_PRECISION_RADIX",

			CAST(
				information_schema_tsql._pgtsql_numeric_scale(tsql_type_name, true_typid, true_typmod)
				AS int)
				AS "NUMERIC_SCALE",

			CAST(
				information_schema_tsql._pgtsql_datetime_precision(tsql_type_name, true_typmod)
				AS smallint)
				AS "DATETIME_PRECISION",

			CAST(null AS sys.nvarchar(128)) AS "CHARACTER_SET_CATALOG",
			CAST(null AS sys.nvarchar(128)) AS "CHARACTER_SET_SCHEMA",
			/*
			 * TODO: We need to first create mapping of collation name to char-set name;
			 * Until then return null.
			 */
			CAST(null AS sys.nvarchar(128)) AS "CHARACTER_SET_NAME",

			CAST(NULL as sys.nvarchar(128)) AS "COLLATION_CATALOG",
			CAST(NULL as sys.nvarchar(128)) AS "COLLATION_SCHEMA",

			/* Returns Babelfish specific collation name. */
			CAST(co.collname AS sys.nvarchar(128)) AS "COLLATION_NAME",

			CAST(CASE WHEN t.typtype = 'd' AND nt.nspname <> 'pg_catalog' AND nt.nspname <> 'sys'
				THEN nc.dbname ELSE null END
				AS sys.nvarchar(128)) AS "DOMAIN_CATALOG",
			CAST(CASE WHEN t.typtype = 'd' AND nt.nspname <> 'pg_catalog' AND nt.nspname <> 'sys'
				THEN ext.orig_name ELSE null END
				AS sys.nvarchar(128)) AS "DOMAIN_SCHEMA",
			CAST(CASE WHEN t.typtype = 'd' AND nt.nspname <> 'pg_catalog' AND nt.nspname <> 'sys'
				THEN t.typname ELSE null END
				AS sys.nvarchar(128)) AS "DOMAIN_NAME"

	FROM (pg_attribute a LEFT JOIN pg_attrdef ad ON attrelid = adrelid AND attnum = adnum)
		JOIN (pg_class c JOIN sys.pg_namespace_ext nc ON (c.relnamespace = nc.oid)) ON a.attrelid = c.oid
		JOIN (pg_type t JOIN pg_namespace nt ON (t.typnamespace = nt.oid)) ON a.atttypid = t.oid
		LEFT JOIN (pg_type bt JOIN pg_namespace nbt ON (bt.typnamespace = nbt.oid))
			ON (t.typtype = 'd' AND t.typbasetype = bt.oid)
		LEFT JOIN pg_collation co on co.oid = a.attcollation
		LEFT OUTER JOIN sys.babelfish_namespace_ext ext on nc.nspname = ext.nspname,
		information_schema_tsql._pgtsql_truetypid(nt, a, t) AS true_typid,
		information_schema_tsql._pgtsql_truetypmod(nt, a, t) AS true_typmod,
		sys.translate_pg_type_to_tsql(true_typid) AS tsql_type_name

	WHERE (NOT pg_is_other_temp_schema(nc.oid))
		AND a.attnum > 0 AND NOT a.attisdropped
		AND c.relkind IN ('r', 'v', 'p')
		AND (pg_has_role(c.relowner, 'USAGE')
			OR has_column_privilege(c.oid, a.attnum,
									'SELECT, INSERT, UPDATE, REFERENCES'))
		AND ext.dbid =sys.db_id();

GRANT SELECT ON information_schema_tsql.columns TO PUBLIC;

CREATE OR REPLACE VIEW information_schema_tsql.domains AS
	SELECT CAST(nc.dbname AS sys.nvarchar(128)) AS "DOMAIN_CATALOG",
		CAST(ext.orig_name AS sys.nvarchar(128)) AS "DOMAIN_SCHEMA",
		CAST(t.typname AS sys.sysname) AS "DOMAIN_NAME",
		CAST(case when is_tbl_type THEN 'table type' ELSE tsql_type_name END AS sys.sysname) AS "DATA_TYPE",

		CAST(information_schema_tsql._pgtsql_char_max_length(tsql_type_name, t.typtypmod)
			AS int)
		AS "CHARACTER_MAXIMUM_LENGTH",

		CAST(information_schema_tsql._pgtsql_char_octet_length(tsql_type_name, t.typtypmod)
			AS int)
		AS "CHARACTER_OCTET_LENGTH",

		CAST(NULL as sys.nvarchar(128)) AS "COLLATION_CATALOG",
		CAST(NULL as sys.nvarchar(128)) AS "COLLATION_SCHEMA",

		/* Returns Babelfish specific collation name. */
		CAST(
			CASE co.collname
				WHEN 'default' THEN current_setting('babelfishpg_tsql.server_collation_name')
				ELSE co.collname
			END
		AS sys.nvarchar(128)) AS "COLLATION_NAME",

		CAST(null AS sys.varchar(6)) AS "CHARACTER_SET_CATALOG",
		CAST(null AS sys.varchar(3)) AS "CHARACTER_SET_SCHEMA",
		/*
		 * TODO: We need to first create mapping of collation name to char-set name;
		 * Until then return null.
		 */
		CAST(null AS sys.nvarchar(128)) AS "CHARACTER_SET_NAME",

		CAST(information_schema_tsql._pgtsql_numeric_precision(tsql_type_name, t.typbasetype, t.typtypmod)
			AS sys.tinyint)
		AS "NUMERIC_PRECISION",

		CAST(information_schema_tsql._pgtsql_numeric_precision_radix(tsql_type_name, t.typbasetype, t.typtypmod)
			AS smallint)
		AS "NUMERIC_PRECISION_RADIX",

		CAST(information_schema_tsql._pgtsql_numeric_scale(tsql_type_name, t.typbasetype, t.typtypmod)
			AS int)
		AS "NUMERIC_SCALE",

		CAST(information_schema_tsql._pgtsql_datetime_precision(tsql_type_name, t.typtypmod)
			AS smallint)
		AS "DATETIME_PRECISION",

		CAST(case when is_tbl_type THEN NULL ELSE t.typdefault END AS sys.nvarchar(4000)) AS "DOMAIN_DEFAULT"

		FROM (pg_type t JOIN sys.pg_namespace_ext nc ON t.typnamespace = nc.oid)
		LEFT JOIN pg_collation co ON t.typcollation = co.oid
		LEFT JOIN sys.babelfish_namespace_ext ext on nc.nspname = ext.nspname,
		sys.translate_pg_type_to_tsql(t.typbasetype) AS tsql_type_name,
		sys.is_table_type(t.typrelid) as is_tbl_type

		WHERE (pg_has_role(t.typowner, 'USAGE')
			OR has_type_privilege(t.oid, 'USAGE'))
		AND (t.typtype = 'd' OR is_tbl_type)
		AND ext.dbid = sys.db_id();

GRANT SELECT ON information_schema_tsql.domains TO PUBLIC;

CREATE OR REPLACE VIEW information_schema_tsql.tables AS
	SELECT CAST(nc.dbname AS sys.nvarchar(128)) AS "TABLE_CATALOG",
		   CAST(ext.orig_name AS sys.nvarchar(128)) AS "TABLE_SCHEMA",
		   CAST(
			 CASE WHEN c.reloptions[1] LIKE 'bbf_original_rel_name%' THEN substring(c.reloptions[1], 23)
                  ELSE c.relname END
			 AS sys._ci_sysname) AS "TABLE_NAME",

		   CAST(
			 CASE WHEN c.relkind IN ('r', 'p') THEN 'BASE TABLE'
				  WHEN c.relkind = 'v' THEN 'VIEW'
				  ELSE null END
			 AS sys.varchar(10)) COLLATE sys.database_default AS "TABLE_TYPE"

	FROM sys.pg_namespace_ext nc JOIN pg_class c ON (nc.oid = c.relnamespace)
		   LEFT OUTER JOIN sys.babelfish_namespace_ext ext on nc.nspname = ext.nspname

	WHERE c.relkind IN ('r', 'v', 'p')
		AND (NOT pg_is_other_temp_schema(nc.oid))
		AND (pg_has_role(c.relowner, 'USAGE')
			OR has_table_privilege(c.oid, 'SELECT, INSERT, UPDATE, DELETE, TRUNCATE, REFERENCES, TRIGGER')
			OR has_any_column_privilege(c.oid, 'SELECT, INSERT, UPDATE, REFERENCES') )
		AND ext.dbid = sys.db_id()
		AND (NOT c.relname = 'sysdatabases');

GRANT SELECT ON information_schema_tsql.tables TO PUBLIC;

CREATE OR REPLACE VIEW information_schema_tsql.table_constraints AS
    SELECT CAST(nc.dbname AS sys.nvarchar(128)) AS "CONSTRAINT_CATALOG",
           CAST(extc.orig_name AS sys.nvarchar(128)) AS "CONSTRAINT_SCHEMA",
           CAST(c.conname AS sys.sysname) AS "CONSTRAINT_NAME",
           CAST(nr.dbname AS sys.nvarchar(128)) AS "TABLE_CATALOG",
           CAST(extr.orig_name AS sys.nvarchar(128)) AS "TABLE_SCHEMA",
           CAST(r.relname AS sys.sysname) AS "TABLE_NAME",
           CAST(
             CASE c.contype WHEN 'c' THEN 'CHECK'
                            WHEN 'f' THEN 'FOREIGN KEY'
                            WHEN 'p' THEN 'PRIMARY KEY'
                            WHEN 'u' THEN 'UNIQUE' END
             AS sys.varchar(11)) COLLATE sys.database_default AS "CONSTRAINT_TYPE",
           CAST('NO' AS sys.varchar(2)) AS "IS_DEFERRABLE",
           CAST('NO' AS sys.varchar(2)) AS "INITIALLY_DEFERRED"

    FROM sys.pg_namespace_ext nc LEFT OUTER JOIN sys.babelfish_namespace_ext extc ON nc.nspname = extc.nspname,
         sys.pg_namespace_ext nr LEFT OUTER JOIN sys.babelfish_namespace_ext extr ON nr.nspname = extr.nspname,
         pg_constraint c,
         pg_class r

    WHERE nc.oid = c.connamespace AND nr.oid = r.relnamespace
          AND c.conrelid = r.oid
          AND c.contype NOT IN ('t', 'x')
          AND r.relkind IN ('r', 'p')
          AND (NOT pg_is_other_temp_schema(nr.oid))
          AND (pg_has_role(r.relowner, 'USAGE')
               OR has_table_privilege(r.oid, 'SELECT, INSERT, UPDATE, DELETE, TRUNCATE, REFERENCES, TRIGGER')
               OR has_any_column_privilege(r.oid, 'SELECT, INSERT, UPDATE, REFERENCES') )
		  AND  extc.dbid = sys.db_id();

GRANT SELECT ON information_schema_tsql.table_constraints TO PUBLIC;

CREATE OR REPLACE VIEW information_schema_tsql.views AS
	SELECT CAST(nc.dbname AS sys.nvarchar(128)) AS "TABLE_CATALOG",
			CAST(ext.orig_name AS sys.nvarchar(128)) AS  "TABLE_SCHEMA",
			CAST(c.relname AS sys.nvarchar(128)) AS "TABLE_NAME",
			CAST(vd.definition AS sys.nvarchar(4000)) AS "VIEW_DEFINITION",

			CAST(
				CASE WHEN 'check_option=cascaded' = ANY (c.reloptions)
					THEN 'CASCADE'
					ELSE 'NONE' END
				AS sys.varchar(7)) COLLATE sys.database_default AS "CHECK_OPTION",

			CAST('NO' AS sys.varchar(2)) AS "IS_UPDATABLE"

	FROM sys.pg_namespace_ext nc JOIN pg_class c ON (nc.oid = c.relnamespace)
		LEFT OUTER JOIN sys.babelfish_namespace_ext ext
			ON (nc.nspname = ext.nspname COLLATE sys.database_default)
		LEFT OUTER JOIN sys.babelfish_view_def vd
			ON ext.dbid = vd.dbid
				AND (ext.orig_name = vd.schema_name COLLATE sys.database_default)
				AND (CAST(c.relname AS sys.nvarchar(128)) = vd.object_name COLLATE sys.database_default)

	WHERE c.relkind = 'v'
		AND (NOT pg_is_other_temp_schema(nc.oid))
		AND (pg_has_role(c.relowner, 'USAGE')
			OR has_table_privilege(c.oid, 'SELECT, INSERT, UPDATE, DELETE, TRUNCATE, REFERENCES, TRIGGER')
			OR has_any_column_privilege(c.oid, 'SELECT, INSERT, UPDATE, REFERENCES') )
		AND ext.dbid = sys.db_id();

GRANT SELECT ON information_schema_tsql.views TO PUBLIC;

CREATE OR REPLACE VIEW information_schema_tsql.check_constraints AS
    SELECT CAST(nc.dbname AS sys.nvarchar(128)) AS "CONSTRAINT_CATALOG",
	    CAST(extc.orig_name AS sys.nvarchar(128)) AS "CONSTRAINT_SCHEMA",
           CAST(c.conname AS sys.sysname) AS "CONSTRAINT_NAME",
	    CAST(sys.tsql_get_constraintdef(c.oid) AS sys.nvarchar(4000)) AS "CHECK_CLAUSE"

    FROM sys.pg_namespace_ext nc LEFT OUTER JOIN sys.babelfish_namespace_ext extc ON nc.nspname = extc.nspname,
         pg_constraint c,
         pg_class r

    WHERE nc.oid = c.connamespace AND nc.oid = r.relnamespace
          AND c.conrelid = r.oid
          AND c.contype = 'c'
          AND r.relkind IN ('r', 'p')
          AND (NOT pg_is_other_temp_schema(nc.oid))
          AND (pg_has_role(r.relowner, 'USAGE')
               OR has_table_privilege(r.oid, 'SELECT, INSERT, UPDATE, DELETE, TRUNCATE, REFERENCES, TRIGGER')
               OR has_any_column_privilege(r.oid, 'SELECT, INSERT, UPDATE, REFERENCES'))
		  AND  extc.dbid = sys.db_id();

GRANT SELECT ON information_schema_tsql.check_constraints TO PUBLIC;


CREATE OR REPLACE VIEW information_schema_tsql.routines AS
    SELECT CAST(nc.dbname AS sys.nvarchar(128)) AS "SPECIFIC_CATALOG",
           CAST(ext.orig_name AS sys.nvarchar(128)) AS "SPECIFIC_SCHEMA",
           CAST(p.proname AS sys.nvarchar(128)) AS "SPECIFIC_NAME",
           CAST(nc.dbname AS sys.nvarchar(128)) AS "ROUTINE_CATALOG",
           CAST(ext.orig_name AS sys.nvarchar(128)) AS "ROUTINE_SCHEMA",
           CAST(p.proname AS sys.nvarchar(128)) AS "ROUTINE_NAME",
           CAST(CASE p.prokind WHEN 'f' THEN 'FUNCTION' WHEN 'p' THEN 'PROCEDURE' END
           	 AS sys.nvarchar(20)) AS "ROUTINE_TYPE",
           CAST(NULL AS sys.nvarchar(128)) AS "MODULE_CATALOG",
           CAST(NULL AS sys.nvarchar(128)) AS "MODULE_SCHEMA",
           CAST(NULL AS sys.nvarchar(128)) AS "MODULE_NAME",
           CAST(NULL AS sys.nvarchar(128)) AS "UDT_CATALOG",
           CAST(NULL AS sys.nvarchar(128)) AS "UDT_SCHEMA",
           CAST(NULL AS sys.nvarchar(128)) AS "UDT_NAME",
	   CAST(case when is_tbl_type THEN 'table' when p.prokind = 'p' THEN NULL ELSE tsql_type_name END AS sys.nvarchar(128)) AS "DATA_TYPE",
           CAST(information_schema_tsql._pgtsql_char_max_length_for_routines(tsql_type_name, true_typmod)
                 AS int)
           AS "CHARACTER_MAXIMUM_LENGTH",
           CAST(information_schema_tsql._pgtsql_char_octet_length_for_routines(tsql_type_name, true_typmod)
                 AS int)
           AS "CHARACTER_OCTET_LENGTH",
           CAST(NULL AS sys.nvarchar(128)) AS "COLLATION_CATALOG",
           CAST(NULL AS sys.nvarchar(128)) AS "COLLATION_SCHEMA",
           CAST(
                 CASE co.collname
                       WHEN 'default' THEN current_setting('babelfishpg_tsql.server_collation_name')
                       ELSE co.collname
                 END
            AS sys.nvarchar(128)) AS "COLLATION_NAME",
            CAST(NULL AS sys.nvarchar(128)) AS "CHARACTER_SET_CATALOG",
            CAST(NULL AS sys.nvarchar(128)) AS "CHARACTER_SET_SCHEMA",
	    /*
                 * TODO: We need to first create mapping of collation name to char-set name;
                 * Until then return null.
            */
	    CAST(case when tsql_type_name IN ('nchar','nvarchar') THEN 'UNICODE' when tsql_type_name IN ('char','varchar') THEN 'iso_1' ELSE NULL END AS sys.nvarchar(128)) AS "CHARACTER_SET_NAME",
	    CAST(information_schema_tsql._pgtsql_numeric_precision(tsql_type_name, t.oid, true_typmod)
                        AS smallint)
            AS "NUMERIC_PRECISION",
	    CAST(information_schema_tsql._pgtsql_numeric_precision_radix(tsql_type_name, case when t.typtype = 'd' THEN t.typbasetype ELSE t.oid END, true_typmod)
                        AS smallint)
            AS "NUMERIC_PRECISION_RADIX",
            CAST(information_schema_tsql._pgtsql_numeric_scale(tsql_type_name, t.oid, true_typmod)
                        AS smallint)
            AS "NUMERIC_SCALE",
            CAST(information_schema_tsql._pgtsql_datetime_precision(tsql_type_name, true_typmod)
                        AS smallint)
            AS "DATETIME_PRECISION",
	    CAST(NULL AS sys.nvarchar(30)) AS "INTERVAL_TYPE",
            CAST(NULL AS smallint) AS "INTERVAL_PRECISION",
            CAST(NULL AS sys.nvarchar(128)) AS "TYPE_UDT_CATALOG",
            CAST(NULL AS sys.nvarchar(128)) AS "TYPE_UDT_SCHEMA",
            CAST(NULL AS sys.nvarchar(128)) AS "TYPE_UDT_NAME",
            CAST(NULL AS sys.nvarchar(128)) AS "SCOPE_CATALOG",
            CAST(NULL AS sys.nvarchar(128)) AS "SCOPE_SCHEMA",
            CAST(NULL AS sys.nvarchar(128)) AS "SCOPE_NAME",
            CAST(NULL AS bigint) AS "MAXIMUM_CARDINALITY",
            CAST(NULL AS sys.nvarchar(128)) AS "DTD_IDENTIFIER",
            CAST(CASE WHEN l.lanname = 'sql' THEN 'SQL' WHEN l.lanname = 'pltsql' THEN 'SQL' ELSE 'EXTERNAL' END AS sys.nvarchar(30)) AS "ROUTINE_BODY",
            CAST(f.definition AS sys.nvarchar(4000)) AS "ROUTINE_DEFINITION",
            CAST(NULL AS sys.nvarchar(128)) AS "EXTERNAL_NAME",
            CAST(NULL AS sys.nvarchar(30)) AS "EXTERNAL_LANGUAGE",
            CAST(NULL AS sys.nvarchar(30)) AS "PARAMETER_STYLE",
            CAST(CASE WHEN p.provolatile = 'i' THEN 'YES' ELSE 'NO' END AS sys.nvarchar(10)) AS "IS_DETERMINISTIC",
	    CAST(CASE p.prokind WHEN 'p' THEN 'MODIFIES' ELSE 'READS' END AS sys.nvarchar(30)) AS "SQL_DATA_ACCESS",
            CAST(CASE WHEN p.prokind <> 'p' THEN
              CASE WHEN p.proisstrict THEN 'YES' ELSE 'NO' END END AS sys.nvarchar(10)) AS "IS_NULL_CALL",
            CAST(NULL AS sys.nvarchar(128)) AS "SQL_PATH",
            CAST('YES' AS sys.nvarchar(10)) AS "SCHEMA_LEVEL_ROUTINE",
            CAST(CASE p.prokind WHEN 'f' THEN 0 WHEN 'p' THEN -1 END AS smallint) AS "MAX_DYNAMIC_RESULT_SETS",
            CAST('NO' AS sys.nvarchar(10)) AS "IS_USER_DEFINED_CAST",
            CAST('NO' AS sys.nvarchar(10)) AS "IS_IMPLICITLY_INVOCABLE",
            CAST(NULL AS sys.datetime) AS "CREATED",
            CAST(NULL AS sys.datetime) AS "LAST_ALTERED"

       FROM sys.pg_namespace_ext nc LEFT JOIN sys.babelfish_namespace_ext ext ON nc.nspname = ext.nspname,
            pg_proc p inner join sys.schemas sch on sch.schema_id = p.pronamespace
	    inner join sys.all_objects ao on ao.object_id = CAST(p.oid AS INT)
		LEFT JOIN sys.babelfish_function_ext f ON p.proname = f.funcname AND sch.schema_id::regnamespace::name = f.nspname
			AND sys.babelfish_get_pltsql_function_signature(p.oid) = f.funcsignature COLLATE "C",
            pg_language l,
            pg_type t LEFT JOIN pg_collation co ON t.typcollation = co.oid,
            sys.translate_pg_type_to_tsql(t.oid) AS tsql_type_name,
            sys.tsql_get_returnTypmodValue(p.oid) AS true_typmod,
	    sys.is_table_type(t.typrelid) as is_tbl_type

       WHERE
            (case p.prokind 
	       when 'p' then true 
	       when 'a' then false
               else 
    	           (case format_type(p.prorettype, null) 
	   	      when 'trigger' then false 
	   	      else true 
   		    end) 
            end)  
            AND (NOT pg_is_other_temp_schema(nc.oid))
            AND has_function_privilege(p.oid, 'EXECUTE')
            AND (pg_has_role(t.typowner, 'USAGE')
            OR has_type_privilege(t.oid, 'USAGE'))
            AND ext.dbid = sys.db_id()
	    AND p.prolang = l.oid
            AND p.prorettype = t.oid
            AND p.pronamespace = nc.oid
	    AND CAST(ao.is_ms_shipped as INT) = 0;

GRANT SELECT ON information_schema_tsql.routines TO PUBLIC;

CREATE OR REPLACE VIEW information_schema_tsql.SEQUENCES AS
    SELECT CAST(nc.dbname AS sys.nvarchar(128)) AS "SEQUENCE_CATALOG",
            CAST(extc.orig_name AS sys.nvarchar(128)) AS "SEQUENCE_SCHEMA",
            CAST(r.relname AS sys.nvarchar(128)) AS "SEQUENCE_NAME",
            CAST(CASE WHEN tsql_type_name = 'sysname' THEN sys.translate_pg_type_to_tsql(t.typbasetype) ELSE tsql_type_name END
                    AS sys.nvarchar(128))AS "DATA_TYPE",  -- numeric and decimal data types are converted into bigint which is due to Postgres inherent implementation
            CAST(information_schema_tsql._pgtsql_numeric_precision(tsql_type_name, t.oid, -1)
                        AS smallint) AS "NUMERIC_PRECISION",
            CAST(information_schema_tsql._pgtsql_numeric_precision_radix(tsql_type_name, case when t.typtype = 'd' THEN t.typbasetype ELSE t.oid END, -1)
                        AS smallint) AS "NUMERIC_PRECISION_RADIX",
            CAST(information_schema_tsql._pgtsql_numeric_scale(tsql_type_name, t.oid, -1)
                        AS int) AS "NUMERIC_SCALE",
            CAST(s.seqstart AS sys.sql_variant) AS "START_VALUE",
            CAST(s.seqmin AS sys.sql_variant) AS "MINIMUM_VALUE",
            CAST(s.seqmax AS sys.sql_variant) AS "MAXIMUM_VALUE",
            CAST(s.seqincrement AS sys.sql_variant) AS "INCREMENT",
            CAST( CASE WHEN s.seqcycle = 't' THEN 1 ELSE 0 END AS int) AS "CYCLE_OPTION",
            CAST(NULL AS sys.nvarchar(128)) AS "DECLARED_DATA_TYPE",
            CAST(NULL AS int) AS "DECLARED_NUMERIC_PRECISION",
            CAST(NULL AS int) AS "DECLARED_NUMERIC_SCALE"
        FROM sys.pg_namespace_ext nc JOIN sys.babelfish_namespace_ext extc ON nc.nspname = extc.nspname,
            pg_sequence s join pg_class r on s.seqrelid = r.oid join pg_type t on s.seqtypid=t.oid,
            sys.translate_pg_type_to_tsql(s.seqtypid) AS tsql_type_name
        WHERE nc.oid = r.relnamespace
        AND extc.dbid = sys.db_id()
            AND r.relkind = 'S'
            AND (NOT pg_is_other_temp_schema(nc.oid))
            AND (pg_has_role(r.relowner, 'USAGE')
                OR has_sequence_privilege(r.oid, 'SELECT, UPDATE, USAGE'));

GRANT SELECT ON information_schema_tsql.sequences TO PUBLIC; 

CREATE OR REPLACE VIEW information_schema_tsql.key_column_usage AS
	SELECT
		CAST(nc.dbname AS sys.nvarchar(128)) AS "CONSTRAINT_CATALOG",
		CAST(ext.orig_name AS sys.nvarchar(128)) AS "CONSTRAINT_SCHEMA",
		CAST(c.conname AS sys.nvarchar(128)) AS "CONSTRAINT_NAME",
		CAST(nc.dbname AS sys.nvarchar(128)) AS "TABLE_CATALOG",
		CAST(ext.orig_name AS sys.nvarchar(128)) AS "TABLE_SCHEMA",
		CAST(r.relname AS sys.nvarchar(128)) AS "TABLE_NAME",
		CAST(a.attname AS sys.nvarchar(128)) AS "COLUMN_NAME",
		CAST(ord AS int) AS "ORDINAL_POSITION"	
	FROM
		pg_constraint c 
		JOIN pg_class r ON r.oid = c.conrelid AND c.contype in ('p','u','f') AND r.relkind in ('r','p')
		JOIN sys.pg_namespace_ext nc ON nc.oid = c.connamespace AND r.relnamespace = nc.oid 
		JOIN sys.babelfish_namespace_ext ext ON ext.nspname = nc.nspname AND ext.dbid = sys.db_id()
		CROSS JOIN unnest(c.conkey) WITH ORDINALITY AS ak(j,ord) 
		LEFT JOIN pg_attribute a ON a.attrelid = r.oid AND a.attnum = ak.j		
	WHERE
		pg_has_role(r.relowner, 'USAGE'::text) 
  		OR has_column_privilege(r.oid, a.attnum, 'SELECT, INSERT, UPDATE, REFERENCES'::text)
		AND NOT pg_is_other_temp_schema(nc.oid)
	;
GRANT SELECT ON information_schema_tsql.key_column_usage TO PUBLIC;

CREATE OR REPLACE VIEW information_schema_tsql.schemata AS
	SELECT CAST(sys.db_name() AS sys.sysname) AS "CATALOG_NAME",
	CAST(CASE WHEN np.nspname LIKE CONCAT(sys.db_name(),'%') THEN RIGHT(np.nspname, LENGTH(np.nspname) - LENGTH(sys.db_name()) - 1)
	     ELSE np.nspname END AS sys.nvarchar(128)) AS "SCHEMA_NAME",
	-- For system-defined schemas, schema-owner name will be same as schema_name
	-- For user-defined schemas having default owner, schema-owner will be dbo
	-- For user-defined schemas with explicit owners, rolname contains dbname followed
	-- by owner name, so need to extract the owner name from rolname always.
	CAST(CASE WHEN sys.bbf_is_shared_schema(np.nspname) = TRUE THEN np.nspname
		  WHEN r.rolname LIKE CONCAT(sys.db_name(),'%') THEN
			CASE WHEN RIGHT(r.rolname, LENGTH(r.rolname) - LENGTH(sys.db_name()) - 1) = 'db_owner' THEN 'dbo'
			     ELSE RIGHT(r.rolname, LENGTH(r.rolname) - LENGTH(sys.db_name()) - 1) END ELSE 'dbo' END
			AS sys.nvarchar(128)) AS "SCHEMA_OWNER",
	CAST(null AS sys.varchar(6)) AS "DEFAULT_CHARACTER_SET_CATALOG",
	CAST(null AS sys.varchar(3)) AS "DEFAULT_CHARACTER_SET_SCHEMA",
	-- TODO: We need to first create mapping of collation name to char-set name;
	-- Until then return null for DEFAULT_CHARACTER_SET_NAME
	CAST(null AS sys.sysname) AS "DEFAULT_CHARACTER_SET_NAME"
	FROM ((pg_catalog.pg_namespace np LEFT JOIN sys.pg_namespace_ext nc on np.nspname = nc.nspname)
		LEFT JOIN pg_catalog.pg_roles r on r.oid = nc.nspowner) LEFT JOIN sys.babelfish_namespace_ext ext on nc.nspname = ext.nspname
	WHERE (ext.dbid = sys.db_id() OR np.nspname in ('sys', 'information_schema_tsql')) AND
	      (pg_has_role(np.nspowner, 'USAGE') OR has_schema_privilege(np.oid, 'CREATE, USAGE'))
	ORDER BY nc.nspname, np.nspname;

GRANT SELECT ON information_schema_tsql.schemata TO PUBLIC;


CREATE OR REPLACE FUNCTION sys.has_perms_by_name(
    securable SYS.SYSNAME, 
    securable_class SYS.NVARCHAR(60), 
    permission SYS.SYSNAME,
    sub_securable SYS.SYSNAME DEFAULT NULL,
    sub_securable_class SYS.NVARCHAR(60) DEFAULT NULL
)
RETURNS integer
LANGUAGE plpgsql
STABLE
AS $$
DECLARE
    db_name text COLLATE sys.database_default; 
    bbf_schema_name text;
    pg_schema text COLLATE sys.database_default;
    implied_dbo_permissions boolean;
    fully_supported boolean;
    is_cross_db boolean := false;
    object_name text COLLATE sys.database_default;
    database_id smallint;
    namespace_id oid;
    userid oid;
    object_type text;
    function_signature text;
    qualified_name text;
    return_value integer;
    cs_as_securable text COLLATE "C" := securable;
    cs_as_securable_class text COLLATE "C" := securable_class;
    cs_as_permission text COLLATE "C" := permission;
    cs_as_sub_securable text COLLATE "C" := sub_securable;
    cs_as_sub_securable_class text COLLATE "C" := sub_securable_class;
BEGIN
    return_value := NULL;

    -- Lower-case to avoid case issues, remove trailing whitespace to match SQL SERVER behavior
    -- Objects created in Babelfish are stored in lower-case in pg_class/pg_proc
    cs_as_securable = lower(rtrim(cs_as_securable));
    cs_as_securable_class = lower(rtrim(cs_as_securable_class));
    cs_as_permission = lower(rtrim(cs_as_permission));
    cs_as_sub_securable = lower(rtrim(cs_as_sub_securable));
    cs_as_sub_securable_class = lower(rtrim(cs_as_sub_securable_class));

    -- Assert that sub_securable and sub_securable_class are either both NULL or both defined
    IF cs_as_sub_securable IS NOT NULL AND cs_as_sub_securable_class IS NULL THEN
        RETURN NULL;
    ELSIF cs_as_sub_securable IS NULL AND cs_as_sub_securable_class IS NOT NULL THEN
        RETURN NULL;
    -- If they are both defined, user must be evaluating column privileges.
    -- Check that inputs are valid for column privileges: sub_securable_class must 
    -- be column, securable_class must be object, and permission cannot be any.
    ELSIF cs_as_sub_securable_class IS NOT NULL 
            AND (cs_as_sub_securable_class != 'column' 
                    OR cs_as_securable_class IS NULL 
                    OR cs_as_securable_class != 'object' 
                    OR cs_as_permission = 'any') THEN
        RETURN NULL;

    -- If securable is null, securable_class must be null
    ELSIF cs_as_securable IS NULL AND cs_as_securable_class IS NOT NULL THEN
        RETURN NULL;
    -- If securable_class is null, securable must be null
    ELSIF cs_as_securable IS NOT NULL AND cs_as_securable_class IS NULL THEN
        RETURN NULL;
    END IF;

    IF cs_as_securable_class = 'server' THEN
        -- SQL Server does not permit a securable_class value of 'server'.
        -- securable_class should be NULL to evaluate server permissions.
        RETURN NULL;
    ELSIF cs_as_securable_class IS NULL THEN
        -- NULL indicates a server permission. Set this variable so that we can
        -- search for the matching entry in babelfish_has_perms_by_name_permissions
        cs_as_securable_class = 'server';
    END IF;

    IF cs_as_sub_securable IS NOT NULL THEN
        cs_as_sub_securable := babelfish_remove_delimiter_pair(cs_as_sub_securable);
        IF cs_as_sub_securable IS NULL THEN
            RETURN NULL;
        END IF;
    END IF;

    SELECT p.implied_dbo_permissions,p.fully_supported 
    INTO implied_dbo_permissions,fully_supported 
    FROM babelfish_has_perms_by_name_permissions p 
    WHERE p.securable_type = cs_as_securable_class AND p.permission_name = cs_as_permission;
    
    IF implied_dbo_permissions IS NULL OR fully_supported IS NULL THEN
        -- Securable class or permission is not valid, or permission is not valid for given securable
        RETURN NULL;
    END IF;

    IF cs_as_securable_class = 'database' AND cs_as_securable IS NOT NULL THEN
        db_name = babelfish_remove_delimiter_pair(cs_as_securable);
        IF db_name IS NULL THEN
            RETURN NULL;
        ELSIF (SELECT COUNT(name) FROM sys.databases WHERE name = db_name) != 1 THEN
            RETURN 0;
        END IF;
    ELSIF cs_as_securable_class = 'schema' THEN
        bbf_schema_name = babelfish_remove_delimiter_pair(cs_as_securable);
        IF bbf_schema_name IS NULL THEN
            RETURN NULL;
        ELSIF (SELECT COUNT(nspname) FROM sys.babelfish_namespace_ext ext
                WHERE ext.orig_name = bbf_schema_name 
                    AND ext.dbid = sys.db_id()) != 1 THEN
            RETURN 0;
        END IF;
    END IF;

    IF fully_supported = 'f' AND
		(SELECT orig_username FROM sys.babelfish_authid_user_ext WHERE rolname = CURRENT_USER) = 'dbo' THEN
        RETURN CAST(implied_dbo_permissions AS integer);
    ELSIF fully_supported = 'f' THEN
        RETURN 0;
    END IF;

    -- The only permissions that are fully supported belong to the OBJECT securable class.
    -- The block above has dealt with all permissions that are not fully supported, so 
    -- if we reach this point we know the securable class is OBJECT.
    SELECT s.db_name, s.schema_name, s.object_name INTO db_name, bbf_schema_name, object_name 
    FROM babelfish_split_object_name(cs_as_securable) s;

    -- Invalid securable name
    IF object_name IS NULL OR object_name = '' THEN
        RETURN NULL;
    END IF;

    -- If schema was not specified, use the default
    IF bbf_schema_name IS NULL OR bbf_schema_name = '' THEN
        bbf_schema_name := sys.schema_name();
    END IF;

    database_id := (
        SELECT CASE 
            WHEN db_name IS NULL OR db_name = '' THEN (sys.db_id())
            ELSE (sys.db_id(db_name))
        END);

	IF database_id <> sys.db_id() THEN
        is_cross_db = true;
	END IF;

	userid := (
        SELECT CASE
            WHEN is_cross_db THEN sys.suser_id()
            ELSE sys.user_id()
        END);
  
    -- Translate schema name from bbf to postgres, e.g. dbo -> master_dbo
    pg_schema := (SELECT nspname 
                    FROM sys.babelfish_namespace_ext ext 
                    WHERE ext.orig_name = bbf_schema_name 
                        AND CAST(ext.dbid AS oid) = CAST(database_id AS oid));

    IF pg_schema IS NULL THEN
        -- Shared schemas like sys and pg_catalog do not exist in the table above.
        -- These schemas do not need to be translated from Babelfish to Postgres
        pg_schema := bbf_schema_name;
    END IF;

    -- Surround with double-quotes to handle names that contain periods/spaces
    qualified_name := concat('"', pg_schema, '"."', object_name, '"');

    SELECT oid INTO namespace_id FROM pg_catalog.pg_namespace WHERE nspname = pg_schema COLLATE sys.database_default;

    object_type := (
        SELECT CASE
            WHEN cs_as_sub_securable_class = 'column'
                THEN CASE 
                    WHEN (SELECT count(a.attname)
                        FROM pg_attribute a
                        INNER JOIN pg_class c ON c.oid = a.attrelid
                        INNER JOIN pg_namespace s ON s.oid = c.relnamespace
                        WHERE
                        a.attname = cs_as_sub_securable COLLATE sys.database_default
                        AND c.relname = object_name COLLATE sys.database_default
                        AND s.nspname = pg_schema COLLATE sys.database_default
                        AND NOT a.attisdropped
                        AND (s.nspname IN (SELECT nspname FROM sys.babelfish_namespace_ext) OR s.nspname = 'sys')
                        -- r = ordinary table, i = index, S = sequence, t = TOAST table, v = view, m = materialized view, c = composite type, f = foreign table, p = partitioned table
                        AND c.relkind IN ('r', 'v', 'm', 'f', 'p')
                        AND a.attnum > 0) = 1
                                THEN 'column'
                    ELSE NULL
                END

            WHEN (SELECT count(relname) 
                    FROM pg_catalog.pg_class 
                    WHERE relname = object_name COLLATE sys.database_default
                        AND relnamespace = namespace_id) = 1
                THEN 'table'

            WHEN (SELECT count(proname) 
                    FROM pg_catalog.pg_proc 
                    WHERE proname = object_name COLLATE sys.database_default 
                        AND pronamespace = namespace_id
                        AND prokind = 'f') = 1
                THEN 'function'
                
            WHEN (SELECT count(proname) 
                    FROM pg_catalog.pg_proc 
                    WHERE proname = object_name COLLATE sys.database_default
                        AND pronamespace = namespace_id
                        AND prokind = 'p') = 1
                THEN 'procedure'
            ELSE NULL
        END
    );
    
    -- Object was not found
    IF object_type IS NULL THEN
        RETURN 0;
    END IF;
  
    -- Get signature for function-like objects
    IF object_type IN('function', 'procedure') THEN
        SELECT CAST(oid AS regprocedure) 
            INTO function_signature 
            FROM pg_catalog.pg_proc 
            WHERE proname = object_name COLLATE sys.database_default
                AND pronamespace = namespace_id;
    END IF;

    return_value := (
        SELECT CASE
            WHEN cs_as_permission = 'any' THEN babelfish_has_any_privilege(userid, object_type, pg_schema, object_name)

            WHEN object_type = 'column'
                THEN CASE
                    WHEN cs_as_permission IN('insert', 'delete', 'execute') THEN NULL
                    ELSE CAST(has_column_privilege(userid, qualified_name, cs_as_sub_securable, cs_as_permission) AS integer)
                END

            WHEN object_type = 'table'
                THEN CASE
                    WHEN cs_as_permission = 'execute' THEN 0
                    ELSE CAST(has_table_privilege(userid, qualified_name, cs_as_permission) AS integer)
                END

            WHEN object_type = 'function'
                THEN CASE
                    WHEN cs_as_permission IN('select', 'execute')
                        THEN CAST(has_function_privilege(userid, function_signature, 'execute') AS integer)
                    WHEN cs_as_permission IN('update', 'insert', 'delete', 'references')
                        THEN 0
                    ELSE NULL
                END

            WHEN object_type = 'procedure'
                THEN CASE
                    WHEN cs_as_permission = 'execute'
                        THEN CAST(has_function_privilege(userid, function_signature, 'execute') AS integer)
                    WHEN cs_as_permission IN('select', 'update', 'insert', 'delete', 'references')
                        THEN 0
                    ELSE NULL
                END

            ELSE NULL
        END
    );

    RETURN return_value;
    EXCEPTION WHEN OTHERS THEN RETURN NULL;
END;
$$;

GRANT EXECUTE ON FUNCTION sys.has_perms_by_name(
    securable sys.SYSNAME, 
    securable_class sys.nvarchar(60), 
    permission sys.SYSNAME, 
    sub_securable sys.SYSNAME,
    sub_securable_class sys.nvarchar(60)) TO PUBLIC;
    
CREATE OR REPLACE PROCEDURE sys.analyze_babelfish_catalogs()
LANGUAGE plpgsql
AS $$ 
DECLARE 
	babelfish_catalog RECORD;
	schema_name varchar = 'sys';
	error_msg text;
BEGIN
	FOR babelfish_catalog IN (
		SELECT relname as name from pg_class t 
		INNER JOIN pg_namespace n on n.oid = t.relnamespace
		WHERE t.relkind = 'r' and n.nspname = schema_name
		)
	LOOP
		BEGIN
			EXECUTE format('ANALYZE %I.%I', schema_name, babelfish_catalog.name);
		EXCEPTION WHEN OTHERS THEN
			GET STACKED DIAGNOSTICS error_msg = MESSAGE_TEXT;
			RAISE WARNING 'ANALYZE for babelfish catalog %.% failed with error: %s', schema_name, babelfish_catalog.name, error_msg;
		END;
	END LOOP;
END;
$$;

-- This is a temporary procedure which is called during upgrade to update guest schema
-- for the guest users in the already existing databases
CREATE OR REPLACE PROCEDURE sys.babelfish_update_user_catalog_for_guest_schema()
LANGUAGE C
AS 'babelfishpg_tsql', 'update_user_catalog_for_guest_schema';

CALL sys.babelfish_update_user_catalog_for_guest_schema();

ALTER VIEW sys.types RENAME TO types_deprecated_3_4_0;

create or replace view sys.types As
-- For System types
select 
  tsql_type_name as name
  , t.oid as system_type_id
  , t.oid as user_type_id
  , s.oid as schema_id
  , cast(NULL as INT) as principal_id
  , sys.tsql_type_max_length_helper(tsql_type_name, t.typlen, t.typtypmod, true) as max_length
  , cast(sys.tsql_type_precision_helper(tsql_type_name, t.typtypmod) as int) as precision
  , cast(sys.tsql_type_scale_helper(tsql_type_name, t.typtypmod, false) as int) as scale
  , CASE c.collname
    WHEN 'default' THEN default_collation_name
    ELSE  c.collname
    END as collation_name
  , case when typnotnull then cast(0 as sys.bit) else cast(1 as sys.bit) end as is_nullable
  , 0 as is_user_defined
  , 0 as is_assembly_type
  , 0 as default_object_id
  , 0 as rule_object_id
  , 0 as is_table_type
from pg_type t
inner join pg_namespace s on s.oid = t.typnamespace
left join pg_collation c on c.oid = t.typcollation
, sys.translate_pg_type_to_tsql(t.oid) AS tsql_type_name
,cast(current_setting('babelfishpg_tsql.server_collation_name') as name) as default_collation_name
where
tsql_type_name IS NOT NULL  
and pg_type_is_visible(t.oid)
and (s.nspname = 'pg_catalog' OR s.nspname = 'sys')
union all 
-- For User Defined Types
select cast(t.typname as text) as name
  , t.typbasetype as system_type_id
  , t.oid as user_type_id
  , t.typnamespace as schema_id
  , null::integer as principal_id
  , case when tt.typrelid is not null then -1::smallint else sys.tsql_type_max_length_helper(tsql_base_type_name, t.typlen, t.typtypmod) end as max_length
  , case when tt.typrelid is not null then 0::smallint else cast(sys.tsql_type_precision_helper(tsql_base_type_name, t.typtypmod) as int) end as precision
  , case when tt.typrelid is not null then 0::smallint else cast(sys.tsql_type_scale_helper(tsql_base_type_name, t.typtypmod, false) as int) end as scale
  , CASE c.collname
    WHEN 'default' THEN default_collation_name
    ELSE  c.collname 
    END as collation_name
  , case when tt.typrelid is not null then cast(0 as sys.bit)
         else case when typnotnull then cast(0 as sys.bit) else cast(1 as sys.bit) end
    end
    as is_nullable
  -- CREATE TYPE ... FROM is implemented as CREATE DOMAIN in babel
  , 1 as is_user_defined
  , 0 as is_assembly_type
  , 0 as default_object_id
  , 0 as rule_object_id
  , case when tt.typrelid is not null then 1 else 0 end as is_table_type
from pg_type t
join sys.schemas sch on t.typnamespace = sch.schema_id
left join pg_collation c on c.oid = t.typcollation
left join sys.table_types_internal tt on t.typrelid = tt.typrelid
, sys.translate_pg_type_to_tsql(t.oid) AS tsql_type_name
, sys.translate_pg_type_to_tsql(t.typbasetype) AS tsql_base_type_name
, cast(current_setting('babelfishpg_tsql.server_collation_name') as name) as default_collation_name
-- we want to show details of user defined datatypes created under babelfish database
where 
 tsql_type_name IS NULL
and
  (
    -- show all user defined datatypes created under babelfish database except table types
    t.typtype = 'd'
    or
    -- only for table types
    tt.typrelid is not null  
  );
GRANT SELECT ON sys.types TO PUBLIC;


ALTER VIEW sys.table_types RENAME TO table_types_deprecated_3_4_0;
create or replace view sys.table_types as
select st.*
  , pt.typrelid::int as type_table_object_id
  , 0::sys.bit as is_memory_optimized -- return 0 until we support in-memory tables
from sys.types st
inner join pg_catalog.pg_type pt on st.user_type_id = pt.oid
where is_table_type = 1;
GRANT SELECT ON sys.table_types TO PUBLIC;



CREATE OR REPLACE VIEW sys.sp_special_columns_view AS
SELECT
CAST(1 AS SMALLINT) AS SCOPE,
CAST(coalesce (split_part(a.attoptions[1] COLLATE "C", '=', 2) ,a.attname) AS sys.sysname) AS COLUMN_NAME, -- get original column name if exists
CAST(t6.data_type AS SMALLINT) AS DATA_TYPE,

CASE -- cases for when they are of type identity. 
    WHEN  a.attidentity <> ''::"char" AND (t1.name = 'decimal' OR t1.name = 'numeric')
    THEN CAST(CONCAT(t1.name, '() identity') AS sys.sysname)
    WHEN  a.attidentity <> ''::"char" AND (t1.name != 'decimal' AND t1.name != 'numeric')
    THEN CAST(CONCAT(t1.name, ' identity') AS sys.sysname)
    ELSE CAST(t1.name AS sys.sysname)
END AS TYPE_NAME,

CAST(sys.sp_special_columns_precision_helper(COALESCE(tsql_type_name, tsql_base_type_name), c1.precision, c1.max_length, t6."PRECISION") AS INT) AS PRECISION,
CAST(sys.sp_special_columns_length_helper(coalesce(tsql_type_name, tsql_base_type_name), c1.precision, c1.max_length, t6."PRECISION") AS INT) AS LENGTH,
CAST(sys.sp_special_columns_scale_helper(coalesce(tsql_type_name, tsql_base_type_name), c1.scale) AS SMALLINT) AS SCALE,
CAST(1 AS smallint) AS PSEUDO_COLUMN,
CASE
    WHEN a.attnotnull
    THEN CAST(0 AS INT)
    ELSE CAST(1 AS INT) END
AS IS_NULLABLE,
CAST(nsp_ext.dbname AS sys.sysname) AS TABLE_QUALIFIER,
CAST(s1.name AS sys.sysname) AS TABLE_OWNER,
CAST(C.relname AS sys.sysname) AS TABLE_NAME,

CASE 
    WHEN X.indisprimary
    THEN CAST('p' AS sys.sysname)
    ELSE CAST('u' AS sys.sysname) -- if it is a unique index, then we should cast it as 'u' for filtering purposes
END AS CONSTRAINT_TYPE,
CAST(I.relname AS sys.sysname) CONSTRAINT_NAME,
CAST(X.indexrelid AS int) AS INDEX_ID

FROM( pg_index X
JOIN pg_class C ON X.indrelid = C.oid
JOIN pg_class I ON I.oid = X.indexrelid
CROSS JOIN LATERAL unnest(X.indkey) AS ak(k)
        LEFT JOIN pg_attribute a
                       ON (a.attrelid = X.indrelid AND a.attnum = ak.k)
)
LEFT JOIN sys.pg_namespace_ext nsp_ext ON C.relnamespace = nsp_ext.oid
LEFT JOIN sys.schemas s1 ON s1.schema_id = C.relnamespace
LEFT JOIN sys.columns c1 ON c1.object_id = X.indrelid AND cast(a.attname AS sys.sysname) = c1.name COLLATE sys.database_default
LEFT JOIN pg_catalog.pg_type AS T ON T.oid = c1.system_type_id
LEFT JOIN sys.types AS t1 ON a.atttypid = t1.user_type_id
LEFT JOIN sys.sp_datatype_info_helper(2::smallint, false) AS t6 ON T.typname = t6.pg_type_name OR T.typname = t6.type_name --need in order to get accurate DATA_TYPE value
, sys.translate_pg_type_to_tsql(t1.user_type_id) AS tsql_type_name
, sys.translate_pg_type_to_tsql(t1.system_type_id) AS tsql_base_type_name
WHERE has_schema_privilege(s1.schema_id, 'USAGE')
AND X.indislive ;

GRANT SELECT ON sys.sp_special_columns_view TO PUBLIC; 


CREATE OR REPLACE VIEW sys.sp_sproc_columns_view
AS
SELECT
CAST(sys.db_name() AS sys.sysname) AS PROCEDURE_QUALIFIER -- This will always be objects in current database
, CAST(ss.schema_name AS sys.sysname) AS PROCEDURE_OWNER
, CAST(
CASE
  WHEN ss.prokind = 'p' THEN CONCAT(ss.proname, ';1')
  ELSE CONCAT(ss.proname, ';0')
END
AS sys.nvarchar(134)) AS PROCEDURE_NAME
, CAST(
CASE 
  WHEN ss.n IS NULL THEN
    CASE
      WHEN ss.proretset THEN '@TABLE_RETURN_VALUE'
    ELSE '@RETURN_VALUE'
  END 
ELSE COALESCE(ss.proargnames[n], '')
END
AS sys.SYSNAME) AS COLUMN_NAME
, CAST(
CASE
WHEN ss.n IS NULL THEN
  CASE 
    WHEN ss.proretset THEN 3
    ELSE 5
  END
WHEN ss.proargmodes[n] in ('o', 'b') THEN 2
ELSE 1
END
AS smallint) AS COLUMN_TYPE
, CAST(
CASE
  WHEN ss.n IS NULL THEN
    CASE
      WHEN ss.prokind = 'p' THEN (SELECT data_type FROM sys.spt_datatype_info_table  WHERE type_name = 'int')
    WHEN ss.proretset THEN NULL
    ELSE sdit.data_type 
    END
  WHEN st.is_table_type = 1 THEN -153
  ELSE sdit.data_type 
END
AS smallint) AS DATA_TYPE
, CAST(
CASE 
  WHEN ss.n IS NULL THEN
    CASE 
      WHEN ss.proretset THEN 'table' 
      WHEN ss.prokind = 'p' THEN 'int'
      ELSE st.name
    END
  ELSE st.name
END
AS sys.sysname) AS TYPE_NAME
, CAST(
CASE
  WHEN ss.n IS NULL THEN
    CASE 
      WHEN ss.proretset THEN 0 
    WHEN ss.prokind = 'p' THEN (SELECT precision FROM sys.types WHERE name = 'int')
    ELSE st.precision
  END
  WHEN st.is_table_type = 1 THEN 0
  ELSE st.precision 
END 
AS sys.int) AS PRECISION
, CAST(
CASE
  WHEN ss.n IS NULL THEN
    CASE
      WHEN ss.proretset THEN 0
    WHEN ss.prokind = 'p' THEN (SELECT max_length FROM sys.types WHERE name = 'int')
    ELSE st.max_length
  END
  WHEN st.is_table_type = 1 THEN 2147483647
  ELSE st.max_length 
END
AS sys.int) AS LENGTH
, CAST(
CASE
  WHEN ss.n IS NULL THEN 
    CASE
      WHEN ss.proretset THEN 0 
      WHEN ss.prokind = 'p' THEN (SELECT scale FROM sys.types WHERE name = 'int')
      ELSE st.scale
    END
  WHEN st.is_table_type = 1 THEN NULL
  ELSE st.scale
END
AS smallint) AS SCALE
, CAST(
CASE
  WHEN ss.n IS NULL THEN
    CASE
      WHEN ss.proretset THEN 0
    WHEN ss.prokind = 'p' THEN (SELECT num_prec_radix FROM sys.spt_datatype_info_table WHERE type_name = 'int')
    ELSE sdit.num_prec_radix
  END
  WHEN st.is_table_type = 1 THEN NULL
  ELSE sdit.num_prec_radix
END
AS smallint) AS RADIX
, CAST(
CASE
  WHEN ss.n IS NULL THEN
    CASE 
      WHEN ss.proretset OR ss.prokind = 'p' THEN 0
      ELSE sdit.nullable 
    END
  WHEN st.is_table_type = 1 THEN 1
  ELSE sdit.nullable 
END
AS smallint) AS NULLABLE
, CAST(
CASE 
  WHEN ss.n IS NULL AND ss.proretset THEN 'Result table returned by table valued function'
  ELSE NULL
END
AS sys.varchar(254)) COLLATE sys.database_default AS REMARKS
, CAST(NULL AS sys.nvarchar(4000)) AS COLUMN_DEF
, CAST(
CASE
  WHEN ss.n IS NULL THEN
    CASE
      WHEN ss.proretset THEN NULL
      WHEN ss.prokind = 'p' THEN (SELECT sql_data_type FROM sys.spt_datatype_info_table WHERE type_name = 'int')
      ELSE sdit.sql_data_type
    END
  WHEN st.is_table_type = 1 THEN -153
  ELSE sdit.sql_data_type 
END
AS smallint) AS SQL_DATA_TYPE
, CAST(
CASE
  WHEN ss.n IS NULL THEN
    CASE 
      WHEN ss.proretset THEN 0
      WHEN ss.prokind = 'p' THEN (SELECT sql_datetime_sub FROM sys.spt_datatype_info_table WHERE type_name = 'int')
      ELSE sdit.sql_datetime_sub
    END
  ELSE sdit.sql_datetime_sub 
END 
AS smallint) AS SQL_DATETIME_SUB
, CAST(
CASE
  WHEN ss.n IS NOT NULL AND st.is_table_type = 1 THEN 2147483647
  ELSE NULL
END
AS sys.int) AS CHAR_OCTET_LENGTH
, CAST(
CASE
  WHEN ss.n IS NULL THEN 0
  ELSE n 
END 
AS sys.int) AS ORDINAL_POSITION
, CAST(
CASE
  WHEN ss.n IS NULL AND ss.proretset THEN 'NO'
  WHEN st.is_table_type = 1 THEN 'YES'
  WHEN sdit.nullable = 1 THEN 'YES'
  ELSE 'NO'
END
AS sys.varchar(254)) COLLATE sys.database_default AS IS_NULLABLE
, CAST(
CASE
  WHEN ss.n IS NULL THEN
    CASE
      WHEN ss.proretset THEN 0
      WHEN ss.prokind = 'p' THEN 56
      ELSE sdit.ss_data_type
    END
  WHEN st.is_table_type = 1 THEN 0
  ELSE sdit.ss_data_type
END
AS sys.tinyint) AS SS_DATA_TYPE
, CAST(ss.proname AS sys.sysname) AS original_procedure_name
FROM 
( 
  -- CTE to query procedures related to bbf
  WITH bbf_proc AS (
    SELECT
      p.proname as proname,
      p.proargnames as proargnames,
      p.proargmodes as proargmodes,
      p.prokind as prokind,
      p.proretset as proretset,
      p.prorettype as prorettype,
      p.proallargtypes as proallargtypes,
      p.proargtypes as proargtypes,
      s.name as schema_name
    FROM 
      pg_proc p
    INNER JOIN (
      SELECT name as name, schema_id as id  FROM sys.schemas 
      UNION ALL 
      SELECT CAST(nspname as sys.sysname) as name, CAST(oid as int) as id 
        from pg_namespace WHERE nspname in ('sys', 'information_schema')
    ) as s ON p.pronamespace = s.id
    WHERE (
      (pg_has_role(p.proowner, 'USAGE') OR has_function_privilege(p.oid, 'EXECUTE'))
      AND (s.name != 'sys' 
        OR p.proname like 'sp\_%' -- filter out internal babelfish-specific procs in sys schema
        OR p.proname like 'xp\_%'
        OR p.proname like 'dm\_%'
        OR p.proname like 'fn\_%'))
  )

  SELECT *
  FROM ( 
    SELECT -- Selects all parameters (input and output), but NOT return values
    p.proname as proname,
    p.proargnames as proargnames,
    p.proargmodes as proargmodes,
    p.prokind as prokind,
    p.proretset as proretset,
    p.prorettype as prorettype,
    p.schema_name as schema_name,
    (information_schema._pg_expandarray(
    COALESCE(p.proallargtypes,
      CASE 
        WHEN p.prokind = 'f' THEN (CAST(p.proargtypes AS oid[]))
        ELSE CAST(p.proargtypes AS oid[])
      END
    ))).x AS x,
    (information_schema._pg_expandarray(
    COALESCE(p.proallargtypes,
      CASE 
        WHEN p.prokind = 'f' THEN (CAST(p.proargtypes AS oid[]))
        ELSE CAST(p.proargtypes AS oid[])
      END
    ))).n AS n
    FROM bbf_proc p) AS t
  WHERE (t.proargmodes[t.n] in ('i', 'o', 'b') OR t.proargmodes is NULL)

  UNION ALL

  SELECT -- Selects all return values (this is because inline-table functions could cause duplicate outputs)
  p.proname as proname,
  p.proargnames as proargnames,
  p.proargmodes as proargmodes,
  p.prokind as prokind,
  p.proretset as proretset,
  p.prorettype as prorettype,
  p.schema_name as schema_name,
  p.prorettype AS x, 
  NULL AS n -- null value indicates that we are retrieving the return values of the proc/func
  FROM bbf_proc p
) ss
LEFT JOIN sys.types st ON ss.x = st.user_type_id -- left joined because return type of table-valued functions may not have an entry in sys.types
-- Because spt_datatype_info_table does contain user-defind types and their names,
-- the join below allows us to retrieve the name of the base type of the user-defined type
LEFT JOIN sys.spt_datatype_info_table sdit ON sdit.type_name = sys.translate_pg_type_to_tsql(st.system_type_id);
GRANT SELECT ON sys.sp_sproc_columns_view TO PUBLIC;



CREATE OR REPLACE VIEW sys.assembly_types
AS
SELECT
   CAST(t.name as sys.sysname) AS name,
   -- 'system_type_id' is specified as type INT here, and not TINYINT per SQL Server documentation.
   -- This is because the IDs of generated SQL Server system type values generated by B
   -- Babelfish installation will exceed the size of TINYINT.
   CAST(t.system_type_id as int) AS system_type_id,
   CAST(t.user_type_id as int) AS user_type_id,
   CAST(t.schema_id as int) AS schema_id,
   CAST(t.principal_id as int) AS principal_id,
   CAST(t.max_length as smallint) AS max_length,
   CAST(t.precision as sys.tinyint) AS precision,
   CAST(t.scale as sys.tinyint) AS scale,
   CAST(t.collation_name as sys.sysname) AS collation_name,
   CAST(t.is_nullable as sys.bit) AS is_nullable,
   CAST(t.is_user_defined as sys.bit) AS is_user_defined,
   CAST(t.is_assembly_type as sys.bit) AS is_assembly_type,
   CAST(t.default_object_id as int) AS default_object_id,
   CAST(t.rule_object_id as int) AS rule_object_id,
   CAST(NULL as int) AS assembly_id,
   CAST(NULL as sys.sysname) AS assembly_class,
   CAST(NULL as sys.bit) AS is_binary_ordered,
   CAST(NULL as sys.bit) AS is_fixed_length,
   CAST(NULL as sys.nvarchar(40)) AS prog_id,
   CAST(NULL as sys.nvarchar(4000)) AS assembly_qualified_name,
   CAST(t.is_table_type as sys.bit) AS is_table_type
FROM sys.types t
WHERE t.is_assembly_type = 1;
GRANT SELECT ON sys.assembly_types TO PUBLIC;




CREATE OR REPLACE VIEW sys.all_parameters
AS
SELECT
    CAST(ss.p_oid AS INT) AS object_id
  , CAST(COALESCE(ss.proargnames[(ss.x).n], '') AS sys.SYSNAME) AS name
  , CAST(
      CASE 
        WHEN is_out_scalar = 1 THEN 0 -- param_id = 0 for output of scalar function
        ELSE (ss.x).n
      END 
    AS INT) AS parameter_id
  -- 'system_type_id' is specified as type INT here, and not TINYINT per SQL Server documentation.
  -- This is because the IDs of system type values generated by
  -- Babelfish installation will exceed the size of TINYINT
  , CAST(st.system_type_id AS INT) AS system_type_id
  , CAST(st.user_type_id AS INT) AS user_type_id
  , CAST( 
      CASE
        WHEN st.is_table_type = 1 THEN -1 -- TVP case
        WHEN st.is_user_defined = 1 THEN st.max_length -- UDT case
        ELSE sys.tsql_type_max_length_helper(st.name, t.typlen, typmod, true, true)
      END
    AS smallint) AS max_length
  , CAST(
      CASE
        WHEN st.is_table_type = 1 THEN 0 -- TVP case
        WHEN st.is_user_defined = 1  THEN st.precision -- UDT case
        ELSE sys.tsql_type_precision_helper(st.name, typmod)
      END
    AS sys.tinyint) AS precision
  , CAST(
      CASE 
        WHEN st.is_table_type = 1 THEN 0 -- TVP case
        WHEN st.is_user_defined = 1  THEN st.scale
        ELSE sys.tsql_type_scale_helper(st.name, typmod,false)
      END
    AS sys.tinyint) AS scale
  , CAST(
      CASE
        WHEN is_out_scalar = 1 THEN 1 -- Output of a scalar function
        WHEN ss.proargmodes[(ss.x).n] in ('o', 'b', 't') THEN 1
        ELSE 0
      END 
    AS sys.bit) AS is_output
  , CAST(0 AS sys.bit) AS is_cursor_ref
  , CAST(0 AS sys.bit) AS has_default_value
  , CAST(0 AS sys.bit) AS is_xml_document
  , CAST(NULL AS sys.sql_variant) AS default_value
  , CAST(0 AS int) AS xml_collection_id
  , CAST(0 AS sys.bit) AS is_readonly
  , CAST(1 AS sys.bit) AS is_nullable
  , CAST(NULL AS int) AS encryption_type
  , CAST(NULL AS sys.nvarchar(64)) AS encryption_type_desc
  , CAST(NULL AS sys.sysname) AS encryption_algorithm_name
  , CAST(NULL AS int) AS column_encryption_key_id
  , CAST(NULL AS sys.sysname) AS column_encryption_key_database_name
FROM pg_type t
  INNER JOIN sys.types st ON st.user_type_id = t.oid
  INNER JOIN 
  (
    SELECT
      p.oid AS p_oid,
      p.proargnames,
      p.proargmodes,
      p.prokind,
      json_extract_path(CAST(p.probin as json), 'typmod_array') AS typmod_array,
      information_schema._pg_expandarray(
      COALESCE(p.proallargtypes,
        CASE 
          WHEN p.prokind = 'f' THEN (CAST( p.proargtypes AS oid[]) || p.prorettype) -- Adds return type if not present on proallargtypes
          ELSE CAST(p.proargtypes AS oid[])
        END
      )) AS x
    FROM pg_proc p
    WHERE (
      p.pronamespace in (select schema_id from sys.schemas union all select oid from pg_namespace where nspname = 'sys')
      AND (pg_has_role(p.proowner, 'USAGE') OR has_function_privilege(p.oid, 'EXECUTE'))
      AND p.probin like '{%typmod_array%}') -- Needs to have a typmod array in JSON format
  ) ss ON t.oid = (ss.x).x,
  COALESCE(pg_get_function_result(ss.p_oid), '') AS return_type,
  CAST(ss.typmod_array->>(ss.x).n-1 AS INT) AS typmod, 
  CAST(
    CASE
      WHEN ss.prokind = 'f' AND ss.proargnames[(ss.x).n] IS NULL THEN 1 -- checks if param is output of scalar function
      ELSE 0
    END 
  AS INT) AS is_out_scalar
WHERE ( -- If it is a Table function, we only want the inputs
      return_type NOT LIKE 'TABLE(%' OR 
      (return_type LIKE 'TABLE(%' AND ss.proargmodes[(ss.x).n] = 'i'));
GRANT SELECT ON sys.all_parameters TO PUBLIC;


CREATE OR REPLACE VIEW sys.systypes AS
SELECT CAST(name as sys.sysname) as name
  , CAST(system_type_id as int) as xtype
  , CAST((case when is_nullable = 1 then 0 else 1 end) as sys.tinyint) as status
  , CAST((case when user_type_id < 32767 then user_type_id::int else null end) as smallint) as xusertype
  , max_length as length
  , CAST(precision as sys.tinyint) as xprec
  , CAST(scale as sys.tinyint) as xscale
  , CAST(default_object_id as int) as tdefault
  , CAST(rule_object_id as int) as domain
  , CAST((case when schema_id < 32767 then schema_id::int else null end) as smallint) as uid
  , CAST(0 as smallint) as reserved
  , CAST(sys.CollationProperty(collation_name, 'CollationId') as int) as collationid
  , CAST((case when user_type_id < 32767 then user_type_id::int else null end) as smallint) as usertype
  , CAST((case when (coalesce(sys.translate_pg_type_to_tsql(system_type_id), sys.translate_pg_type_to_tsql(user_type_id)) 
            in ('nvarchar', 'varchar', 'sysname', 'varbinary')) then 1 
          else 0 end) as sys.bit) as variable
  , CAST(is_nullable as sys.bit) as allownulls
  , CAST(system_type_id as int) as type
  , CAST(null as sys.varchar(255)) as printfmt
  , (case when precision <> 0::smallint then precision 
      else sys.systypes_precision_helper(sys.translate_pg_type_to_tsql(system_type_id), max_length) end) as prec
  , CAST(scale as sys.tinyint) as scale
  , CAST(collation_name as sys.sysname) as collation
FROM sys.types;
GRANT SELECT ON sys.systypes TO PUBLIC;

create or replace view sys.all_objects as
select 
    cast (name as sys.sysname) collate sys.database_default
  , cast (object_id as integer) 
  , cast ( principal_id as integer)
  , cast (schema_id as integer)
  , cast (parent_object_id as integer)
  , cast (type as char(2)) collate sys.database_default
  , cast (type_desc as sys.nvarchar(60))
  , cast (create_date as sys.datetime)
  , cast (modify_date as sys.datetime)
  , cast (case when (schema_id::regnamespace::text = 'sys') then 1
          when name in (select name from sys.shipped_objects_not_in_sys nis 
                        where nis.name = name and nis.schemaid = schema_id and nis.type = type) then 1 
          else 0 end as sys.bit) as is_ms_shipped
  , cast (is_published as sys.bit)
  , cast (is_schema_published as sys.bit)
from
(
-- details of user defined and system tables
select
    t.relname as name
  , t.oid as object_id
  , null::integer as principal_id
  , s.oid as schema_id
  , 0 as parent_object_id
  , 'U' as type
  , 'USER_TABLE' as type_desc
  , null::timestamp as create_date
  , null::timestamp as modify_date
  , 0 as is_ms_shipped
  , 0 as is_published
  , 0 as is_schema_published
from pg_class t inner join pg_namespace s on s.oid = t.relnamespace
where t.relpersistence in ('p', 'u', 't')
and t.relkind = 'r'
and (s.oid in (select schema_id from sys.schemas) or s.nspname = 'sys')
and not sys.is_table_type(t.oid)
and has_schema_privilege(s.oid, 'USAGE')
and has_table_privilege(t.oid, 'SELECT,INSERT,UPDATE,DELETE,TRUNCATE,TRIGGER')
union all
-- details of user defined and system views
select
    t.relname as name
  , t.oid as object_id
  , null::integer as principal_id
  , s.oid as schema_id
  , 0 as parent_object_id
  , 'V'::varchar(2) as type
  , 'VIEW'::varchar(60) as type_desc
  , null::timestamp as create_date
  , null::timestamp as modify_date
  , 0 as is_ms_shipped
  , 0 as is_published
  , 0 as is_schema_published
from pg_class t inner join pg_namespace s on s.oid = t.relnamespace
where t.relkind = 'v'
and (s.oid in (select schema_id from sys.schemas) or s.nspname = 'sys')
and has_schema_privilege(s.oid, 'USAGE')
and has_table_privilege(quote_ident(s.nspname) ||'.'||quote_ident(t.relname), 'SELECT,INSERT,UPDATE,DELETE,TRUNCATE,TRIGGER')
union all
-- details of user defined and system foreign key constraints
select
    c.conname as name
  , c.oid as object_id
  , null::integer as principal_id
  , s.oid as schema_id
  , c.conrelid as parent_object_id
  , 'F' as type
  , 'FOREIGN_KEY_CONSTRAINT'
  , null::timestamp as create_date
  , null::timestamp as modify_date
  , 0 as is_ms_shipped
  , 0 as is_published
  , 0 as is_schema_published
from pg_constraint c
inner join pg_namespace s on s.oid = c.connamespace
where (s.oid in (select schema_id from sys.schemas) or s.nspname = 'sys')
and has_schema_privilege(s.oid, 'USAGE')
and c.contype = 'f'
union all
-- details of user defined and system primary key constraints
select
    c.conname as name
  , c.oid as object_id
  , null::integer as principal_id
  , s.oid as schema_id
  , c.conrelid as parent_object_id
  , 'PK' as type
  , 'PRIMARY_KEY_CONSTRAINT' as type_desc
  , null::timestamp as create_date
  , null::timestamp as modify_date
  , 0 as is_ms_shipped
  , 0 as is_published
  , 0 as is_schema_published
from pg_constraint c
inner join pg_namespace s on s.oid = c.connamespace
where (s.oid in (select schema_id from sys.schemas) or s.nspname = 'sys')
and has_schema_privilege(s.oid, 'USAGE')
and c.contype = 'p'
union all
-- details of user defined and system defined procedures
select
    p.proname as name 
  , p.oid as object_id
  , null::integer as principal_id
  , s.oid as schema_id
  , cast (case when tr.tgrelid is not null 
  		       then tr.tgrelid 
  		       else 0 end as int) 
    as parent_object_id
  , case p.prokind
      when 'p' then 'P'::varchar(2)
      when 'a' then 'AF'::varchar(2)
      else
        case 
          when pg_catalog.format_type(p.prorettype, null) = 'trigger'
            then 'TR'::varchar(2)
          when p.proretset then
            case 
              when t.typtype = 'c'
                then 'TF'::varchar(2)
              else 'IF'::varchar(2)
            end
          else 'FN'::varchar(2)
        end
    end as type
  , case p.prokind
      when 'p' then 'SQL_STORED_PROCEDURE'::varchar(60)
      when 'a' then 'AGGREGATE_FUNCTION'::varchar(60)
      else
        case 
          when pg_catalog.format_type(p.prorettype, null) = 'trigger'
            then 'SQL_TRIGGER'::varchar(60)
          when p.proretset then
            case 
              when t.typtype = 'c'
                then 'SQL_TABLE_VALUED_FUNCTION'::varchar(60)
              else 'SQL_INLINE_TABLE_VALUED_FUNCTION'::varchar(60)
            end
          else 'SQL_SCALAR_FUNCTION'::varchar(60)
        end
    end as type_desc
  , null::timestamp as create_date
  , null::timestamp as modify_date
  , 0 as is_ms_shipped
  , 0 as is_published
  , 0 as is_schema_published
from pg_proc p
inner join pg_namespace s on s.oid = p.pronamespace
inner join pg_catalog.pg_type t on t.oid = p.prorettype
left join pg_trigger tr on tr.tgfoid = p.oid
where (s.oid in (select schema_id from sys.schemas) or s.nspname = 'sys')
and has_schema_privilege(s.oid, 'USAGE')
and has_function_privilege(p.oid, 'EXECUTE')
union all
-- details of all default constraints
select
    ('DF_' || o.relname || '_' || d.oid)::name as name
  , d.oid as object_id
  , null::int as principal_id
  , o.relnamespace as schema_id
  , d.adrelid as parent_object_id
  , 'D'::char(2) as type
  , 'DEFAULT_CONSTRAINT'::sys.nvarchar(60) AS type_desc
  , null::timestamp as create_date
  , null::timestamp as modify_date
  , 0 as is_ms_shipped
  , 0 as is_published
  , 0 as is_schema_published
from pg_catalog.pg_attrdef d
inner join pg_attribute a on a.attrelid = d.adrelid and d.adnum = a.attnum
inner join pg_class o on d.adrelid = o.oid
inner join pg_namespace s on s.oid = o.relnamespace
where a.atthasdef = 't' and a.attgenerated = ''
and (s.oid in (select schema_id from sys.schemas) or s.nspname = 'sys')
and has_schema_privilege(s.oid, 'USAGE')
and has_column_privilege(a.attrelid, a.attname, 'SELECT,INSERT,UPDATE,REFERENCES')
union all
-- details of all check constraints
select
    c.conname::name
  , c.oid::integer as object_id
  , NULL::integer as principal_id 
  , c.connamespace::integer as schema_id
  , c.conrelid::integer as parent_object_id
  , 'C'::char(2) as type
  , 'CHECK_CONSTRAINT'::sys.nvarchar(60) as type_desc
  , null::sys.datetime as create_date
  , null::sys.datetime as modify_date
  , 0 as is_ms_shipped
  , 0 as is_published
  , 0 as is_schema_published
from pg_catalog.pg_constraint as c
inner join pg_namespace s on s.oid = c.connamespace
where (s.oid in (select schema_id from sys.schemas) or s.nspname = 'sys')
and has_schema_privilege(s.oid, 'USAGE')
and c.contype = 'c' and c.conrelid != 0
union all
-- details of user defined and system defined sequence objects
select
  p.relname as name
  , p.oid as object_id
  , null::integer as principal_id
  , s.oid as schema_id
  , 0 as parent_object_id
  , 'SO'::varchar(2) as type
  , 'SEQUENCE_OBJECT'::varchar(60) as type_desc
  , null::timestamp as create_date
  , null::timestamp as modify_date
  , 0 as is_ms_shipped
  , 0 as is_published
  , 0 as is_schema_published
from pg_class p
inner join pg_namespace s on s.oid = p.relnamespace
where p.relkind = 'S'
and (s.oid in (select schema_id from sys.schemas) or s.nspname = 'sys')
and has_schema_privilege(s.oid, 'USAGE')
union all
-- details of user defined table types
select
    ('TT_' || tt.name || '_' || tt.type_table_object_id)::name as name
  , tt.type_table_object_id as object_id
  , tt.principal_id as principal_id
  , tt.schema_id as schema_id
  , 0 as parent_object_id
  , 'TT'::varchar(2) as type
  , 'TABLE_TYPE'::varchar(60) as type_desc
  , null::timestamp as create_date
  , null::timestamp as modify_date
  , 1 as is_ms_shipped
  , 0 as is_published
  , 0 as is_schema_published
from sys.table_types tt
) ot;
GRANT SELECT ON sys.all_objects TO PUBLIC;



create or replace view sys.objects as
select
      CAST(t.name as sys.sysname) as name 
    , CAST(t.object_id as int) as object_id
    , CAST(t.principal_id as int) as principal_id
    , CAST(t.schema_id as int) as schema_id
    , CAST(t.parent_object_id as int) as parent_object_id
    , CAST('U' as char(2)) as type
    , CAST('USER_TABLE' as sys.nvarchar(60)) as type_desc
    , CAST(t.create_date as sys.datetime) as create_date
    , CAST(t.modify_date as sys.datetime) as modify_date
    , CAST(t.is_ms_shipped as sys.bit) as is_ms_shipped
    , CAST(t.is_published as sys.bit) as is_published
    , CAST(t.is_schema_published as sys.bit) as is_schema_published
from  sys.tables t
union all
select
      CAST(v.name as sys.sysname) as name
    , CAST(v.object_id as int) as object_id
    , CAST(v.principal_id as int) as principal_id
    , CAST(v.schema_id as int) as schema_id
    , CAST(v.parent_object_id as int) as parent_object_id
    , CAST('V' as char(2)) as type
    , CAST('VIEW' as sys.nvarchar(60)) as type_desc
    , CAST(v.create_date as sys.datetime) as create_date
    , CAST(v.modify_date as sys.datetime) as modify_date
    , CAST(v.is_ms_shipped as sys.bit) as is_ms_shipped
    , CAST(v.is_published as sys.bit) as is_published
    , CAST(v.is_schema_published as sys.bit) as is_schema_published
from  sys.views v
union all
select
      CAST(f.name as sys.sysname) as name
    , CAST(f.object_id as int) as object_id
    , CAST(f.principal_id as int) as principal_id
    , CAST(f.schema_id as int) as schema_id
    , CAST(f.parent_object_id as int) as parent_object_id
    , CAST('F' as char(2)) as type
    , CAST('FOREIGN_KEY_CONSTRAINT' as sys.nvarchar(60)) as type_desc
    , CAST(f.create_date as sys.datetime) as create_date
    , CAST(f.modify_date as sys.datetime) as modify_date
    , CAST(f.is_ms_shipped as sys.bit) as is_ms_shipped
    , CAST(f.is_published as sys.bit) as is_published
    , CAST(f.is_schema_published as sys.bit) as is_schema_published
 from sys.foreign_keys f
union all
select
      CAST(p.name as sys.sysname) as name
    , CAST(p.object_id as int) as object_id
    , CAST(p.principal_id as int) as principal_id
    , CAST(p.schema_id as int) as schema_id
    , CAST(p.parent_object_id as int) as parent_object_id
    , CAST('PK' as char(2)) as type
    , CAST('PRIMARY_KEY_CONSTRAINT' as sys.nvarchar(60)) as type_desc
    , CAST(p.create_date as sys.datetime) as create_date
    , CAST(p.modify_date as sys.datetime) as modify_date
    , CAST(p.is_ms_shipped as sys.bit) as is_ms_shipped
    , CAST(p.is_published as sys.bit) as is_published
    , CAST(p.is_schema_published as sys.bit) as is_schema_published
from sys.key_constraints p
where p.type = 'PK'
union all
select
      CAST(pr.name as sys.sysname) as name
    , CAST(pr.object_id as int) as object_id
    , CAST(pr.principal_id as int) as principal_id
    , CAST(pr.schema_id as int) as schema_id
    , CAST(pr.parent_object_id as int) as parent_object_id
    , CAST(pr.type as char(2)) as type
    , CAST(pr.type_desc as sys.nvarchar(60)) as type_desc
    , CAST(pr.create_date as sys.datetime) as create_date
    , CAST(pr.modify_date as sys.datetime) as modify_date
    , CAST(pr.is_ms_shipped as sys.bit) as is_ms_shipped
    , CAST(pr.is_published as sys.bit) as is_published
    , CAST(pr.is_schema_published as sys.bit) as is_schema_published
 from sys.procedures pr
union all
select
      CAST(tr.name as sys.sysname) as name
    , CAST(tr.object_id as int) as object_id
    , CAST(NULL as int) as principal_id
    , CAST(p.pronamespace as int) as schema_id
    , CAST(tr.parent_id as int) as parent_object_id
    , CAST(tr.type as char(2)) as type
    , CAST(tr.type_desc as sys.nvarchar(60)) as type_desc
    , CAST(tr.create_date as sys.datetime) as create_date
    , CAST(tr.modify_date as sys.datetime) as modify_date
    , CAST(tr.is_ms_shipped as sys.bit) as is_ms_shipped
    , CAST(0 as sys.bit) as is_published
    , CAST(0 as sys.bit) as is_schema_published
  from sys.triggers tr
  inner join pg_proc p on p.oid = tr.object_id
union all 
select
    CAST(def.name as sys.sysname) as name
  , CAST(def.object_id as int) as object_id
  , CAST(def.principal_id as int) as principal_id
  , CAST(def.schema_id as int) as schema_id
  , CAST(def.parent_object_id as int) as parent_object_id
  , CAST(def.type as char(2)) as type
  , CAST(def.type_desc as sys.nvarchar(60)) as type_desc
  , CAST(def.create_date as sys.datetime) as create_date
  , CAST(def.modified_date as sys.datetime) as modify_date
  , CAST(def.is_ms_shipped as sys.bit) as is_ms_shipped
  , CAST(def.is_published as sys.bit) as is_published
  , CAST(def.is_schema_published as sys.bit) as is_schema_published
  from sys.default_constraints def
union all
select
    CAST(chk.name as sys.sysname) as name
  , CAST(chk.object_id as int) as object_id
  , CAST(chk.principal_id as int) as principal_id
  , CAST(chk.schema_id as int) as schema_id
  , CAST(chk.parent_object_id as int) as parent_object_id
  , CAST(chk.type as char(2)) as type
  , CAST(chk.type_desc as sys.nvarchar(60)) as type_desc
  , CAST(chk.create_date as sys.datetime) as create_date
  , CAST(chk.modify_date as sys.datetime) as modify_date
  , CAST(chk.is_ms_shipped as sys.bit) as is_ms_shipped
  , CAST(chk.is_published as sys.bit) as is_published
  , CAST(chk.is_schema_published as sys.bit) as is_schema_published
  from sys.check_constraints chk
union all
select
    CAST(p.relname as sys.sysname) as name
  , CAST(p.oid as int) as object_id
  , CAST(null as int) as principal_id
  , CAST(s.schema_id as int) as schema_id
  , CAST(0 as int) as parent_object_id
  , CAST('SO' as char(2)) as type
  , CAST('SEQUENCE_OBJECT' as sys.nvarchar(60)) as type_desc
  , CAST(null as sys.datetime) as create_date
  , CAST(null as sys.datetime) as modify_date
  , CAST(0 as sys.bit) as is_ms_shipped
  , CAST(0 as sys.bit) as is_published
  , CAST(0 as sys.bit) as is_schema_published
from pg_class p
inner join sys.schemas s on s.schema_id = p.relnamespace
and p.relkind = 'S'
and has_schema_privilege(s.schema_id, 'USAGE')
union all
select
    CAST(('TT_' || tt.name collate "C" || '_' || tt.type_table_object_id) as sys.sysname) as name
  , CAST(tt.type_table_object_id as int) as object_id
  , CAST(tt.principal_id as int) as principal_id
  , CAST(tt.schema_id as int) as schema_id
  , CAST(0 as int) as parent_object_id
  , CAST('TT' as char(2)) as type
  , CAST('TABLE_TYPE' as sys.nvarchar(60)) as type_desc
  , CAST((select string_agg(
                    case
                    when option like 'bbf_rel_create_date=%%' then substring(option, 21)
                    else NULL
                    end, ',')
          from unnest(c.reloptions) as option)
     as sys.datetime) as create_date
  , CAST((select string_agg(
                    case
                    when option like 'bbf_rel_create_date=%%' then substring(option, 21)
                    else NULL
                    end, ',')
          from unnest(c.reloptions) as option)
     as sys.datetime) as modify_date
  , CAST(1 as sys.bit) as is_ms_shipped
  , CAST(0 as sys.bit) as is_published
  , CAST(0 as sys.bit) as is_schema_published
from sys.table_types tt
inner join pg_class c on tt.type_table_object_id = c.oid;
GRANT SELECT ON sys.objects TO PUBLIC;

ALTER FUNCTION sys.identity_into_int(INT, INT, INT) RENAME TO identity_into_int_deprecated_in_3_4_0;
ALTER FUNCTION sys.identity_into_smallint(INT, SMALLINT, SMALLINT) RENAME TO identity_into_smallint_deprecated_in_3_4_0;

CALL sys.babelfish_drop_deprecated_object('function', 'sys', 'identity_into_int_deprecated_in_3_4_0');
CALL sys.babelfish_drop_deprecated_object('function', 'sys', 'identity_into_smallint_deprecated_in_3_4_0');

CALL sys.babelfish_drop_deprecated_object('view', 'sys', 'types_deprecated_3_4_0');
CALL sys.babelfish_drop_deprecated_object('view', 'sys', 'table_types_deprecated_3_4_0');

-- Drop this procedure after it gets executed once.
DROP PROCEDURE sys.babelfish_update_user_catalog_for_guest_schema();

-- tsql full-text search configurations for Babelfish
-- Since currently we only support one language - American English, 
-- the configurations are for American English only

-- create a configuration fts_contains_simple for simple terms search
CREATE TEXT SEARCH DICTIONARY fts_contains_simple_dict (
    TEMPLATE = simple,
    STOPWORDS = tsql_contains
);

COMMENT ON TEXT SEARCH DICTIONARY fts_contains_simple_dict IS 'Babelfish T-SQL full text search CONTAINS dictionary (currently we only support American English)';

CREATE TEXT SEARCH CONFIGURATION fts_contains_simple ( COPY = simple );

COMMENT ON TEXT SEARCH CONFIGURATION fts_contains_simple IS 'Babelfish T-SQL full text search CONTAINS configuration (currently we only support American English)';

ALTER TEXT SEARCH CONFIGURATION fts_contains_simple
    ALTER MAPPING FOR asciiword, asciihword, hword_asciipart,
                      word, hword, hword_part
    WITH fts_contains_simple_dict;



-- Create a configuration english_inflectional_babel for inflectional search
-- first english_inflectional_babel is created as a copy of the build-in Postgres english configuration
CREATE TEXT SEARCH DICTIONARY english_stem_babel
	(TEMPLATE = snowball, Language = english , StopWords=tsql_contains);

COMMENT ON TEXT SEARCH DICTIONARY english_stem_babel IS 'snowball stemmer for english_inflectional_babel language';

CREATE TEXT SEARCH CONFIGURATION english_inflectional_babel
	(PARSER = default);

COMMENT ON TEXT SEARCH CONFIGURATION english_inflectional_babel IS 'configuration for english_inflectional_babel language';

ALTER TEXT SEARCH CONFIGURATION english_inflectional_babel ADD MAPPING
	FOR email, url, url_path, host, file, version,
	    sfloat, float, int, uint,
	    numword, hword_numpart, numhword
	WITH simple;

ALTER TEXT SEARCH CONFIGURATION english_inflectional_babel ADD MAPPING
    FOR asciiword, hword_asciipart, asciihword
	WITH english_stem_babel;

ALTER TEXT SEARCH CONFIGURATION english_inflectional_babel ADD MAPPING
    FOR word, hword_part, hword
	WITH english_stem_babel;

-- then we add irregular verbs as synonym files to english_inflectional_babel for inflectional search
CREATE TEXT SEARCH DICTIONARY irregular_verbs (
    TEMPLATE = synonym,
    SYNONYMS = irregular_verbs
);

ALTER TEXT SEARCH CONFIGURATION english_inflectional_babel
    ALTER MAPPING FOR asciiword
    WITH irregular_verbs, english_stem_babel;

-- Given the query string, determine the Postgres full text configuration to use
-- Currently we only support simple terms and prefix terms
-- For simple terms, we use the 'fts_contains_simple' configuration
-- For prefix terms, we use the 'simple' configuration
-- They are the configurations that provide closest matching according to our experiments
CREATE OR REPLACE FUNCTION sys.babelfish_fts_contains_pgconfig(IN phrase text)
  RETURNS regconfig AS
$$
DECLARE
  joined_text text;
  word text;
BEGIN
  -- Prefix term (Examples: '"word1*"', '"word1 word2*"') if 
  -- (1) search term is surrounded by double quotes (Counter example: 'word1*', as it doesn't have double quotes)
  -- (2) last word in the search term ends with a star (Counter example: '"word1* word2"', as last word doesn't end with star)
  -- (3) last word is NOT a single star (Counter example: '"*"', '"word1 word2 *"', as last word is a single star)
  IF (phrase COLLATE C) SIMILAR TO ('[ ]*"%\*"[ ]*' COLLATE C) AND (NOT (phrase COLLATE C) SIMILAR TO ('[ ]*"% \*"[ ]*' COLLATE C)) AND (NOT (phrase COLLATE C) SIMILAR TO ('[ ]*"\*"[ ]*' COLLATE C)) THEN
    RETURN 'simple'::regconfig;
  END IF;

  -- Generation term, inflectional (Examples: 'FORMSOF(INFLECTIONAL, love)', 'FORMSOF(INFLECTIONAL, "move forward")', 'FORMSOF(INFLECTIONAL, play, "plan to")')
  IF UPPER(phrase COLLATE C) SIMILAR TO ('[ ]*FORMSOF\(INFLECTIONAL,%\)[ ]*' COLLATE C) THEN
    RETURN 'english_inflectional_babel'::regconfig;
  END IF;

  -- Generation term, thesaurus (Examples: 'FORMSOF(THESAURUS, love)', 'FORMSOF(THESAURUS, "move forward")', 'FORMSOF(THESAURUS, play, "plan to")')
  -- By default, SQL Server thesaurus search does not use any thesaurus files so behavior is identical to simple terms
  IF UPPER(phrase COLLATE C) SIMILAR TO ('[ ]*FORMSOF\(THESAURUS,%\)[ ]*' COLLATE C) THEN
    RETURN 'fts_contains_simple'::regconfig;
  END IF;

  -- Simple term
  RETURN 'fts_contains_simple'::regconfig;
END;
$$
LANGUAGE plpgsql IMMUTABLE PARALLEL SAFE; 

-- This function performs string rewriting for the full text search CONTAINS predicate
-- in Babelfish
-- For example, a T-SQL query 
-- SELECT * FROM t WHERE CONTAINS(txt, '"good old days"')
-- is rewritten into a Postgres query 
-- SELECT * FROM t WHERE to_tsvector('fts_contains', txt) @@ to_tsquery('fts_contains', 'good <-> old <-> days')
-- In particular, the string constant '"good old days"' gets rewritten into 'good <-> old <-> days'
-- This function performs the string rewriting from '"good old days"' to 'good <-> old <-> days'
-- For prefix terms, '"word1*"' is rewritten into 'word1:*', and '"word1 word2 word3*"' is rewritten into 'word1<->word2<->word3:*'
CREATE OR REPLACE FUNCTION sys.babelfish_fts_rewrite(IN phrase text) RETURNS TEXT AS 
'babelfishpg_tsql', 'babelfish_fts_rewrite'
LANGUAGE C IMMUTABLE PARALLEL SAFE;

-- Rename function for dependencies
ALTER FUNCTION sys.format_datetime(anyelement, NVARCHAR, VARCHAR, VARCHAR) RENAME TO format_datetime_deprecated_3_4_0;
ALTER FUNCTION sys.format_numeric(anyelement, NVARCHAR, VARCHAR, VARCHAR, int) RENAME TO format_numeric_deprecated_3_4_0;
ALTER FUNCTION sys.FORMAT(anyelement, NVARCHAR, VARCHAR) RENAME TO format_deprecated_3_4_0;

CREATE OR REPLACE FUNCTION sys.format_datetime(IN value anyelement, IN format_pattern sys.NVARCHAR,IN culture sys.VARCHAR,  IN data_type sys.VARCHAR DEFAULT '') RETURNS sys.nvarchar
AS 'babelfishpg_tsql', 'format_datetime' LANGUAGE C IMMUTABLE PARALLEL UNSAFE;
GRANT EXECUTE ON FUNCTION sys.format_datetime(IN anyelement, IN sys.NVARCHAR, IN sys.VARCHAR, IN sys.VARCHAR) TO PUBLIC;

CREATE OR REPLACE FUNCTION sys.format_numeric(IN value anyelement, IN format_pattern sys.NVARCHAR,IN culture sys.VARCHAR,  IN data_type sys.VARCHAR DEFAULT '', IN e_position INT DEFAULT -1) RETURNS sys.nvarchar
AS 'babelfishpg_tsql', 'format_numeric' LANGUAGE C IMMUTABLE PARALLEL UNSAFE;
GRANT EXECUTE ON FUNCTION sys.format_numeric(IN anyelement, IN sys.NVARCHAR, IN sys.VARCHAR, IN sys.VARCHAR, IN INT) TO PUBLIC;

CREATE OR REPLACE FUNCTION sys.FORMAT(IN arg anyelement, IN p_format_pattern sys.NVARCHAR, IN p_culture sys.VARCHAR default 'en-us')
RETURNS sys.NVARCHAR
AS
$BODY$
DECLARE
    arg_type regtype;
    v_temp_integer INTEGER;
BEGIN
    arg_type := pg_typeof(arg);

    CASE
        WHEN arg_type IN ('time'::regtype ) THEN
            RETURN sys.format_datetime(arg, p_format_pattern, p_culture, 'time');

        WHEN arg_type IN ('date'::regtype, 'sys.datetime'::regtype, 'sys.smalldatetime'::regtype, 'sys.datetime2'::regtype ) THEN
            RETURN sys.format_datetime(arg::timestamp, p_format_pattern, p_culture);

        WHEN arg_type IN ('sys.tinyint'::regtype) THEN
            RETURN sys.format_numeric(arg::SMALLINT, p_format_pattern, p_culture, 'tinyint');

        WHEN arg_type IN ('smallint'::regtype) THEN
            RETURN sys.format_numeric(arg::SMALLINT, p_format_pattern, p_culture, 'smallint');

        WHEN arg_type IN ('integer'::regtype) THEN
            RETURN sys.format_numeric(arg, p_format_pattern, p_culture, 'integer');

         WHEN arg_type IN ('bigint'::regtype) THEN
            RETURN sys.format_numeric(arg, p_format_pattern, p_culture, 'bigint');

        WHEN arg_type IN ('numeric'::regtype) THEN
            RETURN sys.format_numeric(arg, p_format_pattern, p_culture, 'numeric');

        WHEN arg_type IN ('sys.decimal'::regtype) THEN
            RETURN sys.format_numeric(arg::numeric, p_format_pattern, p_culture, 'numeric');

        WHEN arg_type IN ('real'::regtype) THEN
            IF(p_format_pattern LIKE 'R%') THEN
                v_temp_integer := length(nullif((regexp_matches(arg::real::text, '(?<=\d*\.).*(?=[eE].*)')::text[])[1], ''));
            ELSE v_temp_integer:= -1;
            END IF;

            RETURN sys.format_numeric(arg, p_format_pattern, p_culture, 'real', v_temp_integer);

        WHEN arg_type IN ('float'::regtype) THEN
            RETURN sys.format_numeric(arg, p_format_pattern, p_culture, 'float');

        WHEN pg_typeof(arg) IN ('sys.smallmoney'::regtype, 'sys.money'::regtype) THEN
            RETURN sys.format_numeric(arg::numeric, p_format_pattern, p_culture, 'numeric');
        ELSE
            RAISE datatype_mismatch;
        END CASE;
EXCEPTION
	WHEN datatype_mismatch THEN
		RAISE USING MESSAGE := format('Argument data type % is invalid for argument 1 of format function.', pg_typeof(arg)),
					DETAIL := 'Invalid datatype.',
					HINT := 'Convert it to valid datatype and try again.';
END;
$BODY$
LANGUAGE plpgsql IMMUTABLE PARALLEL UNSAFE;
GRANT EXECUTE ON FUNCTION sys.FORMAT(IN anyelement, IN sys.NVARCHAR, IN sys.VARCHAR) TO PUBLIC;

-- === DROP deprecated functions (if exists)
CALL sys.babelfish_drop_deprecated_object('function', 'sys', 'format_datetime_deprecated_3_4_0');
CALL sys.babelfish_drop_deprecated_object('function', 'sys', 'format_numeric_deprecated_3_4_0');
CALL sys.babelfish_drop_deprecated_object('function', 'sys', 'format_deprecated_3_4_0');

CREATE OR REPLACE FUNCTION sys.bbf_pivot()
RETURNS setof record
AS 'babelfishpg_tsql', 'bbf_pivot'
LANGUAGE C STABLE;

CREATE OR REPLACE VIEW sys.babelfish_configurations_view as
    SELECT * 
    FROM pg_catalog.pg_settings 
    WHERE name collate "C" like 'babelfishpg_tsql.explain_%' OR
          name collate "C" like 'babelfishpg_tsql.escape_hatch_%' OR
          name collate "C" = 'babelfishpg_tsql.enable_pg_hint' OR
          name collate "C" like 'babelfishpg_tsql.isolation_level_%';
GRANT SELECT on sys.babelfish_configurations_view TO PUBLIC;

<<<<<<< HEAD
=======


>>>>>>> 799567b0
-- Change the owner of the current database.
-- This is a wrapper around ALTER AUTHORIZATION ON DATABASE::
CREATE OR REPLACE PROCEDURE sys.sp_changedbowner(
	IN "@loginame" sys.sysname,
	IN "@map"      sys.VARCHAR(5) DEFAULT NULL) -- this parameter is ignored in T-SQL
LANGUAGE 'pltsql'
AS $$
BEGIN
	DECLARE @cmd sys.NVARCHAR(300)
	DECLARE @db  sys.sysname = DB_NAME()

	-- For a NULL login name, do nothing
	IF @loginame IS NULL
	BEGIN
		RETURN
	END

	IF (@db = 'master') OR (@db = 'tempdb')
	BEGIN
		RAISERROR('Cannot change the owner of the master or tempdb database.', 16, 1)
		RETURN
	END

	IF SUSER_ID(@loginame) IS NULL
	BEGIN
		RAISERROR('Cannot find the principal ''%s'', because it does not exist or you do not have permission.', 16, 1, @loginame)
		RETURN
	END

	-- Compose the ALTER ATHORIZATION statement:
	SET @cmd = 'ALTER AUTHORIZATION ON DATABASE::[' + @db + '] TO [' + SUSER_NAME(SUSER_ID(@loginame)) + ']'
	EXECUTE(@cmd)
END
$$;
GRANT EXECUTE ON PROCEDURE sys.sp_changedbowner(IN sys.sysname, IN sys.VARCHAR(5)) TO PUBLIC;

<<<<<<< HEAD
=======
CREATE OR REPLACE FUNCTION sys.getdate() RETURNS sys.datetime
AS 'babelfishpg_tsql', 'getdate_internal'
LANGUAGE C STABLE;
GRANT EXECUTE ON FUNCTION sys.getdate() TO PUBLIC;

CREATE OR REPLACE FUNCTION sys.sysdatetime() RETURNS datetime2
AS 'babelfishpg_tsql', 'sysdatetime'
LANGUAGE C STABLE;
GRANT EXECUTE ON FUNCTION sys.sysdatetime() TO PUBLIC;

CREATE OR REPLACE FUNCTION sys.sysdatetimeoffset() RETURNS sys.datetimeoffset
AS 'babelfishpg_tsql', 'sysdatetimeoffset'
LANGUAGE C STABLE;
GRANT EXECUTE ON FUNCTION sys.sysdatetimeoffset() TO PUBLIC;

>>>>>>> 799567b0
-- Drops the temporary procedure used by the upgrade script.
-- Please have this be one of the last statements executed in this upgrade script.
DROP PROCEDURE sys.babelfish_drop_deprecated_object(varchar, varchar, varchar);

-- After upgrade, always run analyze for all babelfish catalogs.
CALL sys.analyze_babelfish_catalogs();

-- Reset search_path to not affect any subsequent scripts
<<<<<<< HEAD
SELECT set_config('search_path', trim(leading 'sys, ' from current_setting('search_path')), false);
=======
SELECT set_config('search_path', trim(leading 'sys, ' from current_setting('search_path')), false);
>>>>>>> 799567b0
<|MERGE_RESOLUTION|>--- conflicted
+++ resolved
@@ -4237,11 +4237,6 @@
           name collate "C" like 'babelfishpg_tsql.isolation_level_%';
 GRANT SELECT on sys.babelfish_configurations_view TO PUBLIC;
 
-<<<<<<< HEAD
-=======
-
-
->>>>>>> 799567b0
 -- Change the owner of the current database.
 -- This is a wrapper around ALTER AUTHORIZATION ON DATABASE::
 CREATE OR REPLACE PROCEDURE sys.sp_changedbowner(
@@ -4278,8 +4273,6 @@
 $$;
 GRANT EXECUTE ON PROCEDURE sys.sp_changedbowner(IN sys.sysname, IN sys.VARCHAR(5)) TO PUBLIC;
 
-<<<<<<< HEAD
-=======
 CREATE OR REPLACE FUNCTION sys.getdate() RETURNS sys.datetime
 AS 'babelfishpg_tsql', 'getdate_internal'
 LANGUAGE C STABLE;
@@ -4295,7 +4288,6 @@
 LANGUAGE C STABLE;
 GRANT EXECUTE ON FUNCTION sys.sysdatetimeoffset() TO PUBLIC;
 
->>>>>>> 799567b0
 -- Drops the temporary procedure used by the upgrade script.
 -- Please have this be one of the last statements executed in this upgrade script.
 DROP PROCEDURE sys.babelfish_drop_deprecated_object(varchar, varchar, varchar);
@@ -4304,8 +4296,4 @@
 CALL sys.analyze_babelfish_catalogs();
 
 -- Reset search_path to not affect any subsequent scripts
-<<<<<<< HEAD
-SELECT set_config('search_path', trim(leading 'sys, ' from current_setting('search_path')), false);
-=======
-SELECT set_config('search_path', trim(leading 'sys, ' from current_setting('search_path')), false);
->>>>>>> 799567b0
+SELECT set_config('search_path', trim(leading 'sys, ' from current_setting('search_path')), false);