-- complain if script is sourced in psql, rather than via ALTER EXTENSION
\echo Use "ALTER EXTENSION ""babelfishpg_tsql"" UPDATE TO '3.4.0'" to load this file. \quit

-- add 'sys' to search path for the convenience
SELECT set_config('search_path', 'sys, '||current_setting('search_path'), false);

-- Drops an object if it does not have any dependent objects.
-- Is a temporary procedure for use by the upgrade script. Will be dropped at the end of the upgrade.
-- Please have this be one of the first statements executed in this upgrade script. 
CREATE OR REPLACE PROCEDURE babelfish_drop_deprecated_object(object_type varchar, schema_name varchar, object_name varchar) AS
$$
DECLARE
    error_msg text;
    query1 text;
    query2 text;
BEGIN

    query1 := pg_catalog.format('alter extension babelfishpg_tsql drop %s %s.%s', object_type, schema_name, object_name);
    query2 := pg_catalog.format('drop %s %s.%s', object_type, schema_name, object_name);

    execute query1;
    execute query2;
EXCEPTION
    when object_not_in_prerequisite_state then --if 'alter extension' statement fails
        GET STACKED DIAGNOSTICS error_msg = MESSAGE_TEXT;
        raise warning '%', error_msg;
    when dependent_objects_still_exist then --if 'drop view' statement fails
        GET STACKED DIAGNOSTICS error_msg = MESSAGE_TEXT;
        raise warning '%', error_msg;
end
$$
LANGUAGE plpgsql;

-- Please add your SQLs here
/*
 * Note: These SQL statements may get executed multiple times specially when some features get backpatched.
 * So make sure that any SQL statement (DDL/DML) being added here can be executed multiple times without affecting
 * final behaviour.
 */



CREATE OR REPLACE FUNCTION sys.DATETIMEOFFSETFROMPARTS(IN p_year INTEGER,
                                                               IN p_month INTEGER,
                                                               IN p_day INTEGER,
                                                               IN p_hour INTEGER,
                                                               IN p_minute INTEGER,
                                                               IN p_seconds INTEGER,
                                                               IN p_fractions INTEGER,
                                                               IN p_hour_offset INTEGER,
                                                               IN p_minute_offset INTEGER,
                                                               IN p_precision NUMERIC)
RETURNS sys.DATETIMEOFFSET
AS
$BODY$
DECLARE
    v_err_message SYS.VARCHAR;
    v_fractions SYS.VARCHAR;
    v_precision SMALLINT;
    v_calc_seconds NUMERIC; 
    v_resdatetime TIMESTAMP WITHOUT TIME ZONE;
    v_string pg_catalog.text;
    v_sign pg_catalog.text;
BEGIN
    v_fractions := p_fractions::SYS.VARCHAR;
    IF p_precision IS NULL THEN
        RAISE EXCEPTION 'Scale argument is not valid. Valid expressions for data type datetimeoffset scale argument are integer constants and integer constant expressions.';
    END IF;
    IF p_year IS NULL OR p_month is NULL OR p_day IS NULL OR p_hour IS NULL OR p_minute IS NULL OR p_seconds IS NULL OR p_fractions IS NULL
            OR p_hour_offset IS NULL OR p_minute_offset is NULL THEN
        RETURN NULL;
    END IF;
    v_precision := p_precision::SMALLINT;

    IF (scale(p_precision) > 0) THEN
        RAISE most_specific_type_mismatch;

    -- Check if arguments are out of range
    ELSIF ((p_year NOT BETWEEN 0001 AND 9999) OR
        (p_month NOT BETWEEN 1 AND 12) OR
        (p_day NOT BETWEEN 1 AND 31) OR
        (p_hour NOT BETWEEN 0 AND 23) OR
        (p_minute NOT BETWEEN 0 AND 59) OR
        (p_seconds NOT BETWEEN 0 AND 59) OR
        (p_hour_offset NOT BETWEEN -14 AND 14) OR
        (p_minute_offset NOT BETWEEN -59 AND 59) OR
        (p_hour_offset * p_minute_offset < 0) OR
        (p_hour_offset = 14 AND p_minute_offset != 0) OR
        (p_hour_offset = -14 AND p_minute_offset != 0) OR
        (p_fractions != 0 AND char_length(v_fractions) > p_precision::SMALLINT))
    THEN
        RAISE invalid_datetime_format;
    ELSIF (v_precision NOT BETWEEN 0 AND 7) THEN
        RAISE numeric_value_out_of_range;
    END IF;
    v_calc_seconds := format('%s.%s',
                             p_seconds,
                             substring(rpad(lpad(v_fractions, v_precision, '0'), 7, '0'), 1, 6))::NUMERIC;

    v_resdatetime := make_timestamp(p_year,
                                    p_month,
                                    p_day,
                                    p_hour,
                                    p_minute,
                                    v_calc_seconds);
    v_sign := (
        SELECT CASE
            WHEN (p_hour_offset) > 0
                THEN '+'
            WHEN (p_hour_offset) = 0 AND (p_minute_offset) >= 0
                THEN '+'    
            ELSE '-'
        END
    );
    v_string := CONCAT(v_resdatetime::pg_catalog.text,v_sign,abs(p_hour_offset)::SMALLINT::text,':',
                                                          abs(p_minute_offset)::SMALLINT::text);
    BEGIN
    RETURN cast(v_string AS sys.datetimeoffset);
    exception
        WHEN others THEN
            RAISE invalid_datetime_format;
    END;
EXCEPTION
    WHEN most_specific_type_mismatch THEN
        RAISE USING MESSAGE := 'Scale argument is not valid. Valid expressions for data type datetimeoffset scale argument are integer constants and integer constant expressions',
                    DETAIL := 'Use of incorrect "precision" parameter value during conversion process.',
                    HINT := 'Change "precision" parameter to the proper value and try again.';    
    WHEN invalid_datetime_format THEN
        RAISE USING MESSAGE := 'Cannot construct data type datetimeoffset, some of the arguments have values which are not valid.',
                    DETAIL := 'Possible use of incorrect value of date or time part (which lies outside of valid range).',
                    HINT := 'Check each input argument belongs to the valid range and try again.';

    WHEN numeric_value_out_of_range THEN
        RAISE USING MESSAGE := format('Specified scale % is invalid.', p_fractions),
                    DETAIL := format('Source value is out of %s data type range.', v_err_message),
                    HINT := format('Correct the source value you are trying to cast to %s data type and try again.',
                                   v_err_message);
END;
$BODY$
LANGUAGE plpgsql
IMMUTABLE;

CREATE OR REPLACE FUNCTION sys.TODATETIMEOFFSET(IN input_expr PG_CATALOG.TEXT , IN tz_offset TEXT)
RETURNS sys.datetimeoffset
AS
$BODY$
DECLARE
    v_string pg_catalog.text;
    v_sign pg_catalog.text;
    str_hr TEXT;
    str_mi TEXT;
    precision_str TEXT;
    sign_flag INTEGER;
    v_hr INTEGER;
    v_mi INTEGER;
    v_precision INTEGER;
    input_expr_datetime2 datetime2;
BEGIN

    BEGIN
    input_expr_datetime2 := cast(input_expr as sys.datetime2);
    exception
        WHEN others THEN
                RAISE USING MESSAGE := 'Conversion failed when converting date and/or time from character string.';
    END;

    IF input_expr IS NULL or tz_offset IS NULL THEN 
    RETURN NULL;
    END IF;

    IF tz_offset LIKE '+__:__' THEN
        str_hr := SUBSTRING(tz_offset,2,2);
        str_mi := SUBSTRING(tz_offset,5,2);
        sign_flag := 1;
    ELSIF tz_offset LIKE '-__:__' THEN
        str_hr := SUBSTRING(tz_offset,2,2);
        str_mi := SUBSTRING(tz_offset,5,2);
        sign_flag := -1;
    ELSE
        RAISE EXCEPTION 'The timezone provided to builtin function todatetimeoffset is invalid.';
    END IF;   

    BEGIN
    v_hr := str_hr::INTEGER;
    v_mi := str_mi ::INTEGER;
    exception
        WHEN others THEN
            RAISE USING MESSAGE := 'The timezone provided to builtin function todatetimeoffset is invalid.';
    END;

    
    if v_hr > 14 or (v_hr = 14 and v_mi > 0) THEN
       RAISE EXCEPTION 'The timezone provided to builtin function todatetimeoffset is invalid.';
    END IF; 

    v_hr := v_hr * sign_flag;

    v_string := CONCAT(input_expr_datetime2::pg_catalog.text , tz_offset);

    BEGIN
    RETURN cast(v_string as sys.datetimeoffset);
    exception
        WHEN others THEN
                RAISE USING MESSAGE := 'Conversion failed when converting date and/or time from character string.';
    END;


END;
$BODY$
LANGUAGE plpgsql
IMMUTABLE;


CREATE OR REPLACE FUNCTION sys.TODATETIMEOFFSET(IN input_expr PG_CATALOG.TEXT , IN tz_offset anyelement)
RETURNS sys.datetimeoffset
AS
$BODY$
DECLARE
    v_string pg_catalog.text;
    v_sign pg_catalog.text;
    hr INTEGER;
    mi INTEGER;
    tz_sign INTEGER;
    tz_offset_smallint INTEGER;
    input_expr_datetime2 datetime2;
BEGIN

        BEGIN
        input_expr_datetime2:= cast(input_expr as sys.datetime2);
        exception
            WHEN others THEN
                RAISE USING MESSAGE := 'Conversion failed when converting date and/or time from character string.';
        END;


        IF pg_typeof(tz_offset) NOT IN ('bigint'::regtype, 'int'::regtype, 'smallint'::regtype,'sys.tinyint'::regtype,'sys.decimal'::regtype,'numeric'::regtype,
            'float'::regtype, 'double precision'::regtype, 'real'::regtype, 'sys.money'::regtype,'sys.smallmoney'::regtype,'sys.bit'::regtype ,'varbinary'::regtype) THEN
            RAISE EXCEPTION 'The timezone provided to builtin function todatetimeoffset is invalid.';
        END IF;

        BEGIN
        IF pg_typeof(tz_offset) NOT IN ('varbinary'::regtype) THEN
            tz_offset := FLOOR(tz_offset);
        END IF;
        tz_offset_smallint := cast(tz_offset AS smallint);
        exception
            WHEN others THEN
                RAISE USING MESSAGE := 'Arithmetic overflow error converting expression to data type smallint.';
        END;

        IF input_expr IS NULL THEN 
            RETURN NULL;
        END IF;
    
        IF tz_offset_smallint < 0 THEN
            tz_sign := 1;
        ELSE 
            tz_sign := 0;
        END IF;

        IF tz_offset_smallint > 840 or tz_offset_smallint < -840  THEN
            RAISE EXCEPTION 'The timezone provided to builtin function todatetimeoffset is invalid.';
        END IF;

        hr := tz_offset_smallint / 60;
        mi := tz_offset_smallint % 60;

        v_sign := (
        SELECT CASE
            WHEN (tz_sign) = 1
                THEN '-'
            WHEN (tz_sign) = 0
                THEN '+'    
        END
    );

    
        v_string := CONCAT(input_expr_datetime2::pg_catalog.text,v_sign,abs(hr)::SMALLINT::text,':',
                                                          abs(mi)::SMALLINT::text);

        BEGIN
        RETURN cast(v_string as sys.datetimeoffset);
        exception
            WHEN others THEN
                RAISE USING MESSAGE := 'Conversion failed when converting date and/or time from character string.';
        END;
    
END;
$BODY$
LANGUAGE plpgsql
IMMUTABLE;

ALTER FUNCTION sys.power(IN arg1 BIGINT, IN arg2 NUMERIC) STRICT;

ALTER FUNCTION sys.power(IN arg1 INT, IN arg2 NUMERIC) STRICT;

ALTER FUNCTION sys.power(IN arg1 SMALLINT, IN arg2 NUMERIC) STRICT;

ALTER FUNCTION sys.power(IN arg1 TINYINT, IN arg2 NUMERIC) STRICT;

-- Update data-type of information_schema_tsql.TABLE_TYPE to sys.varchar if it's data-type is pg_catalog.varchar
DO
$$
BEGIN  

    IF EXISTS(
        SELECT 1
        FROM information_schema.columns
        WHERE table_schema='information_schema_tsql'
            AND table_name='tables'
            AND column_name='TABLE_TYPE'
            AND udt_schema='pg_catalog'
            AND udt_name='varchar'
    ) THEN
        ALTER VIEW information_schema_tsql.tables RENAME TO tables_deprecated_in_3_4_0;

        CREATE OR REPLACE VIEW information_schema_tsql.tables AS
            SELECT CAST(nc.dbname AS sys.nvarchar(128)) AS "TABLE_CATALOG",
                CAST(ext.orig_name AS sys.nvarchar(128)) AS "TABLE_SCHEMA",
                CAST(
                    CASE WHEN c.reloptions[1] LIKE 'bbf_original_rel_name%' THEN substring(c.reloptions[1], 23)
                        ELSE c.relname END
                    AS sys._ci_sysname) AS "TABLE_NAME",

                CAST(
                    CASE WHEN c.relkind IN ('r', 'p') THEN 'BASE TABLE'
                        WHEN c.relkind = 'v' THEN 'VIEW'
                        ELSE null END
                    AS sys.varchar(10)) COLLATE sys.database_default AS "TABLE_TYPE"

            FROM sys.pg_namespace_ext nc JOIN pg_class c ON (nc.oid = c.relnamespace)
                LEFT OUTER JOIN sys.babelfish_namespace_ext ext on nc.nspname = ext.nspname

            WHERE c.relkind IN ('r', 'v', 'p')
                AND (NOT pg_is_other_temp_schema(nc.oid))
                AND (pg_has_role(c.relowner, 'USAGE')
                    OR has_table_privilege(c.oid, 'SELECT, INSERT, UPDATE, DELETE, TRUNCATE, REFERENCES, TRIGGER')
                    OR has_any_column_privilege(c.oid, 'SELECT, INSERT, UPDATE, REFERENCES') )
                AND ext.dbid = cast(sys.db_id() as oid)
                AND (NOT c.relname = 'sysdatabases');

        GRANT SELECT ON information_schema_tsql.tables TO PUBLIC;

        CALL sys.babelfish_drop_deprecated_object('view', 'information_schema_tsql', 'tables_deprecated_in_3_4_0');
    END IF;
END
$$
LANGUAGE plpgsql;

-- Matches and returns column length of the corresponding column of the given table
CREATE OR REPLACE FUNCTION sys.COL_LENGTH(IN object_name TEXT, IN column_name TEXT)
RETURNS SMALLINT AS $BODY$
    DECLARE
        col_name TEXT;
        object_id oid;
        column_id INT;
        column_length INT;
        column_data_type TEXT;
        column_precision INT;
    BEGIN
        -- Get the object ID for the provided object_name
        object_id = sys.OBJECT_ID(object_name);
        IF object_id IS NULL THEN
            RETURN NULL;
        END IF;

        -- Truncate and normalize the column name
        col_name = sys.babelfish_truncate_identifier(sys.babelfish_remove_delimiter_pair(lower(column_name)));

        -- Get the column ID for the provided column_name
        SELECT attnum INTO column_id FROM pg_attribute 
        WHERE attrelid = object_id AND lower(attname) = col_name 
        COLLATE sys.database_default;

        IF column_id IS NULL THEN
            RETURN NULL;
        END IF;

        -- Retrieve the data type, precision, scale, and column length in characters
        SELECT a.atttypid::regtype, 
               CASE 
                   WHEN a.atttypmod > 0 THEN ((a.atttypmod - 4) >> 16) & 65535
                   ELSE NULL
               END,
               CASE
                   WHEN a.atttypmod > 0 THEN ((a.atttypmod - 4) & 65535)
                   ELSE a.atttypmod
               END
        INTO column_data_type, column_precision, column_length
        FROM pg_attribute a
        WHERE a.attrelid = object_id AND a.attnum = column_id;

        -- Remove delimiters
        column_data_type := sys.babelfish_remove_delimiter_pair(column_data_type);

        IF column_data_type IS NOT NULL THEN
            column_length := CASE
                -- Columns declared with max specifier case
                WHEN column_length = -1 AND column_data_type IN ('varchar', 'nvarchar', 'varbinary')
                THEN -1
                WHEN column_data_type = 'xml'
                THEN -1
                WHEN column_data_type IN ('tinyint', 'bit') 
                THEN 1
                WHEN column_data_type = 'smallint'
                THEN 2
                WHEN column_data_type = 'date'
                THEN 3
                WHEN column_data_type IN ('int', 'integer', 'real', 'smalldatetime', 'smallmoney') 
                THEN 4
                WHEN column_data_type IN ('time', 'time without time zone')
                THEN 5
                WHEN column_data_type IN ('double precision', 'bigint', 'datetime', 'datetime2', 'money') 
                THEN 8
                WHEN column_data_type = 'datetimeoffset'
                THEN 10
                WHEN column_data_type IN ('uniqueidentifier', 'text', 'image', 'ntext')
                THEN 16
                WHEN column_data_type = 'sysname'
                THEN 256
                WHEN column_data_type = 'sql_variant'
                THEN 8016
                WHEN column_data_type IN ('bpchar', 'char', 'varchar', 'binary', 'varbinary') 
                THEN column_length
                WHEN column_data_type IN ('nchar', 'nvarchar') 
                THEN column_length * 2
                WHEN column_data_type IN ('numeric', 'decimal')
                THEN 
                    CASE
                        WHEN column_precision IS NULL 
                        THEN NULL
                        ELSE ((column_precision + 8) / 9 * 4 + 1)
                    END
                ELSE NULL
            END;
        END IF;

        RETURN column_length::SMALLINT;
    END;
$BODY$
LANGUAGE plpgsql
IMMUTABLE
STRICT;

-- Matches and returns column name of the corresponding table
CREATE OR REPLACE FUNCTION sys.COL_NAME(IN table_id INT, IN column_id INT)
RETURNS sys.SYSNAME AS $$
    DECLARE
        column_name TEXT;
    BEGIN
        SELECT attname INTO STRICT column_name 
        FROM pg_attribute 
        WHERE attrelid = table_id AND attnum = column_id AND attnum > 0;
        
        RETURN column_name::sys.SYSNAME;
    EXCEPTION
        WHEN OTHERS THEN
            RETURN NULL;
    END; 
$$
LANGUAGE plpgsql IMMUTABLE
STRICT;

CREATE OR REPLACE FUNCTION sys.SWITCHOFFSET(IN input_expr PG_CATALOG.TEXT,
                                                               IN tz_offset PG_CATALOG.TEXT)
RETURNS sys.datetimeoffset
AS
$BODY$
DECLARE
    p_year INTEGER;
    p_month INTEGER;
    p_day INTEGER;
    p_hour INTEGER;
    p_minute INTEGER;
    p_seconds INTEGER;
    p_nanosecond PG_CATALOG.TEXT;
    p_tzoffset INTEGER;
    f_tzoffset INTEGER;
    v_resdatetime TIMESTAMP WITHOUT TIME ZONE;
    offset_str PG_CATALOG.TEXT;
    v_resdatetimeupdated TIMESTAMP WITHOUT TIME ZONE;
    tzfm INTEGER;
    str_hr PG_CATALOG.TEXT;
    str_mi PG_CATALOG.TEXT;
    v_hr INTEGER;
    v_mi INTEGER;
    sign_flag INTEGER;
    v_string pg_catalog.text;
    isoverflow pg_catalog.text;
BEGIN

    BEGIN
    p_year := date_part('year',input_expr::TIMESTAMP);
    exception
        WHEN others THEN
            RAISE USING MESSAGE := 'Conversion failed when converting date and/or time from character string.';
    END;

    if p_year <1 or p_year > 9999 THEN
    RAISE USING MESSAGE := 'Conversion failed when converting date and/or time from character string.';
    END IF;


    BEGIN
    input_expr:= cast(input_expr AS datetimeoffset);
    exception
        WHEN others THEN
            RAISE USING MESSAGE := 'Conversion failed when converting date and/or time from character string.';
    END; 

    IF input_expr IS NULL or tz_offset IS NULL THEN 
    RETURN NULL;
    END IF;


    IF tz_offset LIKE '+__:__' THEN
        str_hr := SUBSTRING(tz_offset,2,2);
        str_mi := SUBSTRING(tz_offset,5,2);
        sign_flag := 1;
    ELSIF tz_offset LIKE '-__:__' THEN
        str_hr := SUBSTRING(tz_offset,2,2);
        str_mi := SUBSTRING(tz_offset,5,2);
        sign_flag := -1;
    ELSE
        RAISE EXCEPTION 'The timezone provided to builtin function todatetimeoffset is invalid.';
    END IF;

    

    BEGIN
    v_hr := str_hr::INTEGER;
    v_mi := str_mi::INTEGER;
    exception
        WHEN others THEN
            RAISE USING MESSAGE := 'The timezone provided to builtin function todatetimeoffset is invalid.';
    END;

    if v_hr > 14 or (v_hr = 14 and v_mi > 0) THEN
       RAISE EXCEPTION 'The timezone provided to builtin function todatetimeoffset is invalid.';
    END IF; 

    tzfm := sign_flag*((v_hr*60)+v_mi);

    p_year := date_part('year',input_expr::TIMESTAMP);
    p_month := date_part('month',input_expr::TIMESTAMP);
    p_day := date_part('day',input_expr::TIMESTAMP);
    p_hour := date_part('hour',input_expr::TIMESTAMP);
    p_minute := date_part('minute',input_expr::TIMESTAMP);
    p_seconds := TRUNC(date_part('second', input_expr::TIMESTAMP))::INTEGER;
    p_tzoffset := -1*sys.babelfish_get_datetimeoffset_tzoffset(cast(input_expr as sys.datetimeoffset))::integer;

    p_nanosecond := split_part(input_expr COLLATE "C",'.',2);
    p_nanosecond := split_part(p_nanosecond COLLATE "C",' ',1);


    f_tzoffset := p_tzoffset + tzfm;

    v_resdatetime := make_timestamp(p_year,p_month,p_day,p_hour,p_minute,p_seconds);
    v_resdatetimeupdated := v_resdatetime + make_interval(mins => f_tzoffset);

    isoverflow := split_part(v_resdatetimeupdated::TEXT COLLATE "C",' ',3);

    v_string := CONCAT(v_resdatetimeupdated::pg_catalog.text,'.',p_nanosecond::text,tz_offset);
    p_year := split_part(v_string COLLATE "C",'-',1)::INTEGER;
    

    if p_year <1 or p_year > 9999 or isoverflow = 'BC' THEN
    RAISE USING MESSAGE := 'The timezone provided to builtin function switchoffset would cause the datetimeoffset to overflow the range of valid date range in either UTC or local time.';
    END IF;

    BEGIN
    RETURN cast(v_string AS sys.datetimeoffset);
    exception
        WHEN others THEN
            RAISE USING MESSAGE := 'Conversion failed when converting date and/or time from character string.';
    END;

END;
$BODY$
LANGUAGE plpgsql
IMMUTABLE;

CREATE OR REPLACE FUNCTION sys.SWITCHOFFSET(IN input_expr PG_CATALOG.TEXT,
                                                               IN tz_offset anyelement)
RETURNS sys.datetimeoffset
AS
$BODY$
DECLARE
    p_year INTEGER;
    p_month INTEGER;
    p_day INTEGER;
    p_hour INTEGER;
    p_minute INTEGER;
    p_seconds INTEGER;
    p_nanosecond PG_CATALOG.TEXT;
    p_tzoffset INTEGER;
    f_tzoffset INTEGER;
    v_resdatetime TIMESTAMP WITHOUT TIME ZONE;
    offset_str PG_CATALOG.TEXT;
    v_resdatetimeupdated TIMESTAMP WITHOUT TIME ZONE;
    tzfm INTEGER;
    str_hr PG_CATALOG.TEXT;
    str_mi PG_CATALOG.TEXT;
    v_hr INTEGER;
    v_mi INTEGER;
    sign_flag INTEGER;
    v_string pg_catalog.text;
    v_sign PG_CATALOG.TEXT;
    tz_offset_smallint smallint;
    isoverflow pg_catalog.text;
BEGIN

    IF pg_typeof(tz_offset) NOT IN ('bigint'::regtype, 'int'::regtype, 'smallint'::regtype,'sys.tinyint'::regtype,'sys.decimal'::regtype,
    'numeric'::regtype, 'float'::regtype,'double precision'::regtype, 'real'::regtype, 'sys.money'::regtype,'sys.smallmoney'::regtype,'sys.bit'::regtype,'varbinary'::regtype ) THEN
        RAISE EXCEPTION 'The timezone provided to builtin function todatetimeoffset is invalid.';
    END IF;

    BEGIN
    p_year := date_part('year',input_expr::TIMESTAMP);
    exception
        WHEN others THEN
            RAISE USING MESSAGE := 'Conversion failed when converting date and/or time from character string.';
    END;
    

    if p_year <1 or p_year > 9999 THEN
    RAISE USING MESSAGE := 'Conversion failed when converting date and/or time from character string.';
    END IF;

    BEGIN
    input_expr:= cast(input_expr AS datetimeoffset);
    exception
        WHEN others THEN
            RAISE USING MESSAGE := 'Conversion failed when converting date and/or time from character string.';
    END;

    BEGIN
    IF pg_typeof(tz_offset) NOT IN ('varbinary'::regtype) THEN
        tz_offset := FLOOR(tz_offset);
    END IF;
    tz_offset_smallint := cast(tz_offset AS smallint);
    exception
        WHEN others THEN
            RAISE USING MESSAGE := 'Arithmetic overflow error converting expression to data type smallint.';
    END;  

    IF input_expr IS NULL THEN 
    RETURN NULL;
    END IF;

    if tz_offset_smallint > 840 or tz_offset_smallint < -840 THEN
       RAISE EXCEPTION 'The timezone provided to builtin function todatetimeoffset is invalid.';
    END IF; 

    v_hr := tz_offset_smallint/60;
    v_mi := tz_offset_smallint%60;
    

    p_year := date_part('year',input_expr::TIMESTAMP);
    p_month := date_part('month',input_expr::TIMESTAMP);
    p_day := date_part('day',input_expr::TIMESTAMP);
    p_hour := date_part('hour',input_expr::TIMESTAMP);
    p_minute := date_part('minute',input_expr::TIMESTAMP);
    p_seconds := TRUNC(date_part('second', input_expr::TIMESTAMP))::INTEGER;
    p_tzoffset := -1*sys.babelfish_get_datetimeoffset_tzoffset(cast(input_expr as sys.datetimeoffset))::integer;

    v_sign := (
        SELECT CASE
            WHEN (tz_offset_smallint) >= 0
                THEN '+'    
            ELSE '-'
        END
    );

    p_nanosecond := split_part(input_expr COLLATE "C",'.',2);
    p_nanosecond := split_part(p_nanosecond COLLATE "C",' ',1);

    f_tzoffset := p_tzoffset + tz_offset_smallint;
    v_resdatetime := make_timestamp(p_year,p_month,p_day,p_hour,p_minute,p_seconds);
    v_resdatetimeupdated := v_resdatetime + make_interval(mins => f_tzoffset);

    isoverflow := split_part(v_resdatetimeupdated::TEXT COLLATE "C",' ',3);

    v_string := CONCAT(v_resdatetimeupdated::pg_catalog.text,'.',p_nanosecond::text,v_sign,abs(v_hr)::TEXT,':',abs(v_mi)::TEXT);

    p_year := split_part(v_string COLLATE "C",'-',1)::INTEGER;

    if p_year <1 or p_year > 9999 or isoverflow = 'BC' THEN
    RAISE USING MESSAGE := 'The timezone provided to builtin function switchoffset would cause the datetimeoffset to overflow the range of valid date range in either UTC or local time.';
    END IF;
    

    BEGIN
    RETURN cast(v_string AS sys.datetimeoffset);
    exception
        WHEN others THEN
            RAISE USING MESSAGE := 'Conversion failed when converting date and/or time from character string.';
    END;

END;
$BODY$
LANGUAGE plpgsql
IMMUTABLE;

<<<<<<< HEAD
-- BABELFISH_SCHEMA_PERMISSIONS
CREATE TABLE IF NOT EXISTS sys.babelfish_schema_permissions (
  db_name NAME NOT NULL,
  schema_name NAME NOT NULL,
  object_name NAME NOT NULL,
  permission NAME NOT NULL,
  grantee NAME NOT NULL,
  object_type NAME,
  PRIMARY KEY(db_name, schema_name, object_name, permission, grantee)
);
GRANT SELECT ON sys.babelfish_schema_permissions TO PUBLIC;
=======


create or replace function sys.babelfish_timezone_mapping(IN tmz text) returns text
AS 'babelfishpg_tsql', 'timezone_mapping'
LANGUAGE C IMMUTABLE ;

CREATE OR REPLACE FUNCTION sys.timezone(IN tzzone PG_CATALOG.TEXT ,  IN input_expr PG_CATALOG.TEXT)
RETURNS sys.datetimeoffset
AS
$BODY$
BEGIN
    IF input_expr = 'NULL' THEN
        RAISE USING MESSAGE := 'Argument data type varchar is invalid for argument 1 of AT TIME ZONE function.';
    END IF;

    IF input_expr IS NULL OR tzzone IS NULL THEN 
        RETURN NULL;
    END IF;

    RAISE USING MESSAGE := 'Argument data type varchar is invalid for argument 1 of AT TIME ZONE function.'; 
END;
$BODY$
LANGUAGE plpgsql
IMMUTABLE;

CREATE OR REPLACE FUNCTION sys.timezone(IN tzzone PG_CATALOG.TEXT , IN input_expr anyelement)
RETURNS sys.datetimeoffset
AS
$BODY$
DECLARE
    tz_offset PG_CATALOG.TEXT;
    tz_name PG_CATALOG.TEXT;
    lower_tzn PG_CATALOG.TEXT;
    prev_res PG_CATALOG.TEXT;
    result PG_CATALOG.TEXT;
    is_dstt bool;
    tz_diff PG_CATALOG.TEXT;
    input_expr_tx PG_CATALOG.TEXT;
    input_expr_tmz TIMESTAMPTZ;
BEGIN
    IF input_expr IS NULL OR tzzone IS NULL THEN 
        RETURN NULL;
    END IF;

    lower_tzn := lower(tzzone);
    IF lower_tzn <> 'utc' THEN
        tz_name := sys.babelfish_timezone_mapping(lower_tzn);
    ELSE
        tz_name := 'utc';
    END IF;

    IF tz_name = 'NULL' THEN
        RAISE USING MESSAGE := format('Argument data type or the parameter %s provided to AT TIME ZONE clause is invalid.', tzzone);
    END IF;

    IF pg_typeof(input_expr) IN ('sys.smalldatetime'::regtype, 'sys.datetime'::regtype, 'sys.datetime2'::regtype) THEN
        input_expr_tx := input_expr::TEXT;
        input_expr_tmz := input_expr_tx :: TIMESTAMPTZ;

        result := (SELECT input_expr_tmz AT TIME ZONE tz_name)::TEXT;
        tz_diff := (SELECT result::TIMESTAMPTZ - input_expr_tmz)::TEXT;
        if LEFT(tz_diff,1) <> '-' THEN
        tz_diff := concat('+',tz_diff);
        END IF;
        tz_offset := left(tz_diff,6);
        input_expr_tx := concat(input_expr_tx,tz_offset);
        return cast(input_expr_tx as sys.datetimeoffset);
    ELSIF  pg_typeof(input_expr) = 'sys.DATETIMEOFFSET'::regtype THEN
        input_expr_tx := input_expr::TEXT;
        input_expr_tmz := input_expr_tx :: TIMESTAMPTZ;
        result := (SELECT input_expr_tmz  AT TIME ZONE tz_name)::TEXT;
        tz_diff := (SELECT result::TIMESTAMPTZ - input_expr_tmz)::TEXT;
        if LEFT(tz_diff,1) <> '-' THEN
        tz_diff := concat('+',tz_diff);
        END IF;
        tz_offset := left(tz_diff,6);
        result := concat(result,tz_offset);
        return cast(result as sys.datetimeoffset);
    ELSE
        RAISE USING MESSAGE := 'Argument data type varchar is invalid for argument 1 of AT TIME ZONE function.'; 
    END IF;
       
END;
$BODY$
LANGUAGE 'plpgsql' STABLE;

CREATE OR REPLACE FUNCTION sys.sysutcdatetime() RETURNS sys.datetime2
    AS $$select (statement_timestamp()::text::datetime2 AT TIME ZONE 'UTC'::pg_catalog.text)::sys.datetime2;$$
    LANGUAGE SQL STABLE;
GRANT EXECUTE ON FUNCTION sys.sysutcdatetime() TO PUBLIC;

CREATE OR REPLACE FUNCTION sys.getutcdate() RETURNS sys.datetime
    AS $$select date_trunc('millisecond', ((statement_timestamp()::text::datetime2 AT TIME ZONE 'UTC'::pg_catalog.text)::pg_catalog.text::pg_catalog.TIMESTAMP))::sys.datetime;$$
    LANGUAGE SQL STABLE;
GRANT EXECUTE ON FUNCTION sys.getutcdate() TO PUBLIC;
>>>>>>> ffdb6445

-- internal helper function for date_bucket().
CREATE OR REPLACE FUNCTION sys.date_bucket_internal_helper(IN datepart PG_CATALOG.TEXT, IN number INTEGER, IN check_date boolean, IN origin boolean, IN date ANYELEMENT default NULL) RETURNS boolean 
AS 
$body$
DECLARE
    date_arg_datatype regtype;
BEGIN
    date_arg_datatype := pg_typeof(date);
    IF datepart NOT IN ('year', 'quarter', 'month', 'week', 'doy', 'day', 'hour', 'minute', 'second', 'millisecond', 'microsecond', 'nanosecond') THEN
            RAISE EXCEPTION '% is not a recognized date_bucket option.', datepart;

    -- Check for NULL value of number argument
    ELSIF number IS NULL THEN
        RAISE EXCEPTION 'Argument data type NULL is invalid for argument 2 of date_bucket function.';

    ELSIF check_date IS NULL THEN
        RAISE EXCEPTION 'Argument data type NULL is invalid for argument 3 of date_bucket function.';

    ELSIF check_date IS false THEN
        RAISE EXCEPTION 'Argument data type % is invalid for argument 3 of date_bucket function.', date_arg_datatype;
    
    ELSIF check_date IS true THEN
        IF date_arg_datatype NOT IN ('sys.datetime'::regtype, 'sys.datetime2'::regtype, 'sys.datetimeoffset'::regtype, 'sys.smalldatetime'::regtype, 'date'::regtype, 'time'::regtype) THEN
            RAISE EXCEPTION 'Argument data type % is invalid for argument 3 of date_bucket function.', date_arg_datatype;
        ELSIF datepart IN ('doy', 'microsecond', 'nanosecond') THEN
            RAISE EXCEPTION 'The datepart % is not supported by date function date_bucket for data type %.', datepart, date_arg_datatype;
        ELSIF date_arg_datatype = 'date'::regtype AND datepart IN ('hour', 'minute', 'second', 'millisecond') THEN
            RAISE EXCEPTION 'The datepart % is not supported by date function date_bucket for data type ''date''.', datepart;
        ELSIF date_arg_datatype = 'time'::regtype AND datepart IN ('year', 'quarter', 'month', 'day', 'week') THEN
            RAISE EXCEPTION 'The datepart % is not supported by date function date_bucket for data type ''time''.', datepart;
        ELSIF origin IS false THEN
            RAISE EXCEPTION 'Argument data type varchar is invalid for argument 4 of date_bucket function.';
        ELSIF number <= 0 THEN
            RAISE EXCEPTION 'Invalid bucket width value passed to date_bucket function. Only positive values are allowed.';
        END IF;
        RETURN true;
    ELSE
        RAISE EXCEPTION 'Argument data type varchar is invalid for argument 3 of date_bucket function.';
    END IF;
END;
$body$
LANGUAGE plpgsql IMMUTABLE;

-- Another definition of date_bucket() with arg PG_CATALOG.TEXT since ANYELEMENT cannot handle type unknown.
CREATE OR REPLACE FUNCTION sys.date_bucket(IN datepart PG_CATALOG.TEXT, IN number INTEGER, IN date PG_CATALOG.TEXT, IN origin PG_CATALOG.TEXT default NULL) RETURNS PG_CATALOG.TEXT 
AS 
$body$
DECLARE
BEGIN
    IF date IS NULL THEN
        -- check_date is NULL when date is NULL
        -- check_date is false when we are sure that date can not be a valid datatype.
        -- check_date is true when date might be valid datatype so check is required. 
        RETURN sys.date_bucket_internal_helper(datepart, number, NULL, false, 'NULL'::text);
    ELSE
        RETURN sys.date_bucket_internal_helper(datepart, number, false, NULL, date);
    END IF;
END;
$body$
LANGUAGE plpgsql IMMUTABLE;

-- Another definition of date_bucket() with arg date of type ANYELEMENT and origin of type TEXT.
CREATE OR REPLACE FUNCTION sys.date_bucket(IN datepart PG_CATALOG.TEXT, IN number INTEGER, IN date ANYELEMENT, IN origin PG_CATALOG.TEXT) RETURNS ANYELEMENT 
AS 
$body$
DECLARE
BEGIN
    IF date IS NULL THEN
        RETURN sys.date_bucket_internal_helper(datepart, number, NULL, NULL, 'NULL'::text);
    ELSIF pg_typeof(date) IN ('sys.datetime'::regtype, 'sys.datetime2'::regtype, 'sys.datetimeoffset'::regtype, 'sys.smalldatetime'::regtype, 'date'::regtype, 'time'::regtype) THEN
            IF origin IS NULL THEN
                RETURN sys.date_bucket(datepart, number, date);
            ELSE
                RETURN sys.date_bucket_internal_helper(datepart, number, true, false, date);
            END IF;
    ELSE
        RETURN sys.date_bucket_internal_helper(datepart, number, false, NULL, date);
    END IF;
END;
$body$
LANGUAGE plpgsql IMMUTABLE;

CREATE OR REPLACE FUNCTION sys.date_bucket(IN datepart PG_CATALOG.TEXT, IN number INTEGER, IN date ANYELEMENT, IN origin ANYELEMENT default NULL) RETURNS ANYELEMENT 
AS 
$body$
DECLARE
    required_bucket INT;
    years_diff INT;
    quarters_diff INT;
    months_diff INT;
    hours_diff INT;
    minutes_diff INT;
    seconds_diff INT;
    milliseconds_diff INT;
    timezone INT;
    result_time time;
    result_date timestamp;
    offset_string PG_CATALOG.text;
    date_difference_interval INTERVAL;
    millisec_trunc_diff_interval INTERVAL;
    date_arg_datatype regtype;
    is_valid boolean;
BEGIN
    BEGIN
        date_arg_datatype := pg_typeof(date);
        is_valid := sys.date_bucket_internal_helper(datepart, number, true, true, date);

        -- If optional argument origin's value is not provided by user then set it's default value of valid datatype.
        IF origin IS NULL THEN
                IF date_arg_datatype = 'sys.datetime'::regtype THEN
                    origin := CAST('1900-01-01 00:00:00.000' AS sys.datetime);
                ELSIF date_arg_datatype = 'sys.datetime2'::regtype THEN
                    origin := CAST('1900-01-01 00:00:00.000' AS sys.datetime2);
                ELSIF date_arg_datatype = 'sys.datetimeoffset'::regtype THEN
                    origin := CAST('1900-01-01 00:00:00.000' AS sys.datetimeoffset);
                ELSIF date_arg_datatype = 'sys.smalldatetime'::regtype THEN
                    origin := CAST('1900-01-01 00:00:00.000' AS sys.smalldatetime);
                ELSIF date_arg_datatype = 'date'::regtype THEN
                    origin := CAST('1900-01-01 00:00:00.000' AS pg_catalog.date);
                ELSIF date_arg_datatype = 'time'::regtype THEN
                    origin := CAST('00:00:00.000' AS pg_catalog.time);
                END IF;
        END IF;
    END;

    /* support of date_bucket() for different kinds of date datatype starts here */
    -- support of date_bucket() when date is of 'time' datatype
    IF date_arg_datatype = 'time'::regtype THEN
        -- Find interval between date and origin and extract hour, minute, second, millisecond from the interval
        date_difference_interval := date_trunc('millisecond', date) - date_trunc('millisecond', origin);
        hours_diff := EXTRACT('hour' from date_difference_interval)::INT;
        minutes_diff := EXTRACT('minute' from date_difference_interval)::INT;
        seconds_diff := FLOOR(EXTRACT('second' from date_difference_interval))::INT;
        milliseconds_diff := FLOOR(EXTRACT('millisecond' from date_difference_interval))::INT;
        CASE datepart
            WHEN 'hour' THEN
                -- Here we are finding how many buckets we have to add in the origin so that we can reach to a bucket in which date belongs.
                -- For cases where origin > date, we might end up in a bucket which exceeds date by 1 bucket. 
                -- For Ex. 'date_bucket(hour, 2, '01:00:00', '08:00:00')' hence check if the result_time is greater then date
                -- For comparision we are trunceting the result_time to milliseconds
                required_bucket := hours_diff/number;
                result_time := origin + make_interval(hours => required_bucket * number);
                IF date_trunc('millisecond', result_time) > date THEN
                    RETURN result_time - make_interval(hours => number);
                END IF;
                RETURN result_time;

            WHEN 'minute' THEN
                required_bucket := (hours_diff * 60 + minutes_diff)/number;
                result_time := origin + make_interval(mins => required_bucket * number);
                IF date_trunc('millisecond', result_time) > date THEN
                    RETURN result_time - make_interval(mins => number);
                END IF;
                RETURN result_time;

            WHEN 'second' THEN
                required_bucket := ((hours_diff * 60 + minutes_diff) * 60 + seconds_diff)/number;
                result_time := origin + make_interval(secs => required_bucket * number);
                IF date_trunc('millisecond', result_time) > date THEN
                    RETURN result_time - make_interval(secs => number);
                END IF;
                RETURN result_time;

            WHEN 'millisecond' THEN
                required_bucket := (((hours_diff * 60 + minutes_diff) * 60) * 1000 + milliseconds_diff)/number;
                result_time := origin + make_interval(secs => ((required_bucket * number)::numeric) * 0.001);
                IF date_trunc('millisecond', result_time) > date THEN
                    RETURN result_time - make_interval(secs => (number::numeric) * 0.001);
                END IF;
                RETURN result_time;
        END CASE;

    -- support of date_bucket() when date is of {'datetime2', 'datetimeoffset'} datatype
    -- handling separately because both the datatypes have precision in milliseconds
    ELSIF date_arg_datatype IN ('sys.datetime2'::regtype, 'sys.datetimeoffset'::regtype) THEN
        -- when datepart is {year, quarter, month} make use of AGE() function to find number of buckets
        IF datepart IN ('year', 'quarter', 'month') THEN
            date_difference_interval := AGE(date_trunc('day', date::timestamp), date_trunc('day', origin::timestamp));
            years_diff := EXTRACT('Year' from date_difference_interval)::INT;
            months_diff := EXTRACT('Month' from date_difference_interval)::INT;
            CASE datepart
                WHEN 'year' THEN
                    -- Here we are finding how many buckets we have to add in the origin so that we can reach to a bucket in which date belongs.
                    -- For cases where origin > date, we might end up in a bucket which exceeds date by 1 bucket. 
                    -- For Ex. date_bucket(year, 2, '2010-01-01', '2019-01-01')) hence check if the result_time is greater then date.
                    -- For comparision we are trunceting the result_time to milliseconds
                    required_bucket := years_diff/number;
                    result_date := origin::timestamp + make_interval(years => required_bucket * number);
                    IF result_date > date::timestamp THEN
                        result_date = result_date - make_interval(years => number);
                    END IF;

                WHEN 'month' THEN
                    required_bucket := (12 * years_diff + months_diff)/number;
                    result_date := origin::timestamp + make_interval(months => required_bucket * number);
                    IF result_date > date::timestamp THEN
                        result_date = result_date - make_interval(months => number);
                    END IF;

                WHEN 'quarter' THEN
                    quarters_diff := (12 * years_diff + months_diff)/3;
                    required_bucket := quarters_diff/number;
                    result_date := origin::timestamp + make_interval(months => required_bucket * number * 3);
                    IF result_date > date::timestamp THEN
                        result_date = result_date - make_interval(months => number*3);
                    END IF;
            END CASE;  
        
        -- when datepart is {week, day, hour, minute, second, millisecond} make use of built-in date_bin() postgresql function. 
        ELSE
            -- trunceting origin to millisecond before passing it to date_bin() function. 
            -- store the difference between origin and trunceted origin to add it in the result of date_bin() function
            date_difference_interval := concat(number, ' ', datepart)::INTERVAL;
            millisec_trunc_diff_interval := (origin::timestamp - date_trunc('millisecond', origin::timestamp))::interval;
            result_date = date_bin(date_difference_interval, date::timestamp, date_trunc('millisecond', origin::timestamp)) + millisec_trunc_diff_interval;

            -- Filetering cases where the required bucket ends at date then date_bin() gives start point of this bucket as result.
            IF result_date + date_difference_interval <= date::timestamp THEN
                result_date = result_date + date_difference_interval;
            END IF;
        END IF;

        -- All the above operations are performed by converting every date datatype into TIMESTAMPS. 
        -- datetimeoffset is typecasted into TIMESTAMPS that changes the value. 
        -- Ex. '2023-02-23 09:19:21.23 +10:12'::sys.datetimeoffset::timestamp => '2023-02-22 23:07:21.23'
        -- The output of date_bucket() for datetimeoffset datatype will always be in the same time-zone as of provided date argument. 
        -- Here, converting TIMESTAMP into datetimeoffset datatype with the same timezone as of date argument.
        IF date_arg_datatype = 'sys.datetimeoffset'::regtype THEN
            timezone = sys.babelfish_get_datetimeoffset_tzoffset(date)::INTEGER;
            offset_string = right(date::PG_CATALOG.TEXT, 6);
            result_date = result_date + make_interval(mins => timezone);
            RETURN concat(result_date, ' ', offset_string)::sys.datetimeoffset;
        ELSE
            RETURN result_date;
        END IF;

    -- support of date_bucket() when date is of {'date', 'datetime', 'smalldatetime'} datatype
    ELSE
        -- Round datetime to fixed bins (e.g. .000, .003, .007)
        IF date_arg_datatype = 'sys.datetime'::regtype THEN
            date := sys.babelfish_conv_string_to_datetime('DATETIME', date::TEXT)::sys.datetime;
            origin := sys.babelfish_conv_string_to_datetime('DATETIME', origin::TEXT)::sys.datetime;
        END IF;
        -- when datepart is {year, quarter, month} make use of AGE() function to find number of buckets
        IF datepart IN ('year', 'quarter', 'month') THEN
            date_difference_interval := AGE(date_trunc('day', date::timestamp), date_trunc('day', origin::timestamp));
            years_diff := EXTRACT('Year' from date_difference_interval)::INT;
            months_diff := EXTRACT('Month' from date_difference_interval)::INT;
            CASE datepart
                WHEN 'year' THEN
                    -- Here we are finding how many buckets we have to add in the origin so that we can reach to a bucket in which date belongs.
                    -- For cases where origin > date, we might end up in a bucket which exceeds date by 1 bucket. 
                    -- For Example. date_bucket(year, 2, '2010-01-01', '2019-01-01') hence check if the result_time is greater then date.
                    -- For comparision we are trunceting the result_time to milliseconds
                    required_bucket := years_diff/number;
                    result_date := origin::timestamp + make_interval(years => required_bucket * number);
                    IF result_date > date::timestamp THEN
                        result_date = result_date - make_interval(years => number);
                    END IF;

                WHEN 'month' THEN
                    required_bucket := (12 * years_diff + months_diff)/number;
                    result_date := origin::timestamp + make_interval(months => required_bucket * number);
                    IF result_date > date::timestamp THEN
                        result_date = result_date - make_interval(months => number);
                    END IF;

                WHEN 'quarter' THEN
                    quarters_diff := (12 * years_diff + months_diff)/3;
                    required_bucket := quarters_diff/number;
                    result_date := origin::timestamp + make_interval(months => required_bucket * number * 3);
                    IF result_date > date::timestamp THEN
                        result_date = result_date - make_interval(months => number * 3);
                    END IF;
            END CASE;
            RETURN result_date;
        
        -- when datepart is {week, day, hour, minute, second, millisecond} make use of built-in date_bin() postgresql function.
        ELSE
            -- trunceting origin to millisecond before passing it to date_bin() function. 
            -- store the difference between origin and trunceted origin to add it in the result of date_bin() function
            date_difference_interval := concat(number, ' ', datepart)::INTERVAL;
            result_date = date_bin(date_difference_interval, date::TIMESTAMP, origin::TIMESTAMP);
            -- Filetering cases where the required bucket ends at date then date_bin() gives start point of this bucket as result. 
            IF result_date + date_difference_interval <= date::TIMESTAMP THEN
                result_date = result_date + date_difference_interval;
            END IF;
            RETURN result_date;
        END IF;
    END IF;
END;
$body$
LANGUAGE plpgsql IMMUTABLE;


-- This is a temporary procedure which is called during upgrade to update guest schema
-- for the guest users in the already existing databases
CREATE OR REPLACE PROCEDURE sys.babelfish_update_user_catalog_for_guest_schema()
LANGUAGE C
AS 'babelfishpg_tsql', 'update_user_catalog_for_guest_schema';

CALL sys.babelfish_update_user_catalog_for_guest_schema();

-- Drop this procedure after it gets executed once.
DROP PROCEDURE sys.babelfish_update_user_catalog_for_guest_schema();


-- Drops the temporary procedure used by the upgrade script.
-- Please have this be one of the last statements executed in this upgrade script.
DROP PROCEDURE sys.babelfish_drop_deprecated_object(varchar, varchar, varchar);


-- Reset search_path to not affect any subsequent scripts
SELECT set_config('search_path', trim(leading 'sys, ' from current_setting('search_path')), false);<|MERGE_RESOLUTION|>--- conflicted
+++ resolved
@@ -702,7 +702,6 @@
 LANGUAGE plpgsql
 IMMUTABLE;
 
-<<<<<<< HEAD
 -- BABELFISH_SCHEMA_PERMISSIONS
 CREATE TABLE IF NOT EXISTS sys.babelfish_schema_permissions (
   db_name NAME NOT NULL,
@@ -714,8 +713,6 @@
   PRIMARY KEY(db_name, schema_name, object_name, permission, grantee)
 );
 GRANT SELECT ON sys.babelfish_schema_permissions TO PUBLIC;
-=======
-
 
 create or replace function sys.babelfish_timezone_mapping(IN tmz text) returns text
 AS 'babelfishpg_tsql', 'timezone_mapping'
@@ -810,7 +807,6 @@
     AS $$select date_trunc('millisecond', ((statement_timestamp()::text::datetime2 AT TIME ZONE 'UTC'::pg_catalog.text)::pg_catalog.text::pg_catalog.TIMESTAMP))::sys.datetime;$$
     LANGUAGE SQL STABLE;
 GRANT EXECUTE ON FUNCTION sys.getutcdate() TO PUBLIC;
->>>>>>> ffdb6445
 
 -- internal helper function for date_bucket().
 CREATE OR REPLACE FUNCTION sys.date_bucket_internal_helper(IN datepart PG_CATALOG.TEXT, IN number INTEGER, IN check_date boolean, IN origin boolean, IN date ANYELEMENT default NULL) RETURNS boolean 
