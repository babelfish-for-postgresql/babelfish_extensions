-- complain if script is sourced in psql, rather than via ALTER EXTENSION
\echo Use "ALTER EXTENSION ""babelfishpg_tsql"" UPDATE TO '3.4.0'" to load this file. \quit

-- add 'sys' to search path for the convenience
SELECT set_config('search_path', 'sys, '||current_setting('search_path'), false);

-- Drops an object if it does not have any dependent objects.
-- Is a temporary procedure for use by the upgrade script. Will be dropped at the end of the upgrade.
-- Please have this be one of the first statements executed in this upgrade script. 
CREATE OR REPLACE PROCEDURE babelfish_drop_deprecated_object(object_type varchar, schema_name varchar, object_name varchar) AS
$$
DECLARE
    error_msg text;
    query1 text;
    query2 text;
BEGIN

    query1 := pg_catalog.format('alter extension babelfishpg_tsql drop %s %s.%s', object_type, schema_name, object_name);
    query2 := pg_catalog.format('drop %s %s.%s', object_type, schema_name, object_name);

    execute query1;
    execute query2;
EXCEPTION
    when object_not_in_prerequisite_state then --if 'alter extension' statement fails
        GET STACKED DIAGNOSTICS error_msg = MESSAGE_TEXT;
        raise warning '%', error_msg;
    when dependent_objects_still_exist then --if 'drop view' statement fails
        GET STACKED DIAGNOSTICS error_msg = MESSAGE_TEXT;
        raise warning '%', error_msg;
end
$$
LANGUAGE plpgsql;

-- Please add your SQLs here
/*
 * Note: These SQL statements may get executed multiple times specially when some features get backpatched.
 * So make sure that any SQL statement (DDL/DML) being added here can be executed multiple times without affecting
 * final behaviour.
 */

<<<<<<< HEAD
ALTER VIEW sys.types RENAME TO types_deprecated_3_4_0;

create or replace view sys.types As
with RECURSIVE type_code_list as
(
    select distinct  pg_typname as pg_type_name, tsql_typname as tsql_type_name
    from sys.babelfish_typecode_list()
),
tt_internal as MATERIALIZED
(
  Select * from sys.table_types_internal
)
-- For System types
select 
  ti.tsql_type_name as name
  , t.oid as system_type_id
  , t.oid as user_type_id
  , s.oid as schema_id
  , cast(NULL as INT) as principal_id
  , sys.tsql_type_max_length_helper(ti.tsql_type_name, t.typlen, t.typtypmod, true) as max_length
  , cast(sys.tsql_type_precision_helper(ti.tsql_type_name, t.typtypmod) as int) as precision
  , cast(sys.tsql_type_scale_helper(ti.tsql_type_name, t.typtypmod, false) as int) as scale
  , CASE c.collname
    WHEN 'default' THEN default_collation_name
    ELSE  c.collname
    END as collation_name
  , case when typnotnull then cast(0 as sys.bit) else cast(1 as sys.bit) end as is_nullable
  , 0 as is_user_defined
  , 0 as is_assembly_type
  , 0 as default_object_id
  , 0 as rule_object_id
  , 0 as is_table_type
from pg_type t
inner join pg_namespace s on s.oid = t.typnamespace
inner join type_code_list ti on t.typname = ti.pg_type_name
left join pg_collation c on c.oid = t.typcollation
,cast(current_setting('babelfishpg_tsql.server_collation_name') as name) as default_collation_name
where
ti.tsql_type_name IS NOT NULL  
and pg_type_is_visible(t.oid)
and (s.nspname = 'pg_catalog' OR s.nspname = 'sys')
union all 
-- For User Defined Types
select cast(t.typname as text) as name
  , t.typbasetype as system_type_id
  , t.oid as user_type_id
  , t.typnamespace as schema_id
  , null::integer as principal_id
  , case when tt.typrelid is not null then -1::smallint else sys.tsql_type_max_length_helper(tsql_base_type_name, t.typlen, t.typtypmod) end as max_length
  , case when tt.typrelid is not null then 0::smallint else cast(sys.tsql_type_precision_helper(tsql_base_type_name, t.typtypmod) as int) end as precision
  , case when tt.typrelid is not null then 0::smallint else cast(sys.tsql_type_scale_helper(tsql_base_type_name, t.typtypmod, false) as int) end as scale
  , CASE c.collname
    WHEN 'default' THEN default_collation_name
    ELSE  c.collname 
    END as collation_name
  , case when tt.typrelid is not null then cast(0 as sys.bit)
         else case when typnotnull then cast(0 as sys.bit) else cast(1 as sys.bit) end
    end
    as is_nullable
  -- CREATE TYPE ... FROM is implemented as CREATE DOMAIN in babel
  , 1 as is_user_defined
  , 0 as is_assembly_type
  , 0 as default_object_id
  , 0 as rule_object_id
  , case when tt.typrelid is not null then 1 else 0 end as is_table_type
from pg_type t
join sys.schemas sch on t.typnamespace = sch.schema_id
left join type_code_list ti on t.typname = ti.pg_type_name
left join pg_collation c on c.oid = t.typcollation
left join tt_internal tt on t.typrelid = tt.typrelid
, sys.translate_pg_type_to_tsql(t.typbasetype) AS tsql_base_type_name
, cast(current_setting('babelfishpg_tsql.server_collation_name') as name) as default_collation_name
-- we want to show details of user defined datatypes created under babelfish database
where 
 ti.tsql_type_name IS NULL
and
  (
    -- show all user defined datatypes created under babelfish database except table types
    t.typtype = 'd'
    or
    -- only for table types
    tt.typrelid is not null  
  );
GRANT SELECT ON sys.types TO PUBLIC;
CALL sys.babelfish_drop_deprecated_object('view', 'sys', 'types_deprecated_3_4_0');


ALTER VIEW sys.table_types RENAME TO table_types_deprecated_3_4_0;
create or replace view sys.table_types as
select st.*
  , pt.typrelid::int as type_table_object_id
  , 0::sys.bit as is_memory_optimized -- return 0 until we support in-memory tables
from sys.types st
inner join pg_catalog.pg_type pt on st.user_type_id = pt.oid
where is_table_type = 1;
GRANT SELECT ON sys.table_types TO PUBLIC;
CALL sys.babelfish_drop_deprecated_object('view', 'sys', 'table_types_deprecated_3_4_0');


ALTER VIEW sys.sp_special_columns_view RENAME TO sp_special_columns_view_3_4_0;
CREATE OR REPLACE VIEW sys.sp_special_columns_view AS
SELECT
CAST(1 AS SMALLINT) AS SCOPE,
CAST(coalesce (split_part(a.attoptions[1] COLLATE "C", '=', 2) ,a.attname) AS sys.sysname) AS COLUMN_NAME, -- get original column name if exists
CAST(t6.data_type AS SMALLINT) AS DATA_TYPE,

CASE -- cases for when they are of type identity. 
    WHEN  a.attidentity <> ''::"char" AND (t1.name = 'decimal' OR t1.name = 'numeric')
    THEN CAST(CONCAT(t1.name, '() identity') AS sys.sysname)
    WHEN  a.attidentity <> ''::"char" AND (t1.name != 'decimal' AND t1.name != 'numeric')
    THEN CAST(CONCAT(t1.name, ' identity') AS sys.sysname)
    ELSE CAST(t1.name AS sys.sysname)
END AS TYPE_NAME,

CAST(sys.sp_special_columns_precision_helper(COALESCE(tsql_type_name, tsql_base_type_name), c1.precision, c1.max_length, t6."PRECISION") AS INT) AS PRECISION,
CAST(sys.sp_special_columns_length_helper(coalesce(tsql_type_name, tsql_base_type_name), c1.precision, c1.max_length, t6."PRECISION") AS INT) AS LENGTH,
CAST(sys.sp_special_columns_scale_helper(coalesce(tsql_type_name, tsql_base_type_name), c1.scale) AS SMALLINT) AS SCALE,
CAST(1 AS smallint) AS PSEUDO_COLUMN,
CASE
    WHEN a.attnotnull
    THEN CAST(0 AS INT)
    ELSE CAST(1 AS INT) END
AS IS_NULLABLE,
CAST(nsp_ext.dbname AS sys.sysname) AS TABLE_QUALIFIER,
CAST(s1.name AS sys.sysname) AS TABLE_OWNER,
CAST(C.relname AS sys.sysname) AS TABLE_NAME,

CASE 
    WHEN X.indisprimary
    THEN CAST('p' AS sys.sysname)
    ELSE CAST('u' AS sys.sysname) -- if it is a unique index, then we should cast it as 'u' for filtering purposes
END AS CONSTRAINT_TYPE,
CAST(I.relname AS sys.sysname) CONSTRAINT_NAME,
CAST(X.indexrelid AS int) AS INDEX_ID

FROM( pg_index X
JOIN pg_class C ON X.indrelid = C.oid
JOIN pg_class I ON I.oid = X.indexrelid
CROSS JOIN LATERAL unnest(X.indkey) AS ak(k)
        LEFT JOIN pg_attribute a
                       ON (a.attrelid = X.indrelid AND a.attnum = ak.k)
)
LEFT JOIN sys.pg_namespace_ext nsp_ext ON C.relnamespace = nsp_ext.oid
LEFT JOIN sys.schemas s1 ON s1.schema_id = C.relnamespace
LEFT JOIN sys.columns c1 ON c1.object_id = X.indrelid AND cast(a.attname AS sys.sysname) = c1.name COLLATE sys.database_default
LEFT JOIN pg_catalog.pg_type AS T ON T.oid = c1.system_type_id
LEFT JOIN sys.types AS t1 ON a.atttypid = t1.user_type_id
LEFT JOIN sys.sp_datatype_info_helper(2::smallint, false) AS t6 ON T.typname = t6.pg_type_name OR T.typname = t6.type_name --need in order to get accurate DATA_TYPE value
, sys.translate_pg_type_to_tsql(t1.user_type_id) AS tsql_type_name
, sys.translate_pg_type_to_tsql(t1.system_type_id) AS tsql_base_type_name
WHERE has_schema_privilege(s1.schema_id, 'USAGE')
AND X.indislive ;

GRANT SELECT ON sys.sp_special_columns_view TO PUBLIC; 
CALL sys.babelfish_drop_deprecated_object('view', 'sys', 'sp_special_columns_view_3_4_0');


ALTER VIEW sys.sp_sproc_columns_view RENAME TO sp_sproc_columns_view_3_4_0;
CREATE OR REPLACE VIEW sys.sp_sproc_columns_view
AS
SELECT
CAST(sys.db_name() AS sys.sysname) AS PROCEDURE_QUALIFIER -- This will always be objects in current database
, CAST(ss.schema_name AS sys.sysname) AS PROCEDURE_OWNER
, CAST(
CASE
  WHEN ss.prokind = 'p' THEN CONCAT(ss.proname, ';1')
  ELSE CONCAT(ss.proname, ';0')
END
AS sys.nvarchar(134)) AS PROCEDURE_NAME
, CAST(
CASE 
  WHEN ss.n IS NULL THEN
    CASE
      WHEN ss.proretset THEN '@TABLE_RETURN_VALUE'
    ELSE '@RETURN_VALUE'
  END 
ELSE COALESCE(ss.proargnames[n], '')
END
AS sys.SYSNAME) AS COLUMN_NAME
, CAST(
CASE
WHEN ss.n IS NULL THEN
  CASE 
    WHEN ss.proretset THEN 3
    ELSE 5
  END
WHEN ss.proargmodes[n] in ('o', 'b') THEN 2
ELSE 1
END
AS smallint) AS COLUMN_TYPE
, CAST(
CASE
  WHEN ss.n IS NULL THEN
    CASE
      WHEN ss.prokind = 'p' THEN (SELECT data_type FROM sys.spt_datatype_info_table  WHERE type_name = 'int')
    WHEN ss.proretset THEN NULL
    ELSE sdit.data_type 
    END
  WHEN st.is_table_type = 1 THEN -153
  ELSE sdit.data_type 
END
AS smallint) AS DATA_TYPE
, CAST(
CASE 
  WHEN ss.n IS NULL THEN
    CASE 
      WHEN ss.proretset THEN 'table' 
      WHEN ss.prokind = 'p' THEN 'int'
      ELSE st.name
    END
  ELSE st.name
END
AS sys.sysname) AS TYPE_NAME
, CAST(
CASE
  WHEN ss.n IS NULL THEN
    CASE 
      WHEN ss.proretset THEN 0 
    WHEN ss.prokind = 'p' THEN (SELECT precision FROM sys.types WHERE name = 'int')
    ELSE st.precision
  END
  WHEN st.is_table_type = 1 THEN 0
  ELSE st.precision 
END 
AS sys.int) AS PRECISION
, CAST(
CASE
  WHEN ss.n IS NULL THEN
    CASE
      WHEN ss.proretset THEN 0
    WHEN ss.prokind = 'p' THEN (SELECT max_length FROM sys.types WHERE name = 'int')
    ELSE st.max_length
  END
  WHEN st.is_table_type = 1 THEN 2147483647
  ELSE st.max_length 
END
AS sys.int) AS LENGTH
, CAST(
CASE
  WHEN ss.n IS NULL THEN 
    CASE
      WHEN ss.proretset THEN 0 
      WHEN ss.prokind = 'p' THEN (SELECT scale FROM sys.types WHERE name = 'int')
      ELSE st.scale
    END
  WHEN st.is_table_type = 1 THEN NULL
  ELSE st.scale
END
AS smallint) AS SCALE
, CAST(
CASE
  WHEN ss.n IS NULL THEN
    CASE
      WHEN ss.proretset THEN 0
    WHEN ss.prokind = 'p' THEN (SELECT num_prec_radix FROM sys.spt_datatype_info_table WHERE type_name = 'int')
    ELSE sdit.num_prec_radix
  END
  WHEN st.is_table_type = 1 THEN NULL
  ELSE sdit.num_prec_radix
END
AS smallint) AS RADIX
, CAST(
CASE
  WHEN ss.n IS NULL THEN
    CASE 
      WHEN ss.proretset OR ss.prokind = 'p' THEN 0
      ELSE sdit.nullable 
    END
  WHEN st.is_table_type = 1 THEN 1
  ELSE sdit.nullable 
END
AS smallint) AS NULLABLE
, CAST(
CASE 
  WHEN ss.n IS NULL AND ss.proretset THEN 'Result table returned by table valued function'
  ELSE NULL
END
AS sys.varchar(254)) COLLATE sys.database_default AS REMARKS
, CAST(NULL AS sys.nvarchar(4000)) AS COLUMN_DEF
, CAST(
CASE
  WHEN ss.n IS NULL THEN
    CASE
      WHEN ss.proretset THEN NULL
      WHEN ss.prokind = 'p' THEN (SELECT sql_data_type FROM sys.spt_datatype_info_table WHERE type_name = 'int')
      ELSE sdit.sql_data_type
    END
  WHEN st.is_table_type = 1 THEN -153
  ELSE sdit.sql_data_type 
END
AS smallint) AS SQL_DATA_TYPE
, CAST(
CASE
  WHEN ss.n IS NULL THEN
    CASE 
      WHEN ss.proretset THEN 0
      WHEN ss.prokind = 'p' THEN (SELECT sql_datetime_sub FROM sys.spt_datatype_info_table WHERE type_name = 'int')
      ELSE sdit.sql_datetime_sub
    END
  ELSE sdit.sql_datetime_sub 
END 
AS smallint) AS SQL_DATETIME_SUB
, CAST(
CASE
  WHEN ss.n IS NOT NULL AND st.is_table_type = 1 THEN 2147483647
  ELSE NULL
END
AS sys.int) AS CHAR_OCTET_LENGTH
, CAST(
CASE
  WHEN ss.n IS NULL THEN 0
  ELSE n 
END 
AS sys.int) AS ORDINAL_POSITION
, CAST(
CASE
  WHEN ss.n IS NULL AND ss.proretset THEN 'NO'
  WHEN st.is_table_type = 1 THEN 'YES'
  WHEN sdit.nullable = 1 THEN 'YES'
  ELSE 'NO'
END
AS sys.varchar(254)) COLLATE sys.database_default AS IS_NULLABLE
, CAST(
CASE
  WHEN ss.n IS NULL THEN
    CASE
      WHEN ss.proretset THEN 0
      WHEN ss.prokind = 'p' THEN 56
      ELSE sdit.ss_data_type
    END
  WHEN st.is_table_type = 1 THEN 0
  ELSE sdit.ss_data_type
END
AS sys.tinyint) AS SS_DATA_TYPE
, CAST(ss.proname AS sys.sysname) AS original_procedure_name
FROM 
( 
  -- CTE to query procedures related to bbf
  WITH bbf_proc AS (
    SELECT
      p.proname as proname,
      p.proargnames as proargnames,
      p.proargmodes as proargmodes,
      p.prokind as prokind,
      p.proretset as proretset,
      p.prorettype as prorettype,
      p.proallargtypes as proallargtypes,
      p.proargtypes as proargtypes,
      s.name as schema_name
    FROM 
      pg_proc p
    INNER JOIN (
      SELECT name as name, schema_id as id  FROM sys.schemas 
      UNION ALL 
      SELECT CAST(nspname as sys.sysname) as name, CAST(oid as int) as id 
        from pg_namespace WHERE nspname in ('sys', 'information_schema')
    ) as s ON p.pronamespace = s.id
    WHERE (
      (pg_has_role(p.proowner, 'USAGE') OR has_function_privilege(p.oid, 'EXECUTE'))
      AND (s.name != 'sys' 
        OR p.proname like 'sp\_%' -- filter out internal babelfish-specific procs in sys schema
        OR p.proname like 'xp\_%'
        OR p.proname like 'dm\_%'
        OR p.proname like 'fn\_%'))
  )

  SELECT *
  FROM ( 
    SELECT -- Selects all parameters (input and output), but NOT return values
    p.proname as proname,
    p.proargnames as proargnames,
    p.proargmodes as proargmodes,
    p.prokind as prokind,
    p.proretset as proretset,
    p.prorettype as prorettype,
    p.schema_name as schema_name,
    (information_schema._pg_expandarray(
    COALESCE(p.proallargtypes,
      CASE 
        WHEN p.prokind = 'f' THEN (CAST(p.proargtypes AS oid[]))
        ELSE CAST(p.proargtypes AS oid[])
      END
    ))).x AS x,
    (information_schema._pg_expandarray(
    COALESCE(p.proallargtypes,
      CASE 
        WHEN p.prokind = 'f' THEN (CAST(p.proargtypes AS oid[]))
        ELSE CAST(p.proargtypes AS oid[])
      END
    ))).n AS n
    FROM bbf_proc p) AS t
  WHERE (t.proargmodes[t.n] in ('i', 'o', 'b') OR t.proargmodes is NULL)

  UNION ALL

  SELECT -- Selects all return values (this is because inline-table functions could cause duplicate outputs)
  p.proname as proname,
  p.proargnames as proargnames,
  p.proargmodes as proargmodes,
  p.prokind as prokind,
  p.proretset as proretset,
  p.prorettype as prorettype,
  p.schema_name as schema_name,
  p.prorettype AS x, 
  NULL AS n -- null value indicates that we are retrieving the return values of the proc/func
  FROM bbf_proc p
) ss
LEFT JOIN sys.types st ON ss.x = st.user_type_id -- left joined because return type of table-valued functions may not have an entry in sys.types
-- Because spt_datatype_info_table does contain user-defind types and their names,
-- the join below allows us to retrieve the name of the base type of the user-defined type
LEFT JOIN sys.spt_datatype_info_table sdit ON sdit.type_name = sys.translate_pg_type_to_tsql(st.system_type_id);
GRANT SELECT ON sys.sp_sproc_columns_view TO PUBLIC;
CALL sys.babelfish_drop_deprecated_object('view', 'sys', 'sp_sproc_columns_view_3_4_0');



ALTER VIEW sys.assembly_types RENAME TO assembly_types_3_4_0;
CREATE OR REPLACE VIEW sys.assembly_types
AS
SELECT
   CAST(t.name as sys.sysname) AS name,
   -- 'system_type_id' is specified as type INT here, and not TINYINT per SQL Server documentation.
   -- This is because the IDs of generated SQL Server system type values generated by B
   -- Babelfish installation will exceed the size of TINYINT.
   CAST(t.system_type_id as int) AS system_type_id,
   CAST(t.user_type_id as int) AS user_type_id,
   CAST(t.schema_id as int) AS schema_id,
   CAST(t.principal_id as int) AS principal_id,
   CAST(t.max_length as smallint) AS max_length,
   CAST(t.precision as sys.tinyint) AS precision,
   CAST(t.scale as sys.tinyint) AS scale,
   CAST(t.collation_name as sys.sysname) AS collation_name,
   CAST(t.is_nullable as sys.bit) AS is_nullable,
   CAST(t.is_user_defined as sys.bit) AS is_user_defined,
   CAST(t.is_assembly_type as sys.bit) AS is_assembly_type,
   CAST(t.default_object_id as int) AS default_object_id,
   CAST(t.rule_object_id as int) AS rule_object_id,
   CAST(NULL as int) AS assembly_id,
   CAST(NULL as sys.sysname) AS assembly_class,
   CAST(NULL as sys.bit) AS is_binary_ordered,
   CAST(NULL as sys.bit) AS is_fixed_length,
   CAST(NULL as sys.nvarchar(40)) AS prog_id,
   CAST(NULL as sys.nvarchar(4000)) AS assembly_qualified_name,
   CAST(t.is_table_type as sys.bit) AS is_table_type
FROM sys.types t
WHERE t.is_assembly_type = 1;
GRANT SELECT ON sys.assembly_types TO PUBLIC;
CALL sys.babelfish_drop_deprecated_object('view', 'sys', 'assembly_types_3_4_0');



ALTER VIEW sys.all_parameters RENAME TO all_parameters_3_4_0;
CREATE OR REPLACE VIEW sys.all_parameters
AS
SELECT
    CAST(ss.p_oid AS INT) AS object_id
  , CAST(COALESCE(ss.proargnames[(ss.x).n], '') AS sys.SYSNAME) AS name
  , CAST(
      CASE 
        WHEN is_out_scalar = 1 THEN 0 -- param_id = 0 for output of scalar function
        ELSE (ss.x).n
      END 
    AS INT) AS parameter_id
  -- 'system_type_id' is specified as type INT here, and not TINYINT per SQL Server documentation.
  -- This is because the IDs of system type values generated by
  -- Babelfish installation will exceed the size of TINYINT
  , CAST(st.system_type_id AS INT) AS system_type_id
  , CAST(st.user_type_id AS INT) AS user_type_id
  , CAST( 
      CASE
        WHEN st.is_table_type = 1 THEN -1 -- TVP case
        WHEN st.is_user_defined = 1 THEN st.max_length -- UDT case
        ELSE sys.tsql_type_max_length_helper(st.name, t.typlen, typmod, true, true)
      END
    AS smallint) AS max_length
  , CAST(
      CASE
        WHEN st.is_table_type = 1 THEN 0 -- TVP case
        WHEN st.is_user_defined = 1  THEN st.precision -- UDT case
        ELSE sys.tsql_type_precision_helper(st.name, typmod)
      END
    AS sys.tinyint) AS precision
  , CAST(
      CASE 
        WHEN st.is_table_type = 1 THEN 0 -- TVP case
        WHEN st.is_user_defined = 1  THEN st.scale
        ELSE sys.tsql_type_scale_helper(st.name, typmod,false)
      END
    AS sys.tinyint) AS scale
  , CAST(
      CASE
        WHEN is_out_scalar = 1 THEN 1 -- Output of a scalar function
        WHEN ss.proargmodes[(ss.x).n] in ('o', 'b', 't') THEN 1
        ELSE 0
      END 
    AS sys.bit) AS is_output
  , CAST(0 AS sys.bit) AS is_cursor_ref
  , CAST(0 AS sys.bit) AS has_default_value
  , CAST(0 AS sys.bit) AS is_xml_document
  , CAST(NULL AS sys.sql_variant) AS default_value
  , CAST(0 AS int) AS xml_collection_id
  , CAST(0 AS sys.bit) AS is_readonly
  , CAST(1 AS sys.bit) AS is_nullable
  , CAST(NULL AS int) AS encryption_type
  , CAST(NULL AS sys.nvarchar(64)) AS encryption_type_desc
  , CAST(NULL AS sys.sysname) AS encryption_algorithm_name
  , CAST(NULL AS int) AS column_encryption_key_id
  , CAST(NULL AS sys.sysname) AS column_encryption_key_database_name
FROM pg_type t
  INNER JOIN sys.types st ON st.user_type_id = t.oid
  INNER JOIN 
  (
    SELECT
      p.oid AS p_oid,
      p.proargnames,
      p.proargmodes,
      p.prokind,
      json_extract_path(CAST(p.probin as json), 'typmod_array') AS typmod_array,
      information_schema._pg_expandarray(
      COALESCE(p.proallargtypes,
        CASE 
          WHEN p.prokind = 'f' THEN (CAST( p.proargtypes AS oid[]) || p.prorettype) -- Adds return type if not present on proallargtypes
          ELSE CAST(p.proargtypes AS oid[])
        END
      )) AS x
    FROM pg_proc p
    WHERE (
      p.pronamespace in (select schema_id from sys.schemas union all select oid from pg_namespace where nspname = 'sys')
      AND (pg_has_role(p.proowner, 'USAGE') OR has_function_privilege(p.oid, 'EXECUTE'))
      AND p.probin like '{%typmod_array%}') -- Needs to have a typmod array in JSON format
  ) ss ON t.oid = (ss.x).x,
  COALESCE(pg_get_function_result(ss.p_oid), '') AS return_type,
  CAST(ss.typmod_array->>(ss.x).n-1 AS INT) AS typmod, 
  CAST(
    CASE
      WHEN ss.prokind = 'f' AND ss.proargnames[(ss.x).n] IS NULL THEN 1 -- checks if param is output of scalar function
      ELSE 0
    END 
  AS INT) AS is_out_scalar
WHERE ( -- If it is a Table function, we only want the inputs
      return_type NOT LIKE 'TABLE(%' OR 
      (return_type LIKE 'TABLE(%' AND ss.proargmodes[(ss.x).n] = 'i'));
GRANT SELECT ON sys.all_parameters TO PUBLIC;
CALL sys.babelfish_drop_deprecated_object('view', 'sys', 'all_parameters_3_4_0');


ALTER VIEW sys.systypes RENAME TO systypes_3_4_0;
CREATE OR REPLACE VIEW sys.systypes AS
SELECT CAST(name as sys.sysname) as name
  , CAST(system_type_id as int) as xtype
  , CAST((case when is_nullable = 1 then 0 else 1 end) as sys.tinyint) as status
  , CAST((case when user_type_id < 32767 then user_type_id::int else null end) as smallint) as xusertype
  , max_length as length
  , CAST(precision as sys.tinyint) as xprec
  , CAST(scale as sys.tinyint) as xscale
  , CAST(default_object_id as int) as tdefault
  , CAST(rule_object_id as int) as domain
  , CAST((case when schema_id < 32767 then schema_id::int else null end) as smallint) as uid
  , CAST(0 as smallint) as reserved
  , CAST(sys.CollationProperty(collation_name, 'CollationId') as int) as collationid
  , CAST((case when user_type_id < 32767 then user_type_id::int else null end) as smallint) as usertype
  , CAST((case when (coalesce(sys.translate_pg_type_to_tsql(system_type_id), sys.translate_pg_type_to_tsql(user_type_id)) 
            in ('nvarchar', 'varchar', 'sysname', 'varbinary')) then 1 
          else 0 end) as sys.bit) as variable
  , CAST(is_nullable as sys.bit) as allownulls
  , CAST(system_type_id as int) as type
  , CAST(null as sys.varchar(255)) as printfmt
  , (case when precision <> 0::smallint then precision 
      else sys.systypes_precision_helper(sys.translate_pg_type_to_tsql(system_type_id), max_length) end) as prec
  , CAST(scale as sys.tinyint) as scale
  , CAST(collation_name as sys.sysname) as collation
FROM sys.types;
GRANT SELECT ON sys.systypes TO PUBLIC;
CALL sys.babelfish_drop_deprecated_object('view', 'sys', 'systypes_3_4_0');
=======

CREATE OR REPLACE VIEW sys.asymmetric_keys
AS
SELECT 
    CAST('' as sys.sysname) AS name
  , CAST(0 as sys.int) AS principal_id
  , CAST(0 as sys.int) AS asymmetric_key_id
  , CAST('a' as sys.bpchar(2)) AS pvt_key_encryption_type
  , CAST('' as sys.nvarchar(60)) AS pvt_key_encryption_type_desc
  , CAST(null as sys.varbinary(32)) as thumbprint
  , CAST('a' as sys.bpchar(2)) AS algorithm
  , CAST('' as sys.nvarchar(60)) AS algorithm_desc
  , CAST(0 as sys.int) AS key_length
  , CAST(null as sys.varbinary(85)) as sid
  , CAST('' as sys.nvarchar(128)) AS string_sid
  , CAST(NULL as sys.varbinary(8000)) AS public_key
  , CAST('' as sys.nvarchar(260)) AS attested_by
  , CAST('' as sys.nvarchar(120)) AS provider_type
  , CAST(NULL as sys.UNIQUEIDENTIFIER) as cryptographic_provider_guid
  , CAST(NULL AS sys.sql_variant) AS cryptographic_provider_algid
  
WHERE FALSE;
GRANT SELECT ON sys.asymmetric_keys TO PUBLIC;

CREATE OR REPLACE VIEW sys.certificates
AS
SELECT 
    CAST('' as sys.sysname) AS name
  , CAST(0 as sys.int) AS principal_id
  , CAST(0 as sys.int) AS asymmetric_key_id
  , CAST('a' as sys.bpchar(2)) AS pvt_key_encryption_type
  , CAST('' as sys.nvarchar(60)) AS pvt_key_encryption_type_desc
  , CAST(0 as sys.bit) AS is_active_for_begin_dialog
  , CAST('' as sys.nvarchar(442)) AS issuer_name
  , CAST('' as sys.nvarchar(64)) AS cert_serial_number
  , CAST(null as sys.varbinary(85)) as sid
  , CAST('' as sys.nvarchar(128)) AS string_sid
  , CAST('' as sys.nvarchar(4000)) AS subject
  , CAST('' as sys.datetime) AS expiry_date
  , CAST('' as sys.datetime) AS start_date
  , CAST(null as sys.varbinary(32)) as thumbprint
  , CAST('' as sys.nvarchar(260)) as attested_by
  , CAST('' as sys.datetime) AS pvt_key_last_backup_date
  , CAST(0 AS sys.int) AS key_length
  
WHERE FALSE;
GRANT SELECT ON sys.certificates TO PUBLIC;

CREATE OR REPLACE VIEW sys.database_permissions
AS
SELECT
    CAST(0 as sys.tinyint) AS class,
    CAST('' as sys.NVARCHAR(60)) AS class_desc,
    CAST(0 as sys.int) AS major_id,
    CAST(0 as sys.int) AS minor_id,
    CAST(0 as sys.int) AS grantee_principal_id,
    CAST(0 as sys.int) AS grantor_principal_id,
    CAST('a' as sys.bpchar(4)) AS type,
    CAST('' as sys.NVARCHAR(128)) AS permission_name,
    CAST('G' as sys.bpchar(1)) AS state,
    CAST('' as sys.NVARCHAR(60)) AS state_desc
WHERE FALSE;
GRANT SELECT ON sys.database_permissions TO PUBLIC;
>>>>>>> 818bf34d

CREATE OR REPLACE VIEW information_schema_tsql.key_column_usage AS
	SELECT
		CAST(nc.dbname AS sys.nvarchar(128)) AS "CONSTRAINT_CATALOG",
		CAST(ext.orig_name AS sys.nvarchar(128)) AS "CONSTRAINT_SCHEMA",
		CAST(c.conname AS sys.nvarchar(128)) AS "CONSTRAINT_NAME",
		CAST(nc.dbname AS sys.nvarchar(128)) AS "TABLE_CATALOG",
		CAST(ext.orig_name AS sys.nvarchar(128)) AS "TABLE_SCHEMA",
		CAST(r.relname AS sys.nvarchar(128)) AS "TABLE_NAME",
		CAST(a.attname AS sys.nvarchar(128)) AS "COLUMN_NAME",
		CAST(ord AS int) AS "ORDINAL_POSITION"	
	FROM
		pg_constraint c 
		JOIN pg_class r ON r.oid = c.conrelid AND c.contype in ('p','u','f') AND r.relkind in ('r','p')
		JOIN sys.pg_namespace_ext nc ON nc.oid = c.connamespace AND r.relnamespace = nc.oid 
		JOIN sys.babelfish_namespace_ext ext ON ext.nspname = nc.nspname AND ext.dbid = sys.db_id()
		CROSS JOIN unnest(c.conkey) WITH ORDINALITY AS ak(j,ord) 
		LEFT JOIN pg_attribute a ON a.attrelid = r.oid AND a.attnum = ak.j		
	WHERE
		pg_has_role(r.relowner, 'USAGE'::text) 
  		OR has_column_privilege(r.oid, a.attnum, 'SELECT, INSERT, UPDATE, REFERENCES'::text)
		AND NOT pg_is_other_temp_schema(nc.oid)
	;
GRANT SELECT ON information_schema_tsql.key_column_usage TO PUBLIC;

CREATE OR REPLACE FUNCTION sys.typeproperty(
    typename sys.VARCHAR,
    property sys.VARCHAR
    )
RETURNS INT
AS $$
DECLARE
BEGIN
    RETURN 10;
END;
$$
LANGUAGE plpgsql STABLE;

CREATE OR REPLACE FUNCTION sys.DATETIMEOFFSETFROMPARTS(IN p_year INTEGER,
                                                               IN p_month INTEGER,
                                                               IN p_day INTEGER,
                                                               IN p_hour INTEGER,
                                                               IN p_minute INTEGER,
                                                               IN p_seconds INTEGER,
                                                               IN p_fractions INTEGER,
                                                               IN p_hour_offset INTEGER,
                                                               IN p_minute_offset INTEGER,
                                                               IN p_precision NUMERIC)
RETURNS sys.DATETIMEOFFSET
AS
$BODY$
DECLARE
    v_err_message SYS.VARCHAR;
    v_fractions SYS.VARCHAR;
    v_precision SMALLINT;
    v_calc_seconds NUMERIC; 
    v_resdatetime TIMESTAMP WITHOUT TIME ZONE;
    v_string pg_catalog.text;
    v_sign pg_catalog.text;
BEGIN
    v_fractions := p_fractions::SYS.VARCHAR;
    IF p_precision IS NULL THEN
        RAISE EXCEPTION 'Scale argument is not valid. Valid expressions for data type datetimeoffset scale argument are integer constants and integer constant expressions.';
    END IF;
    IF p_year IS NULL OR p_month is NULL OR p_day IS NULL OR p_hour IS NULL OR p_minute IS NULL OR p_seconds IS NULL OR p_fractions IS NULL
            OR p_hour_offset IS NULL OR p_minute_offset is NULL THEN
        RETURN NULL;
    END IF;
    v_precision := p_precision::SMALLINT;

    IF (scale(p_precision) > 0) THEN
        RAISE most_specific_type_mismatch;

    -- Check if arguments are out of range
    ELSIF ((p_year NOT BETWEEN 0001 AND 9999) OR
        (p_month NOT BETWEEN 1 AND 12) OR
        (p_day NOT BETWEEN 1 AND 31) OR
        (p_hour NOT BETWEEN 0 AND 23) OR
        (p_minute NOT BETWEEN 0 AND 59) OR
        (p_seconds NOT BETWEEN 0 AND 59) OR
        (p_hour_offset NOT BETWEEN -14 AND 14) OR
        (p_minute_offset NOT BETWEEN -59 AND 59) OR
        (p_hour_offset * p_minute_offset < 0) OR
        (p_hour_offset = 14 AND p_minute_offset != 0) OR
        (p_hour_offset = -14 AND p_minute_offset != 0) OR
        (p_fractions != 0 AND char_length(v_fractions) > p_precision::SMALLINT))
    THEN
        RAISE invalid_datetime_format;
    ELSIF (v_precision NOT BETWEEN 0 AND 7) THEN
        RAISE numeric_value_out_of_range;
    END IF;
    v_calc_seconds := format('%s.%s',
                             p_seconds,
                             substring(rpad(lpad(v_fractions, v_precision, '0'), 7, '0'), 1, 6))::NUMERIC;

    v_resdatetime := make_timestamp(p_year,
                                    p_month,
                                    p_day,
                                    p_hour,
                                    p_minute,
                                    v_calc_seconds);
    v_sign := (
        SELECT CASE
            WHEN (p_hour_offset) > 0
                THEN '+'
            WHEN (p_hour_offset) = 0 AND (p_minute_offset) >= 0
                THEN '+'    
            ELSE '-'
        END
    );
    v_string := CONCAT(v_resdatetime::pg_catalog.text,v_sign,abs(p_hour_offset)::SMALLINT::text,':',
                                                          abs(p_minute_offset)::SMALLINT::text);
    BEGIN
    RETURN cast(v_string AS sys.datetimeoffset);
    exception
        WHEN others THEN
            RAISE invalid_datetime_format;
    END;
EXCEPTION
    WHEN most_specific_type_mismatch THEN
        RAISE USING MESSAGE := 'Scale argument is not valid. Valid expressions for data type datetimeoffset scale argument are integer constants and integer constant expressions',
                    DETAIL := 'Use of incorrect "precision" parameter value during conversion process.',
                    HINT := 'Change "precision" parameter to the proper value and try again.';    
    WHEN invalid_datetime_format THEN
        RAISE USING MESSAGE := 'Cannot construct data type datetimeoffset, some of the arguments have values which are not valid.',
                    DETAIL := 'Possible use of incorrect value of date or time part (which lies outside of valid range).',
                    HINT := 'Check each input argument belongs to the valid range and try again.';

    WHEN numeric_value_out_of_range THEN
        RAISE USING MESSAGE := format('Specified scale % is invalid.', p_fractions),
                    DETAIL := format('Source value is out of %s data type range.', v_err_message),
                    HINT := format('Correct the source value you are trying to cast to %s data type and try again.',
                                   v_err_message);
END;
$BODY$
LANGUAGE plpgsql
IMMUTABLE;

CREATE OR REPLACE FUNCTION sys.TODATETIMEOFFSET(IN input_expr PG_CATALOG.TEXT , IN tz_offset TEXT)
RETURNS sys.datetimeoffset
AS
$BODY$
DECLARE
    v_string pg_catalog.text;
    v_sign pg_catalog.text;
    str_hr TEXT;
    str_mi TEXT;
    precision_str TEXT;
    sign_flag INTEGER;
    v_hr INTEGER;
    v_mi INTEGER;
    v_precision INTEGER;
    input_expr_datetime2 datetime2;
BEGIN

    BEGIN
    input_expr_datetime2 := cast(input_expr as sys.datetime2);
    exception
        WHEN others THEN
                RAISE USING MESSAGE := 'Conversion failed when converting date and/or time from character string.';
    END;

    IF input_expr IS NULL or tz_offset IS NULL THEN 
    RETURN NULL;
    END IF;

    IF tz_offset LIKE '+__:__' THEN
        str_hr := SUBSTRING(tz_offset,2,2);
        str_mi := SUBSTRING(tz_offset,5,2);
        sign_flag := 1;
    ELSIF tz_offset LIKE '-__:__' THEN
        str_hr := SUBSTRING(tz_offset,2,2);
        str_mi := SUBSTRING(tz_offset,5,2);
        sign_flag := -1;
    ELSE
        RAISE EXCEPTION 'The timezone provided to builtin function todatetimeoffset is invalid.';
    END IF;   

    BEGIN
    v_hr := str_hr::INTEGER;
    v_mi := str_mi ::INTEGER;
    exception
        WHEN others THEN
            RAISE USING MESSAGE := 'The timezone provided to builtin function todatetimeoffset is invalid.';
    END;

    
    if v_hr > 14 or (v_hr = 14 and v_mi > 0) THEN
       RAISE EXCEPTION 'The timezone provided to builtin function todatetimeoffset is invalid.';
    END IF; 

    v_hr := v_hr * sign_flag;

    v_string := CONCAT(input_expr_datetime2::pg_catalog.text , tz_offset);

    BEGIN
    RETURN cast(v_string as sys.datetimeoffset);
    exception
        WHEN others THEN
                RAISE USING MESSAGE := 'Conversion failed when converting date and/or time from character string.';
    END;


END;
$BODY$
LANGUAGE plpgsql
IMMUTABLE;


CREATE OR REPLACE FUNCTION sys.TODATETIMEOFFSET(IN input_expr PG_CATALOG.TEXT , IN tz_offset anyelement)
RETURNS sys.datetimeoffset
AS
$BODY$
DECLARE
    v_string pg_catalog.text;
    v_sign pg_catalog.text;
    hr INTEGER;
    mi INTEGER;
    tz_sign INTEGER;
    tz_offset_smallint INTEGER;
    input_expr_datetime2 datetime2;
BEGIN

        BEGIN
        input_expr_datetime2:= cast(input_expr as sys.datetime2);
        exception
            WHEN others THEN
                RAISE USING MESSAGE := 'Conversion failed when converting date and/or time from character string.';
        END;


        IF pg_typeof(tz_offset) NOT IN ('bigint'::regtype, 'int'::regtype, 'smallint'::regtype,'sys.tinyint'::regtype,'sys.decimal'::regtype,'numeric'::regtype,
            'float'::regtype, 'double precision'::regtype, 'real'::regtype, 'sys.money'::regtype,'sys.smallmoney'::regtype,'sys.bit'::regtype ,'varbinary'::regtype) THEN
            RAISE EXCEPTION 'The timezone provided to builtin function todatetimeoffset is invalid.';
        END IF;

        BEGIN
        IF pg_typeof(tz_offset) NOT IN ('varbinary'::regtype) THEN
            tz_offset := FLOOR(tz_offset);
        END IF;
        tz_offset_smallint := cast(tz_offset AS smallint);
        exception
            WHEN others THEN
                RAISE USING MESSAGE := 'Arithmetic overflow error converting expression to data type smallint.';
        END;

        IF input_expr IS NULL THEN 
            RETURN NULL;
        END IF;
    
        IF tz_offset_smallint < 0 THEN
            tz_sign := 1;
        ELSE 
            tz_sign := 0;
        END IF;

        IF tz_offset_smallint > 840 or tz_offset_smallint < -840  THEN
            RAISE EXCEPTION 'The timezone provided to builtin function todatetimeoffset is invalid.';
        END IF;

        hr := tz_offset_smallint / 60;
        mi := tz_offset_smallint % 60;

        v_sign := (
        SELECT CASE
            WHEN (tz_sign) = 1
                THEN '-'
            WHEN (tz_sign) = 0
                THEN '+'    
        END
    );

    
        v_string := CONCAT(input_expr_datetime2::pg_catalog.text,v_sign,abs(hr)::SMALLINT::text,':',
                                                          abs(mi)::SMALLINT::text);

        BEGIN
        RETURN cast(v_string as sys.datetimeoffset);
        exception
            WHEN others THEN
                RAISE USING MESSAGE := 'Conversion failed when converting date and/or time from character string.';
        END;
    
END;
$BODY$
LANGUAGE plpgsql
IMMUTABLE;

ALTER FUNCTION sys.power(IN arg1 BIGINT, IN arg2 NUMERIC) STRICT;

ALTER FUNCTION sys.power(IN arg1 INT, IN arg2 NUMERIC) STRICT;

ALTER FUNCTION sys.power(IN arg1 SMALLINT, IN arg2 NUMERIC) STRICT;

ALTER FUNCTION sys.power(IN arg1 TINYINT, IN arg2 NUMERIC) STRICT;

-- Update data-type of information_schema_tsql.TABLE_TYPE to sys.varchar if it's data-type is pg_catalog.varchar
DO
$$
BEGIN  

    IF EXISTS(
        SELECT 1
        FROM information_schema.columns
        WHERE table_schema='information_schema_tsql'
            AND table_name='tables'
            AND column_name='TABLE_TYPE'
            AND udt_schema='pg_catalog'
            AND udt_name='varchar'
    ) THEN
        ALTER VIEW information_schema_tsql.tables RENAME TO tables_deprecated_in_3_4_0;

        CREATE OR REPLACE VIEW information_schema_tsql.tables AS
            SELECT CAST(nc.dbname AS sys.nvarchar(128)) AS "TABLE_CATALOG",
                CAST(ext.orig_name AS sys.nvarchar(128)) AS "TABLE_SCHEMA",
                CAST(
                    CASE WHEN c.reloptions[1] LIKE 'bbf_original_rel_name%' THEN substring(c.reloptions[1], 23)
                        ELSE c.relname END
                    AS sys._ci_sysname) AS "TABLE_NAME",

                CAST(
                    CASE WHEN c.relkind IN ('r', 'p') THEN 'BASE TABLE'
                        WHEN c.relkind = 'v' THEN 'VIEW'
                        ELSE null END
                    AS sys.varchar(10)) COLLATE sys.database_default AS "TABLE_TYPE"

            FROM sys.pg_namespace_ext nc JOIN pg_class c ON (nc.oid = c.relnamespace)
                LEFT OUTER JOIN sys.babelfish_namespace_ext ext on nc.nspname = ext.nspname

            WHERE c.relkind IN ('r', 'v', 'p')
                AND (NOT pg_is_other_temp_schema(nc.oid))
                AND (pg_has_role(c.relowner, 'USAGE')
                    OR has_table_privilege(c.oid, 'SELECT, INSERT, UPDATE, DELETE, TRUNCATE, REFERENCES, TRIGGER')
                    OR has_any_column_privilege(c.oid, 'SELECT, INSERT, UPDATE, REFERENCES') )
                AND ext.dbid = cast(sys.db_id() as oid)
                AND (NOT c.relname = 'sysdatabases');

        GRANT SELECT ON information_schema_tsql.tables TO PUBLIC;

        CALL sys.babelfish_drop_deprecated_object('view', 'information_schema_tsql', 'tables_deprecated_in_3_4_0');
    END IF;
END
$$
LANGUAGE plpgsql;


-- Matches and returns column length of the corresponding column of the given table
CREATE OR REPLACE FUNCTION sys.COL_LENGTH(IN object_name TEXT, IN column_name TEXT)
RETURNS SMALLINT AS $BODY$
    DECLARE
        col_name TEXT;
        object_id oid;
        column_id INT;
        column_length INT;
        column_data_type TEXT;
        column_precision INT;
    BEGIN
        -- Get the object ID for the provided object_name
        object_id = sys.OBJECT_ID(object_name);
        IF object_id IS NULL THEN
            RETURN NULL;
        END IF;

        -- Truncate and normalize the column name
        col_name = sys.babelfish_truncate_identifier(sys.babelfish_remove_delimiter_pair(lower(column_name)));

        -- Get the column ID for the provided column_name
        SELECT attnum INTO column_id FROM pg_attribute 
        WHERE attrelid = object_id AND lower(attname) = col_name 
        COLLATE sys.database_default;

        IF column_id IS NULL THEN
            RETURN NULL;
        END IF;

        -- Retrieve the data type, precision, scale, and column length in characters
        SELECT a.atttypid::regtype, 
               CASE 
                   WHEN a.atttypmod > 0 THEN ((a.atttypmod - 4) >> 16) & 65535
                   ELSE NULL
               END,
               CASE
                   WHEN a.atttypmod > 0 THEN ((a.atttypmod - 4) & 65535)
                   ELSE a.atttypmod
               END
        INTO column_data_type, column_precision, column_length
        FROM pg_attribute a
        WHERE a.attrelid = object_id AND a.attnum = column_id;

        -- Remove delimiters
        column_data_type := sys.babelfish_remove_delimiter_pair(column_data_type);

        IF column_data_type IS NOT NULL THEN
            column_length := CASE
                -- Columns declared with max specifier case
                WHEN column_length = -1 AND column_data_type IN ('varchar', 'nvarchar', 'varbinary')
                THEN -1
                WHEN column_data_type = 'xml'
                THEN -1
                WHEN column_data_type IN ('tinyint', 'bit') 
                THEN 1
                WHEN column_data_type = 'smallint'
                THEN 2
                WHEN column_data_type = 'date'
                THEN 3
                WHEN column_data_type IN ('int', 'integer', 'real', 'smalldatetime', 'smallmoney') 
                THEN 4
                WHEN column_data_type IN ('time', 'time without time zone')
                THEN 5
                WHEN column_data_type IN ('double precision', 'bigint', 'datetime', 'datetime2', 'money') 
                THEN 8
                WHEN column_data_type = 'datetimeoffset'
                THEN 10
                WHEN column_data_type IN ('uniqueidentifier', 'text', 'image', 'ntext')
                THEN 16
                WHEN column_data_type = 'sysname'
                THEN 256
                WHEN column_data_type = 'sql_variant'
                THEN 8016
                WHEN column_data_type IN ('bpchar', 'char', 'varchar', 'binary', 'varbinary') 
                THEN column_length
                WHEN column_data_type IN ('nchar', 'nvarchar') 
                THEN column_length * 2
                WHEN column_data_type IN ('numeric', 'decimal')
                THEN 
                    CASE
                        WHEN column_precision IS NULL 
                        THEN NULL
                        ELSE ((column_precision + 8) / 9 * 4 + 1)
                    END
                ELSE NULL
            END;
        END IF;

        RETURN column_length::SMALLINT;
    END;
$BODY$
LANGUAGE plpgsql
IMMUTABLE
STRICT;

-- Matches and returns column name of the corresponding table
CREATE OR REPLACE FUNCTION sys.COL_NAME(IN table_id INT, IN column_id INT)
RETURNS sys.SYSNAME AS $$
    DECLARE
        column_name TEXT;
    BEGIN
        SELECT attname INTO STRICT column_name 
        FROM pg_attribute 
        WHERE attrelid = table_id AND attnum = column_id AND attnum > 0;
        
        RETURN column_name::sys.SYSNAME;
    EXCEPTION
        WHEN OTHERS THEN
            RETURN NULL;
    END; 
$$
LANGUAGE plpgsql IMMUTABLE
STRICT;

CREATE OR REPLACE FUNCTION sys.SWITCHOFFSET(IN input_expr PG_CATALOG.TEXT,
                                                               IN tz_offset PG_CATALOG.TEXT)
RETURNS sys.datetimeoffset
AS
$BODY$
DECLARE
    p_year INTEGER;
    p_month INTEGER;
    p_day INTEGER;
    p_hour INTEGER;
    p_minute INTEGER;
    p_seconds INTEGER;
    p_nanosecond PG_CATALOG.TEXT;
    p_tzoffset INTEGER;
    f_tzoffset INTEGER;
    v_resdatetime TIMESTAMP WITHOUT TIME ZONE;
    offset_str PG_CATALOG.TEXT;
    v_resdatetimeupdated TIMESTAMP WITHOUT TIME ZONE;
    tzfm INTEGER;
    str_hr PG_CATALOG.TEXT;
    str_mi PG_CATALOG.TEXT;
    v_hr INTEGER;
    v_mi INTEGER;
    sign_flag INTEGER;
    v_string pg_catalog.text;
    isoverflow pg_catalog.text;
BEGIN

    BEGIN
    p_year := date_part('year',input_expr::TIMESTAMP);
    exception
        WHEN others THEN
            RAISE USING MESSAGE := 'Conversion failed when converting date and/or time from character string.';
    END;

    if p_year <1 or p_year > 9999 THEN
    RAISE USING MESSAGE := 'Conversion failed when converting date and/or time from character string.';
    END IF;


    BEGIN
    input_expr:= cast(input_expr AS datetimeoffset);
    exception
        WHEN others THEN
            RAISE USING MESSAGE := 'Conversion failed when converting date and/or time from character string.';
    END; 

    IF input_expr IS NULL or tz_offset IS NULL THEN 
    RETURN NULL;
    END IF;


    IF tz_offset LIKE '+__:__' THEN
        str_hr := SUBSTRING(tz_offset,2,2);
        str_mi := SUBSTRING(tz_offset,5,2);
        sign_flag := 1;
    ELSIF tz_offset LIKE '-__:__' THEN
        str_hr := SUBSTRING(tz_offset,2,2);
        str_mi := SUBSTRING(tz_offset,5,2);
        sign_flag := -1;
    ELSE
        RAISE EXCEPTION 'The timezone provided to builtin function todatetimeoffset is invalid.';
    END IF;

    

    BEGIN
    v_hr := str_hr::INTEGER;
    v_mi := str_mi::INTEGER;
    exception
        WHEN others THEN
            RAISE USING MESSAGE := 'The timezone provided to builtin function todatetimeoffset is invalid.';
    END;

    if v_hr > 14 or (v_hr = 14 and v_mi > 0) THEN
       RAISE EXCEPTION 'The timezone provided to builtin function todatetimeoffset is invalid.';
    END IF; 

    tzfm := sign_flag*((v_hr*60)+v_mi);

    p_year := date_part('year',input_expr::TIMESTAMP);
    p_month := date_part('month',input_expr::TIMESTAMP);
    p_day := date_part('day',input_expr::TIMESTAMP);
    p_hour := date_part('hour',input_expr::TIMESTAMP);
    p_minute := date_part('minute',input_expr::TIMESTAMP);
    p_seconds := TRUNC(date_part('second', input_expr::TIMESTAMP))::INTEGER;
    p_tzoffset := -1*sys.babelfish_get_datetimeoffset_tzoffset(cast(input_expr as sys.datetimeoffset))::integer;

    p_nanosecond := split_part(input_expr COLLATE "C",'.',2);
    p_nanosecond := split_part(p_nanosecond COLLATE "C",' ',1);


    f_tzoffset := p_tzoffset + tzfm;

    v_resdatetime := make_timestamp(p_year,p_month,p_day,p_hour,p_minute,p_seconds);
    v_resdatetimeupdated := v_resdatetime + make_interval(mins => f_tzoffset);

    isoverflow := split_part(v_resdatetimeupdated::TEXT COLLATE "C",' ',3);

    v_string := CONCAT(v_resdatetimeupdated::pg_catalog.text,'.',p_nanosecond::text,tz_offset);
    p_year := split_part(v_string COLLATE "C",'-',1)::INTEGER;
    

    if p_year <1 or p_year > 9999 or isoverflow = 'BC' THEN
    RAISE USING MESSAGE := 'The timezone provided to builtin function switchoffset would cause the datetimeoffset to overflow the range of valid date range in either UTC or local time.';
    END IF;

    BEGIN
    RETURN cast(v_string AS sys.datetimeoffset);
    exception
        WHEN others THEN
            RAISE USING MESSAGE := 'Conversion failed when converting date and/or time from character string.';
    END;

END;
$BODY$
LANGUAGE plpgsql
IMMUTABLE;

CREATE OR REPLACE FUNCTION sys.SWITCHOFFSET(IN input_expr PG_CATALOG.TEXT,
                                                               IN tz_offset anyelement)
RETURNS sys.datetimeoffset
AS
$BODY$
DECLARE
    p_year INTEGER;
    p_month INTEGER;
    p_day INTEGER;
    p_hour INTEGER;
    p_minute INTEGER;
    p_seconds INTEGER;
    p_nanosecond PG_CATALOG.TEXT;
    p_tzoffset INTEGER;
    f_tzoffset INTEGER;
    v_resdatetime TIMESTAMP WITHOUT TIME ZONE;
    offset_str PG_CATALOG.TEXT;
    v_resdatetimeupdated TIMESTAMP WITHOUT TIME ZONE;
    tzfm INTEGER;
    str_hr PG_CATALOG.TEXT;
    str_mi PG_CATALOG.TEXT;
    v_hr INTEGER;
    v_mi INTEGER;
    sign_flag INTEGER;
    v_string pg_catalog.text;
    v_sign PG_CATALOG.TEXT;
    tz_offset_smallint smallint;
    isoverflow pg_catalog.text;
BEGIN

    IF pg_typeof(tz_offset) NOT IN ('bigint'::regtype, 'int'::regtype, 'smallint'::regtype,'sys.tinyint'::regtype,'sys.decimal'::regtype,
    'numeric'::regtype, 'float'::regtype,'double precision'::regtype, 'real'::regtype, 'sys.money'::regtype,'sys.smallmoney'::regtype,'sys.bit'::regtype,'varbinary'::regtype ) THEN
        RAISE EXCEPTION 'The timezone provided to builtin function todatetimeoffset is invalid.';
    END IF;

    BEGIN
    p_year := date_part('year',input_expr::TIMESTAMP);
    exception
        WHEN others THEN
            RAISE USING MESSAGE := 'Conversion failed when converting date and/or time from character string.';
    END;
    

    if p_year <1 or p_year > 9999 THEN
    RAISE USING MESSAGE := 'Conversion failed when converting date and/or time from character string.';
    END IF;

    BEGIN
    input_expr:= cast(input_expr AS datetimeoffset);
    exception
        WHEN others THEN
            RAISE USING MESSAGE := 'Conversion failed when converting date and/or time from character string.';
    END;

    BEGIN
    IF pg_typeof(tz_offset) NOT IN ('varbinary'::regtype) THEN
        tz_offset := FLOOR(tz_offset);
    END IF;
    tz_offset_smallint := cast(tz_offset AS smallint);
    exception
        WHEN others THEN
            RAISE USING MESSAGE := 'Arithmetic overflow error converting expression to data type smallint.';
    END;  

    IF input_expr IS NULL THEN 
    RETURN NULL;
    END IF;

    if tz_offset_smallint > 840 or tz_offset_smallint < -840 THEN
       RAISE EXCEPTION 'The timezone provided to builtin function todatetimeoffset is invalid.';
    END IF; 

    v_hr := tz_offset_smallint/60;
    v_mi := tz_offset_smallint%60;
    

    p_year := date_part('year',input_expr::TIMESTAMP);
    p_month := date_part('month',input_expr::TIMESTAMP);
    p_day := date_part('day',input_expr::TIMESTAMP);
    p_hour := date_part('hour',input_expr::TIMESTAMP);
    p_minute := date_part('minute',input_expr::TIMESTAMP);
    p_seconds := TRUNC(date_part('second', input_expr::TIMESTAMP))::INTEGER;
    p_tzoffset := -1*sys.babelfish_get_datetimeoffset_tzoffset(cast(input_expr as sys.datetimeoffset))::integer;

    v_sign := (
        SELECT CASE
            WHEN (tz_offset_smallint) >= 0
                THEN '+'    
            ELSE '-'
        END
    );

    p_nanosecond := split_part(input_expr COLLATE "C",'.',2);
    p_nanosecond := split_part(p_nanosecond COLLATE "C",' ',1);

    f_tzoffset := p_tzoffset + tz_offset_smallint;
    v_resdatetime := make_timestamp(p_year,p_month,p_day,p_hour,p_minute,p_seconds);
    v_resdatetimeupdated := v_resdatetime + make_interval(mins => f_tzoffset);

    isoverflow := split_part(v_resdatetimeupdated::TEXT COLLATE "C",' ',3);

    v_string := CONCAT(v_resdatetimeupdated::pg_catalog.text,'.',p_nanosecond::text,v_sign,abs(v_hr)::TEXT,':',abs(v_mi)::TEXT);

    p_year := split_part(v_string COLLATE "C",'-',1)::INTEGER;

    if p_year <1 or p_year > 9999 or isoverflow = 'BC' THEN
    RAISE USING MESSAGE := 'The timezone provided to builtin function switchoffset would cause the datetimeoffset to overflow the range of valid date range in either UTC or local time.';
    END IF;
    

    BEGIN
    RETURN cast(v_string AS sys.datetimeoffset);
    exception
        WHEN others THEN
            RAISE USING MESSAGE := 'Conversion failed when converting date and/or time from character string.';
    END;

END;
$BODY$
LANGUAGE plpgsql
IMMUTABLE;



create or replace function sys.babelfish_timezone_mapping(IN tmz text) returns text
AS 'babelfishpg_tsql', 'timezone_mapping'
LANGUAGE C IMMUTABLE ;

CREATE OR REPLACE FUNCTION sys.timezone(IN tzzone PG_CATALOG.TEXT ,  IN input_expr PG_CATALOG.TEXT)
RETURNS sys.datetimeoffset
AS
$BODY$
BEGIN
    IF input_expr = 'NULL' THEN
        RAISE USING MESSAGE := 'Argument data type varchar is invalid for argument 1 of AT TIME ZONE function.';
    END IF;

    IF input_expr IS NULL OR tzzone IS NULL THEN 
        RETURN NULL;
    END IF;

    RAISE USING MESSAGE := 'Argument data type varchar is invalid for argument 1 of AT TIME ZONE function.'; 
END;
$BODY$
LANGUAGE plpgsql
IMMUTABLE;

CREATE OR REPLACE FUNCTION sys.timezone(IN tzzone PG_CATALOG.TEXT , IN input_expr anyelement)
RETURNS sys.datetimeoffset
AS
$BODY$
DECLARE
    tz_offset PG_CATALOG.TEXT;
    tz_name PG_CATALOG.TEXT;
    lower_tzn PG_CATALOG.TEXT;
    prev_res PG_CATALOG.TEXT;
    result PG_CATALOG.TEXT;
    is_dstt bool;
    tz_diff PG_CATALOG.TEXT;
    input_expr_tx PG_CATALOG.TEXT;
    input_expr_tmz TIMESTAMPTZ;
BEGIN
    IF input_expr IS NULL OR tzzone IS NULL THEN 
        RETURN NULL;
    END IF;

    lower_tzn := lower(tzzone);
    IF lower_tzn <> 'utc' THEN
        tz_name := sys.babelfish_timezone_mapping(lower_tzn);
    ELSE
        tz_name := 'utc';
    END IF;

    IF tz_name = 'NULL' THEN
        RAISE USING MESSAGE := format('Argument data type or the parameter %s provided to AT TIME ZONE clause is invalid.', tzzone);
    END IF;

    IF pg_typeof(input_expr) IN ('sys.smalldatetime'::regtype, 'sys.datetime'::regtype, 'sys.datetime2'::regtype) THEN
        input_expr_tx := input_expr::TEXT;
        input_expr_tmz := input_expr_tx :: TIMESTAMPTZ;

        result := (SELECT input_expr_tmz AT TIME ZONE tz_name)::TEXT;
        tz_diff := (SELECT result::TIMESTAMPTZ - input_expr_tmz)::TEXT;
        if LEFT(tz_diff,1) <> '-' THEN
        tz_diff := concat('+',tz_diff);
        END IF;
        tz_offset := left(tz_diff,6);
        input_expr_tx := concat(input_expr_tx,tz_offset);
        return cast(input_expr_tx as sys.datetimeoffset);
    ELSIF  pg_typeof(input_expr) = 'sys.DATETIMEOFFSET'::regtype THEN
        input_expr_tx := input_expr::TEXT;
        input_expr_tmz := input_expr_tx :: TIMESTAMPTZ;
        result := (SELECT input_expr_tmz  AT TIME ZONE tz_name)::TEXT;
        tz_diff := (SELECT result::TIMESTAMPTZ - input_expr_tmz)::TEXT;
        if LEFT(tz_diff,1) <> '-' THEN
        tz_diff := concat('+',tz_diff);
        END IF;
        tz_offset := left(tz_diff,6);
        result := concat(result,tz_offset);
        return cast(result as sys.datetimeoffset);
    ELSE
        RAISE USING MESSAGE := 'Argument data type varchar is invalid for argument 1 of AT TIME ZONE function.'; 
    END IF;
       
END;
$BODY$
LANGUAGE 'plpgsql' STABLE;

CREATE OR REPLACE FUNCTION sys.sysutcdatetime() RETURNS sys.datetime2
    AS $$select (statement_timestamp()::text::datetime2 AT TIME ZONE 'UTC'::pg_catalog.text)::sys.datetime2;$$
    LANGUAGE SQL STABLE;
GRANT EXECUTE ON FUNCTION sys.sysutcdatetime() TO PUBLIC;

CREATE OR REPLACE FUNCTION sys.getutcdate() RETURNS sys.datetime
    AS $$select date_trunc('millisecond', ((statement_timestamp()::text::datetime2 AT TIME ZONE 'UTC'::pg_catalog.text)::pg_catalog.text::pg_catalog.TIMESTAMP))::sys.datetime;$$
    LANGUAGE SQL STABLE;
GRANT EXECUTE ON FUNCTION sys.getutcdate() TO PUBLIC;

-- internal helper function for date_bucket().
CREATE OR REPLACE FUNCTION sys.date_bucket_internal_helper(IN datepart PG_CATALOG.TEXT, IN number INTEGER, IN check_date boolean, IN origin boolean, IN date ANYELEMENT default NULL) RETURNS boolean 
AS 
$body$
DECLARE
    date_arg_datatype regtype;
BEGIN
    date_arg_datatype := pg_typeof(date);
    IF datepart NOT IN ('year', 'quarter', 'month', 'week', 'doy', 'day', 'hour', 'minute', 'second', 'millisecond', 'microsecond', 'nanosecond') THEN
            RAISE EXCEPTION '% is not a recognized date_bucket option.', datepart;

    -- Check for NULL value of number argument
    ELSIF number IS NULL THEN
        RAISE EXCEPTION 'Argument data type NULL is invalid for argument 2 of date_bucket function.';

    ELSIF check_date IS NULL THEN
        RAISE EXCEPTION 'Argument data type NULL is invalid for argument 3 of date_bucket function.';

    ELSIF check_date IS false THEN
        RAISE EXCEPTION 'Argument data type % is invalid for argument 3 of date_bucket function.', date_arg_datatype;
    
    ELSIF check_date IS true THEN
        IF date_arg_datatype NOT IN ('sys.datetime'::regtype, 'sys.datetime2'::regtype, 'sys.datetimeoffset'::regtype, 'sys.smalldatetime'::regtype, 'date'::regtype, 'time'::regtype) THEN
            RAISE EXCEPTION 'Argument data type % is invalid for argument 3 of date_bucket function.', date_arg_datatype;
        ELSIF datepart IN ('doy', 'microsecond', 'nanosecond') THEN
            RAISE EXCEPTION 'The datepart % is not supported by date function date_bucket for data type %.', datepart, date_arg_datatype;
        ELSIF date_arg_datatype = 'date'::regtype AND datepart IN ('hour', 'minute', 'second', 'millisecond') THEN
            RAISE EXCEPTION 'The datepart % is not supported by date function date_bucket for data type ''date''.', datepart;
        ELSIF date_arg_datatype = 'time'::regtype AND datepart IN ('year', 'quarter', 'month', 'day', 'week') THEN
            RAISE EXCEPTION 'The datepart % is not supported by date function date_bucket for data type ''time''.', datepart;
        ELSIF origin IS false THEN
            RAISE EXCEPTION 'Argument data type varchar is invalid for argument 4 of date_bucket function.';
        ELSIF number <= 0 THEN
            RAISE EXCEPTION 'Invalid bucket width value passed to date_bucket function. Only positive values are allowed.';
        END IF;
        RETURN true;
    ELSE
        RAISE EXCEPTION 'Argument data type varchar is invalid for argument 3 of date_bucket function.';
    END IF;
END;
$body$
LANGUAGE plpgsql IMMUTABLE;

-- Another definition of date_bucket() with arg PG_CATALOG.TEXT since ANYELEMENT cannot handle type unknown.
CREATE OR REPLACE FUNCTION sys.date_bucket(IN datepart PG_CATALOG.TEXT, IN number INTEGER, IN date PG_CATALOG.TEXT, IN origin PG_CATALOG.TEXT default NULL) RETURNS PG_CATALOG.TEXT 
AS 
$body$
DECLARE
BEGIN
    IF date IS NULL THEN
        -- check_date is NULL when date is NULL
        -- check_date is false when we are sure that date can not be a valid datatype.
        -- check_date is true when date might be valid datatype so check is required. 
        RETURN sys.date_bucket_internal_helper(datepart, number, NULL, false, 'NULL'::text);
    ELSE
        RETURN sys.date_bucket_internal_helper(datepart, number, false, NULL, date);
    END IF;
END;
$body$
LANGUAGE plpgsql IMMUTABLE;

-- Another definition of date_bucket() with arg date of type ANYELEMENT and origin of type TEXT.
CREATE OR REPLACE FUNCTION sys.date_bucket(IN datepart PG_CATALOG.TEXT, IN number INTEGER, IN date ANYELEMENT, IN origin PG_CATALOG.TEXT) RETURNS ANYELEMENT 
AS 
$body$
DECLARE
BEGIN
    IF date IS NULL THEN
        RETURN sys.date_bucket_internal_helper(datepart, number, NULL, NULL, 'NULL'::text);
    ELSIF pg_typeof(date) IN ('sys.datetime'::regtype, 'sys.datetime2'::regtype, 'sys.datetimeoffset'::regtype, 'sys.smalldatetime'::regtype, 'date'::regtype, 'time'::regtype) THEN
            IF origin IS NULL THEN
                RETURN sys.date_bucket(datepart, number, date);
            ELSE
                RETURN sys.date_bucket_internal_helper(datepart, number, true, false, date);
            END IF;
    ELSE
        RETURN sys.date_bucket_internal_helper(datepart, number, false, NULL, date);
    END IF;
END;
$body$
LANGUAGE plpgsql IMMUTABLE;

CREATE OR REPLACE FUNCTION sys.date_bucket(IN datepart PG_CATALOG.TEXT, IN number INTEGER, IN date ANYELEMENT, IN origin ANYELEMENT default NULL) RETURNS ANYELEMENT 
AS 
$body$
DECLARE
    required_bucket INT;
    years_diff INT;
    quarters_diff INT;
    months_diff INT;
    hours_diff INT;
    minutes_diff INT;
    seconds_diff INT;
    milliseconds_diff INT;
    timezone INT;
    result_time time;
    result_date timestamp;
    offset_string PG_CATALOG.text;
    date_difference_interval INTERVAL;
    millisec_trunc_diff_interval INTERVAL;
    date_arg_datatype regtype;
    is_valid boolean;
BEGIN
    BEGIN
        date_arg_datatype := pg_typeof(date);
        is_valid := sys.date_bucket_internal_helper(datepart, number, true, true, date);

        -- If optional argument origin's value is not provided by user then set it's default value of valid datatype.
        IF origin IS NULL THEN
                IF date_arg_datatype = 'sys.datetime'::regtype THEN
                    origin := CAST('1900-01-01 00:00:00.000' AS sys.datetime);
                ELSIF date_arg_datatype = 'sys.datetime2'::regtype THEN
                    origin := CAST('1900-01-01 00:00:00.000' AS sys.datetime2);
                ELSIF date_arg_datatype = 'sys.datetimeoffset'::regtype THEN
                    origin := CAST('1900-01-01 00:00:00.000' AS sys.datetimeoffset);
                ELSIF date_arg_datatype = 'sys.smalldatetime'::regtype THEN
                    origin := CAST('1900-01-01 00:00:00.000' AS sys.smalldatetime);
                ELSIF date_arg_datatype = 'date'::regtype THEN
                    origin := CAST('1900-01-01 00:00:00.000' AS pg_catalog.date);
                ELSIF date_arg_datatype = 'time'::regtype THEN
                    origin := CAST('00:00:00.000' AS pg_catalog.time);
                END IF;
        END IF;
    END;

    /* support of date_bucket() for different kinds of date datatype starts here */
    -- support of date_bucket() when date is of 'time' datatype
    IF date_arg_datatype = 'time'::regtype THEN
        -- Find interval between date and origin and extract hour, minute, second, millisecond from the interval
        date_difference_interval := date_trunc('millisecond', date) - date_trunc('millisecond', origin);
        hours_diff := EXTRACT('hour' from date_difference_interval)::INT;
        minutes_diff := EXTRACT('minute' from date_difference_interval)::INT;
        seconds_diff := FLOOR(EXTRACT('second' from date_difference_interval))::INT;
        milliseconds_diff := FLOOR(EXTRACT('millisecond' from date_difference_interval))::INT;
        CASE datepart
            WHEN 'hour' THEN
                -- Here we are finding how many buckets we have to add in the origin so that we can reach to a bucket in which date belongs.
                -- For cases where origin > date, we might end up in a bucket which exceeds date by 1 bucket. 
                -- For Ex. 'date_bucket(hour, 2, '01:00:00', '08:00:00')' hence check if the result_time is greater then date
                -- For comparision we are trunceting the result_time to milliseconds
                required_bucket := hours_diff/number;
                result_time := origin + make_interval(hours => required_bucket * number);
                IF date_trunc('millisecond', result_time) > date THEN
                    RETURN result_time - make_interval(hours => number);
                END IF;
                RETURN result_time;

            WHEN 'minute' THEN
                required_bucket := (hours_diff * 60 + minutes_diff)/number;
                result_time := origin + make_interval(mins => required_bucket * number);
                IF date_trunc('millisecond', result_time) > date THEN
                    RETURN result_time - make_interval(mins => number);
                END IF;
                RETURN result_time;

            WHEN 'second' THEN
                required_bucket := ((hours_diff * 60 + minutes_diff) * 60 + seconds_diff)/number;
                result_time := origin + make_interval(secs => required_bucket * number);
                IF date_trunc('millisecond', result_time) > date THEN
                    RETURN result_time - make_interval(secs => number);
                END IF;
                RETURN result_time;

            WHEN 'millisecond' THEN
                required_bucket := (((hours_diff * 60 + minutes_diff) * 60) * 1000 + milliseconds_diff)/number;
                result_time := origin + make_interval(secs => ((required_bucket * number)::numeric) * 0.001);
                IF date_trunc('millisecond', result_time) > date THEN
                    RETURN result_time - make_interval(secs => (number::numeric) * 0.001);
                END IF;
                RETURN result_time;
        END CASE;

    -- support of date_bucket() when date is of {'datetime2', 'datetimeoffset'} datatype
    -- handling separately because both the datatypes have precision in milliseconds
    ELSIF date_arg_datatype IN ('sys.datetime2'::regtype, 'sys.datetimeoffset'::regtype) THEN
        -- when datepart is {year, quarter, month} make use of AGE() function to find number of buckets
        IF datepart IN ('year', 'quarter', 'month') THEN
            date_difference_interval := AGE(date_trunc('day', date::timestamp), date_trunc('day', origin::timestamp));
            years_diff := EXTRACT('Year' from date_difference_interval)::INT;
            months_diff := EXTRACT('Month' from date_difference_interval)::INT;
            CASE datepart
                WHEN 'year' THEN
                    -- Here we are finding how many buckets we have to add in the origin so that we can reach to a bucket in which date belongs.
                    -- For cases where origin > date, we might end up in a bucket which exceeds date by 1 bucket. 
                    -- For Ex. date_bucket(year, 2, '2010-01-01', '2019-01-01')) hence check if the result_time is greater then date.
                    -- For comparision we are trunceting the result_time to milliseconds
                    required_bucket := years_diff/number;
                    result_date := origin::timestamp + make_interval(years => required_bucket * number);
                    IF result_date > date::timestamp THEN
                        result_date = result_date - make_interval(years => number);
                    END IF;

                WHEN 'month' THEN
                    required_bucket := (12 * years_diff + months_diff)/number;
                    result_date := origin::timestamp + make_interval(months => required_bucket * number);
                    IF result_date > date::timestamp THEN
                        result_date = result_date - make_interval(months => number);
                    END IF;

                WHEN 'quarter' THEN
                    quarters_diff := (12 * years_diff + months_diff)/3;
                    required_bucket := quarters_diff/number;
                    result_date := origin::timestamp + make_interval(months => required_bucket * number * 3);
                    IF result_date > date::timestamp THEN
                        result_date = result_date - make_interval(months => number*3);
                    END IF;
            END CASE;  
        
        -- when datepart is {week, day, hour, minute, second, millisecond} make use of built-in date_bin() postgresql function. 
        ELSE
            -- trunceting origin to millisecond before passing it to date_bin() function. 
            -- store the difference between origin and trunceted origin to add it in the result of date_bin() function
            date_difference_interval := concat(number, ' ', datepart)::INTERVAL;
            millisec_trunc_diff_interval := (origin::timestamp - date_trunc('millisecond', origin::timestamp))::interval;
            result_date = date_bin(date_difference_interval, date::timestamp, date_trunc('millisecond', origin::timestamp)) + millisec_trunc_diff_interval;

            -- Filetering cases where the required bucket ends at date then date_bin() gives start point of this bucket as result.
            IF result_date + date_difference_interval <= date::timestamp THEN
                result_date = result_date + date_difference_interval;
            END IF;
        END IF;

        -- All the above operations are performed by converting every date datatype into TIMESTAMPS. 
        -- datetimeoffset is typecasted into TIMESTAMPS that changes the value. 
        -- Ex. '2023-02-23 09:19:21.23 +10:12'::sys.datetimeoffset::timestamp => '2023-02-22 23:07:21.23'
        -- The output of date_bucket() for datetimeoffset datatype will always be in the same time-zone as of provided date argument. 
        -- Here, converting TIMESTAMP into datetimeoffset datatype with the same timezone as of date argument.
        IF date_arg_datatype = 'sys.datetimeoffset'::regtype THEN
            timezone = sys.babelfish_get_datetimeoffset_tzoffset(date)::INTEGER;
            offset_string = right(date::PG_CATALOG.TEXT, 6);
            result_date = result_date + make_interval(mins => timezone);
            RETURN concat(result_date, ' ', offset_string)::sys.datetimeoffset;
        ELSE
            RETURN result_date;
        END IF;

    -- support of date_bucket() when date is of {'date', 'datetime', 'smalldatetime'} datatype
    ELSE
        -- Round datetime to fixed bins (e.g. .000, .003, .007)
        IF date_arg_datatype = 'sys.datetime'::regtype THEN
            date := sys.babelfish_conv_string_to_datetime('DATETIME', date::TEXT)::sys.datetime;
            origin := sys.babelfish_conv_string_to_datetime('DATETIME', origin::TEXT)::sys.datetime;
        END IF;
        -- when datepart is {year, quarter, month} make use of AGE() function to find number of buckets
        IF datepart IN ('year', 'quarter', 'month') THEN
            date_difference_interval := AGE(date_trunc('day', date::timestamp), date_trunc('day', origin::timestamp));
            years_diff := EXTRACT('Year' from date_difference_interval)::INT;
            months_diff := EXTRACT('Month' from date_difference_interval)::INT;
            CASE datepart
                WHEN 'year' THEN
                    -- Here we are finding how many buckets we have to add in the origin so that we can reach to a bucket in which date belongs.
                    -- For cases where origin > date, we might end up in a bucket which exceeds date by 1 bucket. 
                    -- For Example. date_bucket(year, 2, '2010-01-01', '2019-01-01') hence check if the result_time is greater then date.
                    -- For comparision we are trunceting the result_time to milliseconds
                    required_bucket := years_diff/number;
                    result_date := origin::timestamp + make_interval(years => required_bucket * number);
                    IF result_date > date::timestamp THEN
                        result_date = result_date - make_interval(years => number);
                    END IF;

                WHEN 'month' THEN
                    required_bucket := (12 * years_diff + months_diff)/number;
                    result_date := origin::timestamp + make_interval(months => required_bucket * number);
                    IF result_date > date::timestamp THEN
                        result_date = result_date - make_interval(months => number);
                    END IF;

                WHEN 'quarter' THEN
                    quarters_diff := (12 * years_diff + months_diff)/3;
                    required_bucket := quarters_diff/number;
                    result_date := origin::timestamp + make_interval(months => required_bucket * number * 3);
                    IF result_date > date::timestamp THEN
                        result_date = result_date - make_interval(months => number * 3);
                    END IF;
            END CASE;
            RETURN result_date;
        
        -- when datepart is {week, day, hour, minute, second, millisecond} make use of built-in date_bin() postgresql function.
        ELSE
            -- trunceting origin to millisecond before passing it to date_bin() function. 
            -- store the difference between origin and trunceted origin to add it in the result of date_bin() function
            date_difference_interval := concat(number, ' ', datepart)::INTERVAL;
            result_date = date_bin(date_difference_interval, date::TIMESTAMP, origin::TIMESTAMP);
            -- Filetering cases where the required bucket ends at date then date_bin() gives start point of this bucket as result. 
            IF result_date + date_difference_interval <= date::TIMESTAMP THEN
                result_date = result_date + date_difference_interval;
            END IF;
            RETURN result_date;
        END IF;
    END IF;
END;
$body$
LANGUAGE plpgsql IMMUTABLE;


-- This is a temporary procedure which is called during upgrade to update guest schema
-- for the guest users in the already existing databases
CREATE OR REPLACE PROCEDURE sys.babelfish_update_user_catalog_for_guest_schema()
LANGUAGE C
AS 'babelfishpg_tsql', 'update_user_catalog_for_guest_schema';

CALL sys.babelfish_update_user_catalog_for_guest_schema();

-- Drop this procedure after it gets executed once.
DROP PROCEDURE sys.babelfish_update_user_catalog_for_guest_schema();


-- Drops the temporary procedure used by the upgrade script.
-- Please have this be one of the last statements executed in this upgrade script.
DROP PROCEDURE sys.babelfish_drop_deprecated_object(varchar, varchar, varchar);


-- Reset search_path to not affect any subsequent scripts
SELECT set_config('search_path', trim(leading 'sys, ' from current_setting('search_path')), false);<|MERGE_RESOLUTION|>--- conflicted
+++ resolved
@@ -38,7 +38,7 @@
  * final behaviour.
  */
 
-<<<<<<< HEAD
+
 ALTER VIEW sys.types RENAME TO types_deprecated_3_4_0;
 
 create or replace view sys.types As
@@ -613,7 +613,7 @@
 FROM sys.types;
 GRANT SELECT ON sys.systypes TO PUBLIC;
 CALL sys.babelfish_drop_deprecated_object('view', 'sys', 'systypes_3_4_0');
-=======
+
 
 CREATE OR REPLACE VIEW sys.asymmetric_keys
 AS
@@ -677,7 +677,7 @@
     CAST('' as sys.NVARCHAR(60)) AS state_desc
 WHERE FALSE;
 GRANT SELECT ON sys.database_permissions TO PUBLIC;
->>>>>>> 818bf34d
+
 
 CREATE OR REPLACE VIEW information_schema_tsql.key_column_usage AS
 	SELECT
