-- complain if script is sourced in psql, rather than via ALTER EXTENSION
\echo Use "ALTER EXTENSION ""babelfishpg_tsql"" UPDATE TO '3.4.0'" to load this file. \quit

-- add 'sys' to search path for the convenience
SELECT set_config('search_path', 'sys, '||current_setting('search_path'), false);

-- Drops an object if it does not have any dependent objects.
-- Is a temporary procedure for use by the upgrade script. Will be dropped at the end of the upgrade.
-- Please have this be one of the first statements executed in this upgrade script. 
CREATE OR REPLACE PROCEDURE babelfish_drop_deprecated_object(object_type varchar, schema_name varchar, object_name varchar) AS
$$
DECLARE
    error_msg text;
    query1 text;
    query2 text;
BEGIN

    query1 := pg_catalog.format('alter extension babelfishpg_tsql drop %s %s.%s', object_type, schema_name, object_name);
    query2 := pg_catalog.format('drop %s %s.%s', object_type, schema_name, object_name);

    execute query1;
    execute query2;
EXCEPTION
    when object_not_in_prerequisite_state then --if 'alter extension' statement fails
        GET STACKED DIAGNOSTICS error_msg = MESSAGE_TEXT;
        raise warning '%', error_msg;
    when dependent_objects_still_exist then --if 'drop view' statement fails
        GET STACKED DIAGNOSTICS error_msg = MESSAGE_TEXT;
        raise warning '%', error_msg;
end
$$
LANGUAGE plpgsql;

-- Please add your SQLs here
/*
 * Note: These SQL statements may get executed multiple times specially when some features get backpatched.
 * So make sure that any SQL statement (DDL/DML) being added here can be executed multiple times without affecting
 * final behaviour.
 */


CREATE OR REPLACE VIEW sys.asymmetric_keys
AS
SELECT 
    CAST('' as sys.sysname) AS name
  , CAST(0 as sys.int) AS principal_id
  , CAST(0 as sys.int) AS asymmetric_key_id
  , CAST('a' as sys.bpchar(2)) AS pvt_key_encryption_type
  , CAST('' as sys.nvarchar(60)) AS pvt_key_encryption_type_desc
  , CAST(null as sys.varbinary(32)) as thumbprint
  , CAST('a' as sys.bpchar(2)) AS algorithm
  , CAST('' as sys.nvarchar(60)) AS algorithm_desc
  , CAST(0 as sys.int) AS key_length
  , CAST(null as sys.varbinary(85)) as sid
  , CAST('' as sys.nvarchar(128)) AS string_sid
  , CAST(NULL as sys.varbinary(8000)) AS public_key
  , CAST('' as sys.nvarchar(260)) AS attested_by
  , CAST('' as sys.nvarchar(120)) AS provider_type
  , CAST(NULL as sys.UNIQUEIDENTIFIER) as cryptographic_provider_guid
  , CAST(NULL AS sys.sql_variant) AS cryptographic_provider_algid
  
WHERE FALSE;
GRANT SELECT ON sys.asymmetric_keys TO PUBLIC;

CREATE OR REPLACE VIEW sys.certificates
AS
SELECT 
    CAST('' as sys.sysname) AS name
  , CAST(0 as sys.int) AS principal_id
  , CAST(0 as sys.int) AS asymmetric_key_id
  , CAST('a' as sys.bpchar(2)) AS pvt_key_encryption_type
  , CAST('' as sys.nvarchar(60)) AS pvt_key_encryption_type_desc
  , CAST(0 as sys.bit) AS is_active_for_begin_dialog
  , CAST('' as sys.nvarchar(442)) AS issuer_name
  , CAST('' as sys.nvarchar(64)) AS cert_serial_number
  , CAST(null as sys.varbinary(85)) as sid
  , CAST('' as sys.nvarchar(128)) AS string_sid
  , CAST('' as sys.nvarchar(4000)) AS subject
  , CAST('' as sys.datetime) AS expiry_date
  , CAST('' as sys.datetime) AS start_date
  , CAST(null as sys.varbinary(32)) as thumbprint
  , CAST('' as sys.nvarchar(260)) as attested_by
  , CAST('' as sys.datetime) AS pvt_key_last_backup_date
  , CAST(0 AS sys.int) AS key_length
  
WHERE FALSE;
GRANT SELECT ON sys.certificates TO PUBLIC;

CREATE OR REPLACE VIEW sys.database_permissions
AS
SELECT
    CAST(0 as sys.tinyint) AS class,
    CAST('' as sys.NVARCHAR(60)) AS class_desc,
    CAST(0 as sys.int) AS major_id,
    CAST(0 as sys.int) AS minor_id,
    CAST(0 as sys.int) AS grantee_principal_id,
    CAST(0 as sys.int) AS grantor_principal_id,
    CAST('a' as sys.bpchar(4)) AS type,
    CAST('' as sys.NVARCHAR(128)) AS permission_name,
    CAST('G' as sys.bpchar(1)) AS state,
    CAST('' as sys.NVARCHAR(60)) AS state_desc
WHERE FALSE;
GRANT SELECT ON sys.database_permissions TO PUBLIC;

CREATE OR REPLACE VIEW information_schema_tsql.key_column_usage AS
	SELECT
		CAST(nc.dbname AS sys.nvarchar(128)) AS "CONSTRAINT_CATALOG",
		CAST(ext.orig_name AS sys.nvarchar(128)) AS "CONSTRAINT_SCHEMA",
		CAST(c.conname AS sys.nvarchar(128)) AS "CONSTRAINT_NAME",
		CAST(nc.dbname AS sys.nvarchar(128)) AS "TABLE_CATALOG",
		CAST(ext.orig_name AS sys.nvarchar(128)) AS "TABLE_SCHEMA",
		CAST(r.relname AS sys.nvarchar(128)) AS "TABLE_NAME",
		CAST(a.attname AS sys.nvarchar(128)) AS "COLUMN_NAME",
		CAST(ord AS int) AS "ORDINAL_POSITION"	
	FROM
		pg_constraint c 
		JOIN pg_class r ON r.oid = c.conrelid AND c.contype in ('p','u','f') AND r.relkind in ('r','p')
		JOIN sys.pg_namespace_ext nc ON nc.oid = c.connamespace AND r.relnamespace = nc.oid 
		JOIN sys.babelfish_namespace_ext ext ON ext.nspname = nc.nspname AND ext.dbid = sys.db_id()
		CROSS JOIN unnest(c.conkey) WITH ORDINALITY AS ak(j,ord) 
		LEFT JOIN pg_attribute a ON a.attrelid = r.oid AND a.attnum = ak.j		
	WHERE
		pg_has_role(r.relowner, 'USAGE'::text) 
  		OR has_column_privilege(r.oid, a.attnum, 'SELECT, INSERT, UPDATE, REFERENCES'::text)
		AND NOT pg_is_other_temp_schema(nc.oid)
	;
GRANT SELECT ON information_schema_tsql.key_column_usage TO PUBLIC;

CREATE OR REPLACE FUNCTION sys.DATETIMEOFFSETFROMPARTS(IN p_year INTEGER,
                                                               IN p_month INTEGER,
                                                               IN p_day INTEGER,
                                                               IN p_hour INTEGER,
                                                               IN p_minute INTEGER,
                                                               IN p_seconds INTEGER,
                                                               IN p_fractions INTEGER,
                                                               IN p_hour_offset INTEGER,
                                                               IN p_minute_offset INTEGER,
                                                               IN p_precision NUMERIC)
RETURNS sys.DATETIMEOFFSET
AS
$BODY$
DECLARE
    v_err_message SYS.VARCHAR;
    v_fractions SYS.VARCHAR;
    v_precision SMALLINT;
    v_calc_seconds NUMERIC; 
    v_resdatetime TIMESTAMP WITHOUT TIME ZONE;
    v_string pg_catalog.text;
    v_sign pg_catalog.text;
BEGIN
    v_fractions := p_fractions::SYS.VARCHAR;
    IF p_precision IS NULL THEN
        RAISE EXCEPTION 'Scale argument is not valid. Valid expressions for data type datetimeoffset scale argument are integer constants and integer constant expressions.';
    END IF;
    IF p_year IS NULL OR p_month is NULL OR p_day IS NULL OR p_hour IS NULL OR p_minute IS NULL OR p_seconds IS NULL OR p_fractions IS NULL
            OR p_hour_offset IS NULL OR p_minute_offset is NULL THEN
        RETURN NULL;
    END IF;
    v_precision := p_precision::SMALLINT;

    IF (scale(p_precision) > 0) THEN
        RAISE most_specific_type_mismatch;

    -- Check if arguments are out of range
    ELSIF ((p_year NOT BETWEEN 0001 AND 9999) OR
        (p_month NOT BETWEEN 1 AND 12) OR
        (p_day NOT BETWEEN 1 AND 31) OR
        (p_hour NOT BETWEEN 0 AND 23) OR
        (p_minute NOT BETWEEN 0 AND 59) OR
        (p_seconds NOT BETWEEN 0 AND 59) OR
        (p_hour_offset NOT BETWEEN -14 AND 14) OR
        (p_minute_offset NOT BETWEEN -59 AND 59) OR
        (p_hour_offset * p_minute_offset < 0) OR
        (p_hour_offset = 14 AND p_minute_offset != 0) OR
        (p_hour_offset = -14 AND p_minute_offset != 0) OR
        (p_fractions != 0 AND char_length(v_fractions) > p_precision::SMALLINT))
    THEN
        RAISE invalid_datetime_format;
    ELSIF (v_precision NOT BETWEEN 0 AND 7) THEN
        RAISE numeric_value_out_of_range;
    END IF;
    v_calc_seconds := format('%s.%s',
                             p_seconds,
                             substring(rpad(lpad(v_fractions, v_precision, '0'), 7, '0'), 1, 6))::NUMERIC;

    v_resdatetime := make_timestamp(p_year,
                                    p_month,
                                    p_day,
                                    p_hour,
                                    p_minute,
                                    v_calc_seconds);
    v_sign := (
        SELECT CASE
            WHEN (p_hour_offset) > 0
                THEN '+'
            WHEN (p_hour_offset) = 0 AND (p_minute_offset) >= 0
                THEN '+'    
            ELSE '-'
        END
    );
    v_string := CONCAT(v_resdatetime::pg_catalog.text,v_sign,abs(p_hour_offset)::SMALLINT::text,':',
                                                          abs(p_minute_offset)::SMALLINT::text);
    BEGIN
    RETURN cast(v_string AS sys.datetimeoffset);
    exception
        WHEN others THEN
            RAISE invalid_datetime_format;
    END;
EXCEPTION
    WHEN most_specific_type_mismatch THEN
        RAISE USING MESSAGE := 'Scale argument is not valid. Valid expressions for data type datetimeoffset scale argument are integer constants and integer constant expressions',
                    DETAIL := 'Use of incorrect "precision" parameter value during conversion process.',
                    HINT := 'Change "precision" parameter to the proper value and try again.';    
    WHEN invalid_datetime_format THEN
        RAISE USING MESSAGE := 'Cannot construct data type datetimeoffset, some of the arguments have values which are not valid.',
                    DETAIL := 'Possible use of incorrect value of date or time part (which lies outside of valid range).',
                    HINT := 'Check each input argument belongs to the valid range and try again.';

    WHEN numeric_value_out_of_range THEN
        RAISE USING MESSAGE := format('Specified scale % is invalid.', p_fractions),
                    DETAIL := format('Source value is out of %s data type range.', v_err_message),
                    HINT := format('Correct the source value you are trying to cast to %s data type and try again.',
                                   v_err_message);
END;
$BODY$
LANGUAGE plpgsql
IMMUTABLE;

CREATE OR REPLACE FUNCTION sys.TODATETIMEOFFSET(IN input_expr PG_CATALOG.TEXT , IN tz_offset TEXT)
RETURNS sys.datetimeoffset
AS
$BODY$
DECLARE
    v_string pg_catalog.text;
    v_sign pg_catalog.text;
    str_hr TEXT;
    str_mi TEXT;
    precision_str TEXT;
    sign_flag INTEGER;
    v_hr INTEGER;
    v_mi INTEGER;
    v_precision INTEGER;
    input_expr_datetime2 datetime2;
BEGIN

    BEGIN
    input_expr_datetime2 := cast(input_expr as sys.datetime2);
    exception
        WHEN others THEN
                RAISE USING MESSAGE := 'Conversion failed when converting date and/or time from character string.';
    END;

    IF input_expr IS NULL or tz_offset IS NULL THEN 
    RETURN NULL;
    END IF;

    IF tz_offset LIKE '+__:__' THEN
        str_hr := SUBSTRING(tz_offset,2,2);
        str_mi := SUBSTRING(tz_offset,5,2);
        sign_flag := 1;
    ELSIF tz_offset LIKE '-__:__' THEN
        str_hr := SUBSTRING(tz_offset,2,2);
        str_mi := SUBSTRING(tz_offset,5,2);
        sign_flag := -1;
    ELSE
        RAISE EXCEPTION 'The timezone provided to builtin function todatetimeoffset is invalid.';
    END IF;   

    BEGIN
    v_hr := str_hr::INTEGER;
    v_mi := str_mi ::INTEGER;
    exception
        WHEN others THEN
            RAISE USING MESSAGE := 'The timezone provided to builtin function todatetimeoffset is invalid.';
    END;

    
    if v_hr > 14 or (v_hr = 14 and v_mi > 0) THEN
       RAISE EXCEPTION 'The timezone provided to builtin function todatetimeoffset is invalid.';
    END IF; 

    v_hr := v_hr * sign_flag;

    v_string := CONCAT(input_expr_datetime2::pg_catalog.text , tz_offset);

    BEGIN
    RETURN cast(v_string as sys.datetimeoffset);
    exception
        WHEN others THEN
                RAISE USING MESSAGE := 'Conversion failed when converting date and/or time from character string.';
    END;


END;
$BODY$
LANGUAGE plpgsql
IMMUTABLE;


CREATE OR REPLACE FUNCTION sys.TODATETIMEOFFSET(IN input_expr PG_CATALOG.TEXT , IN tz_offset anyelement)
RETURNS sys.datetimeoffset
AS
$BODY$
DECLARE
    v_string pg_catalog.text;
    v_sign pg_catalog.text;
    hr INTEGER;
    mi INTEGER;
    tz_sign INTEGER;
    tz_offset_smallint INTEGER;
    input_expr_datetime2 datetime2;
BEGIN

        BEGIN
        input_expr_datetime2:= cast(input_expr as sys.datetime2);
        exception
            WHEN others THEN
                RAISE USING MESSAGE := 'Conversion failed when converting date and/or time from character string.';
        END;


        IF pg_typeof(tz_offset) NOT IN ('bigint'::regtype, 'int'::regtype, 'smallint'::regtype,'sys.tinyint'::regtype,'sys.decimal'::regtype,'numeric'::regtype,
            'float'::regtype, 'double precision'::regtype, 'real'::regtype, 'sys.money'::regtype,'sys.smallmoney'::regtype,'sys.bit'::regtype ,'varbinary'::regtype) THEN
            RAISE EXCEPTION 'The timezone provided to builtin function todatetimeoffset is invalid.';
        END IF;

        BEGIN
        IF pg_typeof(tz_offset) NOT IN ('varbinary'::regtype) THEN
            tz_offset := FLOOR(tz_offset);
        END IF;
        tz_offset_smallint := cast(tz_offset AS smallint);
        exception
            WHEN others THEN
                RAISE USING MESSAGE := 'Arithmetic overflow error converting expression to data type smallint.';
        END;

        IF input_expr IS NULL THEN 
            RETURN NULL;
        END IF;
    
        IF tz_offset_smallint < 0 THEN
            tz_sign := 1;
        ELSE 
            tz_sign := 0;
        END IF;

        IF tz_offset_smallint > 840 or tz_offset_smallint < -840  THEN
            RAISE EXCEPTION 'The timezone provided to builtin function todatetimeoffset is invalid.';
        END IF;

        hr := tz_offset_smallint / 60;
        mi := tz_offset_smallint % 60;

        v_sign := (
        SELECT CASE
            WHEN (tz_sign) = 1
                THEN '-'
            WHEN (tz_sign) = 0
                THEN '+'    
        END
    );

    
        v_string := CONCAT(input_expr_datetime2::pg_catalog.text,v_sign,abs(hr)::SMALLINT::text,':',
                                                          abs(mi)::SMALLINT::text);

        BEGIN
        RETURN cast(v_string as sys.datetimeoffset);
        exception
            WHEN others THEN
                RAISE USING MESSAGE := 'Conversion failed when converting date and/or time from character string.';
        END;
    
END;
$BODY$
LANGUAGE plpgsql
IMMUTABLE;

ALTER FUNCTION sys.power(IN arg1 BIGINT, IN arg2 NUMERIC) STRICT;

ALTER FUNCTION sys.power(IN arg1 INT, IN arg2 NUMERIC) STRICT;

ALTER FUNCTION sys.power(IN arg1 SMALLINT, IN arg2 NUMERIC) STRICT;

ALTER FUNCTION sys.power(IN arg1 TINYINT, IN arg2 NUMERIC) STRICT;

-- Update data-type of information_schema_tsql.TABLE_TYPE to sys.varchar if it's data-type is pg_catalog.varchar
DO
$$
BEGIN  

    IF EXISTS(
        SELECT 1
        FROM information_schema.columns
        WHERE table_schema='information_schema_tsql'
            AND table_name='tables'
            AND column_name='TABLE_TYPE'
            AND udt_schema='pg_catalog'
            AND udt_name='varchar'
    ) THEN
        ALTER VIEW information_schema_tsql.tables RENAME TO tables_deprecated_in_3_4_0;

        CREATE OR REPLACE VIEW information_schema_tsql.tables AS
            SELECT CAST(nc.dbname AS sys.nvarchar(128)) AS "TABLE_CATALOG",
                CAST(ext.orig_name AS sys.nvarchar(128)) AS "TABLE_SCHEMA",
                CAST(
                    CASE WHEN c.reloptions[1] LIKE 'bbf_original_rel_name%' THEN substring(c.reloptions[1], 23)
                        ELSE c.relname END
                    AS sys._ci_sysname) AS "TABLE_NAME",

                CAST(
                    CASE WHEN c.relkind IN ('r', 'p') THEN 'BASE TABLE'
                        WHEN c.relkind = 'v' THEN 'VIEW'
                        ELSE null END
                    AS sys.varchar(10)) COLLATE sys.database_default AS "TABLE_TYPE"

            FROM sys.pg_namespace_ext nc JOIN pg_class c ON (nc.oid = c.relnamespace)
                LEFT OUTER JOIN sys.babelfish_namespace_ext ext on nc.nspname = ext.nspname

            WHERE c.relkind IN ('r', 'v', 'p')
                AND (NOT pg_is_other_temp_schema(nc.oid))
                AND (pg_has_role(c.relowner, 'USAGE')
                    OR has_table_privilege(c.oid, 'SELECT, INSERT, UPDATE, DELETE, TRUNCATE, REFERENCES, TRIGGER')
                    OR has_any_column_privilege(c.oid, 'SELECT, INSERT, UPDATE, REFERENCES') )
                AND ext.dbid = cast(sys.db_id() as oid)
                AND (NOT c.relname = 'sysdatabases');

        GRANT SELECT ON information_schema_tsql.tables TO PUBLIC;

        CALL sys.babelfish_drop_deprecated_object('view', 'information_schema_tsql', 'tables_deprecated_in_3_4_0');
    END IF;
END
$$
LANGUAGE plpgsql;


-- Matches and returns column length of the corresponding column of the given table
CREATE OR REPLACE FUNCTION sys.COL_LENGTH(IN object_name TEXT, IN column_name TEXT)
RETURNS SMALLINT AS $BODY$
DECLARE
    col_name TEXT;
    object_id oid;
    column_id INT;
    column_length SMALLINT;
    column_data_type TEXT;
    typeid oid;
    typelen INT;
    typemod INT;
BEGIN
    -- Get the object ID for the provided object_name
    object_id := sys.OBJECT_ID(object_name, 'U');
    IF object_id IS NULL THEN
        RETURN NULL;
    END IF;

    -- Truncate and normalize the column name
    col_name := sys.babelfish_truncate_identifier(sys.babelfish_remove_delimiter_pair(lower(column_name)));

    -- Get the column ID, typeid, length, and typmod for the provided column_name
    SELECT attnum, a.atttypid, a.attlen, a.atttypmod
    INTO column_id, typeid, typelen, typemod
    FROM pg_attribute a
    WHERE attrelid = object_id AND lower(attname) = col_name COLLATE sys.database_default;

    IF column_id IS NULL THEN
        RETURN NULL;
    END IF;

    -- Get the correct data type
    column_data_type := sys.translate_pg_type_to_tsql(typeid);

    IF column_data_type = 'sysname' THEN
        column_length := 256;
    ELSIF column_data_type IS NULL THEN

        -- Check if it's a user-defined data type
        SELECT sys.translate_pg_type_to_tsql(typbasetype), typlen, typtypmod 
        INTO column_data_type, typelen, typemod
        FROM pg_type
        WHERE oid = typeid;

        IF column_data_type = 'sysname' THEN
            column_length := 256;
        ELSE 
            -- Calculate column length based on base type information
            column_length := sys.tsql_type_max_length_helper(column_data_type, typelen, typemod);
        END IF;
    ELSE
        -- Calculate column length based on base type information
        column_length := sys.tsql_type_max_length_helper(column_data_type, typelen, typemod);
    END IF;

    RETURN column_length;
END;
$BODY$
LANGUAGE plpgsql
IMMUTABLE
STRICT;

-- Matches and returns column name of the corresponding table
CREATE OR REPLACE FUNCTION sys.COL_NAME(IN table_id INT, IN column_id INT)
RETURNS sys.SYSNAME AS $$
    DECLARE
        column_name TEXT;
    BEGIN
        SELECT attname INTO STRICT column_name 
        FROM pg_attribute 
        WHERE attrelid = table_id AND attnum = column_id AND attnum > 0;
        
        RETURN column_name::sys.SYSNAME;
    EXCEPTION
        WHEN OTHERS THEN
            RETURN NULL;
    END; 
$$
LANGUAGE plpgsql IMMUTABLE
STRICT;

CREATE OR REPLACE FUNCTION sys.SWITCHOFFSET(IN input_expr PG_CATALOG.TEXT,
                                                               IN tz_offset PG_CATALOG.TEXT)
RETURNS sys.datetimeoffset
AS
$BODY$
DECLARE
    p_year INTEGER;
    p_month INTEGER;
    p_day INTEGER;
    p_hour INTEGER;
    p_minute INTEGER;
    p_seconds INTEGER;
    p_nanosecond PG_CATALOG.TEXT;
    p_tzoffset INTEGER;
    f_tzoffset INTEGER;
    v_resdatetime TIMESTAMP WITHOUT TIME ZONE;
    offset_str PG_CATALOG.TEXT;
    v_resdatetimeupdated TIMESTAMP WITHOUT TIME ZONE;
    tzfm INTEGER;
    str_hr PG_CATALOG.TEXT;
    str_mi PG_CATALOG.TEXT;
    v_hr INTEGER;
    v_mi INTEGER;
    sign_flag INTEGER;
    v_string pg_catalog.text;
    isoverflow pg_catalog.text;
BEGIN

    BEGIN
    p_year := date_part('year',input_expr::TIMESTAMP);
    exception
        WHEN others THEN
            RAISE USING MESSAGE := 'Conversion failed when converting date and/or time from character string.';
    END;

    if p_year <1 or p_year > 9999 THEN
    RAISE USING MESSAGE := 'Conversion failed when converting date and/or time from character string.';
    END IF;


    BEGIN
    input_expr:= cast(input_expr AS datetimeoffset);
    exception
        WHEN others THEN
            RAISE USING MESSAGE := 'Conversion failed when converting date and/or time from character string.';
    END; 

    IF input_expr IS NULL or tz_offset IS NULL THEN 
    RETURN NULL;
    END IF;


    IF tz_offset LIKE '+__:__' THEN
        str_hr := SUBSTRING(tz_offset,2,2);
        str_mi := SUBSTRING(tz_offset,5,2);
        sign_flag := 1;
    ELSIF tz_offset LIKE '-__:__' THEN
        str_hr := SUBSTRING(tz_offset,2,2);
        str_mi := SUBSTRING(tz_offset,5,2);
        sign_flag := -1;
    ELSE
        RAISE EXCEPTION 'The timezone provided to builtin function todatetimeoffset is invalid.';
    END IF;

    

    BEGIN
    v_hr := str_hr::INTEGER;
    v_mi := str_mi::INTEGER;
    exception
        WHEN others THEN
            RAISE USING MESSAGE := 'The timezone provided to builtin function todatetimeoffset is invalid.';
    END;

    if v_hr > 14 or (v_hr = 14 and v_mi > 0) THEN
       RAISE EXCEPTION 'The timezone provided to builtin function todatetimeoffset is invalid.';
    END IF; 

    tzfm := sign_flag*((v_hr*60)+v_mi);

    p_year := date_part('year',input_expr::TIMESTAMP);
    p_month := date_part('month',input_expr::TIMESTAMP);
    p_day := date_part('day',input_expr::TIMESTAMP);
    p_hour := date_part('hour',input_expr::TIMESTAMP);
    p_minute := date_part('minute',input_expr::TIMESTAMP);
    p_seconds := TRUNC(date_part('second', input_expr::TIMESTAMP))::INTEGER;
    p_tzoffset := -1*sys.babelfish_get_datetimeoffset_tzoffset(cast(input_expr as sys.datetimeoffset))::integer;

    p_nanosecond := split_part(input_expr COLLATE "C",'.',2);
    p_nanosecond := split_part(p_nanosecond COLLATE "C",' ',1);


    f_tzoffset := p_tzoffset + tzfm;

    v_resdatetime := make_timestamp(p_year,p_month,p_day,p_hour,p_minute,p_seconds);
    v_resdatetimeupdated := v_resdatetime + make_interval(mins => f_tzoffset);

    isoverflow := split_part(v_resdatetimeupdated::TEXT COLLATE "C",' ',3);

    v_string := CONCAT(v_resdatetimeupdated::pg_catalog.text,'.',p_nanosecond::text,tz_offset);
    p_year := split_part(v_string COLLATE "C",'-',1)::INTEGER;
    

    if p_year <1 or p_year > 9999 or isoverflow = 'BC' THEN
    RAISE USING MESSAGE := 'The timezone provided to builtin function switchoffset would cause the datetimeoffset to overflow the range of valid date range in either UTC or local time.';
    END IF;

    BEGIN
    RETURN cast(v_string AS sys.datetimeoffset);
    exception
        WHEN others THEN
            RAISE USING MESSAGE := 'Conversion failed when converting date and/or time from character string.';
    END;

END;
$BODY$
LANGUAGE plpgsql
IMMUTABLE;

CREATE OR REPLACE FUNCTION sys.SWITCHOFFSET(IN input_expr PG_CATALOG.TEXT,
                                                               IN tz_offset anyelement)
RETURNS sys.datetimeoffset
AS
$BODY$
DECLARE
    p_year INTEGER;
    p_month INTEGER;
    p_day INTEGER;
    p_hour INTEGER;
    p_minute INTEGER;
    p_seconds INTEGER;
    p_nanosecond PG_CATALOG.TEXT;
    p_tzoffset INTEGER;
    f_tzoffset INTEGER;
    v_resdatetime TIMESTAMP WITHOUT TIME ZONE;
    offset_str PG_CATALOG.TEXT;
    v_resdatetimeupdated TIMESTAMP WITHOUT TIME ZONE;
    tzfm INTEGER;
    str_hr PG_CATALOG.TEXT;
    str_mi PG_CATALOG.TEXT;
    v_hr INTEGER;
    v_mi INTEGER;
    sign_flag INTEGER;
    v_string pg_catalog.text;
    v_sign PG_CATALOG.TEXT;
    tz_offset_smallint smallint;
    isoverflow pg_catalog.text;
BEGIN

    IF pg_typeof(tz_offset) NOT IN ('bigint'::regtype, 'int'::regtype, 'smallint'::regtype,'sys.tinyint'::regtype,'sys.decimal'::regtype,
    'numeric'::regtype, 'float'::regtype,'double precision'::regtype, 'real'::regtype, 'sys.money'::regtype,'sys.smallmoney'::regtype,'sys.bit'::regtype,'varbinary'::regtype ) THEN
        RAISE EXCEPTION 'The timezone provided to builtin function todatetimeoffset is invalid.';
    END IF;

    BEGIN
    p_year := date_part('year',input_expr::TIMESTAMP);
    exception
        WHEN others THEN
            RAISE USING MESSAGE := 'Conversion failed when converting date and/or time from character string.';
    END;
    

    if p_year <1 or p_year > 9999 THEN
    RAISE USING MESSAGE := 'Conversion failed when converting date and/or time from character string.';
    END IF;

    BEGIN
    input_expr:= cast(input_expr AS datetimeoffset);
    exception
        WHEN others THEN
            RAISE USING MESSAGE := 'Conversion failed when converting date and/or time from character string.';
    END;

    BEGIN
    IF pg_typeof(tz_offset) NOT IN ('varbinary'::regtype) THEN
        tz_offset := FLOOR(tz_offset);
    END IF;
    tz_offset_smallint := cast(tz_offset AS smallint);
    exception
        WHEN others THEN
            RAISE USING MESSAGE := 'Arithmetic overflow error converting expression to data type smallint.';
    END;  

    IF input_expr IS NULL THEN 
    RETURN NULL;
    END IF;

    if tz_offset_smallint > 840 or tz_offset_smallint < -840 THEN
       RAISE EXCEPTION 'The timezone provided to builtin function todatetimeoffset is invalid.';
    END IF; 

    v_hr := tz_offset_smallint/60;
    v_mi := tz_offset_smallint%60;
    

    p_year := date_part('year',input_expr::TIMESTAMP);
    p_month := date_part('month',input_expr::TIMESTAMP);
    p_day := date_part('day',input_expr::TIMESTAMP);
    p_hour := date_part('hour',input_expr::TIMESTAMP);
    p_minute := date_part('minute',input_expr::TIMESTAMP);
    p_seconds := TRUNC(date_part('second', input_expr::TIMESTAMP))::INTEGER;
    p_tzoffset := -1*sys.babelfish_get_datetimeoffset_tzoffset(cast(input_expr as sys.datetimeoffset))::integer;

    v_sign := (
        SELECT CASE
            WHEN (tz_offset_smallint) >= 0
                THEN '+'    
            ELSE '-'
        END
    );

    p_nanosecond := split_part(input_expr COLLATE "C",'.',2);
    p_nanosecond := split_part(p_nanosecond COLLATE "C",' ',1);

    f_tzoffset := p_tzoffset + tz_offset_smallint;
    v_resdatetime := make_timestamp(p_year,p_month,p_day,p_hour,p_minute,p_seconds);
    v_resdatetimeupdated := v_resdatetime + make_interval(mins => f_tzoffset);

    isoverflow := split_part(v_resdatetimeupdated::TEXT COLLATE "C",' ',3);

    v_string := CONCAT(v_resdatetimeupdated::pg_catalog.text,'.',p_nanosecond::text,v_sign,abs(v_hr)::TEXT,':',abs(v_mi)::TEXT);

    p_year := split_part(v_string COLLATE "C",'-',1)::INTEGER;

    if p_year <1 or p_year > 9999 or isoverflow = 'BC' THEN
    RAISE USING MESSAGE := 'The timezone provided to builtin function switchoffset would cause the datetimeoffset to overflow the range of valid date range in either UTC or local time.';
    END IF;
    

    BEGIN
    RETURN cast(v_string AS sys.datetimeoffset);
    exception
        WHEN others THEN
            RAISE USING MESSAGE := 'Conversion failed when converting date and/or time from character string.';
    END;

END;
$BODY$
LANGUAGE plpgsql
IMMUTABLE;


CREATE OR REPLACE FUNCTION sys.DATETRUNC(IN datepart PG_CATALOG.TEXT, IN date ANYELEMENT) RETURNS ANYELEMENT AS
$body$
DECLARE
    days_offset INT;
    v_day INT;
    result_date timestamp;
    input_expr_timestamp timestamp;
    date_arg_datatype regtype;
    offset_string PG_CATALOG.TEXT;
    datefirst_value INT;
BEGIN
    BEGIN
        /* perform input validation */
        date_arg_datatype := pg_typeof(date);
        IF datepart NOT IN ('year', 'quarter', 'month', 'week', 'tsql_week', 'hour', 'minute', 'second', 'millisecond', 'microsecond', 
                            'doy', 'day', 'nanosecond', 'tzoffset') THEN
            RAISE EXCEPTION '''%'' is not a recognized datetrunc option.', datepart;
        ELSIF date_arg_datatype NOT IN ('date'::regtype, 'time'::regtype, 'sys.datetime'::regtype, 'sys.datetime2'::regtype,
                                        'sys.datetimeoffset'::regtype, 'sys.smalldatetime'::regtype) THEN
            RAISE EXCEPTION 'Argument data type ''%'' is invalid for argument 2 of datetrunc function.', date_arg_datatype;
        ELSIF datepart IN ('nanosecond', 'tzoffset') THEN
            RAISE EXCEPTION 'The datepart ''%'' is not supported by date function datetrunc for data type ''%''.',datepart, date_arg_datatype;
        ELSIF datepart IN ('dow') THEN
            RAISE EXCEPTION 'The datepart ''weekday'' is not supported by date function datetrunc for data type ''%''.', date_arg_datatype;
        ELSIF date_arg_datatype = 'date'::regtype AND datepart IN ('hour', 'minute', 'second', 'millisecond', 'microsecond') THEN
            RAISE EXCEPTION 'The datepart ''%'' is not supported by date function datetrunc for data type ''date''.', datepart;
        ELSIF date_arg_datatype = 'datetime'::regtype AND datepart IN ('microsecond') THEN
            RAISE EXCEPTION 'The datepart ''%'' is not supported by date function datetrunc for data type ''datetime''.', datepart;
        ELSIF date_arg_datatype = 'smalldatetime'::regtype AND datepart IN ('millisecond', 'microsecond') THEN
            RAISE EXCEPTION 'The datepart ''%'' is not supported by date function datetrunc for data type ''smalldatetime''.', datepart;
        ELSIF date_arg_datatype = 'time'::regtype THEN
            IF datepart IN ('year', 'quarter', 'month', 'doy', 'day', 'week', 'tsql_week') THEN
                RAISE EXCEPTION 'The datepart ''%'' is not supported by date function datetrunc for data type ''time''.', datepart;
            END IF;
            -- Limitation in determining if the specified fractional scale (if provided any) for time datatype is 
            -- insufficient to support provided datepart (millisecond, microsecond) value
        ELSIF date_arg_datatype IN ('datetime2'::regtype, 'datetimeoffset'::regtype) THEN
            -- Limitation in determining if the specified fractional scale (if provided any) for the above datatype is
            -- insufficient to support for provided datepart (millisecond, microsecond) value
        END IF;

        /* input validation is complete, proceed with result calculation. */
        IF date_arg_datatype = 'time'::regtype THEN
            RETURN date_trunc(datepart, date);
        ELSE
            input_expr_timestamp = date::timestamp;
            -- preserving offset_string value in the case of datetimeoffset datatype before converting it to timestamps 
            IF date_arg_datatype = 'sys.datetimeoffset'::regtype THEN
                offset_string = RIGHT(date::PG_CATALOG.TEXT, 6);
                input_expr_timestamp := LEFT(date::PG_CATALOG.TEXT, -6)::timestamp;
            END IF;
            CASE
                WHEN datepart IN ('year', 'quarter', 'month', 'week', 'hour', 'minute', 'second', 'millisecond', 'microsecond')  THEN
                    result_date := date_trunc(datepart, input_expr_timestamp);
                WHEN datepart IN ('doy', 'day') THEN
                    result_date := date_trunc('day', input_expr_timestamp);
                WHEN datepart IN ('tsql_week') THEN
                -- sql server datepart 'iso_week' is similar to postgres 'week' datepart
                -- handle sql server datepart 'week' here based on the value of set variable 'DATEFIRST'
                    v_day := EXTRACT(dow from input_expr_timestamp)::INT;
                    datefirst_value := current_setting('babelfishpg_tsql.datefirst')::INT;
                    IF v_day = 0 THEN
                        v_day := 7;
                    END IF;
                    result_date := date_trunc('day', input_expr_timestamp);
                    days_offset := (7 + v_day - datefirst_value)%7;
                    result_date := result_date - make_interval(days => days_offset);
            END CASE;
            -- concat offset_string to result_date in case of datetimeoffset before converting it to datetimeoffset datatype.
            IF date_arg_datatype = 'sys.datetimeoffset'::regtype THEN
                RETURN concat(result_date, ' ', offset_string)::sys.datetimeoffset;
            ELSE
                RETURN result_date;
            END IF;
        END IF;
    END;
END;
$body$
LANGUAGE plpgsql STABLE;

-- another definition of datetrunc as anyelement can not handle unknown type.
CREATE OR REPLACE FUNCTION sys.DATETRUNC(IN datepart PG_CATALOG.TEXT, IN date PG_CATALOG.TEXT) RETURNS SYS.DATETIME2 AS
$body$
DECLARE
    input_expr_datetime2 sys.datetime2;
BEGIN
    IF datepart NOT IN ('year', 'quarter', 'month', 'week', 'tsql_week', 'hour', 'minute', 'second', 'millisecond', 'microsecond', 
                        'doy', 'day', 'nanosecond', 'tzoffset') THEN
            RAISE EXCEPTION '''%'' is not a recognized datetrunc option.', datepart;
    END IF;
    BEGIN
    input_expr_datetime2 := cast(date as sys.datetime2);
    exception
        WHEN others THEN
                RAISE USING MESSAGE := 'Conversion failed when converting date and/or time from character string.';
    END;
    IF input_expr_datetime2 IS NULL THEN
        RETURN NULL;
    ELSE
        -- input string literal is valid, call the datetrunc function with datetime2 datatype. 
        RETURN sys.DATETRUNC(datepart, input_expr_datetime2);
    END IF;
END;
$body$
LANGUAGE plpgsql STABLE;

-- BABELFISH_SCHEMA_PERMISSIONS
CREATE TABLE IF NOT EXISTS sys.babelfish_schema_permissions (
  dbid smallint NOT NULL,
  schema_name NAME NOT NULL,
  object_name NAME NOT NULL,
  permission NAME NOT NULL,
  grantee NAME NOT NULL,
  object_type NAME,
  PRIMARY KEY(dbid, schema_name, object_name, permission, grantee)
);

create or replace function sys.babelfish_timezone_mapping(IN tmz text) returns text
AS 'babelfishpg_tsql', 'timezone_mapping'
LANGUAGE C IMMUTABLE ;

CREATE OR REPLACE FUNCTION sys.timezone(IN tzzone PG_CATALOG.TEXT ,  IN input_expr PG_CATALOG.TEXT)
RETURNS sys.datetimeoffset
AS
$BODY$
BEGIN
    IF input_expr = 'NULL' THEN
        RAISE USING MESSAGE := 'Argument data type varchar is invalid for argument 1 of AT TIME ZONE function.';
    END IF;

    IF input_expr IS NULL OR tzzone IS NULL THEN 
        RETURN NULL;
    END IF;

    RAISE USING MESSAGE := 'Argument data type varchar is invalid for argument 1 of AT TIME ZONE function.'; 
END;
$BODY$
LANGUAGE plpgsql
IMMUTABLE;

CREATE OR REPLACE FUNCTION sys.timezone(IN tzzone PG_CATALOG.TEXT , IN input_expr anyelement)
RETURNS sys.datetimeoffset
AS
$BODY$
DECLARE
    tz_offset PG_CATALOG.TEXT;
    tz_name PG_CATALOG.TEXT;
    lower_tzn PG_CATALOG.TEXT;
    prev_res PG_CATALOG.TEXT;
    result PG_CATALOG.TEXT;
    is_dstt bool;
    tz_diff PG_CATALOG.TEXT;
    input_expr_tx PG_CATALOG.TEXT;
    input_expr_tmz TIMESTAMPTZ;
BEGIN
    IF input_expr IS NULL OR tzzone IS NULL THEN 
        RETURN NULL;
    END IF;

    lower_tzn := lower(tzzone);
    IF lower_tzn <> 'utc' THEN
        tz_name := sys.babelfish_timezone_mapping(lower_tzn);
    ELSE
        tz_name := 'utc';
    END IF;

    IF tz_name = 'NULL' THEN
        RAISE USING MESSAGE := format('Argument data type or the parameter %s provided to AT TIME ZONE clause is invalid.', tzzone);
    END IF;

    IF pg_typeof(input_expr) IN ('sys.smalldatetime'::regtype, 'sys.datetime'::regtype, 'sys.datetime2'::regtype) THEN
        input_expr_tx := input_expr::TEXT;
        input_expr_tmz := input_expr_tx :: TIMESTAMPTZ;

        result := (SELECT input_expr_tmz AT TIME ZONE tz_name)::TEXT;
        tz_diff := (SELECT result::TIMESTAMPTZ - input_expr_tmz)::TEXT;
        if LEFT(tz_diff,1) <> '-' THEN
        tz_diff := concat('+',tz_diff);
        END IF;
        tz_offset := left(tz_diff,6);
        input_expr_tx := concat(input_expr_tx,tz_offset);
        return cast(input_expr_tx as sys.datetimeoffset);
    ELSIF  pg_typeof(input_expr) = 'sys.DATETIMEOFFSET'::regtype THEN
        input_expr_tx := input_expr::TEXT;
        input_expr_tmz := input_expr_tx :: TIMESTAMPTZ;
        result := (SELECT input_expr_tmz  AT TIME ZONE tz_name)::TEXT;
        tz_diff := (SELECT result::TIMESTAMPTZ - input_expr_tmz)::TEXT;
        if LEFT(tz_diff,1) <> '-' THEN
        tz_diff := concat('+',tz_diff);
        END IF;
        tz_offset := left(tz_diff,6);
        result := concat(result,tz_offset);
        return cast(result as sys.datetimeoffset);
    ELSE
        RAISE USING MESSAGE := 'Argument data type varchar is invalid for argument 1 of AT TIME ZONE function.'; 
    END IF;
       
END;
$BODY$
LANGUAGE 'plpgsql' STABLE;

CREATE OR REPLACE FUNCTION sys.sysutcdatetime() returns sys.datetime2
AS 'babelfishpg_tsql', 'sysutcdatetime'
LANGUAGE C STABLE;

create or replace function sys.getutcdate() returns sys.datetime
AS 'babelfishpg_tsql', 'getutcdate'
LANGUAGE C STABLE;

-- internal helper function for date_bucket().
CREATE OR REPLACE FUNCTION sys.date_bucket_internal_helper(IN datepart PG_CATALOG.TEXT, IN number INTEGER, IN check_date boolean, IN origin boolean, IN date ANYELEMENT default NULL) RETURNS boolean 
AS 
$body$
DECLARE
    date_arg_datatype regtype;
BEGIN
    date_arg_datatype := pg_typeof(date);
    IF datepart NOT IN ('year', 'quarter', 'month', 'week', 'doy', 'day', 'hour', 'minute', 'second', 'millisecond', 'microsecond', 'nanosecond') THEN
            RAISE EXCEPTION '% is not a recognized date_bucket option.', datepart;

    -- Check for NULL value of number argument
    ELSIF number IS NULL THEN
        RAISE EXCEPTION 'Argument data type NULL is invalid for argument 2 of date_bucket function.';

    ELSIF check_date IS NULL THEN
        RAISE EXCEPTION 'Argument data type NULL is invalid for argument 3 of date_bucket function.';

    ELSIF check_date IS false THEN
        RAISE EXCEPTION 'Argument data type % is invalid for argument 3 of date_bucket function.', date_arg_datatype;
    
    ELSIF check_date IS true THEN
        IF date_arg_datatype NOT IN ('sys.datetime'::regtype, 'sys.datetime2'::regtype, 'sys.datetimeoffset'::regtype, 'sys.smalldatetime'::regtype, 'date'::regtype, 'time'::regtype) THEN
            RAISE EXCEPTION 'Argument data type % is invalid for argument 3 of date_bucket function.', date_arg_datatype;
        ELSIF datepart IN ('doy', 'microsecond', 'nanosecond') THEN
            RAISE EXCEPTION 'The datepart % is not supported by date function date_bucket for data type %.', datepart, date_arg_datatype;
        ELSIF date_arg_datatype = 'date'::regtype AND datepart IN ('hour', 'minute', 'second', 'millisecond') THEN
            RAISE EXCEPTION 'The datepart % is not supported by date function date_bucket for data type ''date''.', datepart;
        ELSIF date_arg_datatype = 'time'::regtype AND datepart IN ('year', 'quarter', 'month', 'day', 'week') THEN
            RAISE EXCEPTION 'The datepart % is not supported by date function date_bucket for data type ''time''.', datepart;
        ELSIF origin IS false THEN
            RAISE EXCEPTION 'Argument data type varchar is invalid for argument 4 of date_bucket function.';
        ELSIF number <= 0 THEN
            RAISE EXCEPTION 'Invalid bucket width value passed to date_bucket function. Only positive values are allowed.';
        END IF;
        RETURN true;
    ELSE
        RAISE EXCEPTION 'Argument data type varchar is invalid for argument 3 of date_bucket function.';
    END IF;
END;
$body$
LANGUAGE plpgsql IMMUTABLE;

-- Another definition of date_bucket() with arg PG_CATALOG.TEXT since ANYELEMENT cannot handle type unknown.
CREATE OR REPLACE FUNCTION sys.date_bucket(IN datepart PG_CATALOG.TEXT, IN number INTEGER, IN date PG_CATALOG.TEXT, IN origin PG_CATALOG.TEXT default NULL) RETURNS PG_CATALOG.TEXT 
AS 
$body$
DECLARE
BEGIN
    IF date IS NULL THEN
        -- check_date is NULL when date is NULL
        -- check_date is false when we are sure that date can not be a valid datatype.
        -- check_date is true when date might be valid datatype so check is required. 
        RETURN sys.date_bucket_internal_helper(datepart, number, NULL, false, 'NULL'::text);
    ELSE
        RETURN sys.date_bucket_internal_helper(datepart, number, false, NULL, date);
    END IF;
END;
$body$
LANGUAGE plpgsql IMMUTABLE;

-- Another definition of date_bucket() with arg date of type ANYELEMENT and origin of type TEXT.
CREATE OR REPLACE FUNCTION sys.date_bucket(IN datepart PG_CATALOG.TEXT, IN number INTEGER, IN date ANYELEMENT, IN origin PG_CATALOG.TEXT) RETURNS ANYELEMENT 
AS 
$body$
DECLARE
BEGIN
    IF date IS NULL THEN
        RETURN sys.date_bucket_internal_helper(datepart, number, NULL, NULL, 'NULL'::text);
    ELSIF pg_typeof(date) IN ('sys.datetime'::regtype, 'sys.datetime2'::regtype, 'sys.datetimeoffset'::regtype, 'sys.smalldatetime'::regtype, 'date'::regtype, 'time'::regtype) THEN
            IF origin IS NULL THEN
                RETURN sys.date_bucket(datepart, number, date);
            ELSE
                RETURN sys.date_bucket_internal_helper(datepart, number, true, false, date);
            END IF;
    ELSE
        RETURN sys.date_bucket_internal_helper(datepart, number, false, NULL, date);
    END IF;
END;
$body$
LANGUAGE plpgsql IMMUTABLE;

CREATE OR REPLACE FUNCTION sys.date_bucket(IN datepart PG_CATALOG.TEXT, IN number INTEGER, IN date ANYELEMENT, IN origin ANYELEMENT default NULL) RETURNS ANYELEMENT 
AS 
$body$
DECLARE
    required_bucket INT;
    years_diff INT;
    quarters_diff INT;
    months_diff INT;
    hours_diff INT;
    minutes_diff INT;
    seconds_diff INT;
    milliseconds_diff INT;
    timezone INT;
    result_time time;
    result_date timestamp;
    offset_string PG_CATALOG.text;
    date_difference_interval INTERVAL;
    millisec_trunc_diff_interval INTERVAL;
    date_arg_datatype regtype;
    is_valid boolean;
BEGIN
    BEGIN
        date_arg_datatype := pg_typeof(date);
        is_valid := sys.date_bucket_internal_helper(datepart, number, true, true, date);

        -- If optional argument origin's value is not provided by user then set it's default value of valid datatype.
        IF origin IS NULL THEN
                IF date_arg_datatype = 'sys.datetime'::regtype THEN
                    origin := CAST('1900-01-01 00:00:00.000' AS sys.datetime);
                ELSIF date_arg_datatype = 'sys.datetime2'::regtype THEN
                    origin := CAST('1900-01-01 00:00:00.000' AS sys.datetime2);
                ELSIF date_arg_datatype = 'sys.datetimeoffset'::regtype THEN
                    origin := CAST('1900-01-01 00:00:00.000' AS sys.datetimeoffset);
                ELSIF date_arg_datatype = 'sys.smalldatetime'::regtype THEN
                    origin := CAST('1900-01-01 00:00:00.000' AS sys.smalldatetime);
                ELSIF date_arg_datatype = 'date'::regtype THEN
                    origin := CAST('1900-01-01 00:00:00.000' AS pg_catalog.date);
                ELSIF date_arg_datatype = 'time'::regtype THEN
                    origin := CAST('00:00:00.000' AS pg_catalog.time);
                END IF;
        END IF;
    END;

    /* support of date_bucket() for different kinds of date datatype starts here */
    -- support of date_bucket() when date is of 'time' datatype
    IF date_arg_datatype = 'time'::regtype THEN
        -- Find interval between date and origin and extract hour, minute, second, millisecond from the interval
        date_difference_interval := date_trunc('millisecond', date) - date_trunc('millisecond', origin);
        hours_diff := EXTRACT('hour' from date_difference_interval)::INT;
        minutes_diff := EXTRACT('minute' from date_difference_interval)::INT;
        seconds_diff := FLOOR(EXTRACT('second' from date_difference_interval))::INT;
        milliseconds_diff := FLOOR(EXTRACT('millisecond' from date_difference_interval))::INT;
        CASE datepart
            WHEN 'hour' THEN
                -- Here we are finding how many buckets we have to add in the origin so that we can reach to a bucket in which date belongs.
                -- For cases where origin > date, we might end up in a bucket which exceeds date by 1 bucket. 
                -- For Ex. 'date_bucket(hour, 2, '01:00:00', '08:00:00')' hence check if the result_time is greater then date
                -- For comparision we are trunceting the result_time to milliseconds
                required_bucket := hours_diff/number;
                result_time := origin + make_interval(hours => required_bucket * number);
                IF date_trunc('millisecond', result_time) > date THEN
                    RETURN result_time - make_interval(hours => number);
                END IF;
                RETURN result_time;

            WHEN 'minute' THEN
                required_bucket := (hours_diff * 60 + minutes_diff)/number;
                result_time := origin + make_interval(mins => required_bucket * number);
                IF date_trunc('millisecond', result_time) > date THEN
                    RETURN result_time - make_interval(mins => number);
                END IF;
                RETURN result_time;

            WHEN 'second' THEN
                required_bucket := ((hours_diff * 60 + minutes_diff) * 60 + seconds_diff)/number;
                result_time := origin + make_interval(secs => required_bucket * number);
                IF date_trunc('millisecond', result_time) > date THEN
                    RETURN result_time - make_interval(secs => number);
                END IF;
                RETURN result_time;

            WHEN 'millisecond' THEN
                required_bucket := (((hours_diff * 60 + minutes_diff) * 60) * 1000 + milliseconds_diff)/number;
                result_time := origin + make_interval(secs => ((required_bucket * number)::numeric) * 0.001);
                IF date_trunc('millisecond', result_time) > date THEN
                    RETURN result_time - make_interval(secs => (number::numeric) * 0.001);
                END IF;
                RETURN result_time;
        END CASE;

    -- support of date_bucket() when date is of {'datetime2', 'datetimeoffset'} datatype
    -- handling separately because both the datatypes have precision in milliseconds
    ELSIF date_arg_datatype IN ('sys.datetime2'::regtype, 'sys.datetimeoffset'::regtype) THEN
        -- when datepart is {year, quarter, month} make use of AGE() function to find number of buckets
        IF datepart IN ('year', 'quarter', 'month') THEN
            date_difference_interval := AGE(date_trunc('day', date::timestamp), date_trunc('day', origin::timestamp));
            years_diff := EXTRACT('Year' from date_difference_interval)::INT;
            months_diff := EXTRACT('Month' from date_difference_interval)::INT;
            CASE datepart
                WHEN 'year' THEN
                    -- Here we are finding how many buckets we have to add in the origin so that we can reach to a bucket in which date belongs.
                    -- For cases where origin > date, we might end up in a bucket which exceeds date by 1 bucket. 
                    -- For Ex. date_bucket(year, 2, '2010-01-01', '2019-01-01')) hence check if the result_time is greater then date.
                    -- For comparision we are trunceting the result_time to milliseconds
                    required_bucket := years_diff/number;
                    result_date := origin::timestamp + make_interval(years => required_bucket * number);
                    IF result_date > date::timestamp THEN
                        result_date = result_date - make_interval(years => number);
                    END IF;

                WHEN 'month' THEN
                    required_bucket := (12 * years_diff + months_diff)/number;
                    result_date := origin::timestamp + make_interval(months => required_bucket * number);
                    IF result_date > date::timestamp THEN
                        result_date = result_date - make_interval(months => number);
                    END IF;

                WHEN 'quarter' THEN
                    quarters_diff := (12 * years_diff + months_diff)/3;
                    required_bucket := quarters_diff/number;
                    result_date := origin::timestamp + make_interval(months => required_bucket * number * 3);
                    IF result_date > date::timestamp THEN
                        result_date = result_date - make_interval(months => number*3);
                    END IF;
            END CASE;  
        
        -- when datepart is {week, day, hour, minute, second, millisecond} make use of built-in date_bin() postgresql function. 
        ELSE
            -- trunceting origin to millisecond before passing it to date_bin() function. 
            -- store the difference between origin and trunceted origin to add it in the result of date_bin() function
            date_difference_interval := concat(number, ' ', datepart)::INTERVAL;
            millisec_trunc_diff_interval := (origin::timestamp - date_trunc('millisecond', origin::timestamp))::interval;
            result_date = date_bin(date_difference_interval, date::timestamp, date_trunc('millisecond', origin::timestamp)) + millisec_trunc_diff_interval;

            -- Filetering cases where the required bucket ends at date then date_bin() gives start point of this bucket as result.
            IF result_date + date_difference_interval <= date::timestamp THEN
                result_date = result_date + date_difference_interval;
            END IF;
        END IF;

        -- All the above operations are performed by converting every date datatype into TIMESTAMPS. 
        -- datetimeoffset is typecasted into TIMESTAMPS that changes the value. 
        -- Ex. '2023-02-23 09:19:21.23 +10:12'::sys.datetimeoffset::timestamp => '2023-02-22 23:07:21.23'
        -- The output of date_bucket() for datetimeoffset datatype will always be in the same time-zone as of provided date argument. 
        -- Here, converting TIMESTAMP into datetimeoffset datatype with the same timezone as of date argument.
        IF date_arg_datatype = 'sys.datetimeoffset'::regtype THEN
            timezone = sys.babelfish_get_datetimeoffset_tzoffset(date)::INTEGER;
            offset_string = right(date::PG_CATALOG.TEXT, 6);
            result_date = result_date + make_interval(mins => timezone);
            RETURN concat(result_date, ' ', offset_string)::sys.datetimeoffset;
        ELSE
            RETURN result_date;
        END IF;

    -- support of date_bucket() when date is of {'date', 'datetime', 'smalldatetime'} datatype
    ELSE
        -- Round datetime to fixed bins (e.g. .000, .003, .007)
        IF date_arg_datatype = 'sys.datetime'::regtype THEN
            date := sys.babelfish_conv_string_to_datetime('DATETIME', date::TEXT)::sys.datetime;
            origin := sys.babelfish_conv_string_to_datetime('DATETIME', origin::TEXT)::sys.datetime;
        END IF;
        -- when datepart is {year, quarter, month} make use of AGE() function to find number of buckets
        IF datepart IN ('year', 'quarter', 'month') THEN
            date_difference_interval := AGE(date_trunc('day', date::timestamp), date_trunc('day', origin::timestamp));
            years_diff := EXTRACT('Year' from date_difference_interval)::INT;
            months_diff := EXTRACT('Month' from date_difference_interval)::INT;
            CASE datepart
                WHEN 'year' THEN
                    -- Here we are finding how many buckets we have to add in the origin so that we can reach to a bucket in which date belongs.
                    -- For cases where origin > date, we might end up in a bucket which exceeds date by 1 bucket. 
                    -- For Example. date_bucket(year, 2, '2010-01-01', '2019-01-01') hence check if the result_time is greater then date.
                    -- For comparision we are trunceting the result_time to milliseconds
                    required_bucket := years_diff/number;
                    result_date := origin::timestamp + make_interval(years => required_bucket * number);
                    IF result_date > date::timestamp THEN
                        result_date = result_date - make_interval(years => number);
                    END IF;

                WHEN 'month' THEN
                    required_bucket := (12 * years_diff + months_diff)/number;
                    result_date := origin::timestamp + make_interval(months => required_bucket * number);
                    IF result_date > date::timestamp THEN
                        result_date = result_date - make_interval(months => number);
                    END IF;

                WHEN 'quarter' THEN
                    quarters_diff := (12 * years_diff + months_diff)/3;
                    required_bucket := quarters_diff/number;
                    result_date := origin::timestamp + make_interval(months => required_bucket * number * 3);
                    IF result_date > date::timestamp THEN
                        result_date = result_date - make_interval(months => number * 3);
                    END IF;
            END CASE;
            RETURN result_date;
        
        -- when datepart is {week, day, hour, minute, second, millisecond} make use of built-in date_bin() postgresql function.
        ELSE
            -- trunceting origin to millisecond before passing it to date_bin() function. 
            -- store the difference between origin and trunceted origin to add it in the result of date_bin() function
            date_difference_interval := concat(number, ' ', datepart)::INTERVAL;
            result_date = date_bin(date_difference_interval, date::TIMESTAMP, origin::TIMESTAMP);
            -- Filetering cases where the required bucket ends at date then date_bin() gives start point of this bucket as result. 
            IF result_date + date_difference_interval <= date::TIMESTAMP THEN
                result_date = result_date + date_difference_interval;
            END IF;
            RETURN result_date;
        END IF;
    END IF;
END;
$body$
LANGUAGE plpgsql IMMUTABLE;

CREATE OR REPLACE VIEW sys.server_principals
AS SELECT
CAST(Ext.orig_loginname AS sys.SYSNAME) AS name,
CAST(Base.oid As INT) AS principal_id,
CAST(CAST(Base.oid as INT) as sys.varbinary(85)) AS sid,
CAST(Ext.type AS CHAR(1)) as type,
CAST(
  CASE
    WHEN Ext.type = 'S' THEN 'SQL_LOGIN'
    WHEN Ext.type = 'R' THEN 'SERVER_ROLE'
    WHEN Ext.type = 'U' THEN 'WINDOWS_LOGIN'
    ELSE NULL
  END
  AS NVARCHAR(60)) AS type_desc,
CAST(Ext.is_disabled AS INT) AS is_disabled,
CAST(Ext.create_date AS SYS.DATETIME) AS create_date,
CAST(Ext.modify_date AS SYS.DATETIME) AS modify_date,
CAST(CASE WHEN Ext.type = 'R' THEN NULL ELSE Ext.default_database_name END AS SYS.SYSNAME) AS default_database_name,
CAST(Ext.default_language_name AS SYS.SYSNAME) AS default_language_name,
CAST(CASE WHEN Ext.type = 'R' THEN NULL ELSE Ext.credential_id END AS INT) AS credential_id,
CAST(CASE WHEN Ext.type = 'R' THEN 1 ELSE Ext.owning_principal_id END AS INT) AS owning_principal_id,
CAST(CASE WHEN Ext.type = 'R' THEN 1 ELSE Ext.is_fixed_role END AS sys.BIT) AS is_fixed_role
FROM pg_catalog.pg_roles AS Base INNER JOIN sys.babelfish_authid_login_ext AS Ext ON Base.rolname = Ext.rolname
WHERE pg_has_role(suser_name()::TEXT, 'sysadmin'::TEXT, 'MEMBER')
OR Ext.orig_loginname = suser_name()
OR Ext.type = 'R';

GRANT SELECT ON sys.server_principals TO PUBLIC;

create or replace view sys.sequences as
select
    CAST(p.relname as sys.nvarchar(128)) as name
  , CAST(p.oid as int) as object_id
  , CAST(null as int) as principal_id
  , CAST(s.schema_id as int) as schema_id
  , CAST(0 as int) as parent_object_id
  , CAST('SO' as char(2)) as type
  , CAST('SEQUENCE_OBJECT' as sys.nvarchar(60)) as type_desc
  , CAST(null as sys.datetime) as create_date
  , CAST(null as sys.datetime) as modify_date
  , CAST(0 as sys.bit) as is_ms_shipped
  , CAST(0 as sys.bit) as is_published
  , CAST(0 as sys.bit) as is_schema_published
  , CAST(ps.seqstart as sys.sql_variant ) as start_value
  , CAST(ps.seqincrement as sys.sql_variant ) as increment
  , CAST(ps.seqmin as sys.sql_variant  ) as minimum_value
  , CAST(ps.seqmax as sys.sql_variant ) as maximum_value
  , CASE ps.seqcycle when 't' then CAST(1 as sys.bit) else CAST(0 as sys.bit) end as is_cycling
  , CAST(0 as sys.bit ) as is_cached
  , CAST(ps.seqcache as int ) as cache_size
  , CAST(ps.seqtypid as int ) as system_type_id
  , CAST(ps.seqtypid as int ) as user_type_id
  , CAST(0 as sys.tinyint ) as precision
  , CAST(0 as sys.tinyint ) as scale
  , CAST('ABC' as sys.sql_variant  ) as current_value
  , CAST(0 as sys.bit ) as is_exhausted
  , CAST('ABC' as sys.sql_variant ) as last_used_value
from pg_class p
inner join pg_sequence ps on ps.seqrelid = p.oid
inner join sys.schemas s on s.schema_id = p.relnamespace
and p.relkind = 'S'
and has_schema_privilege(s.schema_id, 'USAGE');
GRANT SELECT ON sys.sequences TO PUBLIC;

<<<<<<< HEAD
--SERVER_ROLE_MEMBER
CREATE OR REPLACE VIEW sys.server_role_members AS
SELECT
CAST(Authmbr.roleid AS INT) AS role_principal_id,
CAST(Authmbr.member AS INT) AS member_principal_id
FROM pg_catalog.pg_auth_members AS Authmbr
INNER JOIN pg_catalog.pg_roles AS Auth1 ON Auth1.oid = Authmbr.roleid
INNER JOIN pg_catalog.pg_roles AS Auth2 ON Auth2.oid = Authmbr.member
INNER JOIN sys.babelfish_authid_login_ext AS Ext1 ON Auth1.rolname = Ext1.rolname
INNER JOIN sys.babelfish_authid_login_ext AS Ext2 ON Auth2.rolname = Ext2.rolname
WHERE Ext1.type = 'R';

GRANT SELECT ON sys.server_role_members TO PUBLIC;
=======
create or replace view sys.schemas as
select
  CAST(ext.orig_name as sys.SYSNAME) as name
  , base.oid as schema_id
  , base.nspowner as principal_id
from pg_catalog.pg_namespace base 
inner join sys.babelfish_namespace_ext ext on base.nspname = ext.nspname
where ext.dbid = sys.db_id();
GRANT SELECT ON sys.schemas TO PUBLIC;

create or replace view sys.table_types_internal as
SELECT pt.typrelid
    FROM pg_catalog.pg_type pt
    INNER JOIN pg_catalog.pg_depend dep ON pt.typrelid = dep.objid
    INNER JOIN pg_catalog.pg_class pc ON pc.oid = dep.objid
    WHERE pt.typtype = 'c' AND dep.deptype = 'i'  AND pc.relkind = 'r';

create or replace view sys.tables as
select
  CAST(t.relname as sys._ci_sysname) as name
  , CAST(t.oid as int) as object_id
  , CAST(NULL as int) as principal_id
  , CAST(t.relnamespace  as int) as schema_id
  , 0 as parent_object_id
  , CAST('U' as CHAR(2)) as type
  , CAST('USER_TABLE' as sys.nvarchar(60)) as type_desc
  , CAST((select string_agg(
                  case
                  when option like 'bbf_rel_create_date=%%' then substring(option, 21)
                  else NULL
                  end, ',')
          from unnest(t.reloptions) as option)
        as sys.datetime) as create_date
  , CAST((select string_agg(
                  case
                  when option like 'bbf_rel_create_date=%%' then substring(option, 21)
                  else NULL
                  end, ',')
          from unnest(t.reloptions) as option)
        as sys.datetime) as modify_date
  , CAST(0 as sys.bit) as is_ms_shipped
  , CAST(0 as sys.bit) as is_published
  , CAST(0 as sys.bit) as is_schema_published
  , case reltoastrelid when 0 then 0 else 1 end as lob_data_space_id
  , CAST(NULL as int) as filestream_data_space_id
  , CAST(relnatts as int) as max_column_id_used
  , CAST(0 as sys.bit) as lock_on_bulk_load
  , CAST(1 as sys.bit) as uses_ansi_nulls
  , CAST(0 as sys.bit) as is_replicated
  , CAST(0 as sys.bit) as has_replication_filter
  , CAST(0 as sys.bit) as is_merge_published
  , CAST(0 as sys.bit) as is_sync_tran_subscribed
  , CAST(0 as sys.bit) as has_unchecked_assembly_data
  , 0 as text_in_row_limit
  , CAST(0 as sys.bit) as large_value_types_out_of_row
  , CAST(0 as sys.bit) as is_tracked_by_cdc
  , CAST(0 as sys.tinyint) as lock_escalation
  , CAST('TABLE' as sys.nvarchar(60)) as lock_escalation_desc
  , CAST(0 as sys.bit) as is_filetable
  , CAST(0 as sys.tinyint) as durability
  , CAST('SCHEMA_AND_DATA' as sys.nvarchar(60)) as durability_desc
  , CAST(0 as sys.bit) is_memory_optimized
  , case relpersistence when 't' then CAST(2 as sys.tinyint) else CAST(0 as sys.tinyint) end as temporal_type
  , case relpersistence when 't' then CAST('SYSTEM_VERSIONED_TEMPORAL_TABLE' as sys.nvarchar(60)) else CAST('NON_TEMPORAL_TABLE' as sys.nvarchar(60)) end as temporal_type_desc
  , CAST(null as integer) as history_table_id
  , CAST(0 as sys.bit) as is_remote_data_archive_enabled
  , CAST(0 as sys.bit) as is_external
from pg_class t
inner join sys.schemas sch on sch.schema_id = t.relnamespace
left join sys.table_types_internal tt on t.oid = tt.typrelid
where tt.typrelid is null
and t.relkind = 'r'
and has_schema_privilege(t.relnamespace, 'USAGE')
and has_table_privilege(t.oid, 'SELECT,INSERT,UPDATE,DELETE,TRUNCATE,TRIGGER');
GRANT SELECT ON sys.tables TO PUBLIC;

create or replace view sys.all_columns as
select CAST(c.oid as int) as object_id
  , CAST(a.attname as sys.sysname) as name
  , CAST(a.attnum as int) as column_id
  , CAST(t.oid as int) as system_type_id
  , CAST(t.oid as int) as user_type_id
  , CAST(sys.tsql_type_max_length_helper(coalesce(tsql_type_name, tsql_base_type_name), a.attlen, a.atttypmod) as smallint) as max_length
  , CAST(case
      when a.atttypmod != -1 then 
        sys.tsql_type_precision_helper(coalesce(tsql_type_name, tsql_base_type_name), a.atttypmod)
      else 
        sys.tsql_type_precision_helper(coalesce(tsql_type_name, tsql_base_type_name), t.typtypmod)
    end as sys.tinyint) as precision
  , CAST(case
      when a.atttypmod != -1 THEN 
        sys.tsql_type_scale_helper(coalesce(tsql_type_name, tsql_base_type_name), a.atttypmod, false)
      else 
        sys.tsql_type_scale_helper(coalesce(tsql_type_name, tsql_base_type_name), t.typtypmod, false)
    end as sys.tinyint) as scale
  , CAST(coll.collname as sys.sysname) as collation_name
  , case when a.attnotnull then CAST(0 as sys.bit) else CAST(1 as sys.bit) end as is_nullable
  , CAST(0 as sys.bit) as is_ansi_padded
  , CAST(0 as sys.bit) as is_rowguidcol
  , CAST(case when a.attidentity <> ''::"char" then 1 else 0 end AS sys.bit) as is_identity
  , CAST(case when a.attgenerated <> ''::"char" then 1 else 0 end AS sys.bit) as is_computed
  , CAST(0 as sys.bit) as is_filestream
  , CAST(0 as sys.bit) as is_replicated
  , CAST(0 as sys.bit) as is_non_sql_subscribed
  , CAST(0 as sys.bit) as is_merge_published
  , CAST(0 as sys.bit) as is_dts_replicated
  , CAST(0 as sys.bit) as is_xml_document
  , CAST(0 as int) as xml_collection_id
  , CAST(coalesce(d.oid, 0) as int) as default_object_id
  , CAST(coalesce((select oid from pg_constraint where conrelid = t.oid and contype = 'c' and a.attnum = any(conkey) limit 1), 0) as int) as rule_object_id
  , CAST(0 as sys.bit) as is_sparse
  , CAST(0 as sys.bit) as is_column_set
  , CAST(0 as sys.tinyint) as generated_always_type
  , CAST('NOT_APPLICABLE' as sys.nvarchar(60)) as generated_always_type_desc
from pg_attribute a
inner join pg_class c on c.oid = a.attrelid
inner join pg_type t on t.oid = a.atttypid
inner join pg_namespace s on s.oid = c.relnamespace
left join sys.babelfish_namespace_ext ext on (s.nspname = ext.nspname and ext.dbid = sys.db_id())
left join pg_attrdef d on c.oid = d.adrelid and a.attnum = d.adnum
left join pg_collation coll on coll.oid = a.attcollation
, sys.translate_pg_type_to_tsql(a.atttypid) AS tsql_type_name
, sys.translate_pg_type_to_tsql(t.typbasetype) AS tsql_base_type_name
where not a.attisdropped
and (s.nspname = 'sys' or ext.nspname is not null)
-- r = ordinary table, i = index, S = sequence, t = TOAST table, v = view, m = materialized view, c = composite type, f = foreign table, p = partitioned table
and c.relkind in ('r', 'v', 'm', 'f', 'p')
and has_schema_privilege(s.oid, 'USAGE')
and has_column_privilege(quote_ident(s.nspname) ||'.'||quote_ident(c.relname), a.attname, 'SELECT,INSERT,UPDATE,REFERENCES')
and a.attnum > 0;
GRANT SELECT ON sys.all_columns TO PUBLIC;

create or replace view sys.types As
-- For System types
select 
  tsql_type_name as name
  , t.oid as system_type_id
  , t.oid as user_type_id
  , s.oid as schema_id
  , cast(NULL as INT) as principal_id
  , sys.tsql_type_max_length_helper(tsql_type_name, t.typlen, t.typtypmod, true) as max_length
  , cast(sys.tsql_type_precision_helper(tsql_type_name, t.typtypmod) as int) as precision
  , cast(sys.tsql_type_scale_helper(tsql_type_name, t.typtypmod, false) as int) as scale
  , CASE c.collname
    WHEN 'default' THEN default_collation_name
    ELSE  c.collname
    END as collation_name
  , case when typnotnull then 0 else 1 end as is_nullable
  , 0 as is_user_defined
  , 0 as is_assembly_type
  , 0 as default_object_id
  , 0 as rule_object_id
  , 0 as is_table_type
from pg_type t
inner join pg_namespace s on s.oid = t.typnamespace
left join pg_collation c on c.oid = t.typcollation
, sys.translate_pg_type_to_tsql(t.oid) AS tsql_type_name
,cast(current_setting('babelfishpg_tsql.server_collation_name') as name) as default_collation_name
where
tsql_type_name IS NOT NULL  
and pg_type_is_visible(t.oid)
and (s.nspname = 'pg_catalog' OR s.nspname = 'sys')
union all 
-- For User Defined Types
select cast(t.typname as text) as name
  , t.typbasetype as system_type_id
  , t.oid as user_type_id
  , t.typnamespace as schema_id
  , null::integer as principal_id
  , case when tt.typrelid is not null then -1::smallint else sys.tsql_type_max_length_helper(tsql_base_type_name, t.typlen, t.typtypmod) end as max_length
  , case when tt.typrelid is not null then 0::smallint else cast(sys.tsql_type_precision_helper(tsql_base_type_name, t.typtypmod) as int) end as precision
  , case when tt.typrelid is not null then 0::smallint else cast(sys.tsql_type_scale_helper(tsql_base_type_name, t.typtypmod, false) as int) end as scale
  , CASE c.collname
    WHEN 'default' THEN default_collation_name
    ELSE  c.collname 
    END as collation_name
  , case when tt.typrelid is not null then 0
         else case when typnotnull then 0 else 1 end
    end
    as is_nullable
  -- CREATE TYPE ... FROM is implemented as CREATE DOMAIN in babel
  , 1 as is_user_defined
  , 0 as is_assembly_type
  , 0 as default_object_id
  , 0 as rule_object_id
  , case when tt.typrelid is not null then 1 else 0 end as is_table_type
from pg_type t
join sys.schemas sch on t.typnamespace = sch.schema_id
left join pg_collation c on c.oid = t.typcollation
left join sys.table_types_internal tt on t.typrelid = tt.typrelid
, sys.translate_pg_type_to_tsql(t.oid) AS tsql_type_name
, sys.translate_pg_type_to_tsql(t.typbasetype) AS tsql_base_type_name
, cast(current_setting('babelfishpg_tsql.server_collation_name') as name) as default_collation_name
-- we want to show details of user defined datatypes created under babelfish database
where 
 tsql_type_name IS NULL
and
  (
    -- show all user defined datatypes created under babelfish database except table types
    t.typtype = 'd'
    or
    -- only for table types
    tt.typrelid is not null  
  );
GRANT SELECT ON sys.types TO PUBLIC;

CREATE OR REPLACE VIEW sys.sp_columns_100_view AS
  SELECT 
  CAST(t4."TABLE_CATALOG" AS sys.sysname) AS TABLE_QUALIFIER,
  CAST(t4."TABLE_SCHEMA" AS sys.sysname) AS TABLE_OWNER,
  CAST(t4."TABLE_NAME" AS sys.sysname) AS TABLE_NAME,
  CAST(t4."COLUMN_NAME" AS sys.sysname) AS COLUMN_NAME,
  CAST(t5.data_type AS smallint) AS DATA_TYPE,
  CAST(coalesce(tsql_type_name, t.typname) AS sys.sysname) AS TYPE_NAME,

  CASE WHEN t4."CHARACTER_MAXIMUM_LENGTH" = -1 THEN 0::INT
    WHEN a.atttypmod != -1
    THEN
    CAST(coalesce(t4."NUMERIC_PRECISION", t4."CHARACTER_MAXIMUM_LENGTH", sys.tsql_type_precision_helper(t4."DATA_TYPE", a.atttypmod)) AS INT)
    WHEN tsql_type_name = 'timestamp'
    THEN 8
    ELSE
    CAST(coalesce(t4."NUMERIC_PRECISION", t4."CHARACTER_MAXIMUM_LENGTH", sys.tsql_type_precision_helper(t4."DATA_TYPE", t.typtypmod)) AS INT)
  END AS PRECISION,

  CASE WHEN a.atttypmod != -1
    THEN
    CAST(sys.tsql_type_length_for_sp_columns_helper(t4."DATA_TYPE", a.attlen, a.atttypmod) AS int)
    ELSE
    CAST(sys.tsql_type_length_for_sp_columns_helper(t4."DATA_TYPE", a.attlen, t.typtypmod) AS int)
  END AS LENGTH,


  CASE WHEN a.atttypmod != -1
    THEN
    CAST(coalesce(t4."NUMERIC_SCALE", sys.tsql_type_scale_helper(t4."DATA_TYPE", a.atttypmod, true)) AS smallint)
    ELSE
    CAST(coalesce(t4."NUMERIC_SCALE", sys.tsql_type_scale_helper(t4."DATA_TYPE", t.typtypmod, true)) AS smallint)
  END AS SCALE,


  CAST(coalesce(t4."NUMERIC_PRECISION_RADIX", sys.tsql_type_radix_for_sp_columns_helper(t4."DATA_TYPE")) AS smallint) AS RADIX,
  case
    when t4."IS_NULLABLE" = 'YES' then CAST(1 AS smallint)
    else CAST(0 AS smallint)
  end AS NULLABLE,

  CAST(NULL AS varchar(254)) AS remarks,
  CAST(t4."COLUMN_DEFAULT" AS sys.nvarchar(4000)) AS COLUMN_DEF,
  CAST(t5.sql_data_type AS smallint) AS SQL_DATA_TYPE,
  CAST(t5.SQL_DATETIME_SUB AS smallint) AS SQL_DATETIME_SUB,

  CASE WHEN t4."DATA_TYPE" = 'xml' THEN 0::INT
    WHEN t4."DATA_TYPE" = 'sql_variant' THEN 8000::INT
    WHEN t4."CHARACTER_MAXIMUM_LENGTH" = -1 THEN 0::INT
    ELSE CAST(t4."CHARACTER_OCTET_LENGTH" AS int)
  END AS CHAR_OCTET_LENGTH,

  CAST(t4."ORDINAL_POSITION" AS int) AS ORDINAL_POSITION,
  CAST(t4."IS_NULLABLE" AS varchar(254)) AS IS_NULLABLE,
  CAST(t5.ss_data_type AS sys.tinyint) AS SS_DATA_TYPE,
  CAST(0 AS smallint) AS SS_IS_SPARSE,
  CAST(0 AS smallint) AS SS_IS_COLUMN_SET,
  CAST(t6.is_computed as smallint) AS SS_IS_COMPUTED,
  CAST(t6.is_identity as smallint) AS SS_IS_IDENTITY,
  CAST(NULL AS varchar(254)) SS_UDT_CATALOG_NAME,
  CAST(NULL AS varchar(254)) SS_UDT_SCHEMA_NAME,
  CAST(NULL AS varchar(254)) SS_UDT_ASSEMBLY_TYPE_NAME,
  CAST(NULL AS varchar(254)) SS_XML_SCHEMACOLLECTION_CATALOG_NAME,
  CAST(NULL AS varchar(254)) SS_XML_SCHEMACOLLECTION_SCHEMA_NAME,
  CAST(NULL AS varchar(254)) SS_XML_SCHEMACOLLECTION_NAME

  FROM pg_catalog.pg_class t1
     JOIN sys.pg_namespace_ext t2 ON t1.relnamespace = t2.oid
     JOIN pg_catalog.pg_roles t3 ON t1.relowner = t3.oid
     LEFT OUTER JOIN sys.babelfish_namespace_ext ext on t2.nspname = ext.nspname
     JOIN information_schema_tsql.columns t4 ON (t1.relname::sys.nvarchar(128) = t4."TABLE_NAME" AND ext.orig_name = t4."TABLE_SCHEMA")
     LEFT JOIN pg_attribute a on a.attrelid = t1.oid AND a.attname::sys.nvarchar(128) = t4."COLUMN_NAME"
     LEFT JOIN pg_type t ON t.oid = a.atttypid
     LEFT JOIN sys.columns t6 ON
     (
      t1.oid = t6.object_id AND
      t4."ORDINAL_POSITION" = t6.column_id
     )
     , sys.translate_pg_type_to_tsql(a.atttypid) AS tsql_type_name
     , sys.spt_datatype_info_table AS t5
  WHERE (t4."DATA_TYPE" = CAST(t5.TYPE_NAME AS sys.nvarchar(128)) OR (t4."DATA_TYPE" = 'bytea' AND t5.TYPE_NAME = 'image'))
    AND ext.dbid = sys.db_id();
GRANT SELECT on sys.sp_columns_100_view TO PUBLIC;


CREATE OR REPLACE VIEW sys.sp_pkeys_view AS
SELECT
CAST(t4."TABLE_CATALOG" AS sys.sysname) AS TABLE_QUALIFIER,
CAST(t4."TABLE_SCHEMA" AS sys.sysname) AS TABLE_OWNER,
CAST(t1.relname AS sys.sysname) AS TABLE_NAME,
CAST(t4."COLUMN_NAME" AS sys.sysname) AS COLUMN_NAME,
CAST(seq AS smallint) AS KEY_SEQ,
CAST(t5.conname AS sys.sysname) AS PK_NAME
FROM pg_catalog.pg_class t1 
	JOIN sys.pg_namespace_ext t2 ON t1.relnamespace = t2.oid
	JOIN pg_catalog.pg_roles t3 ON t1.relowner = t3.oid
  LEFT OUTER JOIN sys.babelfish_namespace_ext ext on t2.nspname = ext.nspname
	JOIN information_schema_tsql.columns t4 ON (t1.relname = t4."TABLE_NAME" COLLATE sys.database_default AND ext.orig_name = t4."TABLE_SCHEMA" )
	JOIN pg_constraint t5 ON t1.oid = t5.conrelid
	, generate_series(1,16) seq -- SQL server has max 16 columns per primary key
WHERE t5.contype = 'p'
	AND CAST(t4."ORDINAL_POSITION" AS smallint) = ANY (t5.conkey)
	AND CAST(t4."ORDINAL_POSITION" AS smallint) = t5.conkey[seq]
  AND ext.dbid = sys.db_id();

GRANT SELECT on sys.sp_pkeys_view TO PUBLIC;

CREATE OR REPLACE VIEW sys.sp_statistics_view AS
SELECT
CAST(t3."TABLE_CATALOG" AS sys.sysname) AS TABLE_QUALIFIER,
CAST(t3."TABLE_SCHEMA" AS sys.sysname) AS TABLE_OWNER,
CAST(t3."TABLE_NAME" AS sys.sysname) AS TABLE_NAME,
CAST(NULL AS smallint) AS NON_UNIQUE,
CAST(NULL AS sys.sysname) AS INDEX_QUALIFIER,
CAST(NULL AS sys.sysname) AS INDEX_NAME,
CAST(0 AS smallint) AS TYPE,
CAST(NULL AS smallint) AS SEQ_IN_INDEX,
CAST(NULL AS sys.sysname) AS COLUMN_NAME,
CAST(NULL AS sys.varchar(1)) AS COLLATION,
CAST(t1.reltuples AS int) AS CARDINALITY,
CAST(t1.relpages AS int) AS PAGES,
CAST(NULL AS sys.varchar(128)) AS FILTER_CONDITION
FROM pg_catalog.pg_class t1
    JOIN sys.schemas s1 ON s1.schema_id = t1.relnamespace
    JOIN information_schema_tsql.columns t3 ON (lower(t1.relname) = lower(t3."TABLE_NAME") COLLATE C AND s1.name = t3."TABLE_SCHEMA")
    , generate_series(0,31) seq -- SQL server has max 32 columns per index
UNION
SELECT
CAST(t4."TABLE_CATALOG" AS sys.sysname) AS TABLE_QUALIFIER,
CAST(t4."TABLE_SCHEMA" AS sys.sysname) AS TABLE_OWNER,
CAST(t4."TABLE_NAME" AS sys.sysname) AS TABLE_NAME,
CASE
WHEN t5.indisunique = 't' THEN CAST(0 AS smallint)
ELSE CAST(1 AS smallint)
END AS NON_UNIQUE,
CAST(t1.relname AS sys.sysname) AS INDEX_QUALIFIER,
-- the index name created by CREATE INDEX is re-mapped, find it (by checking
-- the ones not in pg_constraint) and restoring it back before display
CASE 
WHEN t8.oid > 0 THEN CAST(t6.relname AS sys.sysname)
ELSE CAST(SUBSTRING(t6.relname,1,LENGTH(t6.relname)-32-LENGTH(t1.relname)) AS sys.sysname) 
END AS INDEX_NAME,
CASE
WHEN t5.indisclustered = 't' THEN CAST(1 AS smallint)
ELSE CAST(3 AS smallint)
END AS TYPE,
CAST(seq + 1 AS smallint) AS SEQ_IN_INDEX,
CAST(t4."COLUMN_NAME" AS sys.sysname) AS COLUMN_NAME,
CAST('A' AS sys.varchar(1)) AS COLLATION,
CAST(t7.n_distinct AS int) AS CARDINALITY,
CAST(0 AS int) AS PAGES, --not supported
CAST(NULL AS sys.varchar(128)) AS FILTER_CONDITION
FROM pg_catalog.pg_class t1
    JOIN sys.schemas s1 ON s1.schema_id = t1.relnamespace
    JOIN pg_catalog.pg_roles t3 ON t1.relowner = t3.oid
    JOIN information_schema_tsql.columns t4 ON (lower(t1.relname) = lower(t4."TABLE_NAME") COLLATE C AND s1.name = t4."TABLE_SCHEMA")
	JOIN (pg_catalog.pg_index t5 JOIN
		pg_catalog.pg_class t6 ON t5.indexrelid = t6.oid) ON t1.oid = t5.indrelid
	JOIN pg_catalog.pg_namespace nsp ON (t1.relnamespace = nsp.oid)
	LEFT JOIN pg_catalog.pg_stats t7 ON (t1.relname = t7.tablename AND t7.schemaname = nsp.nspname)
	LEFT JOIN pg_catalog.pg_constraint t8 ON t5.indexrelid = t8.conindid
    , generate_series(0,31) seq -- SQL server has max 32 columns per index
WHERE CAST(t4."ORDINAL_POSITION" AS smallint) = ANY (t5.indkey)
    AND CAST(t4."ORDINAL_POSITION" AS smallint) = t5.indkey[seq];
GRANT SELECT on sys.sp_statistics_view TO PUBLIC;


CREATE OR REPLACE PROCEDURE sys.sp_rename(
	IN "@objname" sys.nvarchar(776) = NULL,
	IN "@newname" sys.SYSNAME = NULL,
	IN "@objtype" sys.varchar(13) DEFAULT NULL
)
LANGUAGE 'pltsql'
AS $$
BEGIN
	If @objtype IS NULL
		BEGIN
			THROW 33557097, N'Please provide @objtype that is supported in Babelfish', 1;
		END
	ELSE IF @objtype = 'INDEX'
		BEGIN
			THROW 33557097, N'Feature not supported: renaming object type Index', 1;
		END
	ELSE IF @objtype = 'STATISTICS'
		BEGIN
			THROW 33557097, N'Feature not supported: renaming object type Statistics', 1;
		END
	ELSE
		BEGIN
			DECLARE @subname sys.nvarchar(776);
			DECLARE @schemaname sys.nvarchar(776);
			DECLARE @dbname sys.nvarchar(776);
			DECLARE @curr_relname sys.nvarchar(776);
			
			EXEC sys.babelfish_sp_rename_word_parse @objname, @objtype, @subname OUT, @curr_relname OUT, @schemaname OUT, @dbname OUT;

			DECLARE @currtype char(2);

			IF @objtype = 'COLUMN'
				BEGIN
					DECLARE @col_count INT;
					SELECT @col_count = COUNT(*)FROM INFORMATION_SCHEMA.COLUMNS WHERE TABLE_NAME = @curr_relname and COLUMN_NAME = @subname;
					IF @col_count < 0
						BEGIN
							THROW 33557097, N'There is no object with the given @objname.', 1;
						END
					SET @currtype = 'CO';
				END
			ELSE IF @objtype = 'USERDATATYPE'
				BEGIN
					DECLARE @alias_count INT;
					SELECT @alias_count = COUNT(*) FROM sys.types t1 INNER JOIN sys.schemas s1 ON t1.schema_id = s1.schema_id 
					WHERE s1.name = @schemaname AND t1.name = @subname;
					IF @alias_count > 1
						BEGIN
							THROW 33557097, N'There are multiple objects with the given @objname.', 1;
						END
					IF @alias_count < 1
						BEGIN
							THROW 33557097, N'There is no object with the given @objname.', 1;
						END
					SET @currtype = 'AL';				
				END
			ELSE IF @objtype = 'OBJECT'
				BEGIN
					DECLARE @count INT;
					SELECT type INTO #tempTable FROM sys.objects o1 INNER JOIN sys.schemas s1 ON o1.schema_id = s1.schema_id 
					WHERE s1.name = @schemaname AND o1.name = @subname;
					SELECT @count = COUNT(*) FROM #tempTable;

					IF @count > 1
						BEGIN
							THROW 33557097, N'There are multiple objects with the given @objname.', 1;
						END
					IF @count < 1
						BEGIN
							-- TABLE TYPE: check if there is a match in sys.table_types (if we cannot alter sys.objects table_type naming)
							SELECT @count = COUNT(*) FROM sys.table_types tt1 INNER JOIN sys.schemas s1 ON tt1.schema_id = s1.schema_id 
							WHERE s1.name = @schemaname AND tt1.name = @subname;
							IF @count > 1
								BEGIN
									THROW 33557097, N'There are multiple objects with the given @objname.', 1;
								END
							ELSE IF @count < 1
								BEGIN
									THROW 33557097, N'There is no object with the given @objname.', 1;
								END
							ELSE
								BEGIN
									SET @currtype = 'TT'
								END
						END
					IF @currtype IS NULL
						BEGIN
							SELECT @currtype = type from #tempTable;
						END
					IF @currtype = 'TR' OR @currtype = 'TA'
						BEGIN
							DECLARE @physical_schema_name sys.nvarchar(776) = '';
							SELECT @physical_schema_name = nspname FROM sys.babelfish_namespace_ext WHERE dbid = sys.db_id() AND orig_name = @schemaname;
							SELECT @curr_relname = relname FROM pg_catalog.pg_trigger tr LEFT JOIN pg_catalog.pg_class c ON tr.tgrelid = c.oid LEFT JOIN pg_catalog.pg_namespace n ON c.relnamespace = n.oid 
							WHERE tr.tgname = @subname AND n.nspname = @physical_schema_name;
						END
				END
			ELSE
				BEGIN
					THROW 33557097, N'Provided @objtype is not currently supported in Babelfish', 1;
				END
			EXEC sys.babelfish_sp_rename_internal @subname, @newname, @schemaname, @currtype, @curr_relname;
			PRINT 'Caution: Changing any part of an object name could break scripts and stored procedures.';
		END
END;
$$;
GRANT EXECUTE on PROCEDURE sys.sp_rename(IN sys.nvarchar(776), IN sys.SYSNAME, IN sys.varchar(13)) TO PUBLIC;

CREATE OR REPLACE VIEW information_schema_tsql.columns AS
	SELECT CAST(nc.dbname AS sys.nvarchar(128)) AS "TABLE_CATALOG",
			CAST(ext.orig_name AS sys.nvarchar(128)) AS "TABLE_SCHEMA",
			CAST(c.relname AS sys.nvarchar(128)) AS "TABLE_NAME",
			CAST(a.attname AS sys.nvarchar(128)) AS "COLUMN_NAME",
			CAST(a.attnum AS int) AS "ORDINAL_POSITION",
			CAST(CASE WHEN a.attgenerated = '' THEN pg_get_expr(ad.adbin, ad.adrelid) END AS sys.nvarchar(4000)) AS "COLUMN_DEFAULT",
			CAST(CASE WHEN a.attnotnull OR (t.typtype = 'd' AND t.typnotnull) THEN 'NO' ELSE 'YES' END
				AS varchar(3))
				AS "IS_NULLABLE",

			CAST(
				CASE WHEN tsql_type_name = 'sysname' THEN sys.translate_pg_type_to_tsql(t.typbasetype)
				WHEN tsql_type_name.tsql_type_name IS NULL THEN format_type(t.oid, NULL::integer)
				ELSE tsql_type_name END
				AS sys.nvarchar(128))
				AS "DATA_TYPE",

			CAST(
				information_schema_tsql._pgtsql_char_max_length(tsql_type_name, true_typmod)
				AS int)
				AS "CHARACTER_MAXIMUM_LENGTH",

			CAST(
				information_schema_tsql._pgtsql_char_octet_length(tsql_type_name, true_typmod)
				AS int)
				AS "CHARACTER_OCTET_LENGTH",

			CAST(
				/* Handle Tinyint separately */
				information_schema_tsql._pgtsql_numeric_precision(tsql_type_name, true_typid, true_typmod)
				AS sys.tinyint)
				AS "NUMERIC_PRECISION",

			CAST(
				information_schema_tsql._pgtsql_numeric_precision_radix(tsql_type_name, true_typid, true_typmod)
				AS smallint)
				AS "NUMERIC_PRECISION_RADIX",

			CAST(
				information_schema_tsql._pgtsql_numeric_scale(tsql_type_name, true_typid, true_typmod)
				AS int)
				AS "NUMERIC_SCALE",

			CAST(
				information_schema_tsql._pgtsql_datetime_precision(tsql_type_name, true_typmod)
				AS smallint)
				AS "DATETIME_PRECISION",

			CAST(null AS sys.nvarchar(128)) AS "CHARACTER_SET_CATALOG",
			CAST(null AS sys.nvarchar(128)) AS "CHARACTER_SET_SCHEMA",
			/*
			 * TODO: We need to first create mapping of collation name to char-set name;
			 * Until then return null.
			 */
			CAST(null AS sys.nvarchar(128)) AS "CHARACTER_SET_NAME",

			CAST(NULL as sys.nvarchar(128)) AS "COLLATION_CATALOG",
			CAST(NULL as sys.nvarchar(128)) AS "COLLATION_SCHEMA",

			/* Returns Babelfish specific collation name. */
			CAST(co.collname AS sys.nvarchar(128)) AS "COLLATION_NAME",

			CAST(CASE WHEN t.typtype = 'd' AND nt.nspname <> 'pg_catalog' AND nt.nspname <> 'sys'
				THEN nc.dbname ELSE null END
				AS sys.nvarchar(128)) AS "DOMAIN_CATALOG",
			CAST(CASE WHEN t.typtype = 'd' AND nt.nspname <> 'pg_catalog' AND nt.nspname <> 'sys'
				THEN ext.orig_name ELSE null END
				AS sys.nvarchar(128)) AS "DOMAIN_SCHEMA",
			CAST(CASE WHEN t.typtype = 'd' AND nt.nspname <> 'pg_catalog' AND nt.nspname <> 'sys'
				THEN t.typname ELSE null END
				AS sys.nvarchar(128)) AS "DOMAIN_NAME"

	FROM (pg_attribute a LEFT JOIN pg_attrdef ad ON attrelid = adrelid AND attnum = adnum)
		JOIN (pg_class c JOIN sys.pg_namespace_ext nc ON (c.relnamespace = nc.oid)) ON a.attrelid = c.oid
		JOIN (pg_type t JOIN pg_namespace nt ON (t.typnamespace = nt.oid)) ON a.atttypid = t.oid
		LEFT JOIN (pg_type bt JOIN pg_namespace nbt ON (bt.typnamespace = nbt.oid))
			ON (t.typtype = 'd' AND t.typbasetype = bt.oid)
		LEFT JOIN pg_collation co on co.oid = a.attcollation
		LEFT OUTER JOIN sys.babelfish_namespace_ext ext on nc.nspname = ext.nspname,
		information_schema_tsql._pgtsql_truetypid(nt, a, t) AS true_typid,
		information_schema_tsql._pgtsql_truetypmod(nt, a, t) AS true_typmod,
		sys.translate_pg_type_to_tsql(true_typid) AS tsql_type_name

	WHERE (NOT pg_is_other_temp_schema(nc.oid))
		AND a.attnum > 0 AND NOT a.attisdropped
		AND c.relkind IN ('r', 'v', 'p')
		AND (pg_has_role(c.relowner, 'USAGE')
			OR has_column_privilege(c.oid, a.attnum,
									'SELECT, INSERT, UPDATE, REFERENCES'))
		AND ext.dbid =sys.db_id();

GRANT SELECT ON information_schema_tsql.columns TO PUBLIC;

CREATE OR REPLACE VIEW information_schema_tsql.domains AS
	SELECT CAST(nc.dbname AS sys.nvarchar(128)) AS "DOMAIN_CATALOG",
		CAST(ext.orig_name AS sys.nvarchar(128)) AS "DOMAIN_SCHEMA",
		CAST(t.typname AS sys.sysname) AS "DOMAIN_NAME",
		CAST(case when is_tbl_type THEN 'table type' ELSE tsql_type_name END AS sys.sysname) AS "DATA_TYPE",

		CAST(information_schema_tsql._pgtsql_char_max_length(tsql_type_name, t.typtypmod)
			AS int)
		AS "CHARACTER_MAXIMUM_LENGTH",

		CAST(information_schema_tsql._pgtsql_char_octet_length(tsql_type_name, t.typtypmod)
			AS int)
		AS "CHARACTER_OCTET_LENGTH",

		CAST(NULL as sys.nvarchar(128)) AS "COLLATION_CATALOG",
		CAST(NULL as sys.nvarchar(128)) AS "COLLATION_SCHEMA",

		/* Returns Babelfish specific collation name. */
		CAST(
			CASE co.collname
				WHEN 'default' THEN current_setting('babelfishpg_tsql.server_collation_name')
				ELSE co.collname
			END
		AS sys.nvarchar(128)) AS "COLLATION_NAME",

		CAST(null AS sys.varchar(6)) AS "CHARACTER_SET_CATALOG",
		CAST(null AS sys.varchar(3)) AS "CHARACTER_SET_SCHEMA",
		/*
		 * TODO: We need to first create mapping of collation name to char-set name;
		 * Until then return null.
		 */
		CAST(null AS sys.nvarchar(128)) AS "CHARACTER_SET_NAME",

		CAST(information_schema_tsql._pgtsql_numeric_precision(tsql_type_name, t.typbasetype, t.typtypmod)
			AS sys.tinyint)
		AS "NUMERIC_PRECISION",

		CAST(information_schema_tsql._pgtsql_numeric_precision_radix(tsql_type_name, t.typbasetype, t.typtypmod)
			AS smallint)
		AS "NUMERIC_PRECISION_RADIX",

		CAST(information_schema_tsql._pgtsql_numeric_scale(tsql_type_name, t.typbasetype, t.typtypmod)
			AS int)
		AS "NUMERIC_SCALE",

		CAST(information_schema_tsql._pgtsql_datetime_precision(tsql_type_name, t.typtypmod)
			AS smallint)
		AS "DATETIME_PRECISION",

		CAST(case when is_tbl_type THEN NULL ELSE t.typdefault END AS sys.nvarchar(4000)) AS "DOMAIN_DEFAULT"

		FROM (pg_type t JOIN sys.pg_namespace_ext nc ON t.typnamespace = nc.oid)
		LEFT JOIN pg_collation co ON t.typcollation = co.oid
		LEFT JOIN sys.babelfish_namespace_ext ext on nc.nspname = ext.nspname,
		sys.translate_pg_type_to_tsql(t.typbasetype) AS tsql_type_name,
		sys.is_table_type(t.typrelid) as is_tbl_type

		WHERE (pg_has_role(t.typowner, 'USAGE')
			OR has_type_privilege(t.oid, 'USAGE'))
		AND (t.typtype = 'd' OR is_tbl_type)
		AND ext.dbid = sys.db_id();

GRANT SELECT ON information_schema_tsql.domains TO PUBLIC;

CREATE OR REPLACE VIEW information_schema_tsql.tables AS
	SELECT CAST(nc.dbname AS sys.nvarchar(128)) AS "TABLE_CATALOG",
		   CAST(ext.orig_name AS sys.nvarchar(128)) AS "TABLE_SCHEMA",
		   CAST(
			 CASE WHEN c.reloptions[1] LIKE 'bbf_original_rel_name%' THEN substring(c.reloptions[1], 23)
                  ELSE c.relname END
			 AS sys._ci_sysname) AS "TABLE_NAME",

		   CAST(
			 CASE WHEN c.relkind IN ('r', 'p') THEN 'BASE TABLE'
				  WHEN c.relkind = 'v' THEN 'VIEW'
				  ELSE null END
			 AS sys.varchar(10)) COLLATE sys.database_default AS "TABLE_TYPE"

	FROM sys.pg_namespace_ext nc JOIN pg_class c ON (nc.oid = c.relnamespace)
		   LEFT OUTER JOIN sys.babelfish_namespace_ext ext on nc.nspname = ext.nspname

	WHERE c.relkind IN ('r', 'v', 'p')
		AND (NOT pg_is_other_temp_schema(nc.oid))
		AND (pg_has_role(c.relowner, 'USAGE')
			OR has_table_privilege(c.oid, 'SELECT, INSERT, UPDATE, DELETE, TRUNCATE, REFERENCES, TRIGGER')
			OR has_any_column_privilege(c.oid, 'SELECT, INSERT, UPDATE, REFERENCES') )
		AND ext.dbid = sys.db_id()
		AND (NOT c.relname = 'sysdatabases');

GRANT SELECT ON information_schema_tsql.tables TO PUBLIC;

CREATE OR REPLACE VIEW information_schema_tsql.table_constraints AS
    SELECT CAST(nc.dbname AS sys.nvarchar(128)) AS "CONSTRAINT_CATALOG",
           CAST(extc.orig_name AS sys.nvarchar(128)) AS "CONSTRAINT_SCHEMA",
           CAST(c.conname AS sys.sysname) AS "CONSTRAINT_NAME",
           CAST(nr.dbname AS sys.nvarchar(128)) AS "TABLE_CATALOG",
           CAST(extr.orig_name AS sys.nvarchar(128)) AS "TABLE_SCHEMA",
           CAST(r.relname AS sys.sysname) AS "TABLE_NAME",
           CAST(
             CASE c.contype WHEN 'c' THEN 'CHECK'
                            WHEN 'f' THEN 'FOREIGN KEY'
                            WHEN 'p' THEN 'PRIMARY KEY'
                            WHEN 'u' THEN 'UNIQUE' END
             AS sys.varchar(11)) COLLATE sys.database_default AS "CONSTRAINT_TYPE",
           CAST('NO' AS sys.varchar(2)) AS "IS_DEFERRABLE",
           CAST('NO' AS sys.varchar(2)) AS "INITIALLY_DEFERRED"

    FROM sys.pg_namespace_ext nc LEFT OUTER JOIN sys.babelfish_namespace_ext extc ON nc.nspname = extc.nspname,
         sys.pg_namespace_ext nr LEFT OUTER JOIN sys.babelfish_namespace_ext extr ON nr.nspname = extr.nspname,
         pg_constraint c,
         pg_class r

    WHERE nc.oid = c.connamespace AND nr.oid = r.relnamespace
          AND c.conrelid = r.oid
          AND c.contype NOT IN ('t', 'x')
          AND r.relkind IN ('r', 'p')
          AND (NOT pg_is_other_temp_schema(nr.oid))
          AND (pg_has_role(r.relowner, 'USAGE')
               OR has_table_privilege(r.oid, 'SELECT, INSERT, UPDATE, DELETE, TRUNCATE, REFERENCES, TRIGGER')
               OR has_any_column_privilege(r.oid, 'SELECT, INSERT, UPDATE, REFERENCES') )
		  AND  extc.dbid = sys.db_id();

GRANT SELECT ON information_schema_tsql.table_constraints TO PUBLIC;

CREATE OR REPLACE VIEW information_schema_tsql.views AS
	SELECT CAST(nc.dbname AS sys.nvarchar(128)) AS "TABLE_CATALOG",
			CAST(ext.orig_name AS sys.nvarchar(128)) AS  "TABLE_SCHEMA",
			CAST(c.relname AS sys.nvarchar(128)) AS "TABLE_NAME",
			CAST(vd.definition AS sys.nvarchar(4000)) AS "VIEW_DEFINITION",

			CAST(
				CASE WHEN 'check_option=cascaded' = ANY (c.reloptions)
					THEN 'CASCADE'
					ELSE 'NONE' END
				AS sys.varchar(7)) COLLATE sys.database_default AS "CHECK_OPTION",

			CAST('NO' AS sys.varchar(2)) AS "IS_UPDATABLE"

	FROM sys.pg_namespace_ext nc JOIN pg_class c ON (nc.oid = c.relnamespace)
		LEFT OUTER JOIN sys.babelfish_namespace_ext ext
			ON (nc.nspname = ext.nspname COLLATE sys.database_default)
		LEFT OUTER JOIN sys.babelfish_view_def vd
			ON ext.dbid = vd.dbid
				AND (ext.orig_name = vd.schema_name COLLATE sys.database_default)
				AND (CAST(c.relname AS sys.nvarchar(128)) = vd.object_name COLLATE sys.database_default)

	WHERE c.relkind = 'v'
		AND (NOT pg_is_other_temp_schema(nc.oid))
		AND (pg_has_role(c.relowner, 'USAGE')
			OR has_table_privilege(c.oid, 'SELECT, INSERT, UPDATE, DELETE, TRUNCATE, REFERENCES, TRIGGER')
			OR has_any_column_privilege(c.oid, 'SELECT, INSERT, UPDATE, REFERENCES') )
		AND ext.dbid = sys.db_id();

GRANT SELECT ON information_schema_tsql.views TO PUBLIC;

CREATE OR REPLACE VIEW information_schema_tsql.check_constraints AS
    SELECT CAST(nc.dbname AS sys.nvarchar(128)) AS "CONSTRAINT_CATALOG",
	    CAST(extc.orig_name AS sys.nvarchar(128)) AS "CONSTRAINT_SCHEMA",
           CAST(c.conname AS sys.sysname) AS "CONSTRAINT_NAME",
	    CAST(sys.tsql_get_constraintdef(c.oid) AS sys.nvarchar(4000)) AS "CHECK_CLAUSE"

    FROM sys.pg_namespace_ext nc LEFT OUTER JOIN sys.babelfish_namespace_ext extc ON nc.nspname = extc.nspname,
         pg_constraint c,
         pg_class r

    WHERE nc.oid = c.connamespace AND nc.oid = r.relnamespace
          AND c.conrelid = r.oid
          AND c.contype = 'c'
          AND r.relkind IN ('r', 'p')
          AND (NOT pg_is_other_temp_schema(nc.oid))
          AND (pg_has_role(r.relowner, 'USAGE')
               OR has_table_privilege(r.oid, 'SELECT, INSERT, UPDATE, DELETE, TRUNCATE, REFERENCES, TRIGGER')
               OR has_any_column_privilege(r.oid, 'SELECT, INSERT, UPDATE, REFERENCES'))
		  AND  extc.dbid = sys.db_id();

GRANT SELECT ON information_schema_tsql.check_constraints TO PUBLIC;


CREATE OR REPLACE VIEW information_schema_tsql.routines AS
    SELECT CAST(nc.dbname AS sys.nvarchar(128)) AS "SPECIFIC_CATALOG",
           CAST(ext.orig_name AS sys.nvarchar(128)) AS "SPECIFIC_SCHEMA",
           CAST(p.proname AS sys.nvarchar(128)) AS "SPECIFIC_NAME",
           CAST(nc.dbname AS sys.nvarchar(128)) AS "ROUTINE_CATALOG",
           CAST(ext.orig_name AS sys.nvarchar(128)) AS "ROUTINE_SCHEMA",
           CAST(p.proname AS sys.nvarchar(128)) AS "ROUTINE_NAME",
           CAST(CASE p.prokind WHEN 'f' THEN 'FUNCTION' WHEN 'p' THEN 'PROCEDURE' END
           	 AS sys.nvarchar(20)) AS "ROUTINE_TYPE",
           CAST(NULL AS sys.nvarchar(128)) AS "MODULE_CATALOG",
           CAST(NULL AS sys.nvarchar(128)) AS "MODULE_SCHEMA",
           CAST(NULL AS sys.nvarchar(128)) AS "MODULE_NAME",
           CAST(NULL AS sys.nvarchar(128)) AS "UDT_CATALOG",
           CAST(NULL AS sys.nvarchar(128)) AS "UDT_SCHEMA",
           CAST(NULL AS sys.nvarchar(128)) AS "UDT_NAME",
	   CAST(case when is_tbl_type THEN 'table' when p.prokind = 'p' THEN NULL ELSE tsql_type_name END AS sys.nvarchar(128)) AS "DATA_TYPE",
           CAST(information_schema_tsql._pgtsql_char_max_length_for_routines(tsql_type_name, true_typmod)
                 AS int)
           AS "CHARACTER_MAXIMUM_LENGTH",
           CAST(information_schema_tsql._pgtsql_char_octet_length_for_routines(tsql_type_name, true_typmod)
                 AS int)
           AS "CHARACTER_OCTET_LENGTH",
           CAST(NULL AS sys.nvarchar(128)) AS "COLLATION_CATALOG",
           CAST(NULL AS sys.nvarchar(128)) AS "COLLATION_SCHEMA",
           CAST(
                 CASE co.collname
                       WHEN 'default' THEN current_setting('babelfishpg_tsql.server_collation_name')
                       ELSE co.collname
                 END
            AS sys.nvarchar(128)) AS "COLLATION_NAME",
            CAST(NULL AS sys.nvarchar(128)) AS "CHARACTER_SET_CATALOG",
            CAST(NULL AS sys.nvarchar(128)) AS "CHARACTER_SET_SCHEMA",
	    /*
                 * TODO: We need to first create mapping of collation name to char-set name;
                 * Until then return null.
            */
	    CAST(case when tsql_type_name IN ('nchar','nvarchar') THEN 'UNICODE' when tsql_type_name IN ('char','varchar') THEN 'iso_1' ELSE NULL END AS sys.nvarchar(128)) AS "CHARACTER_SET_NAME",
	    CAST(information_schema_tsql._pgtsql_numeric_precision(tsql_type_name, t.oid, true_typmod)
                        AS smallint)
            AS "NUMERIC_PRECISION",
	    CAST(information_schema_tsql._pgtsql_numeric_precision_radix(tsql_type_name, case when t.typtype = 'd' THEN t.typbasetype ELSE t.oid END, true_typmod)
                        AS smallint)
            AS "NUMERIC_PRECISION_RADIX",
            CAST(information_schema_tsql._pgtsql_numeric_scale(tsql_type_name, t.oid, true_typmod)
                        AS smallint)
            AS "NUMERIC_SCALE",
            CAST(information_schema_tsql._pgtsql_datetime_precision(tsql_type_name, true_typmod)
                        AS smallint)
            AS "DATETIME_PRECISION",
	    CAST(NULL AS sys.nvarchar(30)) AS "INTERVAL_TYPE",
            CAST(NULL AS smallint) AS "INTERVAL_PRECISION",
            CAST(NULL AS sys.nvarchar(128)) AS "TYPE_UDT_CATALOG",
            CAST(NULL AS sys.nvarchar(128)) AS "TYPE_UDT_SCHEMA",
            CAST(NULL AS sys.nvarchar(128)) AS "TYPE_UDT_NAME",
            CAST(NULL AS sys.nvarchar(128)) AS "SCOPE_CATALOG",
            CAST(NULL AS sys.nvarchar(128)) AS "SCOPE_SCHEMA",
            CAST(NULL AS sys.nvarchar(128)) AS "SCOPE_NAME",
            CAST(NULL AS bigint) AS "MAXIMUM_CARDINALITY",
            CAST(NULL AS sys.nvarchar(128)) AS "DTD_IDENTIFIER",
            CAST(CASE WHEN l.lanname = 'sql' THEN 'SQL' WHEN l.lanname = 'pltsql' THEN 'SQL' ELSE 'EXTERNAL' END AS sys.nvarchar(30)) AS "ROUTINE_BODY",
            CAST(f.definition AS sys.nvarchar(4000)) AS "ROUTINE_DEFINITION",
            CAST(NULL AS sys.nvarchar(128)) AS "EXTERNAL_NAME",
            CAST(NULL AS sys.nvarchar(30)) AS "EXTERNAL_LANGUAGE",
            CAST(NULL AS sys.nvarchar(30)) AS "PARAMETER_STYLE",
            CAST(CASE WHEN p.provolatile = 'i' THEN 'YES' ELSE 'NO' END AS sys.nvarchar(10)) AS "IS_DETERMINISTIC",
	    CAST(CASE p.prokind WHEN 'p' THEN 'MODIFIES' ELSE 'READS' END AS sys.nvarchar(30)) AS "SQL_DATA_ACCESS",
            CAST(CASE WHEN p.prokind <> 'p' THEN
              CASE WHEN p.proisstrict THEN 'YES' ELSE 'NO' END END AS sys.nvarchar(10)) AS "IS_NULL_CALL",
            CAST(NULL AS sys.nvarchar(128)) AS "SQL_PATH",
            CAST('YES' AS sys.nvarchar(10)) AS "SCHEMA_LEVEL_ROUTINE",
            CAST(CASE p.prokind WHEN 'f' THEN 0 WHEN 'p' THEN -1 END AS smallint) AS "MAX_DYNAMIC_RESULT_SETS",
            CAST('NO' AS sys.nvarchar(10)) AS "IS_USER_DEFINED_CAST",
            CAST('NO' AS sys.nvarchar(10)) AS "IS_IMPLICITLY_INVOCABLE",
            CAST(NULL AS sys.datetime) AS "CREATED",
            CAST(NULL AS sys.datetime) AS "LAST_ALTERED"

       FROM sys.pg_namespace_ext nc LEFT JOIN sys.babelfish_namespace_ext ext ON nc.nspname = ext.nspname,
            pg_proc p inner join sys.schemas sch on sch.schema_id = p.pronamespace
	    inner join sys.all_objects ao on ao.object_id = CAST(p.oid AS INT)
		LEFT JOIN sys.babelfish_function_ext f ON p.proname = f.funcname AND sch.schema_id::regnamespace::name = f.nspname
			AND sys.babelfish_get_pltsql_function_signature(p.oid) = f.funcsignature COLLATE "C",
            pg_language l,
            pg_type t LEFT JOIN pg_collation co ON t.typcollation = co.oid,
            sys.translate_pg_type_to_tsql(t.oid) AS tsql_type_name,
            sys.tsql_get_returnTypmodValue(p.oid) AS true_typmod,
	    sys.is_table_type(t.typrelid) as is_tbl_type

       WHERE
            (case p.prokind 
	       when 'p' then true 
	       when 'a' then false
               else 
    	           (case format_type(p.prorettype, null) 
	   	      when 'trigger' then false 
	   	      else true 
   		    end) 
            end)  
            AND (NOT pg_is_other_temp_schema(nc.oid))
            AND has_function_privilege(p.oid, 'EXECUTE')
            AND (pg_has_role(t.typowner, 'USAGE')
            OR has_type_privilege(t.oid, 'USAGE'))
            AND ext.dbid = sys.db_id()
	    AND p.prolang = l.oid
            AND p.prorettype = t.oid
            AND p.pronamespace = nc.oid
	    AND CAST(ao.is_ms_shipped as INT) = 0;

GRANT SELECT ON information_schema_tsql.routines TO PUBLIC;

CREATE OR REPLACE VIEW information_schema_tsql.SEQUENCES AS
    SELECT CAST(nc.dbname AS sys.nvarchar(128)) AS "SEQUENCE_CATALOG",
            CAST(extc.orig_name AS sys.nvarchar(128)) AS "SEQUENCE_SCHEMA",
            CAST(r.relname AS sys.nvarchar(128)) AS "SEQUENCE_NAME",
            CAST(CASE WHEN tsql_type_name = 'sysname' THEN sys.translate_pg_type_to_tsql(t.typbasetype) ELSE tsql_type_name END
                    AS sys.nvarchar(128))AS "DATA_TYPE",  -- numeric and decimal data types are converted into bigint which is due to Postgres inherent implementation
            CAST(information_schema_tsql._pgtsql_numeric_precision(tsql_type_name, t.oid, -1)
                        AS smallint) AS "NUMERIC_PRECISION",
            CAST(information_schema_tsql._pgtsql_numeric_precision_radix(tsql_type_name, case when t.typtype = 'd' THEN t.typbasetype ELSE t.oid END, -1)
                        AS smallint) AS "NUMERIC_PRECISION_RADIX",
            CAST(information_schema_tsql._pgtsql_numeric_scale(tsql_type_name, t.oid, -1)
                        AS int) AS "NUMERIC_SCALE",
            CAST(s.seqstart AS sys.sql_variant) AS "START_VALUE",
            CAST(s.seqmin AS sys.sql_variant) AS "MINIMUM_VALUE",
            CAST(s.seqmax AS sys.sql_variant) AS "MAXIMUM_VALUE",
            CAST(s.seqincrement AS sys.sql_variant) AS "INCREMENT",
            CAST( CASE WHEN s.seqcycle = 't' THEN 1 ELSE 0 END AS int) AS "CYCLE_OPTION",
            CAST(NULL AS sys.nvarchar(128)) AS "DECLARED_DATA_TYPE",
            CAST(NULL AS int) AS "DECLARED_NUMERIC_PRECISION",
            CAST(NULL AS int) AS "DECLARED_NUMERIC_SCALE"
        FROM sys.pg_namespace_ext nc JOIN sys.babelfish_namespace_ext extc ON nc.nspname = extc.nspname,
            pg_sequence s join pg_class r on s.seqrelid = r.oid join pg_type t on s.seqtypid=t.oid,
            sys.translate_pg_type_to_tsql(s.seqtypid) AS tsql_type_name
        WHERE nc.oid = r.relnamespace
        AND extc.dbid = sys.db_id()
            AND r.relkind = 'S'
            AND (NOT pg_is_other_temp_schema(nc.oid))
            AND (pg_has_role(r.relowner, 'USAGE')
                OR has_sequence_privilege(r.oid, 'SELECT, UPDATE, USAGE'));

GRANT SELECT ON information_schema_tsql.sequences TO PUBLIC; 

CREATE OR REPLACE VIEW information_schema_tsql.key_column_usage AS
	SELECT
		CAST(nc.dbname AS sys.nvarchar(128)) AS "CONSTRAINT_CATALOG",
		CAST(ext.orig_name AS sys.nvarchar(128)) AS "CONSTRAINT_SCHEMA",
		CAST(c.conname AS sys.nvarchar(128)) AS "CONSTRAINT_NAME",
		CAST(nc.dbname AS sys.nvarchar(128)) AS "TABLE_CATALOG",
		CAST(ext.orig_name AS sys.nvarchar(128)) AS "TABLE_SCHEMA",
		CAST(r.relname AS sys.nvarchar(128)) AS "TABLE_NAME",
		CAST(a.attname AS sys.nvarchar(128)) AS "COLUMN_NAME",
		CAST(ord AS int) AS "ORDINAL_POSITION"	
	FROM
		pg_constraint c 
		JOIN pg_class r ON r.oid = c.conrelid AND c.contype in ('p','u','f') AND r.relkind in ('r','p')
		JOIN sys.pg_namespace_ext nc ON nc.oid = c.connamespace AND r.relnamespace = nc.oid 
		JOIN sys.babelfish_namespace_ext ext ON ext.nspname = nc.nspname AND ext.dbid = sys.db_id()
		CROSS JOIN unnest(c.conkey) WITH ORDINALITY AS ak(j,ord) 
		LEFT JOIN pg_attribute a ON a.attrelid = r.oid AND a.attnum = ak.j		
	WHERE
		pg_has_role(r.relowner, 'USAGE'::text) 
  		OR has_column_privilege(r.oid, a.attnum, 'SELECT, INSERT, UPDATE, REFERENCES'::text)
		AND NOT pg_is_other_temp_schema(nc.oid)
	;
GRANT SELECT ON information_schema_tsql.key_column_usage TO PUBLIC;

CREATE OR REPLACE VIEW information_schema_tsql.schemata AS
	SELECT CAST(sys.db_name() AS sys.sysname) AS "CATALOG_NAME",
	CAST(CASE WHEN np.nspname LIKE CONCAT(sys.db_name(),'%') THEN RIGHT(np.nspname, LENGTH(np.nspname) - LENGTH(sys.db_name()) - 1)
	     ELSE np.nspname END AS sys.nvarchar(128)) AS "SCHEMA_NAME",
	-- For system-defined schemas, schema-owner name will be same as schema_name
	-- For user-defined schemas having default owner, schema-owner will be dbo
	-- For user-defined schemas with explicit owners, rolname contains dbname followed
	-- by owner name, so need to extract the owner name from rolname always.
	CAST(CASE WHEN sys.bbf_is_shared_schema(np.nspname) = TRUE THEN np.nspname
		  WHEN r.rolname LIKE CONCAT(sys.db_name(),'%') THEN
			CASE WHEN RIGHT(r.rolname, LENGTH(r.rolname) - LENGTH(sys.db_name()) - 1) = 'db_owner' THEN 'dbo'
			     ELSE RIGHT(r.rolname, LENGTH(r.rolname) - LENGTH(sys.db_name()) - 1) END ELSE 'dbo' END
			AS sys.nvarchar(128)) AS "SCHEMA_OWNER",
	CAST(null AS sys.varchar(6)) AS "DEFAULT_CHARACTER_SET_CATALOG",
	CAST(null AS sys.varchar(3)) AS "DEFAULT_CHARACTER_SET_SCHEMA",
	-- TODO: We need to first create mapping of collation name to char-set name;
	-- Until then return null for DEFAULT_CHARACTER_SET_NAME
	CAST(null AS sys.sysname) AS "DEFAULT_CHARACTER_SET_NAME"
	FROM ((pg_catalog.pg_namespace np LEFT JOIN sys.pg_namespace_ext nc on np.nspname = nc.nspname)
		LEFT JOIN pg_catalog.pg_roles r on r.oid = nc.nspowner) LEFT JOIN sys.babelfish_namespace_ext ext on nc.nspname = ext.nspname
	WHERE (ext.dbid = sys.db_id() OR np.nspname in ('sys', 'information_schema_tsql')) AND
	      (pg_has_role(np.nspowner, 'USAGE') OR has_schema_privilege(np.oid, 'CREATE, USAGE'))
	ORDER BY nc.nspname, np.nspname;

GRANT SELECT ON information_schema_tsql.schemata TO PUBLIC;


CREATE OR REPLACE FUNCTION sys.has_perms_by_name(
    securable SYS.SYSNAME, 
    securable_class SYS.NVARCHAR(60), 
    permission SYS.SYSNAME,
    sub_securable SYS.SYSNAME DEFAULT NULL,
    sub_securable_class SYS.NVARCHAR(60) DEFAULT NULL
)
RETURNS integer
LANGUAGE plpgsql
STABLE
AS $$
DECLARE
    db_name text COLLATE sys.database_default; 
    bbf_schema_name text;
    pg_schema text COLLATE sys.database_default;
    implied_dbo_permissions boolean;
    fully_supported boolean;
    is_cross_db boolean := false;
    object_name text COLLATE sys.database_default;
    database_id smallint;
    namespace_id oid;
    userid oid;
    object_type text;
    function_signature text;
    qualified_name text;
    return_value integer;
    cs_as_securable text COLLATE "C" := securable;
    cs_as_securable_class text COLLATE "C" := securable_class;
    cs_as_permission text COLLATE "C" := permission;
    cs_as_sub_securable text COLLATE "C" := sub_securable;
    cs_as_sub_securable_class text COLLATE "C" := sub_securable_class;
BEGIN
    return_value := NULL;

    -- Lower-case to avoid case issues, remove trailing whitespace to match SQL SERVER behavior
    -- Objects created in Babelfish are stored in lower-case in pg_class/pg_proc
    cs_as_securable = lower(rtrim(cs_as_securable));
    cs_as_securable_class = lower(rtrim(cs_as_securable_class));
    cs_as_permission = lower(rtrim(cs_as_permission));
    cs_as_sub_securable = lower(rtrim(cs_as_sub_securable));
    cs_as_sub_securable_class = lower(rtrim(cs_as_sub_securable_class));

    -- Assert that sub_securable and sub_securable_class are either both NULL or both defined
    IF cs_as_sub_securable IS NOT NULL AND cs_as_sub_securable_class IS NULL THEN
        RETURN NULL;
    ELSIF cs_as_sub_securable IS NULL AND cs_as_sub_securable_class IS NOT NULL THEN
        RETURN NULL;
    -- If they are both defined, user must be evaluating column privileges.
    -- Check that inputs are valid for column privileges: sub_securable_class must 
    -- be column, securable_class must be object, and permission cannot be any.
    ELSIF cs_as_sub_securable_class IS NOT NULL 
            AND (cs_as_sub_securable_class != 'column' 
                    OR cs_as_securable_class IS NULL 
                    OR cs_as_securable_class != 'object' 
                    OR cs_as_permission = 'any') THEN
        RETURN NULL;

    -- If securable is null, securable_class must be null
    ELSIF cs_as_securable IS NULL AND cs_as_securable_class IS NOT NULL THEN
        RETURN NULL;
    -- If securable_class is null, securable must be null
    ELSIF cs_as_securable IS NOT NULL AND cs_as_securable_class IS NULL THEN
        RETURN NULL;
    END IF;

    IF cs_as_securable_class = 'server' THEN
        -- SQL Server does not permit a securable_class value of 'server'.
        -- securable_class should be NULL to evaluate server permissions.
        RETURN NULL;
    ELSIF cs_as_securable_class IS NULL THEN
        -- NULL indicates a server permission. Set this variable so that we can
        -- search for the matching entry in babelfish_has_perms_by_name_permissions
        cs_as_securable_class = 'server';
    END IF;

    IF cs_as_sub_securable IS NOT NULL THEN
        cs_as_sub_securable := babelfish_remove_delimiter_pair(cs_as_sub_securable);
        IF cs_as_sub_securable IS NULL THEN
            RETURN NULL;
        END IF;
    END IF;

    SELECT p.implied_dbo_permissions,p.fully_supported 
    INTO implied_dbo_permissions,fully_supported 
    FROM babelfish_has_perms_by_name_permissions p 
    WHERE p.securable_type = cs_as_securable_class AND p.permission_name = cs_as_permission;
    
    IF implied_dbo_permissions IS NULL OR fully_supported IS NULL THEN
        -- Securable class or permission is not valid, or permission is not valid for given securable
        RETURN NULL;
    END IF;

    IF cs_as_securable_class = 'database' AND cs_as_securable IS NOT NULL THEN
        db_name = babelfish_remove_delimiter_pair(cs_as_securable);
        IF db_name IS NULL THEN
            RETURN NULL;
        ELSIF (SELECT COUNT(name) FROM sys.databases WHERE name = db_name) != 1 THEN
            RETURN 0;
        END IF;
    ELSIF cs_as_securable_class = 'schema' THEN
        bbf_schema_name = babelfish_remove_delimiter_pair(cs_as_securable);
        IF bbf_schema_name IS NULL THEN
            RETURN NULL;
        ELSIF (SELECT COUNT(nspname) FROM sys.babelfish_namespace_ext ext
                WHERE ext.orig_name = bbf_schema_name 
                    AND ext.dbid = sys.db_id()) != 1 THEN
            RETURN 0;
        END IF;
    END IF;

    IF fully_supported = 'f' AND
		(SELECT orig_username FROM sys.babelfish_authid_user_ext WHERE rolname = CURRENT_USER) = 'dbo' THEN
        RETURN CAST(implied_dbo_permissions AS integer);
    ELSIF fully_supported = 'f' THEN
        RETURN 0;
    END IF;

    -- The only permissions that are fully supported belong to the OBJECT securable class.
    -- The block above has dealt with all permissions that are not fully supported, so 
    -- if we reach this point we know the securable class is OBJECT.
    SELECT s.db_name, s.schema_name, s.object_name INTO db_name, bbf_schema_name, object_name 
    FROM babelfish_split_object_name(cs_as_securable) s;

    -- Invalid securable name
    IF object_name IS NULL OR object_name = '' THEN
        RETURN NULL;
    END IF;

    -- If schema was not specified, use the default
    IF bbf_schema_name IS NULL OR bbf_schema_name = '' THEN
        bbf_schema_name := sys.schema_name();
    END IF;

    database_id := (
        SELECT CASE 
            WHEN db_name IS NULL OR db_name = '' THEN (sys.db_id())
            ELSE (sys.db_id(db_name))
        END);

	IF database_id <> sys.db_id() THEN
        is_cross_db = true;
	END IF;

	userid := (
        SELECT CASE
            WHEN is_cross_db THEN sys.suser_id()
            ELSE sys.user_id()
        END);
  
    -- Translate schema name from bbf to postgres, e.g. dbo -> master_dbo
    pg_schema := (SELECT nspname 
                    FROM sys.babelfish_namespace_ext ext 
                    WHERE ext.orig_name = bbf_schema_name 
                        AND CAST(ext.dbid AS oid) = CAST(database_id AS oid));

    IF pg_schema IS NULL THEN
        -- Shared schemas like sys and pg_catalog do not exist in the table above.
        -- These schemas do not need to be translated from Babelfish to Postgres
        pg_schema := bbf_schema_name;
    END IF;

    -- Surround with double-quotes to handle names that contain periods/spaces
    qualified_name := concat('"', pg_schema, '"."', object_name, '"');

    SELECT oid INTO namespace_id FROM pg_catalog.pg_namespace WHERE nspname = pg_schema COLLATE sys.database_default;

    object_type := (
        SELECT CASE
            WHEN cs_as_sub_securable_class = 'column'
                THEN CASE 
                    WHEN (SELECT count(a.attname)
                        FROM pg_attribute a
                        INNER JOIN pg_class c ON c.oid = a.attrelid
                        INNER JOIN pg_namespace s ON s.oid = c.relnamespace
                        WHERE
                        a.attname = cs_as_sub_securable COLLATE sys.database_default
                        AND c.relname = object_name COLLATE sys.database_default
                        AND s.nspname = pg_schema COLLATE sys.database_default
                        AND NOT a.attisdropped
                        AND (s.nspname IN (SELECT nspname FROM sys.babelfish_namespace_ext) OR s.nspname = 'sys')
                        -- r = ordinary table, i = index, S = sequence, t = TOAST table, v = view, m = materialized view, c = composite type, f = foreign table, p = partitioned table
                        AND c.relkind IN ('r', 'v', 'm', 'f', 'p')
                        AND a.attnum > 0) = 1
                                THEN 'column'
                    ELSE NULL
                END

            WHEN (SELECT count(relname) 
                    FROM pg_catalog.pg_class 
                    WHERE relname = object_name COLLATE sys.database_default
                        AND relnamespace = namespace_id) = 1
                THEN 'table'

            WHEN (SELECT count(proname) 
                    FROM pg_catalog.pg_proc 
                    WHERE proname = object_name COLLATE sys.database_default 
                        AND pronamespace = namespace_id
                        AND prokind = 'f') = 1
                THEN 'function'
                
            WHEN (SELECT count(proname) 
                    FROM pg_catalog.pg_proc 
                    WHERE proname = object_name COLLATE sys.database_default
                        AND pronamespace = namespace_id
                        AND prokind = 'p') = 1
                THEN 'procedure'
            ELSE NULL
        END
    );
    
    -- Object was not found
    IF object_type IS NULL THEN
        RETURN 0;
    END IF;
  
    -- Get signature for function-like objects
    IF object_type IN('function', 'procedure') THEN
        SELECT CAST(oid AS regprocedure) 
            INTO function_signature 
            FROM pg_catalog.pg_proc 
            WHERE proname = object_name COLLATE sys.database_default
                AND pronamespace = namespace_id;
    END IF;

    return_value := (
        SELECT CASE
            WHEN cs_as_permission = 'any' THEN babelfish_has_any_privilege(userid, object_type, pg_schema, object_name)

            WHEN object_type = 'column'
                THEN CASE
                    WHEN cs_as_permission IN('insert', 'delete', 'execute') THEN NULL
                    ELSE CAST(has_column_privilege(userid, qualified_name, cs_as_sub_securable, cs_as_permission) AS integer)
                END

            WHEN object_type = 'table'
                THEN CASE
                    WHEN cs_as_permission = 'execute' THEN 0
                    ELSE CAST(has_table_privilege(userid, qualified_name, cs_as_permission) AS integer)
                END

            WHEN object_type = 'function'
                THEN CASE
                    WHEN cs_as_permission IN('select', 'execute')
                        THEN CAST(has_function_privilege(userid, function_signature, 'execute') AS integer)
                    WHEN cs_as_permission IN('update', 'insert', 'delete', 'references')
                        THEN 0
                    ELSE NULL
                END

            WHEN object_type = 'procedure'
                THEN CASE
                    WHEN cs_as_permission = 'execute'
                        THEN CAST(has_function_privilege(userid, function_signature, 'execute') AS integer)
                    WHEN cs_as_permission IN('select', 'update', 'insert', 'delete', 'references')
                        THEN 0
                    ELSE NULL
                END

            ELSE NULL
        END
    );

    RETURN return_value;
    EXCEPTION WHEN OTHERS THEN RETURN NULL;
END;
$$;

GRANT EXECUTE ON FUNCTION sys.has_perms_by_name(
    securable sys.SYSNAME, 
    securable_class sys.nvarchar(60), 
    permission sys.SYSNAME, 
    sub_securable sys.SYSNAME,
    sub_securable_class sys.nvarchar(60)) TO PUBLIC;
>>>>>>> 5634be1c

-- This is a temporary procedure which is called during upgrade to update guest schema
-- for the guest users in the already existing databases
CREATE OR REPLACE PROCEDURE sys.babelfish_update_user_catalog_for_guest_schema()
LANGUAGE C
AS 'babelfishpg_tsql', 'update_user_catalog_for_guest_schema';

CALL sys.babelfish_update_user_catalog_for_guest_schema();

-- Drop this procedure after it gets executed once.
DROP PROCEDURE sys.babelfish_update_user_catalog_for_guest_schema();


-- Drops the temporary procedure used by the upgrade script.
-- Please have this be one of the last statements executed in this upgrade script.
DROP PROCEDURE sys.babelfish_drop_deprecated_object(varchar, varchar, varchar);


-- Reset search_path to not affect any subsequent scripts
SELECT set_config('search_path', trim(leading 'sys, ' from current_setting('search_path')), false);<|MERGE_RESOLUTION|>--- conflicted
+++ resolved
@@ -1325,7 +1325,6 @@
 and has_schema_privilege(s.schema_id, 'USAGE');
 GRANT SELECT ON sys.sequences TO PUBLIC;
 
-<<<<<<< HEAD
 --SERVER_ROLE_MEMBER
 CREATE OR REPLACE VIEW sys.server_role_members AS
 SELECT
@@ -1339,7 +1338,6 @@
 WHERE Ext1.type = 'R';
 
 GRANT SELECT ON sys.server_role_members TO PUBLIC;
-=======
 create or replace view sys.schemas as
 select
   CAST(ext.orig_name as sys.SYSNAME) as name
@@ -2558,7 +2556,6 @@
     permission sys.SYSNAME, 
     sub_securable sys.SYSNAME,
     sub_securable_class sys.nvarchar(60)) TO PUBLIC;
->>>>>>> 5634be1c
 
 -- This is a temporary procedure which is called during upgrade to update guest schema
 -- for the guest users in the already existing databases
