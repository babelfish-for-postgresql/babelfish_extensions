--- conflicted
+++ resolved
@@ -1261,29 +1261,6 @@
 $body$
 LANGUAGE plpgsql IMMUTABLE;
 
-<<<<<<< HEAD
-CREATE OR REPLACE PROCEDURE sys.analyze_babelfish_catalogs()
-LANGUAGE plpgsql
-AS $$ 
-DECLARE 
-	babelfish_catalog RECORD;
-	schema_name varchar = 'sys';
-BEGIN
-	FOR babelfish_catalog IN (
-		SELECT relname as name from pg_class t 
-		INNER JOIN pg_namespace n on n.oid = t.relnamespace
-		WHERE t.relkind = 'r' and n.nspname = schema_name
-		)
-	LOOP
-	EXECUTE format('ANALYZE %I.%I', schema_name, babelfish_catalog.name);
-	END LOOP;
-EXCEPTION 
-	WHEN OTHERS THEN
-	-- ignore all exceptions and return control to calling block
-		NULL;
-END
-$$;
-=======
 CREATE OR REPLACE VIEW sys.server_principals
 AS SELECT
 CAST(Ext.orig_loginname AS sys.SYSNAME) AS name,
@@ -2566,7 +2543,28 @@
     permission sys.SYSNAME, 
     sub_securable sys.SYSNAME,
     sub_securable_class sys.nvarchar(60)) TO PUBLIC;
->>>>>>> 0fd93b39
+    
+CREATE OR REPLACE PROCEDURE sys.analyze_babelfish_catalogs()
+LANGUAGE plpgsql
+AS $$ 
+DECLARE 
+	babelfish_catalog RECORD;
+	schema_name varchar = 'sys';
+BEGIN
+	FOR babelfish_catalog IN (
+		SELECT relname as name from pg_class t 
+		INNER JOIN pg_namespace n on n.oid = t.relnamespace
+		WHERE t.relkind = 'r' and n.nspname = schema_name
+		)
+	LOOP
+	EXECUTE format('ANALYZE %I.%I', schema_name, babelfish_catalog.name);
+	END LOOP;
+EXCEPTION 
+	WHEN OTHERS THEN
+	-- ignore all exceptions and return control to calling block
+		NULL;
+END
+$$;
 
 -- This is a temporary procedure which is called during upgrade to update guest schema
 -- for the guest users in the already existing databases
