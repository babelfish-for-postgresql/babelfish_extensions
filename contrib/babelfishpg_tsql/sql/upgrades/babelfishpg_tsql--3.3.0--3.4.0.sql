-- complain if script is sourced in psql, rather than via ALTER EXTENSION
\echo Use "ALTER EXTENSION ""babelfishpg_tsql"" UPDATE TO '3.4.0'" to load this file. \quit

-- add 'sys' to search path for the convenience
SELECT set_config('search_path', 'sys, '||current_setting('search_path'), false);

-- Drops an object if it does not have any dependent objects.
-- Is a temporary procedure for use by the upgrade script. Will be dropped at the end of the upgrade.
-- Please have this be one of the first statements executed in this upgrade script. 
CREATE OR REPLACE PROCEDURE babelfish_drop_deprecated_object(object_type varchar, schema_name varchar, object_name varchar) AS
$$
DECLARE
    error_msg text;
    query1 text;
    query2 text;
BEGIN

    query1 := pg_catalog.format('alter extension babelfishpg_tsql drop %s %s.%s', object_type, schema_name, object_name);
    query2 := pg_catalog.format('drop %s %s.%s', object_type, schema_name, object_name);

    execute query1;
    execute query2;
EXCEPTION
    when object_not_in_prerequisite_state then --if 'alter extension' statement fails
        GET STACKED DIAGNOSTICS error_msg = MESSAGE_TEXT;
        raise warning '%', error_msg;
    when dependent_objects_still_exist then --if 'drop view' statement fails
        GET STACKED DIAGNOSTICS error_msg = MESSAGE_TEXT;
        raise warning '%', error_msg;
end
$$
LANGUAGE plpgsql;

-- Please add your SQLs here
/*
 * Note: These SQL statements may get executed multiple times specially when some features get backpatched.
 * So make sure that any SQL statement (DDL/DML) being added here can be executed multiple times without affecting
 * final behaviour.
 */

CREATE OR REPLACE VIEW information_schema_tsql.key_column_usage AS
	SELECT
		CAST(nc.dbname AS sys.nvarchar(128)) AS "CONSTRAINT_CATALOG",
		CAST(ext.orig_name AS sys.nvarchar(128)) AS "CONSTRAINT_SCHEMA",
		CAST(c.conname AS sys.nvarchar(128)) AS "CONSTRAINT_NAME",
		CAST(nr.dbname AS sys.nvarchar(128)) AS "TABLE_CATALOG",
		CAST(ext.orig_name AS sys.nvarchar(128)) AS "TABLE_SCHEMA",
		CAST(r.relname AS sys.nvarchar(128)) AS "TABLE_NAME",
		CAST(a.attname AS sys.nvarchar(128)) AS "COLUMN_NAME",
		CAST(ord AS int) AS "ORDINAL_POSITION"	
	FROM
		pg_constraint c 
		JOIN sys.pg_namespace_ext nc ON (nc.oid = c.connamespace)
		JOIN pg_class r ON r.oid = c.conrelid AND c.contype in ('p','u','f')
		JOIN sys.pg_namespace_ext nr ON r.relnamespace = nr.oid AND r.relkind in ('r','p')
		JOIN sys.babelfish_namespace_ext ext ON ext.nspname = nc.nspname AND ext.dbid = sys.db_id()
		CROSS JOIN unnest(c.conkey) WITH ORDINALITY AS ak(j,ord) 
		LEFT JOIN pg_attribute a ON a.attrelid = r.oid AND a.attnum = ak.j		
	WHERE
		pg_has_role(r.relowner, 'USAGE'::text) 
  		OR has_column_privilege(r.oid, a.attnum, 'SELECT, INSERT, UPDATE, REFERENCES'::text)
		AND NOT pg_is_other_temp_schema(nr.oid)
	;
GRANT SELECT ON information_schema_tsql.key_column_usage TO PUBLIC;



CREATE OR REPLACE FUNCTION sys.DATETIMEOFFSETFROMPARTS(IN p_year INTEGER,
                                                               IN p_month INTEGER,
                                                               IN p_day INTEGER,
                                                               IN p_hour INTEGER,
                                                               IN p_minute INTEGER,
                                                               IN p_seconds INTEGER,
                                                               IN p_fractions INTEGER,
                                                               IN p_hour_offset INTEGER,
                                                               IN p_minute_offset INTEGER,
                                                               IN p_precision NUMERIC)
RETURNS sys.DATETIMEOFFSET
AS
$BODY$
DECLARE
    v_err_message SYS.VARCHAR;
    v_fractions SYS.VARCHAR;
    v_precision SMALLINT;
    v_calc_seconds NUMERIC; 
    v_resdatetime TIMESTAMP WITHOUT TIME ZONE;
    v_string pg_catalog.text;
    v_sign pg_catalog.text;
BEGIN
    v_fractions := p_fractions::SYS.VARCHAR;
    IF p_precision IS NULL THEN
        RAISE EXCEPTION 'Scale argument is not valid. Valid expressions for data type datetimeoffset scale argument are integer constants and integer constant expressions.';
    END IF;
    IF p_year IS NULL OR p_month is NULL OR p_day IS NULL OR p_hour IS NULL OR p_minute IS NULL OR p_seconds IS NULL OR p_fractions IS NULL
            OR p_hour_offset IS NULL OR p_minute_offset is NULL THEN
        RETURN NULL;
    END IF;
    v_precision := p_precision::SMALLINT;

    IF (scale(p_precision) > 0) THEN
        RAISE most_specific_type_mismatch;

    -- Check if arguments are out of range
    ELSIF ((p_year NOT BETWEEN 0001 AND 9999) OR
        (p_month NOT BETWEEN 1 AND 12) OR
        (p_day NOT BETWEEN 1 AND 31) OR
        (p_hour NOT BETWEEN 0 AND 23) OR
        (p_minute NOT BETWEEN 0 AND 59) OR
        (p_seconds NOT BETWEEN 0 AND 59) OR
        (p_hour_offset NOT BETWEEN -14 AND 14) OR
        (p_minute_offset NOT BETWEEN -59 AND 59) OR
        (p_hour_offset * p_minute_offset < 0) OR
        (p_hour_offset = 14 AND p_minute_offset != 0) OR
        (p_hour_offset = -14 AND p_minute_offset != 0) OR
        (p_fractions != 0 AND char_length(v_fractions) > p_precision::SMALLINT))
    THEN
        RAISE invalid_datetime_format;
    ELSIF (v_precision NOT BETWEEN 0 AND 7) THEN
        RAISE numeric_value_out_of_range;
    END IF;
    v_calc_seconds := format('%s.%s',
                             p_seconds,
                             substring(rpad(lpad(v_fractions, v_precision, '0'), 7, '0'), 1, 6))::NUMERIC;

    v_resdatetime := make_timestamp(p_year,
                                    p_month,
                                    p_day,
                                    p_hour,
                                    p_minute,
                                    v_calc_seconds);
    v_sign := (
        SELECT CASE
            WHEN (p_hour_offset) > 0
                THEN '+'
            WHEN (p_hour_offset) = 0 AND (p_minute_offset) >= 0
                THEN '+'    
            ELSE '-'
        END
    );
    v_string := CONCAT(v_resdatetime::pg_catalog.text,v_sign,abs(p_hour_offset)::SMALLINT::text,':',
                                                          abs(p_minute_offset)::SMALLINT::text);
    BEGIN
    RETURN cast(v_string AS sys.datetimeoffset);
    exception
        WHEN others THEN
            RAISE invalid_datetime_format;
    END;
EXCEPTION
    WHEN most_specific_type_mismatch THEN
        RAISE USING MESSAGE := 'Scale argument is not valid. Valid expressions for data type datetimeoffset scale argument are integer constants and integer constant expressions',
                    DETAIL := 'Use of incorrect "precision" parameter value during conversion process.',
                    HINT := 'Change "precision" parameter to the proper value and try again.';    
    WHEN invalid_datetime_format THEN
        RAISE USING MESSAGE := 'Cannot construct data type datetimeoffset, some of the arguments have values which are not valid.',
                    DETAIL := 'Possible use of incorrect value of date or time part (which lies outside of valid range).',
                    HINT := 'Check each input argument belongs to the valid range and try again.';

    WHEN numeric_value_out_of_range THEN
        RAISE USING MESSAGE := format('Specified scale % is invalid.', p_fractions),
                    DETAIL := format('Source value is out of %s data type range.', v_err_message),
                    HINT := format('Correct the source value you are trying to cast to %s data type and try again.',
                                   v_err_message);
END;
$BODY$
LANGUAGE plpgsql
IMMUTABLE;

CREATE OR REPLACE FUNCTION sys.TODATETIMEOFFSET(IN input_expr PG_CATALOG.TEXT , IN tz_offset TEXT)
RETURNS sys.datetimeoffset
AS
$BODY$
DECLARE
    v_string pg_catalog.text;
    v_sign pg_catalog.text;
    str_hr TEXT;
    str_mi TEXT;
    precision_str TEXT;
    sign_flag INTEGER;
    v_hr INTEGER;
    v_mi INTEGER;
    v_precision INTEGER;
    input_expr_datetime2 datetime2;
BEGIN

    BEGIN
    input_expr_datetime2 := cast(input_expr as sys.datetime2);
    exception
        WHEN others THEN
                RAISE USING MESSAGE := 'Conversion failed when converting date and/or time from character string.';
    END;

    IF input_expr IS NULL or tz_offset IS NULL THEN 
    RETURN NULL;
    END IF;

    IF tz_offset LIKE '+__:__' THEN
        str_hr := SUBSTRING(tz_offset,2,2);
        str_mi := SUBSTRING(tz_offset,5,2);
        sign_flag := 1;
    ELSIF tz_offset LIKE '-__:__' THEN
        str_hr := SUBSTRING(tz_offset,2,2);
        str_mi := SUBSTRING(tz_offset,5,2);
        sign_flag := -1;
    ELSE
        RAISE EXCEPTION 'The timezone provided to builtin function todatetimeoffset is invalid.';
    END IF;   

    BEGIN
    v_hr := str_hr::INTEGER;
    v_mi := str_mi ::INTEGER;
    exception
        WHEN others THEN
            RAISE USING MESSAGE := 'The timezone provided to builtin function todatetimeoffset is invalid.';
    END;

    
    if v_hr > 14 or (v_hr = 14 and v_mi > 0) THEN
       RAISE EXCEPTION 'The timezone provided to builtin function todatetimeoffset is invalid.';
    END IF; 

    v_hr := v_hr * sign_flag;

    v_string := CONCAT(input_expr_datetime2::pg_catalog.text , tz_offset);

    BEGIN
    RETURN cast(v_string as sys.datetimeoffset);
    exception
        WHEN others THEN
                RAISE USING MESSAGE := 'Conversion failed when converting date and/or time from character string.';
    END;


END;
$BODY$
LANGUAGE plpgsql
IMMUTABLE;


CREATE OR REPLACE FUNCTION sys.TODATETIMEOFFSET(IN input_expr PG_CATALOG.TEXT , IN tz_offset anyelement)
RETURNS sys.datetimeoffset
AS
$BODY$
DECLARE
    v_string pg_catalog.text;
    v_sign pg_catalog.text;
    hr INTEGER;
    mi INTEGER;
    tz_sign INTEGER;
    tz_offset_smallint INTEGER;
    input_expr_datetime2 datetime2;
BEGIN

        BEGIN
        input_expr_datetime2:= cast(input_expr as sys.datetime2);
        exception
            WHEN others THEN
                RAISE USING MESSAGE := 'Conversion failed when converting date and/or time from character string.';
        END;


        IF pg_typeof(tz_offset) NOT IN ('bigint'::regtype, 'int'::regtype, 'smallint'::regtype,'sys.tinyint'::regtype,'sys.decimal'::regtype,'numeric'::regtype,
            'float'::regtype, 'double precision'::regtype, 'real'::regtype, 'sys.money'::regtype,'sys.smallmoney'::regtype,'sys.bit'::regtype ,'varbinary'::regtype) THEN
            RAISE EXCEPTION 'The timezone provided to builtin function todatetimeoffset is invalid.';
        END IF;

        BEGIN
        IF pg_typeof(tz_offset) NOT IN ('varbinary'::regtype) THEN
            tz_offset := FLOOR(tz_offset);
        END IF;
        tz_offset_smallint := cast(tz_offset AS smallint);
        exception
            WHEN others THEN
                RAISE USING MESSAGE := 'Arithmetic overflow error converting expression to data type smallint.';
        END;

        IF input_expr IS NULL THEN 
            RETURN NULL;
        END IF;
    
        IF tz_offset_smallint < 0 THEN
            tz_sign := 1;
        ELSE 
            tz_sign := 0;
        END IF;

        IF tz_offset_smallint > 840 or tz_offset_smallint < -840  THEN
            RAISE EXCEPTION 'The timezone provided to builtin function todatetimeoffset is invalid.';
        END IF;

        hr := tz_offset_smallint / 60;
        mi := tz_offset_smallint % 60;

        v_sign := (
        SELECT CASE
            WHEN (tz_sign) = 1
                THEN '-'
            WHEN (tz_sign) = 0
                THEN '+'    
        END
    );

    
        v_string := CONCAT(input_expr_datetime2::pg_catalog.text,v_sign,abs(hr)::SMALLINT::text,':',
                                                          abs(mi)::SMALLINT::text);

        BEGIN
        RETURN cast(v_string as sys.datetimeoffset);
        exception
            WHEN others THEN
                RAISE USING MESSAGE := 'Conversion failed when converting date and/or time from character string.';
        END;
    
END;
$BODY$
LANGUAGE plpgsql
IMMUTABLE;

ALTER FUNCTION sys.power(IN arg1 BIGINT, IN arg2 NUMERIC) STRICT;

ALTER FUNCTION sys.power(IN arg1 INT, IN arg2 NUMERIC) STRICT;

ALTER FUNCTION sys.power(IN arg1 SMALLINT, IN arg2 NUMERIC) STRICT;

ALTER FUNCTION sys.power(IN arg1 TINYINT, IN arg2 NUMERIC) STRICT;

<<<<<<< HEAD

-- Drops the temporary procedure used by the upgrade script.
-- Please have this be one of the last statements executed in this upgrade script.
DROP PROCEDURE sys.babelfish_drop_deprecated_object(varchar, varchar, varchar);
=======
-- Update data-type of information_schema_tsql.TABLE_TYPE to sys.varchar if it's data-type is pg_catalog.varchar
DO
$$
BEGIN  

    IF EXISTS(
        SELECT 1
        FROM information_schema.columns
        WHERE table_schema='information_schema_tsql'
            AND table_name='tables'
            AND column_name='TABLE_TYPE'
            AND udt_schema='pg_catalog'
            AND udt_name='varchar'
    ) THEN
        ALTER VIEW information_schema_tsql.tables RENAME TO tables_deprecated_in_3_4_0;

        CREATE OR REPLACE VIEW information_schema_tsql.tables AS
            SELECT CAST(nc.dbname AS sys.nvarchar(128)) AS "TABLE_CATALOG",
                CAST(ext.orig_name AS sys.nvarchar(128)) AS "TABLE_SCHEMA",
                CAST(
                    CASE WHEN c.reloptions[1] LIKE 'bbf_original_rel_name%' THEN substring(c.reloptions[1], 23)
                        ELSE c.relname END
                    AS sys._ci_sysname) AS "TABLE_NAME",

                CAST(
                    CASE WHEN c.relkind IN ('r', 'p') THEN 'BASE TABLE'
                        WHEN c.relkind = 'v' THEN 'VIEW'
                        ELSE null END
                    AS sys.varchar(10)) COLLATE sys.database_default AS "TABLE_TYPE"

            FROM sys.pg_namespace_ext nc JOIN pg_class c ON (nc.oid = c.relnamespace)
                LEFT OUTER JOIN sys.babelfish_namespace_ext ext on nc.nspname = ext.nspname

            WHERE c.relkind IN ('r', 'v', 'p')
                AND (NOT pg_is_other_temp_schema(nc.oid))
                AND (pg_has_role(c.relowner, 'USAGE')
                    OR has_table_privilege(c.oid, 'SELECT, INSERT, UPDATE, DELETE, TRUNCATE, REFERENCES, TRIGGER')
                    OR has_any_column_privilege(c.oid, 'SELECT, INSERT, UPDATE, REFERENCES') )
                AND ext.dbid = cast(sys.db_id() as oid)
                AND (NOT c.relname = 'sysdatabases');

        GRANT SELECT ON information_schema_tsql.tables TO PUBLIC;

        CALL sys.babelfish_drop_deprecated_object('view', 'information_schema_tsql', 'tables_deprecated_in_3_4_0');
    END IF;
END
$$
LANGUAGE plpgsql;
>>>>>>> 8c5ca483

-- Matches and returns column length of the corresponding column of the given table
CREATE OR REPLACE FUNCTION sys.COL_LENGTH(IN object_name TEXT, IN column_name TEXT)
RETURNS SMALLINT AS $BODY$
    DECLARE
        col_name TEXT;
        object_id oid;
        column_id INT;
        column_length INT;
        column_data_type TEXT;
        column_precision INT;
    BEGIN
        -- Get the object ID for the provided object_name
        object_id = sys.OBJECT_ID(object_name);
        IF object_id IS NULL THEN
            RETURN NULL;
        END IF;

        -- Truncate and normalize the column name
        col_name = sys.babelfish_truncate_identifier(sys.babelfish_remove_delimiter_pair(lower(column_name)));

        -- Get the column ID for the provided column_name
        SELECT attnum INTO column_id FROM pg_attribute 
        WHERE attrelid = object_id AND lower(attname) = col_name 
        COLLATE sys.database_default;

        IF column_id IS NULL THEN
            RETURN NULL;
        END IF;

        -- Retrieve the data type, precision, scale, and column length in characters
        SELECT a.atttypid::regtype, 
               CASE 
                   WHEN a.atttypmod > 0 THEN ((a.atttypmod - 4) >> 16) & 65535
                   ELSE NULL
               END,
               CASE
                   WHEN a.atttypmod > 0 THEN ((a.atttypmod - 4) & 65535)
                   ELSE a.atttypmod
               END
        INTO column_data_type, column_precision, column_length
        FROM pg_attribute a
        WHERE a.attrelid = object_id AND a.attnum = column_id;

        -- Remove delimiters
        column_data_type := sys.babelfish_remove_delimiter_pair(column_data_type);

        IF column_data_type IS NOT NULL THEN
            column_length := CASE
                -- Columns declared with max specifier case
                WHEN column_length = -1 AND column_data_type IN ('varchar', 'nvarchar', 'varbinary')
                THEN -1
                WHEN column_data_type = 'xml'
                THEN -1
                WHEN column_data_type IN ('tinyint', 'bit') 
                THEN 1
                WHEN column_data_type = 'smallint'
                THEN 2
                WHEN column_data_type = 'date'
                THEN 3
                WHEN column_data_type IN ('int', 'integer', 'real', 'smalldatetime', 'smallmoney') 
                THEN 4
                WHEN column_data_type IN ('time', 'time without time zone')
                THEN 5
                WHEN column_data_type IN ('double precision', 'bigint', 'datetime', 'datetime2', 'money') 
                THEN 8
                WHEN column_data_type = 'datetimeoffset'
                THEN 10
                WHEN column_data_type IN ('uniqueidentifier', 'text', 'image', 'ntext')
                THEN 16
                WHEN column_data_type = 'sysname'
                THEN 256
                WHEN column_data_type = 'sql_variant'
                THEN 8016
                WHEN column_data_type IN ('bpchar', 'char', 'varchar', 'binary', 'varbinary') 
                THEN column_length
                WHEN column_data_type IN ('nchar', 'nvarchar') 
                THEN column_length * 2
                WHEN column_data_type IN ('numeric', 'decimal')
                THEN 
                    CASE
                        WHEN column_precision IS NULL 
                        THEN NULL
                        ELSE ((column_precision + 8) / 9 * 4 + 1)
                    END
                ELSE NULL
            END;
        END IF;

        RETURN column_length::SMALLINT;
    END;
$BODY$
LANGUAGE plpgsql
IMMUTABLE
STRICT;

-- Matches and returns column name of the corresponding table
CREATE OR REPLACE FUNCTION sys.COL_NAME(IN table_id INT, IN column_id INT)
RETURNS sys.SYSNAME AS $$
    DECLARE
        column_name TEXT;
    BEGIN
        SELECT attname INTO STRICT column_name 
        FROM pg_attribute 
        WHERE attrelid = table_id AND attnum = column_id AND attnum > 0;
        
        RETURN column_name::sys.SYSNAME;
    EXCEPTION
        WHEN OTHERS THEN
            RETURN NULL;
    END; 
$$
LANGUAGE plpgsql IMMUTABLE
STRICT;

CREATE OR REPLACE FUNCTION sys.SWITCHOFFSET(IN input_expr PG_CATALOG.TEXT,
                                                               IN tz_offset PG_CATALOG.TEXT)
RETURNS sys.datetimeoffset
AS
$BODY$
DECLARE
    p_year INTEGER;
    p_month INTEGER;
    p_day INTEGER;
    p_hour INTEGER;
    p_minute INTEGER;
    p_seconds INTEGER;
    p_nanosecond PG_CATALOG.TEXT;
    p_tzoffset INTEGER;
    f_tzoffset INTEGER;
    v_resdatetime TIMESTAMP WITHOUT TIME ZONE;
    offset_str PG_CATALOG.TEXT;
    v_resdatetimeupdated TIMESTAMP WITHOUT TIME ZONE;
    tzfm INTEGER;
    str_hr PG_CATALOG.TEXT;
    str_mi PG_CATALOG.TEXT;
    v_hr INTEGER;
    v_mi INTEGER;
    sign_flag INTEGER;
    v_string pg_catalog.text;
    isoverflow pg_catalog.text;
BEGIN

    BEGIN
    p_year := date_part('year',input_expr::TIMESTAMP);
    exception
        WHEN others THEN
            RAISE USING MESSAGE := 'Conversion failed when converting date and/or time from character string.';
    END;

    if p_year <1 or p_year > 9999 THEN
    RAISE USING MESSAGE := 'Conversion failed when converting date and/or time from character string.';
    END IF;


    BEGIN
    input_expr:= cast(input_expr AS datetimeoffset);
    exception
        WHEN others THEN
            RAISE USING MESSAGE := 'Conversion failed when converting date and/or time from character string.';
    END; 

    IF input_expr IS NULL or tz_offset IS NULL THEN 
    RETURN NULL;
    END IF;


    IF tz_offset LIKE '+__:__' THEN
        str_hr := SUBSTRING(tz_offset,2,2);
        str_mi := SUBSTRING(tz_offset,5,2);
        sign_flag := 1;
    ELSIF tz_offset LIKE '-__:__' THEN
        str_hr := SUBSTRING(tz_offset,2,2);
        str_mi := SUBSTRING(tz_offset,5,2);
        sign_flag := -1;
    ELSE
        RAISE EXCEPTION 'The timezone provided to builtin function todatetimeoffset is invalid.';
    END IF;

    

    BEGIN
    v_hr := str_hr::INTEGER;
    v_mi := str_mi::INTEGER;
    exception
        WHEN others THEN
            RAISE USING MESSAGE := 'The timezone provided to builtin function todatetimeoffset is invalid.';
    END;

    if v_hr > 14 or (v_hr = 14 and v_mi > 0) THEN
       RAISE EXCEPTION 'The timezone provided to builtin function todatetimeoffset is invalid.';
    END IF; 

    tzfm := sign_flag*((v_hr*60)+v_mi);

    p_year := date_part('year',input_expr::TIMESTAMP);
    p_month := date_part('month',input_expr::TIMESTAMP);
    p_day := date_part('day',input_expr::TIMESTAMP);
    p_hour := date_part('hour',input_expr::TIMESTAMP);
    p_minute := date_part('minute',input_expr::TIMESTAMP);
    p_seconds := TRUNC(date_part('second', input_expr::TIMESTAMP))::INTEGER;
    p_tzoffset := -1*sys.babelfish_get_datetimeoffset_tzoffset(cast(input_expr as sys.datetimeoffset))::integer;

    p_nanosecond := split_part(input_expr COLLATE "C",'.',2);
    p_nanosecond := split_part(p_nanosecond COLLATE "C",' ',1);


    f_tzoffset := p_tzoffset + tzfm;

    v_resdatetime := make_timestamp(p_year,p_month,p_day,p_hour,p_minute,p_seconds);
    v_resdatetimeupdated := v_resdatetime + make_interval(mins => f_tzoffset);

    isoverflow := split_part(v_resdatetimeupdated::TEXT COLLATE "C",' ',3);

    v_string := CONCAT(v_resdatetimeupdated::pg_catalog.text,'.',p_nanosecond::text,tz_offset);
    p_year := split_part(v_string COLLATE "C",'-',1)::INTEGER;
    

    if p_year <1 or p_year > 9999 or isoverflow = 'BC' THEN
    RAISE USING MESSAGE := 'The timezone provided to builtin function switchoffset would cause the datetimeoffset to overflow the range of valid date range in either UTC or local time.';
    END IF;

    BEGIN
    RETURN cast(v_string AS sys.datetimeoffset);
    exception
        WHEN others THEN
            RAISE USING MESSAGE := 'Conversion failed when converting date and/or time from character string.';
    END;

END;
$BODY$
LANGUAGE plpgsql
IMMUTABLE;

CREATE OR REPLACE FUNCTION sys.SWITCHOFFSET(IN input_expr PG_CATALOG.TEXT,
                                                               IN tz_offset anyelement)
RETURNS sys.datetimeoffset
AS
$BODY$
DECLARE
    p_year INTEGER;
    p_month INTEGER;
    p_day INTEGER;
    p_hour INTEGER;
    p_minute INTEGER;
    p_seconds INTEGER;
    p_nanosecond PG_CATALOG.TEXT;
    p_tzoffset INTEGER;
    f_tzoffset INTEGER;
    v_resdatetime TIMESTAMP WITHOUT TIME ZONE;
    offset_str PG_CATALOG.TEXT;
    v_resdatetimeupdated TIMESTAMP WITHOUT TIME ZONE;
    tzfm INTEGER;
    str_hr PG_CATALOG.TEXT;
    str_mi PG_CATALOG.TEXT;
    v_hr INTEGER;
    v_mi INTEGER;
    sign_flag INTEGER;
    v_string pg_catalog.text;
    v_sign PG_CATALOG.TEXT;
    tz_offset_smallint smallint;
    isoverflow pg_catalog.text;
BEGIN

    IF pg_typeof(tz_offset) NOT IN ('bigint'::regtype, 'int'::regtype, 'smallint'::regtype,'sys.tinyint'::regtype,'sys.decimal'::regtype,
    'numeric'::regtype, 'float'::regtype,'double precision'::regtype, 'real'::regtype, 'sys.money'::regtype,'sys.smallmoney'::regtype,'sys.bit'::regtype,'varbinary'::regtype ) THEN
        RAISE EXCEPTION 'The timezone provided to builtin function todatetimeoffset is invalid.';
    END IF;

    BEGIN
    p_year := date_part('year',input_expr::TIMESTAMP);
    exception
        WHEN others THEN
            RAISE USING MESSAGE := 'Conversion failed when converting date and/or time from character string.';
    END;
    

    if p_year <1 or p_year > 9999 THEN
    RAISE USING MESSAGE := 'Conversion failed when converting date and/or time from character string.';
    END IF;

    BEGIN
    input_expr:= cast(input_expr AS datetimeoffset);
    exception
        WHEN others THEN
            RAISE USING MESSAGE := 'Conversion failed when converting date and/or time from character string.';
    END;

    BEGIN
    IF pg_typeof(tz_offset) NOT IN ('varbinary'::regtype) THEN
        tz_offset := FLOOR(tz_offset);
    END IF;
    tz_offset_smallint := cast(tz_offset AS smallint);
    exception
        WHEN others THEN
            RAISE USING MESSAGE := 'Arithmetic overflow error converting expression to data type smallint.';
    END;  

    IF input_expr IS NULL THEN 
    RETURN NULL;
    END IF;

    if tz_offset_smallint > 840 or tz_offset_smallint < -840 THEN
       RAISE EXCEPTION 'The timezone provided to builtin function todatetimeoffset is invalid.';
    END IF; 

    v_hr := tz_offset_smallint/60;
    v_mi := tz_offset_smallint%60;
    

    p_year := date_part('year',input_expr::TIMESTAMP);
    p_month := date_part('month',input_expr::TIMESTAMP);
    p_day := date_part('day',input_expr::TIMESTAMP);
    p_hour := date_part('hour',input_expr::TIMESTAMP);
    p_minute := date_part('minute',input_expr::TIMESTAMP);
    p_seconds := TRUNC(date_part('second', input_expr::TIMESTAMP))::INTEGER;
    p_tzoffset := -1*sys.babelfish_get_datetimeoffset_tzoffset(cast(input_expr as sys.datetimeoffset))::integer;

    v_sign := (
        SELECT CASE
            WHEN (tz_offset_smallint) >= 0
                THEN '+'    
            ELSE '-'
        END
    );

    p_nanosecond := split_part(input_expr COLLATE "C",'.',2);
    p_nanosecond := split_part(p_nanosecond COLLATE "C",' ',1);

    f_tzoffset := p_tzoffset + tz_offset_smallint;
    v_resdatetime := make_timestamp(p_year,p_month,p_day,p_hour,p_minute,p_seconds);
    v_resdatetimeupdated := v_resdatetime + make_interval(mins => f_tzoffset);

    isoverflow := split_part(v_resdatetimeupdated::TEXT COLLATE "C",' ',3);

    v_string := CONCAT(v_resdatetimeupdated::pg_catalog.text,'.',p_nanosecond::text,v_sign,abs(v_hr)::TEXT,':',abs(v_mi)::TEXT);

    p_year := split_part(v_string COLLATE "C",'-',1)::INTEGER;

    if p_year <1 or p_year > 9999 or isoverflow = 'BC' THEN
    RAISE USING MESSAGE := 'The timezone provided to builtin function switchoffset would cause the datetimeoffset to overflow the range of valid date range in either UTC or local time.';
    END IF;
    

    BEGIN
    RETURN cast(v_string AS sys.datetimeoffset);
    exception
        WHEN others THEN
            RAISE USING MESSAGE := 'Conversion failed when converting date and/or time from character string.';
    END;

END;
$BODY$
LANGUAGE plpgsql
IMMUTABLE;

-- internal helper function for date_bucket().
CREATE OR REPLACE FUNCTION sys.date_bucket_internal_helper(IN datepart PG_CATALOG.TEXT, IN number INTEGER, IN check_date boolean, IN origin boolean, IN date ANYELEMENT default NULL) RETURNS boolean 
AS 
$body$
DECLARE
    date_arg_datatype regtype;
BEGIN
    date_arg_datatype := pg_typeof(date);
    IF datepart NOT IN ('year', 'quarter', 'month', 'week', 'doy', 'day', 'hour', 'minute', 'second', 'millisecond', 'microsecond', 'nanosecond') THEN
            RAISE EXCEPTION '% is not a recognized date_bucket option.', datepart;

    -- Check for NULL value of number argument
    ELSIF number IS NULL THEN
        RAISE EXCEPTION 'Argument data type NULL is invalid for argument 2 of date_bucket function.';

    ELSIF check_date IS NULL THEN
        RAISE EXCEPTION 'Argument data type NULL is invalid for argument 3 of date_bucket function.';

    ELSIF check_date IS false THEN
        RAISE EXCEPTION 'Argument data type % is invalid for argument 3 of date_bucket function.', date_arg_datatype;
    
    ELSIF check_date IS true THEN
        IF date_arg_datatype NOT IN ('sys.datetime'::regtype, 'sys.datetime2'::regtype, 'sys.datetimeoffset'::regtype, 'sys.smalldatetime'::regtype, 'date'::regtype, 'time'::regtype) THEN
            RAISE EXCEPTION 'Argument data type % is invalid for argument 3 of date_bucket function.', date_arg_datatype;
        ELSIF datepart IN ('doy', 'microsecond', 'nanosecond') THEN
            RAISE EXCEPTION 'The datepart % is not supported by date function date_bucket for data type %.', datepart, date_arg_datatype;
        ELSIF date_arg_datatype = 'date'::regtype AND datepart IN ('hour', 'minute', 'second', 'millisecond') THEN
            RAISE EXCEPTION 'The datepart % is not supported by date function date_bucket for data type ''date''.', datepart;
        ELSIF date_arg_datatype = 'time'::regtype AND datepart IN ('year', 'quarter', 'month', 'day', 'week') THEN
            RAISE EXCEPTION 'The datepart % is not supported by date function date_bucket for data type ''time''.', datepart;
        ELSIF origin IS false THEN
            RAISE EXCEPTION 'Argument data type varchar is invalid for argument 4 of date_bucket function.';
        ELSIF number <= 0 THEN
            RAISE EXCEPTION 'Invalid bucket width value passed to date_bucket function. Only positive values are allowed.';
        END IF;
        RETURN true;
    ELSE
        RAISE EXCEPTION 'Argument data type varchar is invalid for argument 3 of date_bucket function.';
    END IF;
END;
$body$
LANGUAGE plpgsql IMMUTABLE;

-- Another definition of date_bucket() with arg PG_CATALOG.TEXT since ANYELEMENT cannot handle type unknown.
CREATE OR REPLACE FUNCTION sys.date_bucket(IN datepart PG_CATALOG.TEXT, IN number INTEGER, IN date PG_CATALOG.TEXT, IN origin PG_CATALOG.TEXT default NULL) RETURNS PG_CATALOG.TEXT 
AS 
$body$
DECLARE
BEGIN
    IF date IS NULL THEN
        -- check_date is NULL when date is NULL
        -- check_date is false when we are sure that date can not be a valid datatype.
        -- check_date is true when date might be valid datatype so check is required. 
        RETURN sys.date_bucket_internal_helper(datepart, number, NULL, false, 'NULL'::text);
    ELSE
        RETURN sys.date_bucket_internal_helper(datepart, number, false, NULL, date);
    END IF;
END;
$body$
LANGUAGE plpgsql IMMUTABLE;

-- Another definition of date_bucket() with arg date of type ANYELEMENT and origin of type TEXT.
CREATE OR REPLACE FUNCTION sys.date_bucket(IN datepart PG_CATALOG.TEXT, IN number INTEGER, IN date ANYELEMENT, IN origin PG_CATALOG.TEXT) RETURNS ANYELEMENT 
AS 
$body$
DECLARE
BEGIN
    IF date IS NULL THEN
        RETURN sys.date_bucket_internal_helper(datepart, number, NULL, NULL, 'NULL'::text);
    ELSIF pg_typeof(date) IN ('sys.datetime'::regtype, 'sys.datetime2'::regtype, 'sys.datetimeoffset'::regtype, 'sys.smalldatetime'::regtype, 'date'::regtype, 'time'::regtype) THEN
            IF origin IS NULL THEN
                RETURN sys.date_bucket(datepart, number, date);
            ELSE
                RETURN sys.date_bucket_internal_helper(datepart, number, true, false, date);
            END IF;
    ELSE
        RETURN sys.date_bucket_internal_helper(datepart, number, false, NULL, date);
    END IF;
END;
$body$
LANGUAGE plpgsql IMMUTABLE;

CREATE OR REPLACE FUNCTION sys.date_bucket(IN datepart PG_CATALOG.TEXT, IN number INTEGER, IN date ANYELEMENT, IN origin ANYELEMENT default NULL) RETURNS ANYELEMENT 
AS 
$body$
DECLARE
    required_bucket INT;
    years_diff INT;
    quarters_diff INT;
    months_diff INT;
    hours_diff INT;
    minutes_diff INT;
    seconds_diff INT;
    milliseconds_diff INT;
    timezone INT;
    result_time time;
    result_date timestamp;
    offset_string PG_CATALOG.text;
    date_difference_interval INTERVAL;
    millisec_trunc_diff_interval INTERVAL;
    date_arg_datatype regtype;
    is_valid boolean;
BEGIN
    BEGIN
        date_arg_datatype := pg_typeof(date);
        is_valid := sys.date_bucket_internal_helper(datepart, number, true, true, date);

        -- If optional argument origin's value is not provided by user then set it's default value of valid datatype.
        IF origin IS NULL THEN
                IF date_arg_datatype = 'sys.datetime'::regtype THEN
                    origin := CAST('1900-01-01 00:00:00.000' AS sys.datetime);
                ELSIF date_arg_datatype = 'sys.datetime2'::regtype THEN
                    origin := CAST('1900-01-01 00:00:00.000' AS sys.datetime2);
                ELSIF date_arg_datatype = 'sys.datetimeoffset'::regtype THEN
                    origin := CAST('1900-01-01 00:00:00.000' AS sys.datetimeoffset);
                ELSIF date_arg_datatype = 'sys.smalldatetime'::regtype THEN
                    origin := CAST('1900-01-01 00:00:00.000' AS sys.smalldatetime);
                ELSIF date_arg_datatype = 'date'::regtype THEN
                    origin := CAST('1900-01-01 00:00:00.000' AS pg_catalog.date);
                ELSIF date_arg_datatype = 'time'::regtype THEN
                    origin := CAST('00:00:00.000' AS pg_catalog.time);
                END IF;
        END IF;
    END;

    /* support of date_bucket() for different kinds of date datatype starts here */
    -- support of date_bucket() when date is of 'time' datatype
    IF date_arg_datatype = 'time'::regtype THEN
        -- Find interval between date and origin and extract hour, minute, second, millisecond from the interval
        date_difference_interval := date_trunc('millisecond', date) - date_trunc('millisecond', origin);
        hours_diff := EXTRACT('hour' from date_difference_interval)::INT;
        minutes_diff := EXTRACT('minute' from date_difference_interval)::INT;
        seconds_diff := FLOOR(EXTRACT('second' from date_difference_interval))::INT;
        milliseconds_diff := FLOOR(EXTRACT('millisecond' from date_difference_interval))::INT;
        CASE datepart
            WHEN 'hour' THEN
                -- Here we are finding how many buckets we have to add in the origin so that we can reach to a bucket in which date belongs.
                -- For cases where origin > date, we might end up in a bucket which exceeds date by 1 bucket. 
                -- For Ex. 'date_bucket(hour, 2, '01:00:00', '08:00:00')' hence check if the result_time is greater then date
                -- For comparision we are trunceting the result_time to milliseconds
                required_bucket := hours_diff/number;
                result_time := origin + make_interval(hours => required_bucket * number);
                IF date_trunc('millisecond', result_time) > date THEN
                    RETURN result_time - make_interval(hours => number);
                END IF;
                RETURN result_time;

            WHEN 'minute' THEN
                required_bucket := (hours_diff * 60 + minutes_diff)/number;
                result_time := origin + make_interval(mins => required_bucket * number);
                IF date_trunc('millisecond', result_time) > date THEN
                    RETURN result_time - make_interval(mins => number);
                END IF;
                RETURN result_time;

            WHEN 'second' THEN
                required_bucket := ((hours_diff * 60 + minutes_diff) * 60 + seconds_diff)/number;
                result_time := origin + make_interval(secs => required_bucket * number);
                IF date_trunc('millisecond', result_time) > date THEN
                    RETURN result_time - make_interval(secs => number);
                END IF;
                RETURN result_time;

            WHEN 'millisecond' THEN
                required_bucket := (((hours_diff * 60 + minutes_diff) * 60) * 1000 + milliseconds_diff)/number;
                result_time := origin + make_interval(secs => ((required_bucket * number)::numeric) * 0.001);
                IF date_trunc('millisecond', result_time) > date THEN
                    RETURN result_time - make_interval(secs => (number::numeric) * 0.001);
                END IF;
                RETURN result_time;
        END CASE;

    -- support of date_bucket() when date is of {'datetime2', 'datetimeoffset'} datatype
    -- handling separately because both the datatypes have precision in milliseconds
    ELSIF date_arg_datatype IN ('sys.datetime2'::regtype, 'sys.datetimeoffset'::regtype) THEN
        -- when datepart is {year, quarter, month} make use of AGE() function to find number of buckets
        IF datepart IN ('year', 'quarter', 'month') THEN
            date_difference_interval := AGE(date_trunc('day', date::timestamp), date_trunc('day', origin::timestamp));
            years_diff := EXTRACT('Year' from date_difference_interval)::INT;
            months_diff := EXTRACT('Month' from date_difference_interval)::INT;
            CASE datepart
                WHEN 'year' THEN
                    -- Here we are finding how many buckets we have to add in the origin so that we can reach to a bucket in which date belongs.
                    -- For cases where origin > date, we might end up in a bucket which exceeds date by 1 bucket. 
                    -- For Ex. date_bucket(year, 2, '2010-01-01', '2019-01-01')) hence check if the result_time is greater then date.
                    -- For comparision we are trunceting the result_time to milliseconds
                    required_bucket := years_diff/number;
                    result_date := origin::timestamp + make_interval(years => required_bucket * number);
                    IF result_date > date::timestamp THEN
                        result_date = result_date - make_interval(years => number);
                    END IF;

                WHEN 'month' THEN
                    required_bucket := (12 * years_diff + months_diff)/number;
                    result_date := origin::timestamp + make_interval(months => required_bucket * number);
                    IF result_date > date::timestamp THEN
                        result_date = result_date - make_interval(months => number);
                    END IF;

                WHEN 'quarter' THEN
                    quarters_diff := (12 * years_diff + months_diff)/3;
                    required_bucket := quarters_diff/number;
                    result_date := origin::timestamp + make_interval(months => required_bucket * number * 3);
                    IF result_date > date::timestamp THEN
                        result_date = result_date - make_interval(months => number*3);
                    END IF;
            END CASE;  
        
        -- when datepart is {week, day, hour, minute, second, millisecond} make use of built-in date_bin() postgresql function. 
        ELSE
            -- trunceting origin to millisecond before passing it to date_bin() function. 
            -- store the difference between origin and trunceted origin to add it in the result of date_bin() function
            date_difference_interval := concat(number, ' ', datepart)::INTERVAL;
            millisec_trunc_diff_interval := (origin::timestamp - date_trunc('millisecond', origin::timestamp))::interval;
            result_date = date_bin(date_difference_interval, date::timestamp, date_trunc('millisecond', origin::timestamp)) + millisec_trunc_diff_interval;

            -- Filetering cases where the required bucket ends at date then date_bin() gives start point of this bucket as result.
            IF result_date + date_difference_interval <= date::timestamp THEN
                result_date = result_date + date_difference_interval;
            END IF;
        END IF;

        -- All the above operations are performed by converting every date datatype into TIMESTAMPS. 
        -- datetimeoffset is typecasted into TIMESTAMPS that changes the value. 
        -- Ex. '2023-02-23 09:19:21.23 +10:12'::sys.datetimeoffset::timestamp => '2023-02-22 23:07:21.23'
        -- The output of date_bucket() for datetimeoffset datatype will always be in the same time-zone as of provided date argument. 
        -- Here, converting TIMESTAMP into datetimeoffset datatype with the same timezone as of date argument.
        IF date_arg_datatype = 'sys.datetimeoffset'::regtype THEN
            timezone = sys.babelfish_get_datetimeoffset_tzoffset(date)::INTEGER;
            offset_string = right(date::PG_CATALOG.TEXT, 6);
            result_date = result_date + make_interval(mins => timezone);
            RETURN concat(result_date, ' ', offset_string)::sys.datetimeoffset;
        ELSE
            RETURN result_date;
        END IF;

    -- support of date_bucket() when date is of {'date', 'datetime', 'smalldatetime'} datatype
    ELSE
        -- Round datetime to fixed bins (e.g. .000, .003, .007)
        IF date_arg_datatype = 'sys.datetime'::regtype THEN
            date := sys.babelfish_conv_string_to_datetime('DATETIME', date::TEXT)::sys.datetime;
            origin := sys.babelfish_conv_string_to_datetime('DATETIME', origin::TEXT)::sys.datetime;
        END IF;
        -- when datepart is {year, quarter, month} make use of AGE() function to find number of buckets
        IF datepart IN ('year', 'quarter', 'month') THEN
            date_difference_interval := AGE(date_trunc('day', date::timestamp), date_trunc('day', origin::timestamp));
            years_diff := EXTRACT('Year' from date_difference_interval)::INT;
            months_diff := EXTRACT('Month' from date_difference_interval)::INT;
            CASE datepart
                WHEN 'year' THEN
                    -- Here we are finding how many buckets we have to add in the origin so that we can reach to a bucket in which date belongs.
                    -- For cases where origin > date, we might end up in a bucket which exceeds date by 1 bucket. 
                    -- For Example. date_bucket(year, 2, '2010-01-01', '2019-01-01') hence check if the result_time is greater then date.
                    -- For comparision we are trunceting the result_time to milliseconds
                    required_bucket := years_diff/number;
                    result_date := origin::timestamp + make_interval(years => required_bucket * number);
                    IF result_date > date::timestamp THEN
                        result_date = result_date - make_interval(years => number);
                    END IF;

                WHEN 'month' THEN
                    required_bucket := (12 * years_diff + months_diff)/number;
                    result_date := origin::timestamp + make_interval(months => required_bucket * number);
                    IF result_date > date::timestamp THEN
                        result_date = result_date - make_interval(months => number);
                    END IF;

                WHEN 'quarter' THEN
                    quarters_diff := (12 * years_diff + months_diff)/3;
                    required_bucket := quarters_diff/number;
                    result_date := origin::timestamp + make_interval(months => required_bucket * number * 3);
                    IF result_date > date::timestamp THEN
                        result_date = result_date - make_interval(months => number * 3);
                    END IF;
            END CASE;
            RETURN result_date;
        
        -- when datepart is {week, day, hour, minute, second, millisecond} make use of built-in date_bin() postgresql function.
        ELSE
            -- trunceting origin to millisecond before passing it to date_bin() function. 
            -- store the difference between origin and trunceted origin to add it in the result of date_bin() function
            date_difference_interval := concat(number, ' ', datepart)::INTERVAL;
            result_date = date_bin(date_difference_interval, date::TIMESTAMP, origin::TIMESTAMP);
            -- Filetering cases where the required bucket ends at date then date_bin() gives start point of this bucket as result. 
            IF result_date + date_difference_interval <= date::TIMESTAMP THEN
                result_date = result_date + date_difference_interval;
            END IF;
            RETURN result_date;
        END IF;
    END IF;
END;
$body$
LANGUAGE plpgsql IMMUTABLE;

-- This is a temporary procedure which is called during upgrade to update guest schema
-- for the guest users in the already existing databases
CREATE OR REPLACE PROCEDURE sys.babelfish_update_user_catalog_for_guest_schema()
LANGUAGE C
AS 'babelfishpg_tsql', 'update_user_catalog_for_guest_schema';

CALL sys.babelfish_update_user_catalog_for_guest_schema();

-- Drop this procedure after it gets executed once.
DROP PROCEDURE sys.babelfish_update_user_catalog_for_guest_schema();

-- Drops the temporary procedure used by the upgrade script.
-- Please have this be one of the last statements executed in this upgrade script.
DROP PROCEDURE sys.babelfish_drop_deprecated_object(varchar, varchar, varchar);

-- Reset search_path to not affect any subsequent scripts
SELECT set_config('search_path', trim(leading 'sys, ' from current_setting('search_path')), false);<|MERGE_RESOLUTION|>--- conflicted
+++ resolved
@@ -323,12 +323,12 @@
 
 ALTER FUNCTION sys.power(IN arg1 TINYINT, IN arg2 NUMERIC) STRICT;
 
-<<<<<<< HEAD
+
 
 -- Drops the temporary procedure used by the upgrade script.
 -- Please have this be one of the last statements executed in this upgrade script.
 DROP PROCEDURE sys.babelfish_drop_deprecated_object(varchar, varchar, varchar);
-=======
+
 -- Update data-type of information_schema_tsql.TABLE_TYPE to sys.varchar if it's data-type is pg_catalog.varchar
 DO
 $$
@@ -377,7 +377,7 @@
 END
 $$
 LANGUAGE plpgsql;
->>>>>>> 8c5ca483
+
 
 -- Matches and returns column length of the corresponding column of the given table
 CREATE OR REPLACE FUNCTION sys.COL_LENGTH(IN object_name TEXT, IN column_name TEXT)
