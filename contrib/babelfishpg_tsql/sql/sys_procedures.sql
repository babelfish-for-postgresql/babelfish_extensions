CREATE PROCEDURE sys.sp_unprepare(IN prep_handle INTEGER) 
AS 'babelfishpg_tsql', 'sp_unprepare'
LANGUAGE C;
GRANT EXECUTE ON PROCEDURE sys.sp_unprepare(IN INTEGER) TO PUBLIC;

CREATE PROCEDURE sys.sp_prepare(INOUT prep_handle INTEGER, IN params varchar(8000),
  		 						IN stmt varchar(8000), IN options int default 1)
AS 'babelfishpg_tsql', 'sp_prepare'
LANGUAGE C;
GRANT EXECUTE ON PROCEDURE sys.sp_prepare(
	INOUT INTEGER, IN varchar(8000), IN varchar(8000), IN int
) TO PUBLIC;

CREATE OR REPLACE FUNCTION sys.sp_getapplock_function (IN "@resource" varchar(255),
                                               IN "@lockmode" varchar(32),
                                               IN "@lockowner" varchar(32) DEFAULT 'TRANSACTION',
                                               IN "@locktimeout" INTEGER DEFAULT -99,
                                               IN "@dbprincipal" varchar(32) DEFAULT 'dbo')
RETURNS INTEGER
AS 'babelfishpg_tsql', 'sp_getapplock_function' LANGUAGE C;
GRANT EXECUTE ON FUNCTION sys.sp_getapplock_function(
	IN varchar(255), IN varchar(32), IN varchar(32), IN INTEGER, IN varchar(32)
) TO PUBLIC;

CREATE OR REPLACE FUNCTION sys.sp_releaseapplock_function(IN "@resource" varchar(255),
                                                   IN "@lockowner" varchar(32) DEFAULT 'TRANSACTION',
                                                   IN "@dbprincipal" varchar(32) DEFAULT 'dbo')
RETURNS INTEGER
AS 'babelfishpg_tsql', 'sp_releaseapplock_function' LANGUAGE C;
GRANT EXECUTE ON FUNCTION sys.sp_releaseapplock_function(
	IN varchar(255), IN varchar(32), IN varchar(32)
) TO PUBLIC;

CREATE OR REPLACE PROCEDURE sys.sp_cursor_list (INOUT "@cursor_return" refcursor,
                                                IN "@cursor_scope" INTEGER)
AS $$
DECLARE
  cur refcursor;
BEGIN
  IF "@cursor_scope" >= 1 AND "@cursor_scope" <= 3 THEN
    OPEN cur FOR EXECUTE 'SELECT reference_name::name, cursor_name::name, cursor_scope::smallint, status::smallint, model::smallint, concurrency::smallint, scrollable::smallint, open_status::smallint, cursor_rows::numeric(10,0), fetch_status::smallint, column_count::smallint, row_count::numeric(10,0), last_operation::smallint, cursor_handle::int FROM sys.babelfish_cursor_list($1)' USING "@cursor_scope";
  ELSE
    RAISE 'invalid @cursor_scope: %', "@cursor_scope";
  END IF;

  -- PG cursor evaluates the query at first fetch. We need to evaluate table function now because cursor_list() depeneds on "current" tsql_estate().
  -- Running MOVE fowrard and backward to force evaluating sys.babelfish_cursor_list() now.
  MOVE NEXT FROM cur;
  MOVE PRIOR FROM cur;
  SELECT cur INTO "@cursor_return";
END;
$$ LANGUAGE plpgsql;
GRANT EXECUTE ON PROCEDURE sys.sp_cursor_list(INOUT refcursor, IN INTEGER) TO PUBLIC;

CREATE OR REPLACE PROCEDURE sys.sp_describe_cursor (INOUT "@cursor_return" refcursor,
                                                   IN "@cursor_source" nvarchar(30),
                                                   IN "@cursor_identity" nvarchar(30))
AS $$
DECLARE
  cur refcursor;
  cursor_source int;
BEGIN
  IF lower("@cursor_source") = 'local' THEN
    cursor_source := 1;
  ELSIF lower("@cursor_source") = 'global' THEN
    cursor_source := 2;
  ELSIF lower("@cursor_source") = 'variable' THEN
    cursor_source := 3;
  ELSE
    RAISE 'invalid @cursor_source: %', "@cursor_source";
  END IF;

  OPEN cur FOR EXECUTE 'SELECT reference_name::name, cursor_name::name, cursor_scope::smallint, status::smallint, model::smallint, concurrency::smallint, scrollable::smallint, open_status::smallint, cursor_rows::numeric(10,0), fetch_status::smallint, column_count::smallint, row_count::numeric(10,0), last_operation::smallint, cursor_handle::int FROM sys.babelfish_cursor_list($1) WHERE cursor_source = $1 and reference_name = $2' USING cursor_source, "@cursor_identity";

  -- PG cursor evaluates the query at first fetch. We need to evaluate table function now because cursor_list() depeneds on "current" tsql_estate().
  -- Running MOVE fowrard and backward to force evaluating sys.babelfish_cursor_list() now.
  MOVE NEXT FROM cur;
  MOVE PRIOR FROM cur;
  SELECT cur INTO "@cursor_return";
END;
$$ LANGUAGE plpgsql;
GRANT EXECUTE ON PROCEDURE sys.sp_describe_cursor(
	INOUT refcursor, IN nvarchar(30), IN nvarchar(30)
) TO PUBLIC;

CREATE OR REPLACE PROCEDURE sys.sp_babelfish_configure()
AS 'babelfishpg_tsql', 'sp_babelfish_configure'
LANGUAGE C;
GRANT EXECUTE ON PROCEDURE sys.sp_babelfish_configure() TO PUBLIC;

CREATE OR REPLACE PROCEDURE sys.sp_babelfish_configure(IN "@option_name" varchar(128))
AS 'babelfishpg_tsql', 'sp_babelfish_configure'
LANGUAGE C;
GRANT EXECUTE ON PROCEDURE sys.sp_babelfish_configure(IN varchar(128)) TO PUBLIC;

CREATE OR REPLACE PROCEDURE sys.sp_babelfish_configure(IN "@option_name" varchar(128),  IN "@option_value" varchar(128))
AS $$
BEGIN
  CALL sys.sp_babelfish_configure("@option_name", "@option_value", '');
END;
$$ LANGUAGE plpgsql;
GRANT EXECUTE ON PROCEDURE sys.sp_babelfish_configure(IN varchar(128), IN varchar(128)) TO PUBLIC;

CREATE VIEW sys.babelfish_configurations_view as
    SELECT * 
    FROM pg_catalog.pg_settings 
    WHERE name collate "C" like 'babelfishpg_tsql.explain_%' OR
          name collate "C" like 'babelfishpg_tsql.escape_hatch_%' OR
          name collate "C" = 'babelfishpg_tsql.enable_pg_hint';
GRANT SELECT on sys.babelfish_configurations_view TO PUBLIC;

CREATE OR REPLACE PROCEDURE sys.sp_babelfish_configure(IN "@option_name" varchar(128),  IN "@option_value" varchar(128), IN "@option_scope" varchar(128))
AS $$
DECLARE
  normalized_name varchar(256);
  default_value text;
  value_type text;
  enum_value text[];
  cnt int;
  cur refcursor;
  guc_name varchar(256);
  server boolean := false;
  prev_user text;
BEGIN
  IF lower("@option_name") like 'babelfishpg_tsql.%' collate "C" THEN
    SELECT "@option_name" INTO normalized_name;
  ELSE
    SELECT concat('babelfishpg_tsql.',"@option_name") INTO normalized_name;
  END IF;

  IF lower("@option_scope") = 'server' THEN
    server := true;
  ELSIF btrim("@option_scope") != '' THEN
    RAISE EXCEPTION 'invalid option: %', "@option_scope";
  END IF;

  SELECT COUNT(*) INTO cnt FROM sys.babelfish_configurations_view where name collate "C" like normalized_name;
  IF cnt = 0 THEN 
    RAISE EXCEPTION 'unknown configuration: %', normalized_name;
  ELSIF cnt > 1 AND (lower("@option_value") != 'ignore' AND lower("@option_value") != 'strict' 
                AND lower("@option_value") != 'default') THEN
    RAISE EXCEPTION 'unvalid option: %', lower("@option_value");
  END IF;

  OPEN cur FOR SELECT name FROM sys.babelfish_configurations_view where name collate "C" like normalized_name;
  LOOP
    FETCH NEXT FROM cur into guc_name;
    exit when not found;

    SELECT boot_val, vartype, enumvals INTO default_value, value_type, enum_value FROM pg_catalog.pg_settings WHERE name = guc_name;
    IF lower("@option_value") = 'default' THEN
        PERFORM pg_catalog.set_config(guc_name, default_value, 'false');
    ELSIF lower("@option_value") = 'ignore' or lower("@option_value") = 'strict' THEN
      IF value_type = 'enum' AND enum_value = '{"strict", "ignore"}' THEN
        PERFORM pg_catalog.set_config(guc_name, "@option_value", 'false');
      ELSE
        CONTINUE;
      END IF;
    ELSE
        PERFORM pg_catalog.set_config(guc_name, "@option_value", 'false');
    END IF;
    IF server THEN
      SELECT current_user INTO prev_user;
      PERFORM sys.babelfish_set_role(session_user);
      IF lower("@option_value") = 'default' THEN
        EXECUTE format('ALTER DATABASE %s SET %s = %s', CURRENT_DATABASE(), guc_name, default_value);
      ELSIF lower("@option_value") = 'ignore' or lower("@option_value") = 'strict' THEN
        IF value_type = 'enum' AND enum_value = '{"strict", "ignore"}' THEN
          EXECUTE format('ALTER DATABASE %s SET %s = %s', CURRENT_DATABASE(), guc_name, "@option_value");
        ELSE
          CONTINUE;
        END IF;
      ELSE
        -- store the setting in PG master database so that it can be applied to all bbf databases
        EXECUTE format('ALTER DATABASE %s SET %s = %s', CURRENT_DATABASE(), guc_name, "@option_value");
      END IF;
      PERFORM sys.babelfish_set_role(prev_user);
    END IF;
  END LOOP;

  CLOSE cur;

END;
$$ LANGUAGE plpgsql;
GRANT EXECUTE ON PROCEDURE sys.sp_babelfish_configure(
	IN varchar(128), IN varchar(128), IN varchar(128)
) TO PUBLIC;

CREATE OR REPLACE PROCEDURE sys.sp_addrole(IN "@rolename" sys.SYSNAME, IN "@ownername" sys.SYSNAME DEFAULT NULL)
AS 'babelfishpg_tsql', 'sp_addrole' LANGUAGE C;
GRANT EXECUTE on PROCEDURE sys.sp_addrole(IN sys.SYSNAME, IN sys.SYSNAME) TO PUBLIC;

CREATE OR REPLACE PROCEDURE sys.sp_droprole(IN "@rolename" sys.SYSNAME)
AS 'babelfishpg_tsql', 'sp_droprole' LANGUAGE C;
GRANT EXECUTE on PROCEDURE sys.sp_droprole(IN sys.SYSNAME) TO PUBLIC;

CREATE OR REPLACE PROCEDURE sys.sp_addrolemember(IN "@rolename" sys.SYSNAME, IN "@membername" sys.SYSNAME)
AS 'babelfishpg_tsql', 'sp_addrolemember' LANGUAGE C;
GRANT EXECUTE on PROCEDURE sys.sp_addrolemember(IN sys.SYSNAME, IN sys.SYSNAME) TO PUBLIC;

CREATE OR REPLACE PROCEDURE sys.sp_droprolemember(IN "@rolename" sys.SYSNAME, IN "@membername" sys.SYSNAME)
AS 'babelfishpg_tsql', 'sp_droprolemember' LANGUAGE C;
GRANT EXECUTE on PROCEDURE sys.sp_droprolemember(IN sys.SYSNAME, IN sys.SYSNAME) TO PUBLIC;

CREATE OR REPLACE PROCEDURE sys.sp_addlinkedserver( IN "@server" sys.sysname,
                                                    IN "@srvproduct" sys.nvarchar(128) DEFAULT NULL,
                                                    IN "@provider" sys.nvarchar(128) DEFAULT 'SQLNCLI',
                                                    IN "@datasrc" sys.nvarchar(4000) DEFAULT NULL,
                                                    IN "@location" sys.nvarchar(4000) DEFAULT NULL,
                                                    IN "@provstr" sys.nvarchar(4000) DEFAULT NULL,
                                                    IN "@catalog" sys.sysname DEFAULT NULL)
AS 'babelfishpg_tsql', 'sp_addlinkedserver_internal'
LANGUAGE C;

GRANT EXECUTE ON PROCEDURE sys.sp_addlinkedserver(IN sys.sysname,
                                                  IN sys.nvarchar(128),
                                                  IN sys.nvarchar(128),
                                                  IN sys.nvarchar(4000),
                                                  IN sys.nvarchar(4000),
                                                  IN sys.nvarchar(4000),
                                                  IN sys.sysname)
TO PUBLIC;

CREATE OR REPLACE PROCEDURE sys.sp_addlinkedsrvlogin( IN "@rmtsrvname" sys.sysname,
                                                      IN "@useself" sys.varchar(8) DEFAULT 'TRUE',
                                                      IN "@locallogin" sys.sysname DEFAULT NULL,
                                                      IN "@rmtuser" sys.sysname DEFAULT NULL,
                                                      IN "@rmtpassword" sys.sysname DEFAULT NULL)
AS 'babelfishpg_tsql', 'sp_addlinkedsrvlogin_internal'
LANGUAGE C;

GRANT EXECUTE ON PROCEDURE sys.sp_addlinkedsrvlogin(IN sys.sysname,
                                                    IN sys.varchar(8),
                                                    IN sys.sysname,
                                                    IN sys.sysname,
                                                    IN sys.sysname)
TO PUBLIC;

<<<<<<< HEAD
CREATE OR REPLACE PROCEDURE sys.sp_droplinkedsrvlogin( IN "@rmtsrvname" sys.sysname,
                                                      IN "@locallogin" sys.sysname)
AS 'babelfishpg_tsql', 'sp_droplinkedsrvlogin_internal'
LANGUAGE C;

GRANT EXECUTE ON PROCEDURE sys.sp_droplinkedsrvlogin(IN sys.sysname,
                                                    IN sys.sysname)
=======
CREATE OR REPLACE PROCEDURE sys.sp_dropserver( IN "@server" sys.sysname,
                                                    IN "@droplogins" sys.bpchar(10) DEFAULT NULL)
AS 'babelfishpg_tsql', 'sp_dropserver_internal'
LANGUAGE C;

GRANT EXECUTE ON PROCEDURE sys.sp_dropserver( IN "@server" sys.sysname,
                                                    IN "@droplogins" sys.bpchar(10))
>>>>>>> a055a230
TO PUBLIC;<|MERGE_RESOLUTION|>--- conflicted
+++ resolved
@@ -236,7 +236,6 @@
                                                     IN sys.sysname)
 TO PUBLIC;
 
-<<<<<<< HEAD
 CREATE OR REPLACE PROCEDURE sys.sp_droplinkedsrvlogin( IN "@rmtsrvname" sys.sysname,
                                                       IN "@locallogin" sys.sysname)
 AS 'babelfishpg_tsql', 'sp_droplinkedsrvlogin_internal'
@@ -244,7 +243,6 @@
 
 GRANT EXECUTE ON PROCEDURE sys.sp_droplinkedsrvlogin(IN sys.sysname,
                                                     IN sys.sysname)
-=======
 CREATE OR REPLACE PROCEDURE sys.sp_dropserver( IN "@server" sys.sysname,
                                                     IN "@droplogins" sys.bpchar(10) DEFAULT NULL)
 AS 'babelfishpg_tsql', 'sp_dropserver_internal'
@@ -252,5 +250,4 @@
 
 GRANT EXECUTE ON PROCEDURE sys.sp_dropserver( IN "@server" sys.sysname,
                                                     IN "@droplogins" sys.bpchar(10))
->>>>>>> a055a230
 TO PUBLIC;