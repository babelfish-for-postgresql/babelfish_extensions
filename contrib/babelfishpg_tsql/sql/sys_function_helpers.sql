/* Tsql functions
 */

CREATE OR REPLACE FUNCTION sys.babelfish_get_last_identity()
RETURNS INT8
AS 'babelfishpg_tsql', 'get_last_identity'
LANGUAGE C STABLE;

CREATE OR REPLACE FUNCTION sys.bbf_get_current_physical_schema_name(IN schemaname TEXT)
RETURNS TEXT
AS 'babelfishpg_tsql', 'get_current_physical_schema_name'
LANGUAGE C STABLE STRICT;

CREATE OR REPLACE FUNCTION sys.babelfish_set_role(IN role_name TEXT)
RETURNS INT4
AS 'babelfishpg_tsql', 'babelfish_set_role'
LANGUAGE C STRICT;

CREATE OR REPLACE FUNCTION sys.babelfish_get_last_identity_numeric()
RETURNS numeric(38,0) AS
$BODY$
	SELECT sys.babelfish_get_last_identity()::numeric(38,0);
$BODY$
LANGUAGE SQL STABLE;

CREATE OR REPLACE FUNCTION sys.user_name_sysname()
RETURNS sys.SYSNAME AS
$BODY$
	SELECT COALESCE(sys.user_name(), '');
$BODY$
LANGUAGE SQL;

CREATE OR REPLACE FUNCTION sys.system_user()
RETURNS sys.nvarchar(128) AS
$BODY$
	SELECT sys.suser_name();
$BODY$
LANGUAGE SQL;

CREATE OR REPLACE FUNCTION sys.session_user()
RETURNS sys.nvarchar(128) AS
$BODY$
	SELECT sys.user_name();
$BODY$
LANGUAGE SQL;

CREATE OR REPLACE FUNCTION sys.babelfish_get_identity_param(IN tablename TEXT, IN optionname TEXT)
RETURNS INT8
AS 'babelfishpg_tsql', 'get_identity_param'
LANGUAGE C STRICT;

CREATE OR REPLACE FUNCTION sys.babelfish_get_identity_current(IN tablename TEXT)
RETURNS INT8
AS 'babelfishpg_tsql', 'get_identity_current'
LANGUAGE C STRICT;

create or replace function sys.babelfish_get_id_by_name(object_name text)
returns bigint as
$BODY$
declare res bigint;
begin
  execute 'select x''' || substring(encode(digest(object_name, 'sha1'), 'hex'), 1, 8) || '''::bigint' into res;
  return res;
end;
$BODY$
language plpgsql returns null on null input;

create or replace function sys.babelfish_get_sequence_value(in sequence_name character varying)
returns bigint as
$BODY$
declare
  v_res bigint;
begin
  execute 'select last_value from '|| sequence_name into v_res;
  return v_res;
end;
$BODY$
language plpgsql returns null on null input;

CREATE OR REPLACE FUNCTION sys.babelfish_get_login_default_db(IN login_name TEXT)
RETURNS TEXT
AS 'babelfishpg_tsql', 'bbf_get_login_default_db'
LANGUAGE C STRICT;

CREATE OR REPLACE FUNCTION sys.babelfish_conv_date_to_string(IN p_datatype TEXT,
                                                                 IN p_dateval DATE,
                                                                 IN p_style NUMERIC DEFAULT 20)
RETURNS TEXT
AS
$BODY$
DECLARE
    v_day VARCHAR COLLATE "C";
    v_dateval DATE;
    v_style SMALLINT;
    v_month SMALLINT;
    v_resmask VARCHAR COLLATE "C";
    v_datatype VARCHAR COLLATE "C";
    v_language VARCHAR COLLATE "C";
    v_monthname VARCHAR COLLATE "C";
    v_resstring VARCHAR COLLATE "C";
    v_lengthexpr VARCHAR COLLATE "C";
    v_maxlength SMALLINT;
    v_res_length SMALLINT;
    v_err_message VARCHAR COLLATE "C";
    v_res_datatype VARCHAR COLLATE "C";
    v_lang_metadata_json JSONB;
    VARCHAR_MAX CONSTANT SMALLINT := 8000;
    NVARCHAR_MAX CONSTANT SMALLINT := 4000;
    CONVERSION_LANG CONSTANT VARCHAR COLLATE "C" := '';
    DATATYPE_REGEXP CONSTANT VARCHAR COLLATE "C" := '^\s*(CHAR|NCHAR|VARCHAR|NVARCHAR|CHARACTER VARYING)\s*$';
    DATATYPE_MASK_REGEXP CONSTANT VARCHAR COLLATE "C" := '^\s*(?:CHAR|NCHAR|VARCHAR|NVARCHAR|CHARACTER VARYING)\s*\(\s*(\d+|MAX)\s*\)\s*$';
BEGIN
    v_datatype := upper(trim(p_datatype));
    v_style := floor(p_style)::SMALLINT;

    IF (scale(p_style) > 0) THEN
        RAISE most_specific_type_mismatch;
    ELSIF (NOT ((v_style BETWEEN 0 AND 13) OR
                (v_style BETWEEN 20 AND 25) OR
                (v_style BETWEEN 100 AND 113) OR
                v_style IN (120, 121, 126, 127, 130, 131)))
    THEN
        RAISE invalid_parameter_value;
    ELSIF (v_style IN (8, 24, 108)) THEN
        RAISE invalid_datetime_format;
    END IF;

    IF (v_datatype ~* DATATYPE_MASK_REGEXP) THEN
        v_res_datatype := rtrim(split_part(v_datatype, '(' COLLATE "C", 1));

        v_maxlength := CASE
                          WHEN (v_res_datatype IN ('CHAR', 'VARCHAR')) THEN VARCHAR_MAX
                          ELSE NVARCHAR_MAX
                       END;

        v_lengthexpr := substring(v_datatype, DATATYPE_MASK_REGEXP);

        IF (v_lengthexpr <> 'MAX' AND char_length(v_lengthexpr) > 4) THEN
            RAISE interval_field_overflow;
        END IF;

        v_res_length := CASE v_lengthexpr
                           WHEN 'MAX' THEN v_maxlength
                           ELSE v_lengthexpr::SMALLINT
                        END;
    ELSIF (v_datatype ~* DATATYPE_REGEXP) THEN
        v_res_datatype := v_datatype;
    ELSE
        RAISE datatype_mismatch;
    END IF;

    v_dateval := CASE
                    WHEN (v_style NOT IN (130, 131)) THEN p_dateval
                    ELSE sys.babelfish_conv_greg_to_hijri(p_dateval) + 1
                 END;

    v_day := ltrim(to_char(v_dateval, 'DD'), '0');
    v_month := to_char(v_dateval, 'MM')::SMALLINT;

    v_language := CASE
                     WHEN (v_style IN (130, 131)) THEN 'HIJRI'
                     ELSE CONVERSION_LANG
                  END;
 RAISE NOTICE 'v_language=[%]', v_language;		  
    BEGIN
        v_lang_metadata_json := sys.babelfish_get_lang_metadata_json(v_language);
    EXCEPTION
        WHEN OTHERS THEN
        RAISE invalid_character_value_for_cast;
    END;

    v_monthname := (v_lang_metadata_json -> 'months_shortnames') ->> v_month - 1;

    v_resmask := CASE
                    WHEN (v_style IN (1, 22)) THEN 'MM/DD/YY'
                    WHEN (v_style = 101) THEN 'MM/DD/YYYY'
                    WHEN (v_style = 2) THEN 'YY.MM.DD'
                    WHEN (v_style = 102) THEN 'YYYY.MM.DD'
                    WHEN (v_style = 3) THEN 'DD/MM/YY'
                    WHEN (v_style = 103) THEN 'DD/MM/YYYY'
                    WHEN (v_style = 4) THEN 'DD.MM.YY'
                    WHEN (v_style = 104) THEN 'DD.MM.YYYY'
                    WHEN (v_style = 5) THEN 'DD-MM-YY'
                    WHEN (v_style = 105) THEN 'DD-MM-YYYY'
                    WHEN (v_style = 6) THEN 'DD $mnme$ YY'
                    WHEN (v_style IN (13, 106, 113)) THEN 'DD $mnme$ YYYY'
                    WHEN (v_style = 7) THEN '$mnme$ DD, YY'
                    WHEN (v_style = 107) THEN '$mnme$ DD, YYYY'
                    WHEN (v_style = 10) THEN 'MM-DD-YY'
                    WHEN (v_style = 110) THEN 'MM-DD-YYYY'
                    WHEN (v_style = 11) THEN 'YY/MM/DD'
                    WHEN (v_style = 111) THEN 'YYYY/MM/DD'
                    WHEN (v_style = 12) THEN 'YYMMDD'
                    WHEN (v_style = 112) THEN 'YYYYMMDD'
                    WHEN (v_style IN (20, 21, 23, 25, 120, 121, 126, 127)) THEN 'YYYY-MM-DD'
                    WHEN (v_style = 130) THEN 'DD $mnme$ YYYY'
                    WHEN (v_style = 131) THEN pg_catalog.format('%s/MM/YYYY', lpad(v_day, 2, ' '))
                    WHEN (v_style IN (0, 9, 100, 109)) THEN pg_catalog.format('$mnme$ %s YYYY', lpad(v_day, 2, ' '))
                 END;

    v_resstring := to_char(v_dateval, v_resmask);
    v_resstring := pg_catalog.replace(v_resstring, '$mnme$', v_monthname);
    v_resstring := substring(v_resstring, 1, coalesce(v_res_length, char_length(v_resstring)));
    v_res_length := coalesce(v_res_length,
                             CASE v_res_datatype
                                WHEN 'CHAR' THEN 30
                                ELSE 60
                             END);
    RETURN CASE
              WHEN (v_res_datatype NOT IN ('CHAR', 'NCHAR')) THEN v_resstring
              ELSE rpad(v_resstring, v_res_length, ' ')
           END;
EXCEPTION
    WHEN most_specific_type_mismatch THEN
        RAISE USING MESSAGE := 'Argument data type NUMERIC is invalid for argument 3 of convert function.',
                    DETAIL := 'Use of incorrect "style" parameter value during conversion process.',
                    HINT := 'Change "style" parameter to the proper value and try again.';

    WHEN invalid_parameter_value THEN
        RAISE USING MESSAGE := pg_catalog.format('%s is not a valid style number when converting from DATE to a character string.', v_style),
                    DETAIL := 'Use of incorrect "style" parameter value during conversion process.',
                    HINT := 'Change "style" parameter to the proper value and try again.';

    WHEN invalid_datetime_format THEN
        RAISE USING MESSAGE := pg_catalog.format('Error converting data type DATE to %s.', trim(p_datatype)),
                    DETAIL := 'Incorrect using of pair of input parameters values during conversion process.',
                    HINT := 'Check the input parameters values, correct them if needed, and try again.';

   WHEN interval_field_overflow THEN
       RAISE USING MESSAGE := pg_catalog.format('The size (%s) given to the convert specification ''%s'' exceeds the maximum allowed for any data type (%s).',
                                     v_lengthexpr,
                                     lower(v_res_datatype),
                                     v_maxlength),
                   DETAIL := 'Use of incorrect size value of data type parameter during conversion process.',
                   HINT := 'Change size component of data type parameter to the allowable value and try again.';

    WHEN datatype_mismatch THEN
        RAISE USING MESSAGE := 'Data type should be one of these values: ''CHAR(n|MAX)'', ''NCHAR(n|MAX)'', ''VARCHAR(n|MAX)'', ''NVARCHAR(n|MAX)''.',
                    DETAIL := 'Use of incorrect "datatype" parameter value during conversion process.',
                    HINT := 'Change "datatype" parameter to the proper value and try again.';

    WHEN invalid_character_value_for_cast THEN
        RAISE USING MESSAGE := pg_catalog.format('Invalid CONVERSION_LANG constant value - ''%s''. Allowed values are: ''English'', ''Deutsch'', etc.',
                                      CONVERSION_LANG),
                    DETAIL := 'Compiled incorrect CONVERSION_LANG constant value in function''s body.',
                    HINT := 'Correct CONVERSION_LANG constant value in function''s body, recompile it and try again.';

    WHEN invalid_text_representation THEN
        GET STACKED DIAGNOSTICS v_err_message = MESSAGE_TEXT;
        v_err_message := substring(lower(v_err_message), 'integer\:\s\"(.*)\"');

        RAISE USING MESSAGE := pg_catalog.format('Error while trying to convert "%s" value to SMALLINT (or INTEGER) data type.',
                                      v_err_message),
                    DETAIL := 'Supplied value contains illegal characters.',
                    HINT := 'Correct supplied value, remove all illegal characters.';
END;
$BODY$
LANGUAGE plpgsql
VOLATILE
RETURNS NULL ON NULL INPUT;

CREATE OR REPLACE FUNCTION sys.babelfish_conv_datetime_to_string(IN p_datatype TEXT,
                                                                     IN p_src_datatype TEXT,
                                                                     IN p_datetimeval TIMESTAMP(6) WITHOUT TIME ZONE,
                                                                     IN p_style NUMERIC DEFAULT -1)
RETURNS TEXT
AS
$BODY$
DECLARE
    v_day VARCHAR COLLATE "C";
    v_hour VARCHAR COLLATE "C";
    v_month SMALLINT;
    v_style SMALLINT;
    v_scale SMALLINT;
    v_resmask VARCHAR COLLATE "C";
    v_language VARCHAR COLLATE "C";
    v_datatype VARCHAR COLLATE "C";
    v_fseconds VARCHAR COLLATE "C";
    v_fractsep VARCHAR COLLATE "C";
    v_monthname VARCHAR COLLATE "C";
    v_resstring VARCHAR COLLATE "C";
    v_lengthexpr VARCHAR COLLATE "C";
    v_maxlength SMALLINT;
    v_res_length SMALLINT;
    v_err_message VARCHAR COLLATE "C";
    v_src_datatype VARCHAR COLLATE "C";
    v_res_datatype VARCHAR COLLATE "C";
    v_lang_metadata_json JSONB;
    VARCHAR_MAX CONSTANT SMALLINT := 8000;
    NVARCHAR_MAX CONSTANT SMALLINT := 4000;
    CONVERSION_LANG CONSTANT VARCHAR COLLATE "C" := '';
    DATATYPE_REGEXP CONSTANT VARCHAR COLLATE "C" := '^\s*(CHAR|NCHAR|VARCHAR|NVARCHAR|CHARACTER VARYING)\s*$';
    SRCDATATYPE_MASK_REGEXP VARCHAR COLLATE "C" := '^(?:DATETIME|SMALLDATETIME|DATETIME2)\s*(?:\s*\(\s*(\d+)\s*\)\s*)?$';
    DATATYPE_MASK_REGEXP CONSTANT VARCHAR COLLATE "C" := '^\s*(?:CHAR|NCHAR|VARCHAR|NVARCHAR|CHARACTER VARYING)\s*\(\s*(\d+|MAX)\s*\)\s*$';
    v_datetimeval TIMESTAMP(6) WITHOUT TIME ZONE;
BEGIN
    v_datatype := upper(trim(p_datatype));
    v_src_datatype := upper(trim(p_src_datatype));
    v_style := floor(p_style)::SMALLINT;

    IF (v_src_datatype ~* SRCDATATYPE_MASK_REGEXP COLLATE "C")
    THEN
        v_scale := substring(v_src_datatype, SRCDATATYPE_MASK_REGEXP)::SMALLINT;

        v_src_datatype := rtrim(split_part(v_src_datatype, '(' COLLATE "C", 1));

        IF (v_src_datatype <> 'DATETIME2' AND v_scale IS NOT NULL) THEN
            RAISE invalid_indicator_parameter_value;
        ELSIF (v_scale NOT BETWEEN 0 AND 7) THEN
            RAISE invalid_regular_expression;
        END IF;

        v_scale := coalesce(v_scale, 7);
    ELSE
        RAISE most_specific_type_mismatch;
    END IF;

    IF (scale(p_style) > 0) THEN
        RAISE escape_character_conflict;
    ELSIF (NOT ((v_style BETWEEN 0 AND 14) OR
                (v_style BETWEEN 20 AND 25) OR
                (v_style BETWEEN 100 AND 114) OR
                v_style IN (-1, 120, 121, 126, 127, 130, 131)))
    THEN
        RAISE invalid_parameter_value;
    END IF;

    IF (v_datatype ~* DATATYPE_MASK_REGEXP COLLATE "C") THEN
        v_res_datatype := rtrim(split_part(v_datatype, '(' COLLATE "C", 1));

        v_maxlength := CASE
                          WHEN (v_res_datatype IN ('CHAR', 'VARCHAR')) THEN VARCHAR_MAX
                          ELSE NVARCHAR_MAX
                       END;

        v_lengthexpr := substring(v_datatype, DATATYPE_MASK_REGEXP);

        IF (v_lengthexpr <> 'MAX' AND char_length(v_lengthexpr) > 4)
        THEN
            RAISE interval_field_overflow;
        END IF;

        v_res_length := CASE v_lengthexpr
                           WHEN 'MAX' THEN v_maxlength
                           ELSE v_lengthexpr::SMALLINT
                        END;
    ELSIF (v_datatype ~* DATATYPE_REGEXP COLLATE "C") THEN
        v_res_datatype := v_datatype;
    ELSE
        RAISE datatype_mismatch;
    END IF;

    v_datetimeval := CASE
                        WHEN (v_style NOT IN (130, 131)) THEN p_datetimeval
                        ELSE sys.babelfish_conv_greg_to_hijri(p_datetimeval) + INTERVAL '1 day'
                     END;

    v_day := ltrim(to_char(v_datetimeval, 'DD'), '0');
    v_hour := ltrim(to_char(v_datetimeval, 'HH12'), '0');
    v_month := to_char(v_datetimeval, 'MM')::SMALLINT;

    v_language := CASE
                     WHEN (v_style IN (130, 131)) THEN 'HIJRI'
                     ELSE CONVERSION_LANG
                  END;
    BEGIN
        v_lang_metadata_json := sys.babelfish_get_lang_metadata_json(v_language);
    EXCEPTION
        WHEN OTHERS THEN
        RAISE invalid_character_value_for_cast;
    END;

    v_monthname := (v_lang_metadata_json -> 'months_shortnames') ->> v_month - 1;

    IF (v_src_datatype IN ('DATETIME', 'SMALLDATETIME')) THEN
        v_fseconds := sys.babelfish_round_fractseconds(to_char(v_datetimeval, 'MS'));

        IF (v_fseconds::INTEGER = 1000) THEN
            v_fseconds := '000';
            v_datetimeval := v_datetimeval + INTERVAL '1 second';
        ELSE
            v_fseconds := lpad(v_fseconds, 3, '0');
        END IF;
    ELSE
        v_fseconds := sys.babelfish_get_microsecs_from_fractsecs(to_char(v_datetimeval, 'US'), v_scale);

        IF (v_scale = 7) THEN
            v_fseconds := concat(v_fseconds, '0');
        END IF;
    END IF;

    v_fractsep := CASE v_src_datatype
                     WHEN 'DATETIME2' THEN '.'
                     ELSE ':'
                  END;

    IF ((v_style = -1 AND v_src_datatype <> 'DATETIME2') OR
        v_style IN (0, 9, 100, 109))
    THEN
        v_resmask := pg_catalog.format('$mnme$ %s YYYY %s:MI%s',
                            lpad(v_day, 2, ' '),
                            lpad(v_hour, 2, ' '),
                            CASE
                               WHEN (v_style IN (-1, 0, 100)) THEN 'AM'
                               ELSE pg_catalog.format(':SS:%sAM', v_fseconds)
                            END);
    ELSIF (v_style = 1) THEN
        v_resmask := 'MM/DD/YY';
    ELSIF (v_style = 101) THEN
        v_resmask := 'MM/DD/YYYY';
    ELSIF (v_style = 2) THEN
        v_resmask := 'YY.MM.DD';
    ELSIF (v_style = 102) THEN
        v_resmask := 'YYYY.MM.DD';
    ELSIF (v_style = 3) THEN
        v_resmask := 'DD/MM/YY';
    ELSIF (v_style = 103) THEN
        v_resmask := 'DD/MM/YYYY';
    ELSIF (v_style = 4) THEN
        v_resmask := 'DD.MM.YY';
    ELSIF (v_style = 104) THEN
        v_resmask := 'DD.MM.YYYY';
    ELSIF (v_style = 5) THEN
        v_resmask := 'DD-MM-YY';
    ELSIF (v_style = 105) THEN
        v_resmask := 'DD-MM-YYYY';
    ELSIF (v_style = 6) THEN
        v_resmask := 'DD $mnme$ YY';
    ELSIF (v_style = 106) THEN
        v_resmask := 'DD $mnme$ YYYY';
    ELSIF (v_style = 7) THEN
        v_resmask := '$mnme$ DD, YY';
    ELSIF (v_style = 107) THEN
        v_resmask := '$mnme$ DD, YYYY';
    ELSIF (v_style IN (8, 24, 108)) THEN
        v_resmask := 'HH24:MI:SS';
    ELSIF (v_style = 10) THEN
        v_resmask := 'MM-DD-YY';
    ELSIF (v_style = 110) THEN
        v_resmask := 'MM-DD-YYYY';
    ELSIF (v_style = 11) THEN
        v_resmask := 'YY/MM/DD';
    ELSIF (v_style = 111) THEN
        v_resmask := 'YYYY/MM/DD';
    ELSIF (v_style = 12) THEN
        v_resmask := 'YYMMDD';
    ELSIF (v_style = 112) THEN
        v_resmask := 'YYYYMMDD';
    ELSIF (v_style IN (13, 113)) THEN
        v_resmask := pg_catalog.format('DD $mnme$ YYYY HH24:MI:SS%s%s', v_fractsep, v_fseconds);
    ELSIF (v_style IN (14, 114)) THEN
        v_resmask := pg_catalog.format('HH24:MI:SS%s%s', v_fractsep, v_fseconds);
    ELSIF (v_style IN (20, 120)) THEN
        v_resmask := 'YYYY-MM-DD HH24:MI:SS';
    ELSIF ((v_style = -1 AND v_src_datatype = 'DATETIME2') OR
           v_style IN (21, 25, 121))
    THEN
        v_resmask := pg_catalog.format('YYYY-MM-DD HH24:MI:SS.%s', v_fseconds);
    ELSIF (v_style = 22) THEN
        v_resmask := pg_catalog.format('MM/DD/YY %s:MI:SS AM', lpad(v_hour, 2, ' '));
    ELSIF (v_style = 23) THEN
        v_resmask := 'YYYY-MM-DD';
    ELSIF (v_style IN (126, 127)) THEN
        v_resmask := CASE v_src_datatype
                        WHEN 'SMALLDATETIME' THEN 'YYYY-MM-DDT$rem$HH24:MI:SS'
                        ELSE pg_catalog.format('YYYY-MM-DDT$rem$HH24:MI:SS.%s', v_fseconds)
                     END;
    ELSIF (v_style IN (130, 131)) THEN
        v_resmask := concat(CASE p_style
                               WHEN 131 THEN pg_catalog.format('%s/MM/YYYY ', lpad(v_day, 2, ' '))
                               ELSE pg_catalog.format('%s $mnme$ YYYY ', lpad(v_day, 2, ' '))
                            END,
                            pg_catalog.format('%s:MI:SS%s%sAM', lpad(v_hour, 2, ' '), v_fractsep, v_fseconds));
    END IF;

    v_resstring := to_char(v_datetimeval, v_resmask);
    v_resstring := pg_catalog.replace(v_resstring, '$mnme$', v_monthname);
    v_resstring := pg_catalog.replace(v_resstring, '$rem$', '');

    v_resstring := substring(v_resstring, 1, coalesce(v_res_length, char_length(v_resstring)));
    v_res_length := coalesce(v_res_length,
                             CASE v_res_datatype
                                WHEN 'CHAR' THEN 30
                                ELSE 60
                             END);
    RETURN CASE
              WHEN (v_res_datatype NOT IN ('CHAR', 'NCHAR')) THEN v_resstring
              ELSE rpad(v_resstring, v_res_length, ' ')
           END;
EXCEPTION
    WHEN most_specific_type_mismatch THEN
        RAISE USING MESSAGE := 'Source data type should be one of these values: ''DATETIME'', ''SMALLDATETIME'', ''DATETIME2'' or ''DATETIME2(n)''.',
                    DETAIL := 'Use of incorrect "src_datatype" parameter value during conversion process.',
                    HINT := 'Change "srcdatatype" parameter to the proper value and try again.';

   WHEN invalid_regular_expression THEN
       RAISE USING MESSAGE := pg_catalog.format('The source data type scale (%s) given to the convert specification exceeds the maximum allowable value (7).',
                                     v_scale),
                   DETAIL := 'Use of incorrect scale value of source data type parameter during conversion process.',
                   HINT := 'Change scale component of source data type parameter to the allowable value and try again.';

    WHEN invalid_indicator_parameter_value THEN
        RAISE USING MESSAGE := pg_catalog.format('Invalid attributes specified for data type %s.', v_src_datatype),
                    DETAIL := 'Use of incorrect scale value, which is not corresponding to specified data type.',
                    HINT := 'Change data type scale component or select different data type and try again.';

    WHEN escape_character_conflict THEN
        RAISE USING MESSAGE := 'Argument data type NUMERIC is invalid for argument 4 of convert function.',
                    DETAIL := 'Use of incorrect "style" parameter value during conversion process.',
                    HINT := 'Change "style" parameter to the proper value and try again.';

    WHEN invalid_parameter_value THEN
        RAISE USING MESSAGE := pg_catalog.format('%s is not a valid style number when converting from %s to a character string.',
                                      v_style, v_src_datatype),
                    DETAIL := 'Use of incorrect "style" parameter value during conversion process.',
                    HINT := 'Change "style" parameter to the proper value and try again.';

    WHEN interval_field_overflow THEN
        RAISE USING MESSAGE := pg_catalog.format('The size (%s) given to the convert specification ''%s'' exceeds the maximum allowed for any data type (%s).',
                                      v_lengthexpr, lower(v_res_datatype), v_maxlength),
                    DETAIL := 'Use of incorrect size value of data type parameter during conversion process.',
                    HINT := 'Change size component of data type parameter to the allowable value and try again.';

    WHEN datatype_mismatch THEN
        RAISE USING MESSAGE := 'Data type should be one of these values: ''CHAR(n|MAX)'', ''NCHAR(n|MAX)'', ''VARCHAR(n|MAX)'', ''NVARCHAR(n|MAX)''.',
                    DETAIL := 'Use of incorrect "datatype" parameter value during conversion process.',
                    HINT := 'Change "datatype" parameter to the proper value and try again.';

    WHEN invalid_character_value_for_cast THEN
        RAISE USING MESSAGE := pg_catalog.format('Invalid CONVERSION_LANG constant value - ''%s''. Allowed values are: ''English'', ''Deutsch'', etc.',
                                      CONVERSION_LANG),
                    DETAIL := 'Compiled incorrect CONVERSION_LANG constant value in function''s body.',
                    HINT := 'Correct CONVERSION_LANG constant value in function''s body, recompile it and try again.';

    WHEN invalid_text_representation THEN
        GET STACKED DIAGNOSTICS v_err_message = MESSAGE_TEXT;
        v_err_message := substring(lower(v_err_message), 'integer\:\s\"(.*)\"');

        RAISE USING MESSAGE := pg_catalog.format('Error while trying to convert "%s" value to SMALLINT data type.',
                                      v_err_message),
                    DETAIL := 'Supplied value contains illegal characters.',
                    HINT := 'Correct supplied value, remove all illegal characters.';
END;
$BODY$
LANGUAGE plpgsql
VOLATILE
RETURNS NULL ON NULL INPUT;

CREATE OR REPLACE FUNCTION sys.babelfish_conv_greg_to_hijri(IN p_dateval DATE)
RETURNS DATE
AS
$BODY$
BEGIN
    RETURN sys.babelfish_conv_greg_to_hijri(extract(day from p_dateval)::NUMERIC,
                                                extract(month from p_dateval)::NUMERIC,
                                                extract(year from p_dateval)::NUMERIC);
END;
$BODY$
LANGUAGE plpgsql
VOLATILE
RETURNS NULL ON NULL INPUT;

CREATE OR REPLACE FUNCTION sys.babelfish_conv_greg_to_hijri(IN p_day NUMERIC,
                                                                IN p_month NUMERIC,
                                                                IN p_year NUMERIC)
RETURNS DATE
AS
$BODY$
DECLARE
    v_day SMALLINT;
    v_month SMALLINT;
    v_year INTEGER;
    v_jdnum DOUBLE PRECISION;
    v_lnum DOUBLE PRECISION;
    v_inum DOUBLE PRECISION;
    v_nnum DOUBLE PRECISION;
    v_jnum DOUBLE PRECISION;
BEGIN
    v_day := floor(p_day)::SMALLINT;
    v_month := floor(p_month)::SMALLINT;
    v_year := floor(p_year)::INTEGER;

    IF ((sign(v_day) = -1) OR (sign(v_month) = -1) OR (sign(v_year) = -1))
    THEN
        RAISE invalid_character_value_for_cast;
    ELSIF (v_year = 0) THEN
        RAISE null_value_not_allowed;
    END IF;

    IF ((p_year > 1582) OR ((p_year = 1582) AND (p_month > 10)) OR ((p_year = 1582) AND (p_month = 10) AND (p_day > 14)))
    THEN
        v_jdnum := sys.babelfish_get_int_part((1461 * (p_year + 4800 + sys.babelfish_get_int_part((p_month - 14) / 12))) / 4) +
                   sys.babelfish_get_int_part((367 * (p_month - 2 - 12 * (sys.babelfish_get_int_part((p_month - 14) / 12)))) / 12) -
                   sys.babelfish_get_int_part((3 * (sys.babelfish_get_int_part((p_year + 4900 +
                   sys.babelfish_get_int_part((p_month - 14) / 12)) / 100))) / 4) + p_day - 32075;
    ELSE
        v_jdnum := 367 * p_year - sys.babelfish_get_int_part((7 * (p_year + 5001 +
                   sys.babelfish_get_int_part((p_month - 9) / 7))) / 4) +
                   sys.babelfish_get_int_part((275 * p_month) / 9) + p_day + 1729777;
    END IF;

    v_lnum := v_jdnum - 1948440 + 10632;
    v_nnum := sys.babelfish_get_int_part((v_lnum - 1) / 10631);
    v_lnum := v_lnum - 10631 * v_nnum + 354;
    v_jnum := (sys.babelfish_get_int_part((10985 - v_lnum) / 5316)) * (sys.babelfish_get_int_part((50 * v_lnum) / 17719)) +
              (sys.babelfish_get_int_part(v_lnum / 5670)) * (sys.babelfish_get_int_part((43 * v_lnum) / 15238));
    v_lnum := v_lnum - (sys.babelfish_get_int_part((30 - v_jnum) / 15)) * (sys.babelfish_get_int_part((17719 * v_jnum) / 50)) -
              (sys.babelfish_get_int_part(v_jnum / 16)) * (sys.babelfish_get_int_part((15238 * v_jnum) / 43)) + 29;

    v_month := sys.babelfish_get_int_part((24 * v_lnum) / 709);
    v_day := v_lnum - sys.babelfish_get_int_part((709 * v_month) / 24);
    v_year := 30 * v_nnum + v_jnum - 30;

    RETURN to_date(concat_ws('.', v_day, v_month, v_year), 'DD.MM.YYYY');
EXCEPTION
    WHEN invalid_character_value_for_cast THEN
        RAISE USING MESSAGE := 'Could not convert Gregorian to Hijri date if any part of the date is negative.',
                    DETAIL := 'Some of the supplied date parts (day, month, year) is negative.',
                    HINT := 'Change the value of the date part (day, month, year) wich was found to be negative.';

    WHEN null_value_not_allowed THEN
        RAISE USING MESSAGE := 'Could not convert Gregorian to Hijri date if year value is equal to zero.',
                    DETAIL := 'Supplied year value is equal to zero.',
                    HINT := 'Change the value of the year so that it is greater than zero.';
END;
$BODY$
LANGUAGE plpgsql
VOLATILE
RETURNS NULL ON NULL INPUT;

CREATE OR REPLACE FUNCTION sys.babelfish_conv_greg_to_hijri(IN p_day TEXT,
                                                                IN p_month TEXT,
                                                                IN p_year TEXT)
RETURNS DATE
AS
$BODY$
BEGIN
    RETURN sys.babelfish_conv_greg_to_hijri(p_day::NUMERIC,
                                                p_month::NUMERIC,
                                                p_year::NUMERIC);
END;
$BODY$
LANGUAGE plpgsql
VOLATILE
RETURNS NULL ON NULL INPUT;

CREATE OR REPLACE FUNCTION sys.babelfish_conv_greg_to_hijri(IN p_datetimeval TIMESTAMP WITHOUT TIME ZONE)
RETURNS TIMESTAMP WITHOUT TIME ZONE
AS
$BODY$
DECLARE
    v_hijri_date DATE;
BEGIN
    v_hijri_date := sys.babelfish_conv_greg_to_hijri(extract(day from p_datetimeval)::SMALLINT,
                                                         extract(month from p_datetimeval)::SMALLINT,
                                                         extract(year from p_datetimeval)::INTEGER);

    RETURN to_timestamp(pg_catalog.format('%s %s', to_char(v_hijri_date, 'DD.MM.YYYY'),
                                        to_char(p_datetimeval, ' HH24:MI:SS.US')),
                        'DD.MM.YYYY HH24:MI:SS.US');
END;
$BODY$
LANGUAGE plpgsql
VOLATILE
RETURNS NULL ON NULL INPUT;

CREATE OR REPLACE FUNCTION sys.babelfish_conv_hijri_to_greg(IN p_dateval DATE)
RETURNS DATE
AS
$BODY$
BEGIN
    RETURN sys.babelfish_conv_hijri_to_greg(extract(day from p_dateval)::NUMERIC,
                                                extract(month from p_dateval)::NUMERIC,
                                                extract(year from p_dateval)::NUMERIC);
END;
$BODY$
LANGUAGE plpgsql
VOLATILE
RETURNS NULL ON NULL INPUT;

CREATE OR REPLACE FUNCTION sys.babelfish_conv_hijri_to_greg(IN p_day NUMERIC,
                                                                IN p_month NUMERIC,
                                                                IN p_year NUMERIC)
RETURNS DATE
AS
$BODY$
DECLARE
    v_day SMALLINT;
    v_month SMALLINT;
    v_year INTEGER;
    v_err_message VARCHAR COLLATE "C";
    v_jdnum DOUBLE PRECISION;
    v_lnum DOUBLE PRECISION;
    v_inum DOUBLE PRECISION;
    v_nnum DOUBLE PRECISION;
    v_jnum DOUBLE PRECISION;
    v_knum DOUBLE PRECISION;
BEGIN
    v_day := floor(p_day)::SMALLINT;
    v_month := floor(p_month)::SMALLINT;
    v_year := floor(p_year)::INTEGER;

    IF ((sign(v_day) = -1) OR (sign(v_month) = -1) OR (sign(v_year) = -1))
    THEN
        RAISE invalid_character_value_for_cast;
    ELSIF (v_year = 0) THEN
        RAISE null_value_not_allowed;
    END IF;

    v_jdnum = sys.babelfish_get_int_part((11 * v_year + 3) / 30) + 354 * v_year + 30 * v_month -
              sys.babelfish_get_int_part((v_month - 1) / 2) + v_day + 1948440 - 385;

    IF (v_jdnum > 2299160)
    THEN
        v_lnum := v_jdnum + 68569;
        v_nnum := sys.babelfish_get_int_part((4 * v_lnum) / 146097);
        v_lnum := v_lnum - sys.babelfish_get_int_part((146097 * v_nnum + 3) / 4);
        v_inum := sys.babelfish_get_int_part((4000 * (v_lnum + 1)) / 1461001);
        v_lnum := v_lnum - sys.babelfish_get_int_part((1461 * v_inum) / 4) + 31;
        v_jnum := sys.babelfish_get_int_part((80 * v_lnum) / 2447);
        v_day := v_lnum - sys.babelfish_get_int_part((2447 * v_jnum) / 80);
        v_lnum := sys.babelfish_get_int_part(v_jnum / 11);
        v_month := v_jnum + 2 - 12 * v_lnum;
        v_year := 100 * (v_nnum - 49) + v_inum + v_lnum;
    ELSE
        v_jnum := v_jdnum + 1402;
        v_knum := sys.babelfish_get_int_part((v_jnum - 1) / 1461);
        v_lnum := v_jnum - 1461 * v_knum;
        v_nnum := sys.babelfish_get_int_part((v_lnum - 1) / 365) - sys.babelfish_get_int_part(v_lnum / 1461);
        v_inum := v_lnum - 365 * v_nnum + 30;
        v_jnum := sys.babelfish_get_int_part((80 * v_inum) / 2447);
        v_day := v_inum-sys.babelfish_get_int_part((2447 * v_jnum) / 80);
        v_inum := sys.babelfish_get_int_part(v_jnum / 11);
        v_month := v_jnum + 2 - 12 * v_inum;
        v_year := 4 * v_knum + v_nnum + v_inum - 4716;
    END IF;

    RETURN to_date(concat_ws('.', v_day, v_month, v_year), 'DD.MM.YYYY');
EXCEPTION
    WHEN invalid_character_value_for_cast THEN
        RAISE USING MESSAGE := 'Could not convert Hijri to Gregorian date if any part of the date is negative.',
                    DETAIL := 'Some of the supplied date parts (day, month, year) is negative.',
                    HINT := 'Change the value of the date part (day, month, year) wich was found to be negative.';

    WHEN null_value_not_allowed THEN
        RAISE USING MESSAGE := 'Could not convert Hijri to Gregorian date if year value is equal to zero.',
                    DETAIL := 'Supplied year value is equal to zero.',
                    HINT := 'Change the value of the year so that it is greater than zero.';

    WHEN invalid_text_representation THEN
        GET STACKED DIAGNOSTICS v_err_message = MESSAGE_TEXT;
        v_err_message := substring(lower(v_err_message), 'integer\:\s\"(.*)\"');

        RAISE USING MESSAGE := pg_catalog.format('Error while trying to convert "%s" value to SMALLINT data type.', v_err_message),
                    DETAIL := 'Supplied value contains illegal characters.',
                    HINT := 'Correct supplied value, remove all illegal characters.';
END;
$BODY$
LANGUAGE plpgsql
VOLATILE
RETURNS NULL ON NULL INPUT;

CREATE OR REPLACE FUNCTION sys.babelfish_conv_hijri_to_greg(IN p_day TEXT,
                                                                IN p_month TEXT,
                                                                IN p_year TEXT)
RETURNS DATE
AS
$BODY$
BEGIN
    RETURN sys.babelfish_conv_hijri_to_greg(p_day::NUMERIC,
                                                p_month::NUMERIC,
                                                p_year::NUMERIC);
END;
$BODY$
LANGUAGE plpgsql
VOLATILE
RETURNS NULL ON NULL INPUT;

CREATE OR REPLACE FUNCTION sys.babelfish_conv_hijri_to_greg(IN p_datetimeval TIMESTAMP WITHOUT TIME ZONE)
RETURNS TIMESTAMP WITHOUT TIME ZONE
AS
$BODY$
DECLARE
    v_hijri_date DATE;
BEGIN
    v_hijri_date := sys.babelfish_conv_hijri_to_greg(extract(day from p_dateval)::NUMERIC,
                                                         extract(month from p_dateval)::NUMERIC,
                                                         extract(year from p_dateval)::NUMERIC);

    RETURN to_timestamp(pg_catalog.format('%s %s', to_char(v_hijri_date, 'DD.MM.YYYY'),
                                        to_char(p_datetimeval, ' HH24:MI:SS.US')),
                        'DD.MM.YYYY HH24:MI:SS.US');
END;
$BODY$
LANGUAGE plpgsql
VOLATILE
RETURNS NULL ON NULL INPUT;

CREATE OR REPLACE FUNCTION sys.babelfish_conv_string_to_date(IN p_datestring TEXT,
                                                                 IN p_style NUMERIC DEFAULT 0)
RETURNS DATE
AS
$BODY$
DECLARE
    v_day VARCHAR COLLATE "C";
    v_year VARCHAR COLLATE "C";
    v_month VARCHAR COLLATE "C";
    v_hijridate DATE;
    v_style SMALLINT;
    v_leftpart VARCHAR COLLATE "C";
    v_middlepart VARCHAR COLLATE "C";
    v_rightpart VARCHAR COLLATE "C";
    v_fractsecs VARCHAR COLLATE "C";
    v_datestring VARCHAR COLLATE "C";
    v_err_message VARCHAR COLLATE "C";
    v_date_format VARCHAR COLLATE "C";
    v_regmatch_groups TEXT[];
    v_lang_metadata_json JSONB;
    v_compmonth_regexp VARCHAR COLLATE "C";
    CONVERSION_LANG CONSTANT VARCHAR COLLATE "C" := '';
    DATE_FORMAT CONSTANT VARCHAR COLLATE "C" := '';
    DAYMM_REGEXP CONSTANT VARCHAR COLLATE "C" := '(\d{1,2})';
    FULLYEAR_REGEXP CONSTANT VARCHAR COLLATE "C" := '(\d{4})';
    SHORTYEAR_REGEXP CONSTANT VARCHAR COLLATE "C" := '(\d{1,2})';
    COMPYEAR_REGEXP CONSTANT VARCHAR COLLATE "C" := '(\d{1,2}|\d{4})';
    AMPM_REGEXP CONSTANT VARCHAR COLLATE "C" := '(?:[AP]M)';
    TIMEUNIT_REGEXP CONSTANT VARCHAR COLLATE "C" := '\s*\d{1,2}\s*';
    FRACTSECS_REGEXP CONSTANT VARCHAR COLLATE "C" := '\s*\d{1,9}';
    HHMMSSFS_PART_REGEXP CONSTANT VARCHAR COLLATE "C" := concat('(', TIMEUNIT_REGEXP, AMPM_REGEXP, '|',
                                                    TIMEUNIT_REGEXP, '\:', TIMEUNIT_REGEXP, '|',
                                                    TIMEUNIT_REGEXP, '\:', TIMEUNIT_REGEXP, '\:', TIMEUNIT_REGEXP, '|',
                                                    TIMEUNIT_REGEXP, '\:', TIMEUNIT_REGEXP, '\:', TIMEUNIT_REGEXP, '(?:\.|\:)', FRACTSECS_REGEXP,
                                                    ')\s*', AMPM_REGEXP, '?');
    HHMMSSFS_DOTPART_REGEXP CONSTANT VARCHAR COLLATE "C" := concat('(', TIMEUNIT_REGEXP, AMPM_REGEXP, '|',
                                                       TIMEUNIT_REGEXP, '\:', TIMEUNIT_REGEXP, '|',
                                                       TIMEUNIT_REGEXP, '\:', TIMEUNIT_REGEXP, '\:', TIMEUNIT_REGEXP, '|',
                                                       TIMEUNIT_REGEXP, '\:', TIMEUNIT_REGEXP, '\:', TIMEUNIT_REGEXP, '\.', FRACTSECS_REGEXP,
                                                       ')\s*', AMPM_REGEXP, '?');
    HHMMSSFS_REGEXP CONSTANT VARCHAR COLLATE "C" := concat('^', HHMMSSFS_PART_REGEXP, '$');
    HHMMSSFS_DOT_REGEXP CONSTANT VARCHAR COLLATE "C" := concat('^', HHMMSSFS_DOTPART_REGEXP, '$');
    v_defmask1_regexp VARCHAR COLLATE "C" := concat('^($comp_month$)\s*', DAYMM_REGEXP, '\s+', COMPYEAR_REGEXP, '$');
    v_defmask2_regexp VARCHAR COLLATE "C" := concat('^', DAYMM_REGEXP, '\s*($comp_month$)\s*', COMPYEAR_REGEXP, '$');
    v_defmask3_regexp VARCHAR COLLATE "C" := concat('^', FULLYEAR_REGEXP, '\s*($comp_month$)\s*', DAYMM_REGEXP, '$');
    v_defmask4_regexp VARCHAR COLLATE "C" := concat('^', FULLYEAR_REGEXP, '\s+', DAYMM_REGEXP, '\s*($comp_month$)$');
    v_defmask5_regexp VARCHAR COLLATE "C" := concat('^', DAYMM_REGEXP, '\s+', COMPYEAR_REGEXP, '\s*($comp_month$)$');
    v_defmask6_regexp VARCHAR COLLATE "C" := concat('^($comp_month$)\s*', FULLYEAR_REGEXP, '\s+', DAYMM_REGEXP, '$');
    v_defmask7_regexp VARCHAR COLLATE "C" := concat('^($comp_month$)\s*', DAYMM_REGEXP, '\s*\,\s*', COMPYEAR_REGEXP, '$');
    v_defmask8_regexp VARCHAR COLLATE "C" := concat('^', FULLYEAR_REGEXP, '\s*($comp_month$)$');
    v_defmask9_regexp VARCHAR COLLATE "C" := concat('^($comp_month$)\s*', FULLYEAR_REGEXP, '$');
    v_defmask10_regexp VARCHAR COLLATE "C" := concat('^', DAYMM_REGEXP, '\s*(?:\.|/|-)\s*($comp_month$)\s*(?:\.|/|-)\s*', COMPYEAR_REGEXP, '$');
    DOT_SHORTYEAR_REGEXP CONSTANT VARCHAR COLLATE "C" := concat('^', DAYMM_REGEXP, '\s*\.\s*', DAYMM_REGEXP, '\s*\.\s*', SHORTYEAR_REGEXP, '$');
    DOT_FULLYEAR_REGEXP CONSTANT VARCHAR COLLATE "C" := concat('^', DAYMM_REGEXP, '\s*\.\s*', DAYMM_REGEXP, '\s*\.\s*', FULLYEAR_REGEXP, '$');
    SLASH_SHORTYEAR_REGEXP CONSTANT VARCHAR COLLATE "C" := concat('^', DAYMM_REGEXP, '\s*/\s*', DAYMM_REGEXP, '\s*/\s*', SHORTYEAR_REGEXP, '$');
    SLASH_FULLYEAR_REGEXP CONSTANT VARCHAR COLLATE "C" := concat('^', DAYMM_REGEXP, '\s*/\s*', DAYMM_REGEXP, '\s*/\s*', FULLYEAR_REGEXP, '$');
    DASH_SHORTYEAR_REGEXP CONSTANT VARCHAR COLLATE "C" := concat('^', DAYMM_REGEXP, '\s*-\s*', DAYMM_REGEXP, '\s*-\s*', SHORTYEAR_REGEXP, '$');
    DASH_FULLYEAR_REGEXP CONSTANT VARCHAR COLLATE "C" := concat('^', DAYMM_REGEXP, '\s*-\s*', DAYMM_REGEXP, '\s*-\s*', FULLYEAR_REGEXP, '$');
    DOT_SLASH_DASH_YEAR_REGEXP CONSTANT VARCHAR COLLATE "C" := concat('^', DAYMM_REGEXP, '\s*(?:\.|/|-)\s*', DAYMM_REGEXP, '\s*(?:\.|/|-)\s*', COMPYEAR_REGEXP, '$');
    YEAR_DOTMASK_REGEXP CONSTANT VARCHAR COLLATE "C" := concat('^', FULLYEAR_REGEXP, '\s*\.\s*', DAYMM_REGEXP, '\s*\.\s*', DAYMM_REGEXP, '$');
    YEAR_SLASHMASK_REGEXP CONSTANT VARCHAR COLLATE "C" := concat('^', FULLYEAR_REGEXP, '\s*/\s*', DAYMM_REGEXP, '\s*/\s*', DAYMM_REGEXP, '$');
    YEAR_DASHMASK_REGEXP CONSTANT VARCHAR COLLATE "C" := concat('^', FULLYEAR_REGEXP, '\s*-\s*', DAYMM_REGEXP, '\s*-\s*', DAYMM_REGEXP, '$');
    YEAR_DOT_SLASH_DASH_REGEXP CONSTANT VARCHAR COLLATE "C" := concat('^', FULLYEAR_REGEXP, '\s*(?:\.|/|-)\s*', DAYMM_REGEXP, '\s*(?:\.|/|-)\s*', DAYMM_REGEXP, '$');
    DIGITMASK1_REGEXP CONSTANT VARCHAR COLLATE "C" := '^\d{6}$';
    DIGITMASK2_REGEXP CONSTANT VARCHAR COLLATE "C" := '^\d{8}$';
BEGIN
    v_style := floor(p_style)::SMALLINT;
    v_datestring := trim(p_datestring);

    IF (scale(p_style) > 0) THEN
        RAISE most_specific_type_mismatch;
    ELSIF (NOT ((v_style BETWEEN 0 AND 14) OR
                (v_style BETWEEN 20 AND 25) OR
                (v_style BETWEEN 100 AND 114) OR
                v_style IN (120, 121, 126, 127, 130, 131)))
    THEN
        RAISE invalid_parameter_value;
    END IF;

    IF (v_datestring ~* HHMMSSFS_PART_REGEXP AND v_datestring !~* HHMMSSFS_REGEXP)
    THEN
        v_datestring := trim(regexp_pg_catalog.replace(v_datestring, HHMMSSFS_PART_REGEXP, '', 'gi'));
    END IF;

    BEGIN
        v_lang_metadata_json := sys.babelfish_get_lang_metadata_json(CONVERSION_LANG);
    EXCEPTION
        WHEN OTHERS THEN
        RAISE invalid_character_value_for_cast;
    END;

    v_date_format := coalesce(nullif(DATE_FORMAT, ''), v_lang_metadata_json ->> 'date_format');

    v_compmonth_regexp := array_to_string(array_cat(ARRAY(SELECT jsonb_array_elements_text(v_lang_metadata_json -> 'months_shortnames')),
                                                    ARRAY(SELECT jsonb_array_elements_text(v_lang_metadata_json -> 'months_names'))), '|');

    v_defmask1_regexp := pg_catalog.replace(v_defmask1_regexp, '$comp_month$', v_compmonth_regexp);
    v_defmask2_regexp := pg_catalog.replace(v_defmask2_regexp, '$comp_month$', v_compmonth_regexp);
    v_defmask3_regexp := pg_catalog.replace(v_defmask3_regexp, '$comp_month$', v_compmonth_regexp);
    v_defmask4_regexp := pg_catalog.replace(v_defmask4_regexp, '$comp_month$', v_compmonth_regexp);
    v_defmask5_regexp := pg_catalog.replace(v_defmask5_regexp, '$comp_month$', v_compmonth_regexp);
    v_defmask6_regexp := pg_catalog.replace(v_defmask6_regexp, '$comp_month$', v_compmonth_regexp);
    v_defmask7_regexp := pg_catalog.replace(v_defmask7_regexp, '$comp_month$', v_compmonth_regexp);
    v_defmask8_regexp := pg_catalog.replace(v_defmask8_regexp, '$comp_month$', v_compmonth_regexp);
    v_defmask9_regexp := pg_catalog.replace(v_defmask9_regexp, '$comp_month$', v_compmonth_regexp);
    v_defmask10_regexp := pg_catalog.replace(v_defmask10_regexp, '$comp_month$', v_compmonth_regexp);

    IF (v_datestring ~* v_defmask1_regexp OR
        v_datestring ~* v_defmask2_regexp OR
        v_datestring ~* v_defmask3_regexp OR
        v_datestring ~* v_defmask4_regexp OR
        v_datestring ~* v_defmask5_regexp OR
        v_datestring ~* v_defmask6_regexp OR
        v_datestring ~* v_defmask7_regexp OR
        v_datestring ~* v_defmask8_regexp OR
        v_datestring ~* v_defmask9_regexp OR
        v_datestring ~* v_defmask10_regexp)
    THEN
        IF (v_style IN (130, 131)) THEN
            RAISE invalid_datetime_format;
        END IF;

        IF (v_datestring ~* v_defmask1_regexp)
        THEN
            v_regmatch_groups := regexp_matches(v_datestring, v_defmask1_regexp, 'gi');
            v_day := v_regmatch_groups[2];
            v_month := sys.babelfish_get_monthnum_by_name(v_regmatch_groups[1], v_lang_metadata_json);
            v_year := sys.babelfish_get_full_year(v_regmatch_groups[3]);

        ELSIF (v_datestring ~* v_defmask2_regexp)
        THEN
            v_regmatch_groups := regexp_matches(v_datestring, v_defmask2_regexp, 'gi');
            v_day := v_regmatch_groups[1];
            v_month := sys.babelfish_get_monthnum_by_name(v_regmatch_groups[2], v_lang_metadata_json);
            v_year := sys.babelfish_get_full_year(v_regmatch_groups[3]);

        ELSIF (v_datestring ~* v_defmask3_regexp)
        THEN
            v_regmatch_groups := regexp_matches(v_datestring, v_defmask3_regexp, 'gi');
            v_day := v_regmatch_groups[3];
            v_month := sys.babelfish_get_monthnum_by_name(v_regmatch_groups[2], v_lang_metadata_json);
            v_year := v_regmatch_groups[1];

        ELSIF (v_datestring ~* v_defmask4_regexp)
        THEN
            v_regmatch_groups := regexp_matches(v_datestring, v_defmask4_regexp, 'gi');
            v_day := v_regmatch_groups[2];
            v_month := sys.babelfish_get_monthnum_by_name(v_regmatch_groups[3], v_lang_metadata_json);
            v_year := v_regmatch_groups[1];

        ELSIF (v_datestring ~* v_defmask5_regexp)
        THEN
            v_regmatch_groups := regexp_matches(v_datestring, v_defmask5_regexp, 'gi');
            v_day := v_regmatch_groups[1];
            v_month := sys.babelfish_get_monthnum_by_name(v_regmatch_groups[3], v_lang_metadata_json);
            v_year := sys.babelfish_get_full_year(v_regmatch_groups[2]);

        ELSIF (v_datestring ~* v_defmask6_regexp)
        THEN
            v_regmatch_groups := regexp_matches(v_datestring, v_defmask6_regexp, 'gi');
            v_day := v_regmatch_groups[3];
            v_month := sys.babelfish_get_monthnum_by_name(v_regmatch_groups[1], v_lang_metadata_json);
            v_year := v_regmatch_groups[2];

        ELSIF (v_datestring ~* v_defmask7_regexp)
        THEN
            v_regmatch_groups := regexp_matches(v_datestring, v_defmask7_regexp, 'gi');
            v_day := v_regmatch_groups[2];
            v_month := sys.babelfish_get_monthnum_by_name(v_regmatch_groups[1], v_lang_metadata_json);
            v_year := sys.babelfish_get_full_year(v_regmatch_groups[3]);

        ELSIF (v_datestring ~* v_defmask8_regexp)
        THEN
            v_regmatch_groups := regexp_matches(v_datestring, v_defmask8_regexp, 'gi');
            v_day := '01';
            v_month := sys.babelfish_get_monthnum_by_name(v_regmatch_groups[2], v_lang_metadata_json);
            v_year := v_regmatch_groups[1];

        ELSIF (v_datestring ~* v_defmask9_regexp)
        THEN
            v_regmatch_groups := regexp_matches(v_datestring, v_defmask9_regexp, 'gi');
            v_day := '01';
            v_month := sys.babelfish_get_monthnum_by_name(v_regmatch_groups[1], v_lang_metadata_json);
            v_year := v_regmatch_groups[2];
        ELSE
            v_regmatch_groups := regexp_matches(v_datestring, v_defmask10_regexp, 'gi');
            v_day := v_regmatch_groups[1];
            v_month := sys.babelfish_get_monthnum_by_name(v_regmatch_groups[2], v_lang_metadata_json);
            v_year := sys.babelfish_get_full_year(v_regmatch_groups[3]);
        END IF;
    ELSEIF (v_datestring ~* DOT_SHORTYEAR_REGEXP OR
            v_datestring ~* DOT_FULLYEAR_REGEXP OR
            v_datestring ~* SLASH_SHORTYEAR_REGEXP OR
            v_datestring ~* SLASH_FULLYEAR_REGEXP OR
            v_datestring ~* DASH_SHORTYEAR_REGEXP OR
            v_datestring ~* DASH_FULLYEAR_REGEXP)
    THEN
        IF (v_style IN (6, 7, 8, 9, 12, 13, 14, 24, 100, 106, 107, 108, 109, 112, 113, 114, 130)) THEN
            RAISE invalid_regular_expression;
        ELSIF (v_style IN (20, 21, 23, 25, 102, 111, 120, 121, 126, 127)) THEN
            RAISE invalid_datetime_format;
        END IF;

        v_regmatch_groups := regexp_matches(v_datestring, DOT_SLASH_DASH_YEAR_REGEXP, 'gi');
        v_leftpart := v_regmatch_groups[1];
        v_middlepart := v_regmatch_groups[2];
        v_rightpart := v_regmatch_groups[3];

        IF (v_datestring ~* DOT_SHORTYEAR_REGEXP OR
            v_datestring ~* SLASH_SHORTYEAR_REGEXP OR
            v_datestring ~* DASH_SHORTYEAR_REGEXP)
        THEN
            IF ((v_style IN (1, 10, 22) AND v_date_format <> 'MDY') OR
                ((v_style IS NULL OR v_style IN (0, 1, 10, 22)) AND v_date_format NOT IN ('YDM', 'YMD', 'DMY', 'DYM', 'MYD')))
            THEN
                v_day := v_middlepart;
                v_month := v_leftpart;
                v_year := sys.babelfish_get_full_year(v_rightpart);

            ELSIF ((v_style IN (2, 11) AND v_date_format <> 'YMD') OR
                   ((v_style IS NULL OR v_style IN (0, 2, 11)) AND v_date_format = 'YMD'))
            THEN
                v_day := v_rightpart;
                v_month := v_middlepart;
                v_year := sys.babelfish_get_full_year(v_leftpart);

            ELSIF ((v_style IN (3, 4, 5) AND v_date_format <> 'DMY') OR
                   ((v_style IS NULL OR v_style IN (0, 3, 4, 5)) AND v_date_format = 'DMY'))
            THEN
                v_day := v_leftpart;
                v_month := v_middlepart;
                v_year := sys.babelfish_get_full_year(v_rightpart);

            ELSIF ((v_style IS NULL OR v_style = 0) AND v_date_format = 'DYM')
            THEN
                v_day := v_leftpart;
                v_month := v_rightpart;
                v_year := sys.babelfish_get_full_year(v_middlepart);

            ELSIF ((v_style IS NULL OR v_style = 0) AND v_date_format = 'MYD')
            THEN
                v_day := v_rightpart;
                v_month := v_leftpart;
                v_year := sys.babelfish_get_full_year(v_middlepart);

            ELSIF ((v_style IS NULL OR v_style = 0) AND v_date_format = 'YDM') THEN
                RAISE character_not_in_repertoire;
            ELSIF (v_style IN (101, 103, 104, 105, 110, 131)) THEN
                RAISE invalid_datetime_format;
            END IF;
        ELSE
            v_year := v_rightpart;

            IF (v_leftpart::SMALLINT <= 12)
            THEN
                IF ((v_style IN (103, 104, 105, 131) AND v_date_format <> 'DMY') OR
                    ((v_style IS NULL OR v_style IN (0, 103, 104, 105, 131)) AND v_date_format = 'DMY'))
                THEN
                    v_day := v_leftpart;
                    v_month := v_middlepart;
                ELSIF ((v_style IN (101, 110) AND v_date_format IN ('YDM', 'DMY', 'DYM')) OR
                       ((v_style IS NULL OR v_style IN (0, 101, 110)) AND v_date_format NOT IN ('YDM', 'DMY', 'DYM')))
                THEN
                    v_day := v_middlepart;
                    v_month := v_leftpart;
                ELSIF ((v_style IN (1, 2, 3, 4, 5, 10, 11, 22) AND v_date_format <> 'YDM') OR
                       ((v_style IS NULL OR v_style IN (0, 1, 2, 3, 4, 5, 10, 11, 22)) AND v_date_format = 'YDM'))
                THEN
                    RAISE invalid_datetime_format;
                END IF;
            ELSE
                IF ((v_style IN (103, 104, 105, 131) AND v_date_format <> 'DMY') OR
                    ((v_style IS NULL OR v_style IN (0, 103, 104, 105, 131)) AND v_date_format = 'DMY'))
                THEN
                    v_day := v_leftpart;
                    v_month := v_middlepart;
                ELSIF ((v_style IN (1, 2, 3, 4, 5, 10, 11, 22, 101, 110) AND v_date_format = 'DMY') OR
                       ((v_style IS NULL OR v_style IN (0, 1, 2, 3, 4, 5, 10, 11, 22, 101, 110)) AND v_date_format <> 'DMY'))
                THEN
                    RAISE invalid_datetime_format;
                END IF;
            END IF;
        END IF;
    ELSIF (v_datestring ~* YEAR_DOTMASK_REGEXP OR
           v_datestring ~* YEAR_SLASHMASK_REGEXP OR
           v_datestring ~* YEAR_DASHMASK_REGEXP)
    THEN
        IF (v_style IN (6, 7, 8, 9, 12, 13, 14, 24, 100, 106, 107, 108, 109, 112, 113, 114, 130)) THEN
            RAISE invalid_regular_expression;
        ELSIF (v_style IN (1, 2, 3, 4, 5, 10, 11, 22, 101, 103, 104, 105, 110, 131)) THEN
            RAISE invalid_datetime_format;
        END IF;

        v_regmatch_groups := regexp_matches(v_datestring, YEAR_DOT_SLASH_DASH_REGEXP, 'gi');
        v_day := v_regmatch_groups[3];
        v_month := v_regmatch_groups[2];
        v_year := v_regmatch_groups[1];

    ELSIF (v_datestring ~* DIGITMASK1_REGEXP OR
           v_datestring ~* DIGITMASK2_REGEXP)
    THEN
        IF (v_datestring ~* DIGITMASK1_REGEXP)
        THEN
            v_day := substring(v_datestring, 5, 2);
            v_month := substring(v_datestring, 3, 2);
            v_year := sys.babelfish_get_full_year(substring(v_datestring, 1, 2));
        ELSE
            v_day := substring(v_datestring, 7, 2);
            v_month := substring(v_datestring, 5, 2);
            v_year := substring(v_datestring, 1, 4);
        END IF;
    ELSIF (v_datestring ~* HHMMSSFS_REGEXP)
    THEN
        v_fractsecs := coalesce(sys.babelfish_get_timeunit_from_string(v_datestring, 'FRACTSECONDS'), '');
        IF (v_datestring !~* HHMMSSFS_DOT_REGEXP AND char_length(v_fractsecs) > 3) THEN
            RAISE invalid_datetime_format;
        END IF;

        v_day := '01';
        v_month := '01';
        v_year := '1900';
    ELSE
        RAISE invalid_datetime_format;
    END IF;

    IF (((v_datestring ~* HHMMSSFS_REGEXP OR v_datestring ~* DIGITMASK1_REGEXP OR v_datestring ~* DIGITMASK2_REGEXP) AND v_style IN (130, 131)) OR
        ((v_datestring ~* DOT_FULLYEAR_REGEXP OR v_datestring ~* SLASH_FULLYEAR_REGEXP OR v_datestring ~* DASH_FULLYEAR_REGEXP) AND v_style = 131))
    THEN
        IF ((v_day::SMALLINT NOT BETWEEN 1 AND 29) OR
            (v_month::SMALLINT NOT BETWEEN 1 AND 12))
        THEN
            RAISE invalid_datetime_format;
        END IF;

        v_hijridate := sys.babelfish_conv_hijri_to_greg(v_day, v_month, v_year) - 1;
        v_datestring := to_char(v_hijridate, 'DD.MM.YYYY');

        v_day := split_part(v_datestring, '.', 1);
        v_month := split_part(v_datestring, '.', 2);
        v_year := split_part(v_datestring, '.', 3);
    END IF;

    RETURN to_date(concat_ws('.', v_day, v_month, v_year), 'DD.MM.YYYY');
EXCEPTION
    WHEN most_specific_type_mismatch THEN
        RAISE USING MESSAGE := 'Argument data type NUMERIC is invalid for argument 2 of conv_string_to_date function.',
                    DETAIL := 'Use of incorrect "style" parameter value during conversion process.',
                    HINT := 'Change "style" parameter to the proper value and try again.';

    WHEN invalid_parameter_value THEN
        RAISE USING MESSAGE := pg_catalog.format('The style %s is not supported for conversions from VARCHAR to DATE.', v_style),
                    DETAIL := 'Use of incorrect "style" parameter value during conversion process.',
                    HINT := 'Change "style" parameter to the proper value and try again.';

    WHEN invalid_regular_expression THEN
        RAISE USING MESSAGE := pg_catalog.format('The input character string doesn''t follow style %s.', v_style),
                    DETAIL := 'Selected "style" param value isn''t valid for conversion of passed character string.',
                    HINT := 'Either change the input character string or use a different style.';

    WHEN invalid_datetime_format THEN
        RAISE USING MESSAGE := 'Conversion failed when converting date from character string.',
                    DETAIL := 'Incorrect using of pair of input parameters values during conversion process.',
                    HINT := 'Check the input parameters values, correct them if needed, and try again.';

    WHEN character_not_in_repertoire THEN
        RAISE USING MESSAGE := 'The YDM date format isn''t supported when converting from this string format to date.',
                    DETAIL := 'Use of incorrect DATE_FORMAT constant value regarding string format parameter during conversion process.',
                    HINT := 'Change DATE_FORMAT constant to one of these values: MDY|DMY|DYM, recompile function and try again.';

    WHEN invalid_character_value_for_cast THEN
        RAISE USING MESSAGE := pg_catalog.format('Invalid CONVERSION_LANG constant value - ''%s''. Allowed values are: ''English'', ''Deutsch'', etc.',
                                      CONVERSION_LANG),
                    DETAIL := 'Compiled incorrect CONVERSION_LANG constant value in function''s body.',
                    HINT := 'Correct CONVERSION_LANG constant value in function''s body, recompile it and try again.';

    WHEN invalid_text_representation THEN
        GET STACKED DIAGNOSTICS v_err_message = MESSAGE_TEXT;
        v_err_message := substring(lower(v_err_message), 'integer\:\s\"(.*)\"');

        RAISE USING MESSAGE := pg_catalog.format('Error while trying to convert "%s" value to SMALLINT data type.',
                                      v_err_message),
                    DETAIL := 'Passed argument value contains illegal characters.',
                    HINT := 'Correct passed argument value, remove all illegal characters.';
END;
$BODY$
LANGUAGE plpgsql
VOLATILE
RETURNS NULL ON NULL INPUT;

CREATE OR REPLACE FUNCTION sys.babelfish_conv_string_to_datetime(IN p_datatype TEXT,
                                                                     IN p_datetimestring TEXT,
                                                                     IN p_style NUMERIC DEFAULT 0)
RETURNS TIMESTAMP WITHOUT TIME ZONE
AS
$BODY$
DECLARE
    v_day VARCHAR COLLATE "C";
    v_year VARCHAR COLLATE "C";
    v_month VARCHAR COLLATE "C";
    v_style SMALLINT;
    v_scale SMALLINT;
    v_hours VARCHAR COLLATE "C";
    v_hijridate DATE;
    v_minutes VARCHAR COLLATE "C";
    v_seconds VARCHAR COLLATE "C";
    v_fseconds VARCHAR COLLATE "C";
    v_datatype VARCHAR COLLATE "C";
    v_timepart VARCHAR COLLATE "C";
    v_leftpart VARCHAR COLLATE "C";
    v_middlepart VARCHAR COLLATE "C";
    v_rightpart VARCHAR COLLATE "C";
    v_datestring VARCHAR COLLATE "C";
    v_err_message VARCHAR COLLATE "C";
    v_date_format VARCHAR COLLATE "C";
    v_res_datatype VARCHAR COLLATE "C";
    v_datetimestring VARCHAR COLLATE "C";
    v_datatype_groups TEXT[];
    v_regmatch_groups TEXT[];
    v_lang_metadata_json JSONB;
    v_compmonth_regexp VARCHAR COLLATE "C";
    v_resdatetime TIMESTAMP(6) WITHOUT TIME ZONE;
    CONVERSION_LANG CONSTANT VARCHAR COLLATE "C" := '';
    DATE_FORMAT CONSTANT VARCHAR COLLATE "C" := '';
    DAYMM_REGEXP CONSTANT VARCHAR COLLATE "C" := '(\d{1,2})';
    FULLYEAR_REGEXP CONSTANT VARCHAR COLLATE "C" := '(\d{4})';
    SHORTYEAR_REGEXP CONSTANT VARCHAR COLLATE "C" := '(\d{1,2})';
    COMPYEAR_REGEXP CONSTANT VARCHAR COLLATE "C" := '(\d{1,2}|\d{4})';
    AMPM_REGEXP CONSTANT VARCHAR COLLATE "C" := '(?:[AP]M)';
    MASKSEP_REGEXP CONSTANT VARCHAR COLLATE "C" := '(?:\.|-|/)';
    TIMEUNIT_REGEXP CONSTANT VARCHAR COLLATE "C" := '\s*\d{1,2}\s*';
    FRACTSECS_REGEXP CONSTANT VARCHAR COLLATE "C" := '\s*\d{1,9}\s*';
    DATATYPE_REGEXP CONSTANT VARCHAR COLLATE "C" := '^(DATETIME|SMALLDATETIME|DATETIME2)\s*(?:\()?\s*((?:-)?\d+)?\s*(?:\))?$';
    HHMMSSFS_PART_REGEXP CONSTANT VARCHAR COLLATE "C" := concat(TIMEUNIT_REGEXP, AMPM_REGEXP, '|',
                                                    TIMEUNIT_REGEXP, '\:', TIMEUNIT_REGEXP, AMPM_REGEXP, '?|',
                                                    TIMEUNIT_REGEXP, '\:', TIMEUNIT_REGEXP, '\.', FRACTSECS_REGEXP, AMPM_REGEXP, '?|',
                                                    TIMEUNIT_REGEXP, '\:', TIMEUNIT_REGEXP, '\:', TIMEUNIT_REGEXP, AMPM_REGEXP, '?|',
                                                    TIMEUNIT_REGEXP, '\:', TIMEUNIT_REGEXP, '\:', TIMEUNIT_REGEXP, '(?:\.|\:)', FRACTSECS_REGEXP, AMPM_REGEXP, '?');
    HHMMSSFS_DOT_PART_REGEXP CONSTANT VARCHAR COLLATE "C" := concat(TIMEUNIT_REGEXP, AMPM_REGEXP, '|',
                                                        TIMEUNIT_REGEXP, '\:', TIMEUNIT_REGEXP, AMPM_REGEXP, '?|',
                                                        TIMEUNIT_REGEXP, '\:', TIMEUNIT_REGEXP, '\.', FRACTSECS_REGEXP, AMPM_REGEXP, '?|',
                                                        TIMEUNIT_REGEXP, '\:', TIMEUNIT_REGEXP, '\:', TIMEUNIT_REGEXP, AMPM_REGEXP, '?|',
                                                        TIMEUNIT_REGEXP, '\:', TIMEUNIT_REGEXP, '\:', TIMEUNIT_REGEXP, '(?:\.)', FRACTSECS_REGEXP, AMPM_REGEXP, '?');
    HHMMSSFS_REGEXP CONSTANT VARCHAR COLLATE "C" := concat('^(', HHMMSSFS_PART_REGEXP, ')$');
    DEFMASK1_0_REGEXP CONSTANT VARCHAR COLLATE "C" := concat('^(', HHMMSSFS_PART_REGEXP, ')?\s*',
                                                 MASKSEP_REGEXP, '*\s*($comp_month$)\s*', DAYMM_REGEXP, '\s+', COMPYEAR_REGEXP,
                                                 '\s*(', HHMMSSFS_PART_REGEXP, ')?$');
    DEFMASK1_1_REGEXP CONSTANT VARCHAR COLLATE "C" := concat('^', MASKSEP_REGEXP, '?\s*($comp_month$)\s*', DAYMM_REGEXP, '\s+', COMPYEAR_REGEXP, '$');
    DEFMASK1_2_REGEXP CONSTANT VARCHAR COLLATE "C" := concat('^', MASKSEP_REGEXP, '\s*($comp_month$)\s*', DAYMM_REGEXP, '\s+', COMPYEAR_REGEXP, '$');
    DEFMASK2_0_REGEXP CONSTANT VARCHAR COLLATE "C" := concat('^(', HHMMSSFS_PART_REGEXP, ')?\s*',
                                                 DAYMM_REGEXP, '\s*', MASKSEP_REGEXP, '*\s*($comp_month$)\s*', COMPYEAR_REGEXP,
                                                 '\s*(', HHMMSSFS_PART_REGEXP, ')?$');
    DEFMASK2_1_REGEXP CONSTANT VARCHAR COLLATE "C" := concat('^', DAYMM_REGEXP, '\s*', MASKSEP_REGEXP, '?\s*($comp_month$)\s*', COMPYEAR_REGEXP, '$');
    DEFMASK2_2_REGEXP CONSTANT VARCHAR COLLATE "C" := concat('^', DAYMM_REGEXP, '\s*', MASKSEP_REGEXP, '\s*($comp_month$)\s*', COMPYEAR_REGEXP, '$');
    DEFMASK3_0_REGEXP CONSTANT VARCHAR COLLATE "C" := concat('^(', HHMMSSFS_PART_REGEXP, ')?\s*',
                                                 FULLYEAR_REGEXP, '\s*', MASKSEP_REGEXP, '*\s*($comp_month$)\s*', DAYMM_REGEXP,
                                                 '\s*(', HHMMSSFS_PART_REGEXP, ')?$');
    DEFMASK3_1_REGEXP CONSTANT VARCHAR COLLATE "C" := concat('^', FULLYEAR_REGEXP, '\s*', MASKSEP_REGEXP, '?\s*($comp_month$)\s*', DAYMM_REGEXP, '$');
    DEFMASK3_2_REGEXP CONSTANT VARCHAR COLLATE "C" := concat('^', FULLYEAR_REGEXP, '\s*', MASKSEP_REGEXP, '\s*($comp_month$)\s*', DAYMM_REGEXP, '$');
    DEFMASK4_0_REGEXP CONSTANT VARCHAR COLLATE "C" := concat('^(', HHMMSSFS_PART_REGEXP, ')?\s*',
                                                 FULLYEAR_REGEXP, '\s+', DAYMM_REGEXP, '\s*', MASKSEP_REGEXP, '*\s*($comp_month$)',
                                                 '\s*(', HHMMSSFS_PART_REGEXP, ')?$');
    DEFMASK4_1_REGEXP CONSTANT VARCHAR COLLATE "C" := concat('^', FULLYEAR_REGEXP, '\s+', DAYMM_REGEXP, '\s*', MASKSEP_REGEXP, '?\s*($comp_month$)$');
    DEFMASK4_2_REGEXP CONSTANT VARCHAR COLLATE "C" := concat('^', FULLYEAR_REGEXP, '\s+', DAYMM_REGEXP, '\s*', MASKSEP_REGEXP, '\s*($comp_month$)$');
    DEFMASK5_0_REGEXP CONSTANT VARCHAR COLLATE "C" := concat('^(', HHMMSSFS_PART_REGEXP, ')?\s*',
                                                 DAYMM_REGEXP, '\s+', COMPYEAR_REGEXP, '\s*', MASKSEP_REGEXP, '*\s*($comp_month$)',
                                                 '\s*(', HHMMSSFS_PART_REGEXP, ')?$');
    DEFMASK5_1_REGEXP CONSTANT VARCHAR COLLATE "C" := concat('^', DAYMM_REGEXP, '\s+', COMPYEAR_REGEXP, '\s*', MASKSEP_REGEXP, '?\s*($comp_month$)$');
    DEFMASK5_2_REGEXP CONSTANT VARCHAR COLLATE "C" := concat('^', DAYMM_REGEXP, '\s+', COMPYEAR_REGEXP, '\s*', MASKSEP_REGEXP, '\s*($comp_month$)$');
    DEFMASK6_0_REGEXP CONSTANT VARCHAR COLLATE "C" := concat('^(', HHMMSSFS_PART_REGEXP, ')?\s*',
                                                 MASKSEP_REGEXP, '*\s*($comp_month$)\s*', FULLYEAR_REGEXP, '\s+', DAYMM_REGEXP,
                                                 '\s*(', HHMMSSFS_PART_REGEXP, ')?$');
    DEFMASK6_1_REGEXP CONSTANT VARCHAR COLLATE "C" := concat('^', MASKSEP_REGEXP, '?\s*($comp_month$)\s*', FULLYEAR_REGEXP, '\s+', DAYMM_REGEXP, '$');
    DEFMASK6_2_REGEXP CONSTANT VARCHAR COLLATE "C" := concat('^', MASKSEP_REGEXP, '\s*($comp_month$)\s*', FULLYEAR_REGEXP, '\s+', DAYMM_REGEXP, '$');
    DEFMASK7_0_REGEXP CONSTANT VARCHAR COLLATE "C" := concat('^(', HHMMSSFS_PART_REGEXP, ')?\s*',
                                                 MASKSEP_REGEXP, '*\s*($comp_month$)\s*', DAYMM_REGEXP, '\s*,\s*', COMPYEAR_REGEXP,
                                                 '\s*(', HHMMSSFS_PART_REGEXP, ')?$');
    DEFMASK7_1_REGEXP CONSTANT VARCHAR COLLATE "C" := concat('^', MASKSEP_REGEXP, '?\s*($comp_month$)\s*', DAYMM_REGEXP, '\s*,\s*', COMPYEAR_REGEXP, '$');
    DEFMASK7_2_REGEXP CONSTANT VARCHAR COLLATE "C" := concat('^', MASKSEP_REGEXP, '\s*($comp_month$)\s*', DAYMM_REGEXP, '\s*,\s*', COMPYEAR_REGEXP, '$');
    DEFMASK8_0_REGEXP CONSTANT VARCHAR COLLATE "C" := concat('^(', HHMMSSFS_PART_REGEXP, ')?\s*',
                                                 FULLYEAR_REGEXP, '\s*', MASKSEP_REGEXP, '*\s*($comp_month$)',
                                                 '\s*(', HHMMSSFS_PART_REGEXP, ')?$');
    DEFMASK8_1_REGEXP CONSTANT VARCHAR COLLATE "C" := concat('^', FULLYEAR_REGEXP, '\s*', MASKSEP_REGEXP, '?\s*($comp_month$)$');
    DEFMASK8_2_REGEXP CONSTANT VARCHAR COLLATE "C" := concat('^', FULLYEAR_REGEXP, '\s*', MASKSEP_REGEXP, '\s*($comp_month$)$');
    DEFMASK9_0_REGEXP CONSTANT VARCHAR COLLATE "C" := concat('^(', HHMMSSFS_PART_REGEXP, ')?\s*',
                                                 MASKSEP_REGEXP, '*\s*($comp_month$)\s*', FULLYEAR_REGEXP,
                                                 '\s*(', HHMMSSFS_PART_REGEXP, ')?$');
    DEFMASK9_1_REGEXP CONSTANT VARCHAR COLLATE "C" := concat('^', MASKSEP_REGEXP, '?\s*($comp_month$)\s*', FULLYEAR_REGEXP, '$');
    DEFMASK9_2_REGEXP CONSTANT VARCHAR COLLATE "C" := concat('^', MASKSEP_REGEXP, '\s*($comp_month$)\s*', FULLYEAR_REGEXP, '$');
    DEFMASK10_0_REGEXP CONSTANT VARCHAR COLLATE "C" := concat('^(', HHMMSSFS_PART_REGEXP, ')?\s*',
                                                  DAYMM_REGEXP, '\s*', MASKSEP_REGEXP, '\s*($comp_month$)\s*', MASKSEP_REGEXP, '\s*', COMPYEAR_REGEXP,
                                                  '\s*(', HHMMSSFS_PART_REGEXP, ')?$');
    DEFMASK10_1_REGEXP CONSTANT VARCHAR COLLATE "C" := concat('^', DAYMM_REGEXP, '\s*', MASKSEP_REGEXP, '\s*($comp_month$)\s*', MASKSEP_REGEXP, '\s*', COMPYEAR_REGEXP, '$');
    DOT_SLASH_DASH_COMPYEAR1_0_REGEXP CONSTANT VARCHAR COLLATE "C" := concat('^(', HHMMSSFS_PART_REGEXP, ')?\s*',
                                                                 DAYMM_REGEXP, '\s*(?:\.|/|-)\s*', DAYMM_REGEXP, '\s*(?:\.|/|-)\s*', COMPYEAR_REGEXP,
                                                                 '\s*(', HHMMSSFS_PART_REGEXP, ')?$');
    DOT_SLASH_DASH_COMPYEAR1_1_REGEXP CONSTANT VARCHAR COLLATE "C" := concat('^', DAYMM_REGEXP, '\s*', MASKSEP_REGEXP, '\s*', DAYMM_REGEXP, '\s*', MASKSEP_REGEXP, '\s*', COMPYEAR_REGEXP, '$');
    DOT_SLASH_DASH_SHORTYEAR_REGEXP CONSTANT VARCHAR COLLATE "C" := concat('^', DAYMM_REGEXP, '\s*', MASKSEP_REGEXP, '\s*', DAYMM_REGEXP, '\s*', MASKSEP_REGEXP, '\s*', SHORTYEAR_REGEXP, '$');
    DOT_SLASH_DASH_FULLYEAR1_0_REGEXP CONSTANT VARCHAR COLLATE "C" := concat('^(', HHMMSSFS_PART_REGEXP, ')?\s*',
                                                                 DAYMM_REGEXP, '\s*(?:\.|/|-)\s*', DAYMM_REGEXP, '\s*(?:\.|/|-)\s*', FULLYEAR_REGEXP,
                                                                 '\s*(', HHMMSSFS_PART_REGEXP, ')?$');
    DOT_SLASH_DASH_FULLYEAR1_1_REGEXP CONSTANT VARCHAR COLLATE "C" := concat('^', DAYMM_REGEXP, '\s*', MASKSEP_REGEXP, '\s*', DAYMM_REGEXP, '\s*', MASKSEP_REGEXP, '\s*', FULLYEAR_REGEXP, '$');
    FULLYEAR_DOT_SLASH_DASH1_0_REGEXP CONSTANT VARCHAR COLLATE "C" := concat('^(', HHMMSSFS_PART_REGEXP, ')?\s*',
                                                                 FULLYEAR_REGEXP, '\s*', MASKSEP_REGEXP, '\s*', DAYMM_REGEXP, '\s*', MASKSEP_REGEXP, '\s*', DAYMM_REGEXP,
                                                                 '\s*(', HHMMSSFS_PART_REGEXP, ')?$');
    FULLYEAR_DOT_SLASH_DASH1_1_REGEXP CONSTANT VARCHAR COLLATE "C" := concat('^', FULLYEAR_REGEXP, '\s*', MASKSEP_REGEXP, '\s*', DAYMM_REGEXP, '\s*', MASKSEP_REGEXP, '\s*', DAYMM_REGEXP, '$');
    SHORT_DIGITMASK1_0_REGEXP CONSTANT VARCHAR COLLATE "C" := concat('^(', HHMMSSFS_PART_REGEXP, ')?\s*\d{6}\s*(', HHMMSSFS_PART_REGEXP, ')?$');
    FULL_DIGITMASK1_0_REGEXP CONSTANT VARCHAR COLLATE "C" := concat('^(', HHMMSSFS_PART_REGEXP, ')?\s*\d{8}\s*(', HHMMSSFS_PART_REGEXP, ')?$');
BEGIN
    v_datatype := trim(p_datatype);
    v_datetimestring := upper(trim(p_datetimestring));
    v_style := floor(p_style)::SMALLINT;

    v_datatype_groups := regexp_matches(v_datatype COLLATE "C", DATATYPE_REGEXP, 'gi');

    v_res_datatype := upper(v_datatype_groups[1]);
    v_scale := v_datatype_groups[2]::SMALLINT;

    IF (v_res_datatype IS NULL) THEN
        RAISE datatype_mismatch;
    ELSIF (v_res_datatype <> 'DATETIME2' COLLATE sys.database_default AND v_scale IS NOT NULL)
    THEN
        RAISE invalid_indicator_parameter_value;
    ELSIF (coalesce(v_scale, 0) NOT BETWEEN 0 AND 7)
    THEN
        RAISE interval_field_overflow;
    ELSIF (v_scale IS NULL) THEN
        v_scale := 7;
    END IF;

    IF (scale(p_style) > 0) THEN
        RAISE most_specific_type_mismatch;
    ELSIF (NOT ((v_style BETWEEN 0 AND 14) OR
             (v_style BETWEEN 20 AND 25) OR
             (v_style BETWEEN 100 AND 114) OR
             (v_style IN (120, 121, 126, 127, 130, 131))) AND
             v_res_datatype = 'DATETIME2')
    THEN
        RAISE invalid_parameter_value;
    END IF;

    v_timepart := trim(substring(v_datetimestring, HHMMSSFS_PART_REGEXP));
    v_datestring := trim(regexp_replace(v_datetimestring, HHMMSSFS_PART_REGEXP, '', 'gi'));

    BEGIN
        v_lang_metadata_json := sys.babelfish_get_lang_metadata_json(CONVERSION_LANG);
    EXCEPTION
        WHEN OTHERS THEN
        RAISE invalid_escape_sequence;
    END;

    v_date_format := coalesce(nullif(DATE_FORMAT, '' COLLATE "C"), v_lang_metadata_json ->> 'date_format');

    v_compmonth_regexp := array_to_string(array_cat(ARRAY(SELECT jsonb_array_elements_text(v_lang_metadata_json -> 'months_shortnames')),
                                                    ARRAY(SELECT jsonb_array_elements_text(v_lang_metadata_json -> 'months_names'))), '|');

    IF (v_datetimestring ~* pg_catalog.replace(DEFMASK1_0_REGEXP, '$comp_month$' COLLATE "C", v_compmonth_regexp) OR
        v_datetimestring ~* pg_catalog.replace(DEFMASK2_0_REGEXP, '$comp_month$'  COLLATE "C", v_compmonth_regexp) OR
        v_datetimestring ~* pg_catalog.replace(DEFMASK3_0_REGEXP, '$comp_month$'  COLLATE "C", v_compmonth_regexp) OR
        v_datetimestring ~* pg_catalog.replace(DEFMASK4_0_REGEXP, '$comp_month$'  COLLATE "C", v_compmonth_regexp) OR
        v_datetimestring ~* pg_catalog.replace(DEFMASK5_0_REGEXP, '$comp_month$'  COLLATE "C", v_compmonth_regexp) OR
        v_datetimestring ~* pg_catalog.replace(DEFMASK6_0_REGEXP, '$comp_month$'  COLLATE "C", v_compmonth_regexp) OR
        v_datetimestring ~* pg_catalog.replace(DEFMASK7_0_REGEXP, '$comp_month$'  COLLATE "C", v_compmonth_regexp) OR
        v_datetimestring ~* pg_catalog.replace(DEFMASK8_0_REGEXP, '$comp_month$'  COLLATE "C", v_compmonth_regexp) OR
        v_datetimestring ~* pg_catalog.replace(DEFMASK9_0_REGEXP, '$comp_month$'  COLLATE "C", v_compmonth_regexp) OR
        v_datetimestring ~* pg_catalog.replace(DEFMASK10_0_REGEXP, '$comp_month$'  COLLATE "C", v_compmonth_regexp))
    THEN
        IF ((v_style IN (127, 130, 131) AND v_res_datatype COLLATE "C" IN ('DATETIME', 'SMALLDATETIME')) OR
            (v_style IN (130, 131) AND v_res_datatype COLLATE "C" = 'DATETIME2'))
        THEN
            RAISE invalid_datetime_format;
        END IF;

        IF ((v_datestring ~* pg_catalog.replace(DEFMASK1_2_REGEXP, '$comp_month$'  COLLATE "C", v_compmonth_regexp) OR
             v_datestring ~* pg_catalog.replace(DEFMASK2_2_REGEXP, '$comp_month$'  COLLATE "C", v_compmonth_regexp) OR
             v_datestring ~* pg_catalog.replace(DEFMASK3_2_REGEXP, '$comp_month$'  COLLATE "C", v_compmonth_regexp) OR
             v_datestring ~* pg_catalog.replace(DEFMASK4_2_REGEXP, '$comp_month$'  COLLATE "C", v_compmonth_regexp) OR
             v_datestring ~* pg_catalog.replace(DEFMASK5_2_REGEXP, '$comp_month$'  COLLATE "C", v_compmonth_regexp) OR
             v_datestring ~* pg_catalog.replace(DEFMASK6_2_REGEXP, '$comp_month$'  COLLATE "C", v_compmonth_regexp) OR
             v_datestring ~* pg_catalog.replace(DEFMASK7_2_REGEXP, '$comp_month$'  COLLATE "C", v_compmonth_regexp) OR
             v_datestring ~* pg_catalog.replace(DEFMASK8_2_REGEXP, '$comp_month$'  COLLATE "C", v_compmonth_regexp) OR
             v_datestring ~* pg_catalog.replace(DEFMASK9_2_REGEXP, '$comp_month$'  COLLATE "C", v_compmonth_regexp)) AND
            v_res_datatype = 'DATETIME2')
        THEN
            RAISE invalid_datetime_format;
        END IF;

        IF (v_datestring ~* pg_catalog.replace(DEFMASK1_1_REGEXP, '$comp_month$'  COLLATE "C", v_compmonth_regexp))
        THEN
            v_regmatch_groups := regexp_matches(v_datestring, pg_catalog.replace(DEFMASK1_1_REGEXP, '$comp_month$'  COLLATE "C", v_compmonth_regexp), 'gi');
            v_day := v_regmatch_groups[2];
            v_month := sys.babelfish_get_monthnum_by_name(v_regmatch_groups[1], v_lang_metadata_json);
            v_year := sys.babelfish_get_full_year(v_regmatch_groups[3]);

        ELSIF (v_datestring ~* pg_catalog.replace(DEFMASK2_1_REGEXP, '$comp_month$' COLLATE "C", v_compmonth_regexp))
        THEN
            v_regmatch_groups := regexp_matches(v_datestring, pg_catalog.replace(DEFMASK2_1_REGEXP, '$comp_month$' COLLATE "C", v_compmonth_regexp), 'gi');
            v_day := v_regmatch_groups[1];
            v_month := sys.babelfish_get_monthnum_by_name(v_regmatch_groups[2], v_lang_metadata_json);
            v_year := sys.babelfish_get_full_year(v_regmatch_groups[3]);

        ELSIF (v_datestring ~* pg_catalog.replace(DEFMASK3_1_REGEXP, '$comp_month$' COLLATE "C", v_compmonth_regexp))
        THEN
            v_regmatch_groups := regexp_matches(v_datestring, pg_catalog.replace(DEFMASK3_1_REGEXP, '$comp_month$' COLLATE "C", v_compmonth_regexp), 'gi');
            v_day := v_regmatch_groups[3];
            v_month := sys.babelfish_get_monthnum_by_name(v_regmatch_groups[2], v_lang_metadata_json);
            v_year := v_regmatch_groups[1];

        ELSIF (v_datestring ~* pg_catalog.replace(DEFMASK4_1_REGEXP, '$comp_month$' COLLATE "C", v_compmonth_regexp))
        THEN
            v_regmatch_groups := regexp_matches(v_datestring, pg_catalog.replace(DEFMASK4_1_REGEXP, '$comp_month$' COLLATE "C", v_compmonth_regexp), 'gi');
            v_day := v_regmatch_groups[2];
            v_month := sys.babelfish_get_monthnum_by_name(v_regmatch_groups[3], v_lang_metadata_json);
            v_year := v_regmatch_groups[1];

        ELSIF (v_datestring ~* pg_catalog.replace(DEFMASK5_1_REGEXP, '$comp_month$' COLLATE "C", v_compmonth_regexp))
        THEN
            v_regmatch_groups := regexp_matches(v_datestring, pg_catalog.replace(DEFMASK5_1_REGEXP, '$comp_month$' COLLATE "C", v_compmonth_regexp), 'gi');
            v_day := v_regmatch_groups[1];
            v_month := sys.babelfish_get_monthnum_by_name(v_regmatch_groups[3], v_lang_metadata_json);
            v_year := sys.babelfish_get_full_year(v_regmatch_groups[2]);

        ELSIF (v_datestring ~* pg_catalog.replace(DEFMASK6_1_REGEXP, '$comp_month$' COLLATE "C", v_compmonth_regexp))
        THEN
            v_regmatch_groups := regexp_matches(v_datestring, pg_catalog.replace(DEFMASK6_1_REGEXP, '$comp_month$' COLLATE "C", v_compmonth_regexp), 'gi');
            v_day := v_regmatch_groups[3];
            v_month := sys.babelfish_get_monthnum_by_name(v_regmatch_groups[1], v_lang_metadata_json);
            v_year := v_regmatch_groups[2];

        ELSIF (v_datestring ~* pg_catalog.replace(DEFMASK7_1_REGEXP, '$comp_month$' COLLATE "C", v_compmonth_regexp))
        THEN
            v_regmatch_groups := regexp_matches(v_datestring, pg_catalog.replace(DEFMASK7_1_REGEXP, '$comp_month$' COLLATE "C", v_compmonth_regexp), 'gi');
            v_day := v_regmatch_groups[2];
            v_month := sys.babelfish_get_monthnum_by_name(v_regmatch_groups[1], v_lang_metadata_json);
            v_year := sys.babelfish_get_full_year(v_regmatch_groups[3]);

        ELSIF (v_datestring ~* pg_catalog.replace(DEFMASK8_1_REGEXP, '$comp_month$' COLLATE "C", v_compmonth_regexp))
        THEN
            v_regmatch_groups := regexp_matches(v_datestring, pg_catalog.replace(DEFMASK8_1_REGEXP, '$comp_month$' COLLATE "C", v_compmonth_regexp), 'gi');
            v_day := '01';
            v_month := sys.babelfish_get_monthnum_by_name(v_regmatch_groups[2], v_lang_metadata_json);
            v_year := v_regmatch_groups[1];

        ELSIF (v_datestring ~* pg_catalog.replace(DEFMASK9_1_REGEXP, '$comp_month$' COLLATE "C", v_compmonth_regexp))
        THEN
            v_regmatch_groups := regexp_matches(v_datestring, pg_catalog.replace(DEFMASK9_1_REGEXP, '$comp_month$' COLLATE "C", v_compmonth_regexp), 'gi');
            v_day := '01';
            v_month := sys.babelfish_get_monthnum_by_name(v_regmatch_groups[1], v_lang_metadata_json);
            v_year := v_regmatch_groups[2];

        ELSIF (v_datestring ~* pg_catalog.replace(DEFMASK10_1_REGEXP, '$comp_month$' COLLATE "C", v_compmonth_regexp))
        THEN
            v_regmatch_groups := regexp_matches(v_datestring, pg_catalog.replace(DEFMASK10_1_REGEXP, '$comp_month$' COLLATE "C", v_compmonth_regexp), 'gi');
            v_day := v_regmatch_groups[1];
            v_month := sys.babelfish_get_monthnum_by_name(v_regmatch_groups[2], v_lang_metadata_json);
            v_year := sys.babelfish_get_full_year(v_regmatch_groups[3]);
        ELSE
            RAISE invalid_character_value_for_cast;
        END IF;
    ELSIF (v_datetimestring ~* DOT_SLASH_DASH_COMPYEAR1_0_REGEXP)
    THEN
        IF (v_style IN (6, 7, 8, 9, 12, 13, 14, 24, 100, 106, 107, 108, 109, 112, 113, 114, 130) AND
            v_res_datatype = 'DATETIME2')
        THEN
            RAISE invalid_regular_expression;
        END IF;

        v_regmatch_groups := regexp_matches(v_datestring, DOT_SLASH_DASH_COMPYEAR1_1_REGEXP, 'gi');
        v_leftpart := v_regmatch_groups[1];
        v_middlepart := v_regmatch_groups[2];
        v_rightpart := v_regmatch_groups[3];

        IF (v_datestring ~* DOT_SLASH_DASH_SHORTYEAR_REGEXP)
        THEN
            IF ((v_style NOT IN (0, 1, 2, 3, 4, 5, 10, 11) AND v_res_datatype COLLATE "C" IN ('DATETIME', 'SMALLDATETIME')) OR
                (v_style NOT IN (0, 1, 2, 3, 4, 5, 10, 11, 12) AND v_res_datatype COLLATE "C" = 'DATETIME2'))
            THEN
                RAISE invalid_datetime_format;
            END IF;

            IF ((v_style IN (1, 10) AND v_date_format <> 'MDY' AND v_res_datatype COLLATE "C" IN ('DATETIME', 'SMALLDATETIME')) OR
                (v_style IN (0, 1, 10) AND v_date_format COLLATE "C" NOT IN ('DMY', 'DYM', 'MYD', 'YMD', 'YDM') AND v_res_datatype COLLATE "C" IN ('DATETIME', 'SMALLDATETIME')) OR
                (v_style IN (0, 1, 10, 22) AND v_date_format COLLATE "C" NOT IN ('DMY', 'DYM', 'MYD', 'YMD', 'YDM') AND v_res_datatype COLLATE "C" = 'DATETIME2') OR
                (v_style IN (1, 10, 22) AND v_date_format COLLATE "C" IN ('DMY', 'DYM', 'MYD', 'YMD', 'YDM') AND v_res_datatype COLLATE "C" = 'DATETIME2'))
            THEN
                v_day := v_middlepart;
                v_month := v_leftpart;
                v_year := sys.babelfish_get_full_year(v_rightpart);

            ELSIF ((v_style IN (2, 11) AND v_date_format COLLATE "C" <> 'YMD') OR
                   (v_style IN (0, 2, 11) AND v_date_format COLLATE "C" = 'YMD'))
            THEN
                v_day := v_rightpart;
                v_month := v_middlepart;
                v_year := sys.babelfish_get_full_year(v_leftpart);

            ELSIF ((v_style IN (3, 4, 5) AND v_date_format COLLATE "C" <> 'DMY') OR
                   (v_style IN (0, 3, 4, 5) AND v_date_format COLLATE "C" = 'DMY'))
            THEN
                v_day := v_leftpart;
                v_month := v_middlepart;
                v_year := sys.babelfish_get_full_year(v_rightpart);

            ELSIF (v_style = 0 AND v_date_format COLLATE "C" = 'DYM')
            THEN
                v_day = v_leftpart;
                v_month = v_rightpart;
                v_year = sys.babelfish_get_full_year(v_middlepart);

            ELSIF (v_style = 0 AND v_date_format COLLATE "C" = 'MYD')
            THEN
                v_day := v_rightpart;
                v_month := v_leftpart;
                v_year = sys.babelfish_get_full_year(v_middlepart);

            ELSIF (v_style = 0 AND v_date_format COLLATE "C" = 'YDM')
            THEN
                IF (v_res_datatype COLLATE "C" = 'DATETIME2') THEN
                    RAISE character_not_in_repertoire;
                END IF;

                v_day := v_middlepart;
                v_month := v_rightpart;
                v_year := sys.babelfish_get_full_year(v_leftpart);
            ELSE
                RAISE invalid_character_value_for_cast;
            END IF;
        ELSIF (v_datestring ~* DOT_SLASH_DASH_FULLYEAR1_1_REGEXP)
        THEN
            IF (v_style NOT IN (0, 20, 21, 101, 102, 103, 104, 105, 110, 111, 120, 121, 130, 131) AND
                v_res_datatype COLLATE "C" IN ('DATETIME', 'SMALLDATETIME'))
            THEN
                RAISE invalid_datetime_format;
            ELSIF (v_style IN (130, 131) AND v_res_datatype COLLATE "C" = 'SMALLDATETIME') THEN
                RAISE invalid_character_value_for_cast;
            END IF;

            v_year := v_rightpart;
            IF (v_leftpart::SMALLINT <= 12)
            THEN
                IF ((v_style IN (103, 104, 105, 130, 131) AND v_date_format COLLATE "C" NOT IN ('DMY', 'DYM', 'YDM')) OR
                    (v_style IN (0, 103, 104, 105, 130, 131) AND ((v_date_format COLLATE "C" = 'DMY' AND v_res_datatype COLLATE "C" = 'DATETIME2') OR
                    (v_date_format COLLATE "C" IN ('DMY', 'DYM', 'YDM') AND v_res_datatype COLLATE "C" <> 'DATETIME2'))) OR
                    (v_style IN (103, 104, 105, 130, 131) AND v_date_format COLLATE "C" IN ('DMY', 'DYM', 'YDM') AND v_res_datatype COLLATE "C" = 'DATETIME2'))
                THEN
                    v_day := v_leftpart;
                    v_month := v_middlepart;

                ELSIF ((v_style IN (20, 21, 101, 102, 110, 111, 120, 121) AND v_date_format COLLATE "C" IN ('DMY', 'DYM', 'YDM') AND v_res_datatype COLLATE "C" IN ('DATETIME', 'SMALLDATETIME')) OR
                       (v_style IN (0, 20, 21, 101, 102, 110, 111, 120, 121) AND v_date_format COLLATE "C" NOT IN ('DMY', 'DYM', 'YDM') AND v_res_datatype COLLATE "C" IN ('DATETIME', 'SMALLDATETIME')) OR
                       (v_style IN (101, 110) AND v_date_format COLLATE "C" IN ('DMY', 'DYM', 'MYD', 'YDM') AND v_res_datatype COLLATE "C" = 'DATETIME2') OR
                       (v_style IN (0, 101, 110) AND v_date_format COLLATE "C" NOT IN ('DMY', 'DYM', 'MYD', 'YDM') AND v_res_datatype COLLATE "C" = 'DATETIME2'))
                THEN
                    v_day := v_middlepart;
                    v_month := v_leftpart;
                END IF;
            ELSE
                IF ((v_style IN (103, 104, 105, 130, 131) AND v_date_format COLLATE "C" NOT IN ('DMY', 'DYM', 'YDM')) OR
                    (v_style IN (0, 103, 104, 105, 130, 131) AND ((v_date_format COLLATE "C" = 'DMY' AND v_res_datatype COLLATE "C" = 'DATETIME2') OR
                    (v_date_format COLLATE "C" IN ('DMY', 'DYM', 'YDM') AND v_res_datatype COLLATE "C" <> 'DATETIME2'))) OR
                    (v_style IN (103, 104, 105, 130, 131) AND v_date_format COLLATE "C" IN ('DMY', 'DYM', 'YDM') AND v_res_datatype COLLATE "C" = 'DATETIME2'))
                THEN
                    v_day := v_leftpart;
                    v_month := v_middlepart;
                ELSE
                    IF (v_res_datatype COLLATE "C" = 'DATETIME2') THEN
                        RAISE invalid_datetime_format;
                    END IF;

                    RAISE invalid_character_value_for_cast;
                END IF;
            END IF;
        END IF;
    ELSIF (v_datetimestring ~* FULLYEAR_DOT_SLASH_DASH1_0_REGEXP)
    THEN
        IF (v_style NOT IN (0, 20, 21, 101, 102, 103, 104, 105, 110, 111, 120, 121, 130, 131) AND
            v_res_datatype COLLATE "C" IN ('DATETIME', 'SMALLDATETIME'))
        THEN
            RAISE invalid_datetime_format;
        ELSIF (v_style IN (6, 7, 8, 9, 12, 13, 14, 24, 100, 106, 107, 108, 109, 112, 113, 114, 130) AND
            v_res_datatype COLLATE "C" = 'DATETIME2')
        THEN
            RAISE invalid_regular_expression;
        ELSIF (v_style IN (130, 131) AND v_res_datatype COLLATE "C" = 'SMALLDATETIME')
        THEN
            RAISE invalid_character_value_for_cast;
        END IF;

        v_regmatch_groups := regexp_matches(v_datestring, FULLYEAR_DOT_SLASH_DASH1_1_REGEXP, 'gi');
        v_year := v_regmatch_groups[1];
        v_middlepart := v_regmatch_groups[2];
        v_rightpart := v_regmatch_groups[3];

        IF ((v_res_datatype COLLATE "C" IN ('DATETIME', 'SMALLDATETIME') AND v_rightpart::SMALLINT <= 12) OR v_res_datatype COLLATE "C" = 'DATETIME2')
        THEN
            IF ((v_style IN (20, 21, 101, 102, 110, 111, 120, 121) AND v_date_format COLLATE "C" IN ('DMY', 'DYM', 'YDM') AND v_res_datatype COLLATE "C" <> 'DATETIME2') OR
                (v_style IN (0, 20, 21, 101, 102, 110, 111, 120, 121) AND v_date_format COLLATE "C" NOT IN ('DMY', 'DYM', 'YDM') AND v_res_datatype COLLATE "C" <> 'DATETIME2') OR
                (v_style IN (0, 20, 21, 23, 25, 101, 102, 110, 111, 120, 121, 126, 127) AND v_res_datatype COLLATE "C" = 'DATETIME2'))
            THEN
                v_day := v_rightpart;
                v_month := v_middlepart;

            ELSIF ((v_style IN (103, 104, 105, 130, 131) AND v_date_format COLLATE "C" NOT IN ('DMY', 'DYM', 'YDM')) OR
                    v_style IN (0, 103, 104, 105, 130, 131) AND v_date_format COLLATE "C" IN ('DMY', 'DYM', 'YDM'))
            THEN
                v_day := v_middlepart;
                v_month := v_rightpart;
            END IF;
        ELSIF (v_res_datatype COLLATE "C" IN ('DATETIME', 'SMALLDATETIME') AND v_rightpart::SMALLINT > 12)
        THEN
            IF ((v_style IN (20, 21, 101, 102, 110, 111, 120, 121) AND v_date_format COLLATE "C" IN ('DMY', 'DYM', 'YDM')) OR
                (v_style IN (0, 20, 21, 101, 102, 110, 111, 120, 121) AND v_date_format COLLATE "C" NOT IN ('DMY', 'DYM', 'YDM')))
            THEN
                v_day := v_rightpart;
                v_month := v_middlepart;

            ELSIF ((v_style IN (103, 104, 105, 130, 131) AND v_date_format COLLATE "C" NOT IN ('DMY', 'DYM', 'YDM')) OR
                   (v_style IN (0, 103, 104, 105, 130, 131) AND v_date_format COLLATE "C" IN ('DMY', 'DYM', 'YDM')))
            THEN
                RAISE invalid_character_value_for_cast;
            END IF;
        END IF;
    ELSIF (v_datetimestring ~* SHORT_DIGITMASK1_0_REGEXP OR
           v_datetimestring ~* FULL_DIGITMASK1_0_REGEXP)
    THEN
        IF (v_style = 127 AND v_res_datatype COLLATE "C" <> 'DATETIME2')
        THEN
            RAISE invalid_datetime_format;
        ELSIF (v_style IN (130, 131) AND v_res_datatype COLLATE "C" = 'SMALLDATETIME')
        THEN
            RAISE invalid_character_value_for_cast;
        END IF;

        IF (v_datestring ~* '^\d{6}$')
        THEN
            v_day := substr(v_datestring, 5, 2);
            v_month := substr(v_datestring, 3, 2);
            v_year := sys.babelfish_get_full_year(substr(v_datestring, 1, 2));

        ELSIF (v_datestring ~* '^\d{8}$')
        THEN
            v_day := substr(v_datestring, 7, 2);
            v_month := substr(v_datestring, 5, 2);
            v_year := substr(v_datestring, 1, 4);
        ELSE
            v_day := '01';
            v_month := '01';
            v_year := '1900';
        END IF;
    ELSIF (v_datetimestring ~* HHMMSSFS_REGEXP)
    THEN
        v_day := '01';
        v_month := '01';
        v_year := '1900';
    ELSE
        RAISE invalid_datetime_format;
    END IF;

    IF (((v_datetimestring ~* HHMMSSFS_PART_REGEXP AND v_res_datatype COLLATE "C" = 'DATETIME2') OR
        (v_datetimestring ~* SHORT_DIGITMASK1_0_REGEXP OR v_datetimestring ~* FULL_DIGITMASK1_0_REGEXP OR
          v_datetimestring ~* FULLYEAR_DOT_SLASH_DASH1_0_REGEXP OR v_datetimestring ~* DOT_SLASH_DASH_FULLYEAR1_0_REGEXP)) AND
        v_style IN (130, 131))
    THEN
        v_hijridate := sys.babelfish_conv_hijri_to_greg(v_day, v_month, v_year) - 1;
        v_day = to_char(v_hijridate, 'DD');
        v_month = to_char(v_hijridate, 'MM');
        v_year = to_char(v_hijridate, 'YYYY');
    END IF;

    v_hours := coalesce(sys.babelfish_get_timeunit_from_string(v_timepart, 'HOURS'), '0');
    v_minutes := coalesce(sys.babelfish_get_timeunit_from_string(v_timepart, 'MINUTES'), '0');
    v_seconds := coalesce(sys.babelfish_get_timeunit_from_string(v_timepart, 'SECONDS'), '0');
    v_fseconds := coalesce(sys.babelfish_get_timeunit_from_string(v_timepart, 'FRACTSECONDS'), '0');

<<<<<<< HEAD
    IF ((v_res_datatype COLLATE "C" IN ('DATETIME', 'SMALLDATETIME') OR
         (v_res_datatype COLLATE "C" = 'DATETIME2' AND v_timepart !~* HHMMSSFS_DOT_PART_REGEXP)) AND
        char_length(v_fseconds) > 3)
=======
    IF (v_res_datatype IN ('DATETIME', 'SMALLDATETIME') AND char_length(v_fseconds) > 3)
>>>>>>> 53cab2d9
    THEN
        RAISE invalid_datetime_format;
    END IF;

    BEGIN
        IF (v_res_datatype COLLATE "C" IN ('DATETIME', 'SMALLDATETIME'))
        THEN
            v_resdatetime := sys.datetimefromparts(v_year, v_month, v_day,
                                                                 v_hours, v_minutes, v_seconds,
                                                                 rpad(v_fseconds, 3, '0'));
            IF (v_res_datatype COLLATE "C" = 'SMALLDATETIME' AND
                to_char(v_resdatetime, 'SS') <> '00')
            THEN
                IF (to_char(v_resdatetime, 'SS')::SMALLINT >= 30) THEN
                    v_resdatetime := v_resdatetime + INTERVAL '1 minute';
                END IF;

                v_resdatetime := to_timestamp(to_char(v_resdatetime, 'DD.MM.YYYY.HH24.MI'), 'DD.MM.YYYY.HH24.MI');
            END IF;
        ELSIF (v_res_datatype COLLATE "C" = 'DATETIME2')
        THEN
            IF (v_scale <> 0)
            THEN
                v_fseconds := sys.babelfish_get_microsecs_from_fractsecs(v_fseconds, v_scale);
                v_seconds := concat_ws('.', v_seconds, v_fseconds);
            END IF;
            v_resdatetime := make_timestamp(v_year::SMALLINT, v_month::SMALLINT, v_day::SMALLINT,
                                            v_hours::SMALLINT, v_minutes::SMALLINT, v_seconds::NUMERIC);
        END IF;
    EXCEPTION
        WHEN datetime_field_overflow THEN
            RAISE invalid_datetime_format;
        WHEN OTHERS THEN
        GET STACKED DIAGNOSTICS v_err_message = MESSAGE_TEXT;

        IF (v_err_message ~* 'Cannot construct data type') THEN
            RAISE invalid_character_value_for_cast;
        END IF;
    END;

    RETURN v_resdatetime;
EXCEPTION
    WHEN most_specific_type_mismatch THEN
        RAISE USING MESSAGE := 'Argument data type NUMERIC is invalid for argument 3 of conv_string_to_datetime function.',
                    DETAIL := 'Use of incorrect "style" parameter value during conversion process.',
                    HINT := 'Change "style" parameter to the proper value and try again.';

    WHEN invalid_parameter_value THEN
        RAISE USING MESSAGE := pg_catalog.format('The style %s is not supported for conversions from VARCHAR to %s.', v_style, v_res_datatype),
                    DETAIL := 'Use of incorrect "style" parameter value during conversion process.',
                    HINT := 'Change "style" parameter to the proper value and try again.';

    WHEN invalid_regular_expression THEN
        RAISE USING MESSAGE := pg_catalog.format('The input character string doesn''t follow style %s.', v_style),
                    DETAIL := 'Selected "style" param value isn''t valid for conversion of passed character string.',
                    HINT := 'Either change the input character string or use a different style.';

    WHEN datatype_mismatch THEN
        RAISE USING MESSAGE := 'Data type should be one of these values: ''DATETIME'', ''SMALLDATETIME'', ''DATETIME2''/''DATETIME2(n)''.',
                    DETAIL := 'Use of incorrect "datatype" parameter value during conversion process.',
                    HINT := 'Change "datatype" parameter to the proper value and try again.';

    WHEN invalid_indicator_parameter_value THEN
        RAISE USING MESSAGE := pg_catalog.format('Invalid attributes specified for data type %s.', v_res_datatype),
                    DETAIL := 'Use of incorrect scale value, which is not corresponding to specified data type.',
                    HINT := 'Change data type scale component or select different data type and try again.';

    WHEN interval_field_overflow THEN
        RAISE USING MESSAGE := pg_catalog.format('Specified scale %s is invalid.', v_scale),
                    DETAIL := 'Use of incorrect data type scale value during conversion process.',
                    HINT := 'Change scale component of data type parameter to be in range [0..7] and try again.';

    WHEN invalid_datetime_format THEN
        RAISE USING MESSAGE := CASE v_res_datatype
                                  WHEN 'SMALLDATETIME' THEN 'Conversion failed when converting character string to SMALLDATETIME data type.'
                                  ELSE 'Conversion failed when converting date and time from character string.'
                               END,
                    DETAIL := 'Incorrect using of pair of input parameters values during conversion process.',
                    HINT := 'Check the input parameters values, correct them if needed, and try again.';

    WHEN invalid_character_value_for_cast THEN
        RAISE USING MESSAGE := 'The conversion of a VARCHAR data type to a DATETIME data type resulted in an out-of-range value.',
                    DETAIL := 'Use of incorrect pair of input parameter values during conversion process.',
                    HINT := 'Check input parameter values, correct them if needed, and try again.';

    WHEN character_not_in_repertoire THEN
        RAISE USING MESSAGE := 'The YDM date format isn''t supported when converting from this string format to date and time.',
                    DETAIL := 'Use of incorrect DATE_FORMAT constant value regarding string format parameter during conversion process.',
                    HINT := 'Change DATE_FORMAT constant to one of these values: MDY|DMY|DYM, recompile function and try again.';

    WHEN invalid_escape_sequence THEN
        RAISE USING MESSAGE := pg_catalog.format('Invalid CONVERSION_LANG constant value - ''%s''. Allowed values are: ''English'', ''Deutsch'', etc.',
                                      CONVERSION_LANG),
                    DETAIL := 'Compiled incorrect CONVERSION_LANG constant value in function''s body.',
                    HINT := 'Correct CONVERSION_LANG constant value in function''s body, recompile it and try again.';

    WHEN invalid_text_representation THEN
        GET STACKED DIAGNOSTICS v_err_message = MESSAGE_TEXT;
        v_err_message := substring(lower(v_err_message), 'integer\:\s\"(.*)\"');

        RAISE USING MESSAGE := pg_catalog.format('Error while trying to convert "%s" value to SMALLINT data type.',
                                      v_err_message),
                    DETAIL := 'Passed argument value contains illegal characters.',
                    HINT := 'Correct passed argument value, remove all illegal characters.';
END;
$BODY$
LANGUAGE plpgsql
VOLATILE
RETURNS NULL ON NULL INPUT;

CREATE OR REPLACE FUNCTION sys.babelfish_conv_string_to_time(IN p_datatype TEXT,
                                                                 IN p_timestring TEXT,
                                                                 IN p_style NUMERIC DEFAULT 0)
RETURNS TIME WITHOUT TIME ZONE
AS
$BODY$
DECLARE
    v_hours SMALLINT;
    v_style SMALLINT;
    v_scale SMALLINT;
    v_daypart VARCHAR COLLATE "C";
    v_seconds VARCHAR COLLATE "C";
    v_minutes SMALLINT;
    v_fseconds VARCHAR COLLATE "C";
    v_datatype VARCHAR COLLATE "C";
    v_timestring VARCHAR COLLATE "C";
    v_err_message VARCHAR COLLATE "C";
    v_src_datatype VARCHAR COLLATE "C";
    v_timeunit_mask VARCHAR COLLATE "C";
    v_datatype_groups TEXT[];
    v_regmatch_groups TEXT[];
    AMPM_REGEXP CONSTANT VARCHAR COLLATE "C" := '\s*([AP]M)';
    TIMEUNIT_REGEXP CONSTANT VARCHAR COLLATE "C" := '\s*(\d{1,2})\s*';
    FRACTSECS_REGEXP CONSTANT VARCHAR COLLATE "C" := '\s*(\d{1,9})';
    HHMMSSFS_REGEXP CONSTANT VARCHAR COLLATE "C" := concat('^', TIMEUNIT_REGEXP,
                                               '\:', TIMEUNIT_REGEXP,
                                               '\:', TIMEUNIT_REGEXP,
                                               '(?:\.|\:)', FRACTSECS_REGEXP, '$');
    HHMMSS_REGEXP CONSTANT VARCHAR COLLATE "C" := concat('^', TIMEUNIT_REGEXP, '\:', TIMEUNIT_REGEXP, '\:', TIMEUNIT_REGEXP, '$');
    HHMMFS_REGEXP CONSTANT VARCHAR COLLATE "C" := concat('^', TIMEUNIT_REGEXP, '\:', TIMEUNIT_REGEXP, '\.', FRACTSECS_REGEXP, '$');
    HHMM_REGEXP CONSTANT VARCHAR COLLATE "C" := concat('^', TIMEUNIT_REGEXP, '\:', TIMEUNIT_REGEXP, '$');
    HH_REGEXP CONSTANT VARCHAR COLLATE "C" := concat('^', TIMEUNIT_REGEXP, '$');
    DATATYPE_REGEXP CONSTANT VARCHAR COLLATE "C" := '^(TIME)\s*(?:\()?\s*((?:-)?\d+)?\s*(?:\))?$';
BEGIN
    v_datatype := trim(regexp_replace(p_datatype, 'DATETIME', 'TIME', 'gi'));
    v_timestring := upper(trim(p_timestring));
    v_style := floor(p_style)::SMALLINT;

    v_datatype_groups := regexp_matches(v_datatype, DATATYPE_REGEXP, 'gi');

    v_src_datatype := upper(v_datatype_groups[1]);
    v_scale := v_datatype_groups[2]::SMALLINT;

    IF (v_src_datatype IS NULL) THEN
        RAISE datatype_mismatch;
    ELSIF (coalesce(v_scale, 0) NOT BETWEEN 0 AND 7)
    THEN
        RAISE interval_field_overflow;
    ELSIF (v_scale IS NULL) THEN
        v_scale := 7;
    END IF;

    IF (scale(p_style) > 0) THEN
        RAISE most_specific_type_mismatch;
    ELSIF (NOT ((v_style BETWEEN 0 AND 14) OR
             (v_style BETWEEN 20 AND 25) OR
             (v_style BETWEEN 100 AND 114) OR
             v_style IN (120, 121, 126, 127, 130, 131)))
    THEN
        RAISE invalid_parameter_value;
    END IF;

    v_daypart := substring(v_timestring, 'AM|PM');
    v_timestring := trim(regexp_replace(v_timestring, coalesce(v_daypart, ''), ''));

    v_timeunit_mask :=
        CASE
           WHEN (v_timestring ~* HHMMSSFS_REGEXP) THEN HHMMSSFS_REGEXP
           WHEN (v_timestring ~* HHMMSS_REGEXP) THEN HHMMSS_REGEXP
           WHEN (v_timestring ~* HHMMFS_REGEXP) THEN HHMMFS_REGEXP
           WHEN (v_timestring ~* HHMM_REGEXP) THEN HHMM_REGEXP
           WHEN (v_timestring ~* HH_REGEXP) THEN HH_REGEXP
        END;

    IF (v_timeunit_mask IS NULL) THEN
        RAISE invalid_datetime_format;
    END IF;

    v_regmatch_groups := regexp_matches(v_timestring, v_timeunit_mask, 'gi');

    v_hours := v_regmatch_groups[1]::SMALLINT;
    v_minutes := v_regmatch_groups[2]::SMALLINT;

    IF (v_timestring ~* HHMMFS_REGEXP) THEN
        v_fseconds := v_regmatch_groups[3];
    ELSE
        v_seconds := v_regmatch_groups[3];
        v_fseconds := v_regmatch_groups[4];
    END IF;

   IF (v_daypart IS NOT NULL) THEN
      IF ((v_daypart = 'AM' AND v_hours NOT BETWEEN 0 AND 12) OR
          (v_daypart = 'PM' AND v_hours NOT BETWEEN 1 AND 23))
      THEN
          RAISE numeric_value_out_of_range;
      ELSIF (v_daypart = 'PM' AND v_hours < 12) THEN
          v_hours := v_hours + 12;
      ELSIF (v_daypart = 'AM' AND v_hours = 12) THEN
          v_hours := v_hours - 12;
      END IF;
   END IF;

    v_fseconds := sys.babelfish_get_microsecs_from_fractsecs(v_fseconds, v_scale);
    v_seconds := concat_ws('.', v_seconds, v_fseconds);

    RETURN make_time(v_hours, v_minutes, v_seconds::NUMERIC);
EXCEPTION
    WHEN most_specific_type_mismatch THEN
        RAISE USING MESSAGE := 'Argument data type NUMERIC is invalid for argument 3 of conv_string_to_time function.',
                    DETAIL := 'Use of incorrect "style" parameter value during conversion process.',
                    HINT := 'Change "style" parameter to the proper value and try again.';

    WHEN invalid_parameter_value THEN
        RAISE USING MESSAGE := pg_catalog.format('The style %s is not supported for conversions from VARCHAR to TIME.', v_style),
                    DETAIL := 'Use of incorrect "style" parameter value during conversion process.',
                    HINT := 'Change "style" parameter to the proper value and try again.';

    WHEN datatype_mismatch THEN
        RAISE USING MESSAGE := 'Source data type should be ''TIME'' or ''TIME(n)''.',
                    DETAIL := 'Use of incorrect "datatype" parameter value during conversion process.',
                    HINT := 'Change "datatype" parameter to the proper value and try again.';

    WHEN interval_field_overflow THEN
        RAISE USING MESSAGE := pg_catalog.format('Specified scale %s is invalid.', v_scale),
                    DETAIL := 'Use of incorrect data type scale value during conversion process.',
                    HINT := 'Change scale component of data type parameter to be in range [0..7] and try again.';

    WHEN numeric_value_out_of_range THEN
        RAISE USING MESSAGE := 'Could not extract correct hour value due to it''s inconsistency with AM|PM day part mark.',
                    DETAIL := 'Extracted hour value doesn''t fall in correct day part mark range: 0..12 for "AM" or 1..23 for "PM".',
                    HINT := 'Correct a hour value in the source string or remove AM|PM day part mark out of it.';

    WHEN invalid_datetime_format THEN
        RAISE USING MESSAGE := 'Conversion failed when converting time from character string.',
                    DETAIL := 'Incorrect using of pair of input parameters values during conversion process.',
                    HINT := 'Check the input parameters values, correct them if needed, and try again.';

    WHEN invalid_text_representation THEN
        GET STACKED DIAGNOSTICS v_err_message = MESSAGE_TEXT;
        v_err_message := substring(lower(v_err_message), 'integer\:\s\"(.*)\"');

        RAISE USING MESSAGE := pg_catalog.format('Error while trying to convert "%s" value to SMALLINT data type.',
                                      v_err_message),
                    DETAIL := 'Supplied value contains illegal characters.',
                    HINT := 'Correct supplied value, remove all illegal characters.';
END;
$BODY$
LANGUAGE plpgsql
VOLATILE
RETURNS NULL ON NULL INPUT;

CREATE OR REPLACE FUNCTION sys.babelfish_conv_time_to_string(IN p_datatype TEXT,
                                                                 IN p_src_datatype TEXT,
                                                                 IN p_timeval TIME(6) WITHOUT TIME ZONE,
                                                                 IN p_style NUMERIC DEFAULT 25)
RETURNS TEXT
AS
$BODY$
DECLARE
    v_hours VARCHAR COLLATE "C";
    v_style SMALLINT;
    v_scale SMALLINT;
    v_resmask VARCHAR COLLATE "C";
    v_fseconds VARCHAR COLLATE "C";
    v_datatype VARCHAR COLLATE "C";
    v_resstring VARCHAR COLLATE "C";
    v_lengthexpr VARCHAR COLLATE "C";
    v_res_length SMALLINT;
    v_res_datatype VARCHAR COLLATE "C";
    v_src_datatype VARCHAR COLLATE "C";
    v_res_maxlength SMALLINT;
    VARCHAR_MAX CONSTANT SMALLINT := 8000;
    NVARCHAR_MAX CONSTANT SMALLINT := 4000;
    -- We use the regex below to make sure input p_datatype is one of them
    DATATYPE_REGEXP CONSTANT VARCHAR COLLATE "C" := '^\s*(CHAR|NCHAR|VARCHAR|NVARCHAR|CHARACTER VARYING)\s*$';
    -- We use the regex below to get the length of the datatype, if specified
    -- For example, to get the '10' out of 'varchar(10)'
    DATATYPE_MASK_REGEXP CONSTANT VARCHAR COLLATE "C" := '^\s*(?:CHAR|NCHAR|VARCHAR|NVARCHAR|CHARACTER VARYING)\s*\(\s*(\d+|MAX)\s*\)\s*$';
    SRCDATATYPE_MASK_REGEXP VARCHAR COLLATE "C" := '^\s*(?:TIME)\s*(?:\s*\(\s*(\d+)\s*\)\s*)?\s*$';
BEGIN
    v_datatype := upper(trim(p_datatype));
    v_src_datatype := upper(trim(p_src_datatype));
    v_style := floor(p_style)::SMALLINT;

    IF (v_src_datatype ~* SRCDATATYPE_MASK_REGEXP)
    THEN
        v_scale := coalesce(substring(v_src_datatype, SRCDATATYPE_MASK_REGEXP)::SMALLINT, 7);

        IF (v_scale NOT BETWEEN 0 AND 7) THEN
            RAISE invalid_regular_expression;
        END IF;
    ELSE
        RAISE most_specific_type_mismatch;
    END IF;

    IF (v_datatype ~* DATATYPE_MASK_REGEXP)
    THEN
        v_res_datatype := rtrim(split_part(v_datatype, '(' COLLATE "C", 1));

        v_res_maxlength := CASE
                              WHEN (v_res_datatype COLLATE "C" IN ('CHAR', 'VARCHAR')) THEN VARCHAR_MAX
                              ELSE NVARCHAR_MAX
                           END;

        v_lengthexpr := substring(v_datatype, DATATYPE_MASK_REGEXP);

        IF (v_lengthexpr <> 'MAX' COLLATE "C" AND char_length(v_lengthexpr) > 4) THEN
            RAISE interval_field_overflow;
        END IF;

        v_res_length := CASE v_lengthexpr
                           WHEN 'MAX' COLLATE "C" THEN v_res_maxlength
                           ELSE v_lengthexpr::SMALLINT
                        END;
    ELSIF (v_datatype ~* DATATYPE_REGEXP) THEN
        v_res_datatype := v_datatype;
    ELSE
        RAISE datatype_mismatch;
    END IF;

    IF (scale(p_style) > 0) THEN
        RAISE escape_character_conflict;
    ELSIF (NOT ((v_style BETWEEN 0 AND 14) OR
                (v_style BETWEEN 20 AND 25) OR
                (v_style BETWEEN 100 AND 114) OR
                v_style IN (120, 121, 126, 127, 130, 131)))
    THEN
        RAISE invalid_parameter_value;
    ELSIF ((v_style BETWEEN 1 AND 7) OR
           (v_style BETWEEN 10 AND 12) OR
           (v_style BETWEEN 101 AND 107) OR
           (v_style BETWEEN 110 AND 112) OR
           v_style = 23)
    THEN
        RAISE invalid_datetime_format;
    END IF;

    v_hours := ltrim(to_char(p_timeval, 'HH12'), '0');
    v_fseconds := sys.babelfish_get_microsecs_from_fractsecs(to_char(p_timeval, 'US'), v_scale);

    IF (v_scale = 7) THEN
        v_fseconds := concat(v_fseconds, '0');
    END IF;

    IF (v_style IN (0, 100))
    THEN
        v_resmask := concat(v_hours, ':MIAM');
    ELSIF (v_style IN (8, 20, 24, 108, 120))
    THEN
        v_resmask := 'HH24:MI:SS';
    ELSIF (v_style IN (9, 109))
    THEN
        v_resmask := CASE
                        WHEN (char_length(v_fseconds) = 0) THEN concat(v_hours, ':MI:SSAM')
                        ELSE pg_catalog.format('%s:MI:SS.%sAM', v_hours, v_fseconds)
                     END;
    ELSIF (v_style IN (13, 14, 21, 25, 113, 114, 121, 126, 127))
    THEN
        v_resmask := CASE
                        WHEN (char_length(v_fseconds) = 0) THEN 'HH24:MI:SS'
                        ELSE concat('HH24:MI:SS.', v_fseconds)
                     END;
    ELSIF (v_style = 22)
    THEN
        v_resmask := pg_catalog.format('%s:MI:SS AM', lpad(v_hours, 2, ' '));
    ELSIF (v_style IN (130, 131))
    THEN
        v_resmask := CASE
                        WHEN (char_length(v_fseconds) = 0) THEN concat(lpad(v_hours, 2, ' '), ':MI:SSAM')
                        ELSE pg_catalog.format('%s:MI:SS.%sAM', lpad(v_hours, 2, ' '), v_fseconds)
                     END;
    END IF;

    v_resstring := to_char(p_timeval, v_resmask);

    v_resstring := substring(v_resstring, 1, coalesce(v_res_length, char_length(v_resstring)));
    v_res_length := coalesce(v_res_length,
                             CASE v_res_datatype
                                WHEN 'CHAR' COLLATE "C" THEN 30
                                ELSE 60
                             END);
    RETURN CASE
              WHEN (v_res_datatype COLLATE "C" NOT IN ('CHAR', 'NCHAR')) THEN v_resstring
              ELSE rpad(v_resstring, v_res_length, ' ')
           END;
EXCEPTION
    WHEN most_specific_type_mismatch THEN
        RAISE USING MESSAGE := 'Source data type should be ''TIME'' or ''TIME(n)''.',
                    DETAIL := 'Use of incorrect "src_datatype" parameter value during conversion process.',
                    HINT := 'Change "src_datatype" parameter to the proper value and try again.';

   WHEN invalid_regular_expression THEN
       RAISE USING MESSAGE := pg_catalog.format('The source data type scale (%s) given to the convert specification exceeds the maximum allowable value (7).',
                                     v_scale),
                   DETAIL := 'Use of incorrect scale value of source data type parameter during conversion process.',
                   HINT := 'Change scale component of source data type parameter to the allowable value and try again.';

   WHEN interval_field_overflow THEN
       RAISE USING MESSAGE := pg_catalog.format('The size (%s) given to the convert specification ''%s'' exceeds the maximum allowed for any data type (%s).',
                                     v_lengthexpr, lower(v_res_datatype), v_res_maxlength),
                   DETAIL := 'Use of incorrect size value of target data type parameter during conversion process.',
                   HINT := 'Change size component of data type parameter to the allowable value and try again.';

    WHEN escape_character_conflict THEN
        RAISE USING MESSAGE := 'Argument data type NUMERIC is invalid for argument 4 of convert function.',
                    DETAIL := 'Use of incorrect "style" parameter value during conversion process.',
                    HINT := 'Change "style" parameter to the proper value and try again.';

    WHEN invalid_parameter_value THEN
        RAISE USING MESSAGE := pg_catalog.format('%s is not a valid style number when converting from TIME to a character string.', v_style),
                    DETAIL := 'Use of incorrect "style" parameter value during conversion process.',
                    HINT := 'Change "style" parameter to the proper value and try again.';

    WHEN datatype_mismatch THEN
        RAISE USING MESSAGE := 'Data type should be one of these values: ''CHAR(n|MAX)'', ''NCHAR(n|MAX)'', ''VARCHAR(n|MAX)'', ''NVARCHAR(n|MAX)''.',
                    DETAIL := 'Use of incorrect "datatype" parameter value during conversion process.',
                    HINT := 'Change "datatype" parameter to the proper value and try again.';

    WHEN invalid_datetime_format THEN
        RAISE USING MESSAGE := pg_catalog.format('Error converting data type TIME to %s.',
                                      rtrim(split_part(trim(p_datatype), '(', 1))),
                    DETAIL := 'Incorrect using of pair of input parameters values during conversion process.',
                    HINT := 'Check the input parameters values, correct them if needed, and try again.';
END;
$BODY$
LANGUAGE plpgsql
VOLATILE
RETURNS NULL ON NULL INPUT;

create or replace function sys.babelfish_dbts()
returns bigint as
$BODY$
declare
  v_res bigint;
begin
  SELECT last_value INTO v_res FROM sys_data.inc_seq_rowversion;
  return v_res;
end;
$BODY$
language plpgsql;

CREATE OR REPLACE FUNCTION sys.babelfish_get_full_year(IN p_short_year TEXT,
                                                           IN p_base_century TEXT DEFAULT '',
                                                           IN p_year_cutoff NUMERIC DEFAULT 49)
RETURNS VARCHAR
AS
$BODY$
DECLARE
    v_err_message VARCHAR;
    v_full_year SMALLINT;
    v_short_year SMALLINT;
    v_base_century SMALLINT;
    v_result_param_set JSONB;
    v_full_year_res_jsonb JSONB;
BEGIN
    v_short_year := p_short_year::SMALLINT;

    BEGIN
        v_full_year_res_jsonb := nullif(current_setting('sys.full_year_res_json'), '')::JSONB;
    EXCEPTION
        WHEN undefined_object THEN
        v_full_year_res_jsonb := NULL;
    END;

    SELECT result
      INTO v_full_year
      FROM jsonb_to_recordset(v_full_year_res_jsonb) AS result_set (param1 SMALLINT,
                                                                    param2 TEXT,
                                                                    param3 NUMERIC,
                                                                    result VARCHAR)
     WHERE param1 = v_short_year
       AND param2 = p_base_century
       AND param3 = p_year_cutoff;

    IF (v_full_year IS NULL)
    THEN
        IF (v_short_year <= 99)
        THEN
            v_base_century := CASE
                                 WHEN (p_base_century ~ '^\s*([1-9]{1,2})\s*$') THEN concat(trim(p_base_century), '00')::SMALLINT
                                 ELSE trunc(extract(year from current_date)::NUMERIC, -2)
                              END;

            v_full_year = v_base_century + v_short_year;
            v_full_year = CASE
                             WHEN (v_short_year::NUMERIC > p_year_cutoff) THEN v_full_year - 100
                             ELSE v_full_year
                          END;
        ELSE v_full_year := v_short_year;
        END IF;

        v_result_param_set := jsonb_build_object('param1', v_short_year,
                                                 'param2', p_base_century,
                                                 'param3', p_year_cutoff,
                                                 'result', v_full_year);
        v_full_year_res_jsonb := CASE
                                    WHEN (v_full_year_res_jsonb IS NULL) THEN jsonb_build_array(v_result_param_set)
                                    ELSE v_full_year_res_jsonb || v_result_param_set
                                 END;

        PERFORM set_config('sys.full_year_res_json',
                           v_full_year_res_jsonb::TEXT,
                           FALSE);
    END IF;

    RETURN v_full_year;
EXCEPTION
    WHEN invalid_text_representation THEN
        GET STACKED DIAGNOSTICS v_err_message = MESSAGE_TEXT;
        v_err_message := substring(lower(v_err_message), 'integer\:\s\"(.*)\"');

        RAISE USING MESSAGE := pg_catalog.format('Error while trying to convert "%s" value to SMALLINT data type.',
                                      v_err_message),
                    DETAIL := 'Supplied value contains illegal characters.',
                    HINT := 'Correct supplied value, remove all illegal characters.';
END;
$BODY$
LANGUAGE plpgsql
STABLE
RETURNS NULL ON NULL INPUT;

CREATE OR REPLACE FUNCTION sys.babelfish_get_int_part(IN p_srcnumber DOUBLE PRECISION)
RETURNS DOUBLE PRECISION
AS
$BODY$
BEGIN
    RETURN CASE
              WHEN (p_srcnumber < -0.0000001) THEN ceil(p_srcnumber - 0.0000001)
              ELSE floor(p_srcnumber + 0.0000001)
           END;
END;
$BODY$
LANGUAGE plpgsql
STABLE
RETURNS NULL ON NULL INPUT;

CREATE OR REPLACE FUNCTION sys.babelfish_get_jobs ()
RETURNS table( job integer, what text, search_path varchar )
AS
$body$
DECLARE
  var_job integer;
  var_what text;
  var_search_path varchar;
BEGIN

  SELECT js.job_step_id, js.command, ''
    FROM sys.sysjobschedules s
   INNER JOIN sys.sysjobs j on j.job_id = s.job_id
   INNER JOIN sys.sysjobsteps js ON js.job_id = j.job_id
    INTO var_job, var_what, var_search_path
   WHERE (s.next_run_date + s.next_run_time) <= now()::timestamp
     AND j.enabled = 1
   ORDER BY (s.next_run_date + s.next_run_time) ASC
   LIMIT 1;

  IF var_job > 0
  THEN
    return query select var_job, var_what, var_search_path;
  END IF;

END;
$body$
LANGUAGE 'plpgsql';

CREATE OR REPLACE FUNCTION sys.babelfish_get_lang_metadata_json(IN p_lang_spec_culture TEXT)
RETURNS JSONB
AS
$BODY$
DECLARE
    v_locale_parts TEXT[] COLLATE "C";
    v_lang_data_jsonb JSONB;
    v_lang_spec_culture VARCHAR COLLATE "C";
    v_is_cached BOOLEAN := FALSE;
BEGIN
    v_lang_spec_culture := upper(trim(p_lang_spec_culture));

    IF (char_length(v_lang_spec_culture) > 0)
    THEN
        BEGIN
            v_lang_data_jsonb := nullif(current_setting(format('sys.lang_metadata_json.%s' COLLATE "C",
                                                               v_lang_spec_culture)), '')::JSONB;
        EXCEPTION
            WHEN undefined_object THEN
            v_lang_data_jsonb := NULL;
        END;

        IF (v_lang_data_jsonb IS NULL)
        THEN
            v_lang_spec_culture := upper(regexp_replace(v_lang_spec_culture, '-\s*' COLLATE "C", '_', 'gi'));
            IF (v_lang_spec_culture IN ('AR', 'FI') OR
                v_lang_spec_culture ~ '_')
            THEN
                SELECT lang_data_jsonb
                  INTO STRICT v_lang_data_jsonb
                  FROM sys.babelfish_syslanguages
                 WHERE spec_culture = v_lang_spec_culture;
            ELSE
                SELECT lang_data_jsonb
                  INTO STRICT v_lang_data_jsonb
                  FROM sys.babelfish_syslanguages
                 WHERE lang_name_mssql = v_lang_spec_culture
                    OR lang_alias_mssql = v_lang_spec_culture;
            END IF;
        ELSE
            v_is_cached := TRUE;
        END IF;
    ELSE
        v_lang_spec_culture := current_setting('LC_TIME');

        v_lang_spec_culture := CASE
                                  WHEN (v_lang_spec_culture !~ '\.' COLLATE "C") THEN v_lang_spec_culture
                                  ELSE substring(v_lang_spec_culture, '(.*)(?:\.)')
                               END;

        v_lang_spec_culture := upper(regexp_replace(v_lang_spec_culture, ',\s*' COLLATE "C", '_', 'gi'));

        BEGIN
            v_lang_data_jsonb := nullif(current_setting(format('sys.lang_metadata_json.%s' COLLATE "C",
                                                               v_lang_spec_culture)), '')::JSONB;
        EXCEPTION
            WHEN undefined_object THEN
            v_lang_data_jsonb := NULL;
        END;

        IF (v_lang_data_jsonb IS NULL)
        THEN
            BEGIN
                IF (char_length(v_lang_spec_culture) = 5)
                THEN
                    SELECT lang_data_jsonb
                      INTO STRICT v_lang_data_jsonb
                      FROM sys.babelfish_syslanguages
                     WHERE spec_culture = v_lang_spec_culture;
                ELSE
                    v_locale_parts := string_to_array(v_lang_spec_culture, '-');

                    SELECT lang_data_jsonb
                      INTO STRICT v_lang_data_jsonb
                      FROM sys.babelfish_syslanguages
                     WHERE lang_name_pg = v_locale_parts[1]
                       AND territory = v_locale_parts[2];
                END IF;
            EXCEPTION
                WHEN OTHERS THEN
                    v_lang_spec_culture := 'EN_US';

                    SELECT lang_data_jsonb
                      INTO v_lang_data_jsonb
                      FROM sys.babelfish_syslanguages
                     WHERE spec_culture = v_lang_spec_culture;
            END;
        ELSE
            v_is_cached := TRUE;
        END IF;
    END IF;

    IF (NOT v_is_cached) THEN
        PERFORM set_config(format('sys.lang_metadata_json.%s' COLLATE "C",
                                  v_lang_spec_culture),
                           v_lang_data_jsonb::TEXT,
                           FALSE);
    END IF;

    RETURN v_lang_data_jsonb;
EXCEPTION
    WHEN invalid_text_representation THEN
        RAISE USING MESSAGE := pg_catalog.format('The language metadata JSON value extracted from chache is not a valid JSON object.',
                                      p_lang_spec_culture),
                    HINT := 'Drop the current session, fix the appropriate record in "sys.babelfish_syslanguages" table, and try again after reconnection.';

    WHEN OTHERS THEN
        RAISE USING MESSAGE := pg_catalog.format('"%s" is not a valid special culture or language name parameter.',
                                      p_lang_spec_culture),
                    DETAIL := 'Use of incorrect "lang_spec_culture" parameter value during conversion process.',
                    HINT := 'Change "lang_spec_culture" parameter to the proper value and try again.';
END;
$BODY$
LANGUAGE plpgsql
VOLATILE;

CREATE OR REPLACE FUNCTION sys.babelfish_get_microsecs_from_fractsecs(IN p_fractsecs TEXT,
                                                                          IN p_scale NUMERIC DEFAULT 7)
RETURNS VARCHAR
AS
$BODY$
DECLARE
    v_scale SMALLINT;
    v_decplaces INTEGER;
    v_fractsecs VARCHAR COLLATE "C";
    v_pureplaces VARCHAR COLLATE "C";
    v_rnd_fractsecs INTEGER;
    v_fractsecs_len INTEGER;
    v_pureplaces_len INTEGER;
    v_err_message VARCHAR COLLATE "C";
BEGIN
    v_fractsecs := trim(p_fractsecs);
    v_fractsecs_len := char_length(v_fractsecs);
    v_scale := floor(p_scale)::SMALLINT;

    IF (v_fractsecs_len < 7) THEN
        v_fractsecs := rpad(v_fractsecs, 7, '0');
        v_fractsecs_len := char_length(v_fractsecs);
    END IF;

    v_pureplaces := trim(leading '0' from v_fractsecs);
    v_pureplaces_len := char_length(v_pureplaces);

    v_decplaces := v_fractsecs_len - v_pureplaces_len;

    v_rnd_fractsecs := round(v_fractsecs::INTEGER, (v_pureplaces_len - (v_scale - (v_fractsecs_len - v_pureplaces_len))) * (-1));

    v_fractsecs := concat(pg_catalog.replace(rpad('', v_decplaces), ' ', '0'), v_rnd_fractsecs);

    RETURN substring(v_fractsecs, 1, CASE
                                        WHEN (v_scale >= 7) THEN 6
                                        ELSE v_scale
                                     END);
EXCEPTION
    WHEN invalid_text_representation THEN
        GET STACKED DIAGNOSTICS v_err_message = MESSAGE_TEXT;
        v_err_message := substring(lower(v_err_message), 'integer\:\s\"(.*)\"');

        RAISE USING MESSAGE := pg_catalog.format('Error while trying to convert "%s" value to SMALLINT data type.', v_err_message),
                    DETAIL := 'Supplied value contains illegal characters.',
                    HINT := 'Correct supplied value, remove all illegal characters.';
END;
$BODY$
LANGUAGE plpgsql
STABLE
RETURNS NULL ON NULL INPUT;

CREATE OR REPLACE FUNCTION sys.babelfish_get_monthnum_by_name(IN p_monthname TEXT,
                                                                  IN p_lang_metadata_json JSONB)
RETURNS VARCHAR
AS
$BODY$
DECLARE
    v_monthname TEXT;
    v_monthnum SMALLINT;
BEGIN
    v_monthname := lower(trim(p_monthname));

    v_monthnum := array_position(ARRAY(SELECT lower(jsonb_array_elements_text(p_lang_metadata_json -> 'months_shortnames'))), v_monthname);

    v_monthnum := coalesce(v_monthnum,
                           array_position(ARRAY(SELECT lower(jsonb_array_elements_text(p_lang_metadata_json -> 'months_names'))), v_monthname));

    v_monthnum := coalesce(v_monthnum,
                           array_position(ARRAY(SELECT lower(jsonb_array_elements_text(p_lang_metadata_json -> 'months_extrashortnames'))), v_monthname));

    v_monthnum := coalesce(v_monthnum,
                           array_position(ARRAY(SELECT lower(jsonb_array_elements_text(p_lang_metadata_json -> 'months_extranames'))), v_monthname));

    IF (v_monthnum IS NULL) THEN
        RAISE datetime_field_overflow;
    END IF;

    RETURN v_monthnum;
EXCEPTION
    WHEN datetime_field_overflow THEN
        RAISE USING MESSAGE := pg_catalog.format('Can not convert value "%s" to a correct month number.',
                                      trim(p_monthname)),
                    DETAIL := 'Supplied month name is not valid.',
                    HINT := 'Correct supplied month name value and try again.';
END;
$BODY$
LANGUAGE plpgsql
IMMUTABLE
RETURNS NULL ON NULL INPUT;

CREATE OR REPLACE FUNCTION sys.babelfish_get_service_setting (
    IN p_service sys.service_settings.service%TYPE
  , IN p_setting sys.service_settings.setting%TYPE
)
RETURNS sys.service_settings.value%TYPE
AS
$BODY$
DECLARE
  settingValue sys.service_settings.value%TYPE;
BEGIN
  SELECT value
    INTO settingValue
    FROM sys.service_settings
   WHERE service = p_service
     AND setting = p_setting;

  RETURN settingValue;
END;
$BODY$
LANGUAGE plpgsql;

CREATE OR REPLACE FUNCTION sys.babelfish_get_timeunit_from_string(IN p_timepart TEXT,
                                                                      IN p_timeunit TEXT)
RETURNS VARCHAR
AS
$BODY$
DECLARE
    v_hours VARCHAR COLLATE "C";
    v_minutes VARCHAR COLLATE "C";
    v_seconds VARCHAR COLLATE "C";
    v_fractsecs VARCHAR COLLATE "C";
    v_daypart VARCHAR COLLATE "C";
    v_timepart VARCHAR COLLATE "C";
    v_timeunit VARCHAR COLLATE "C";
    v_err_message VARCHAR COLLATE "C";
    v_timeunit_mask VARCHAR COLLATE "C";
    v_regmatch_groups TEXT[];
    AMPM_REGEXP CONSTANT VARCHAR COLLATE "C" := '\s*([AP]M)';
    TIMEUNIT_REGEXP CONSTANT VARCHAR COLLATE "C" := '\s*(\d{1,2})\s*';
    FRACTSECS_REGEXP CONSTANT VARCHAR COLLATE "C" := '\s*(\d{1,9})';
    HHMMSSFS_REGEXP CONSTANT VARCHAR COLLATE "C" := concat('^', TIMEUNIT_REGEXP,
                                               '\:', TIMEUNIT_REGEXP,
                                               '\:', TIMEUNIT_REGEXP,
                                               '(?:\.|\:)', FRACTSECS_REGEXP, '$');
    HHMMSS_REGEXP CONSTANT VARCHAR COLLATE "C" := concat('^', TIMEUNIT_REGEXP, '\:', TIMEUNIT_REGEXP, '\:', TIMEUNIT_REGEXP, '$');
    HHMMFS_REGEXP CONSTANT VARCHAR COLLATE "C" := concat('^', TIMEUNIT_REGEXP, '\:', TIMEUNIT_REGEXP, '\.', FRACTSECS_REGEXP, '$');
    HHMM_REGEXP CONSTANT VARCHAR COLLATE "C" := concat('^', TIMEUNIT_REGEXP, '\:', TIMEUNIT_REGEXP, '$');
    HH_REGEXP CONSTANT VARCHAR COLLATE "C" := concat('^', TIMEUNIT_REGEXP, '$');
BEGIN
    v_timepart := upper(trim(p_timepart));
    v_timeunit := upper(trim(p_timeunit));

    v_daypart := substring(v_timepart, 'AM|PM');
    v_timepart := trim(regexp_replace(v_timepart, coalesce(v_daypart, ''), ''));

    v_timeunit_mask :=
        CASE
           WHEN (v_timepart ~* HHMMSSFS_REGEXP) THEN HHMMSSFS_REGEXP
           WHEN (v_timepart ~* HHMMSS_REGEXP) THEN HHMMSS_REGEXP
           WHEN (v_timepart ~* HHMMFS_REGEXP) THEN HHMMFS_REGEXP
           WHEN (v_timepart ~* HHMM_REGEXP) THEN HHMM_REGEXP
           WHEN (v_timepart ~* HH_REGEXP) THEN HH_REGEXP
        END;

    v_regmatch_groups := regexp_matches(v_timepart, v_timeunit_mask, 'gi');

    v_hours := v_regmatch_groups[1];
    v_minutes := v_regmatch_groups[2];

    IF (v_timepart ~* HHMMFS_REGEXP) THEN
        v_fractsecs := v_regmatch_groups[3];
    ELSE
        v_seconds := v_regmatch_groups[3];
        v_fractsecs := v_regmatch_groups[4];
    END IF;

    IF (v_timeunit = 'HOURS' AND v_daypart IS NOT NULL)
    THEN
        IF ((v_daypart = 'AM' AND v_hours::SMALLINT NOT BETWEEN 0 AND 12) OR
            (v_daypart = 'PM' AND v_hours::SMALLINT NOT BETWEEN 1 AND 23))
        THEN
            RAISE numeric_value_out_of_range;
        ELSIF (v_daypart = 'PM' AND v_hours::SMALLINT < 12) THEN
            v_hours := (v_hours::SMALLINT + 12)::VARCHAR;
        ELSIF (v_daypart = 'AM' AND v_hours::SMALLINT = 12) THEN
            v_hours := (v_hours::SMALLINT - 12)::VARCHAR;
        END IF;
    END IF;

    RETURN CASE v_timeunit
              WHEN 'HOURS' THEN v_hours
              WHEN 'MINUTES' THEN v_minutes
              WHEN 'SECONDS' THEN v_seconds
              WHEN 'FRACTSECONDS' THEN v_fractsecs
           END;
EXCEPTION
    WHEN numeric_value_out_of_range THEN
        RAISE USING MESSAGE := 'Could not extract correct hour value due to it''s inconsistency with AM|PM day part mark.',
                    DETAIL := 'Extracted hour value doesn''t fall in correct day part mark range: 0..12 for "AM" or 1..23 for "PM".',
                    HINT := 'Correct a hour value in the source string or remove AM|PM day part mark out of it.';

    WHEN invalid_text_representation THEN
        GET STACKED DIAGNOSTICS v_err_message = MESSAGE_TEXT;
        v_err_message := substring(lower(v_err_message), 'integer\:\s\"(.*)\"');

        RAISE USING MESSAGE := pg_catalog.format('Error while trying to convert "%s" value to SMALLINT data type.', v_err_message),
                    DETAIL := 'Supplied value contains illegal characters.',
                    HINT := 'Correct supplied value, remove all illegal characters.';
END;
$BODY$
LANGUAGE plpgsql
IMMUTABLE
RETURNS NULL ON NULL INPUT;

CREATE OR REPLACE FUNCTION sys.babelfish_get_version(pComponentName VARCHAR(256))
  RETURNS VARCHAR(256) AS
$BODY$
DECLARE
  lComponentVersion VARCHAR(256);
BEGIN
	SELECT componentversion
	  INTO lComponentVersion
	  FROM sys.versions
	 WHERE extpackcomponentname = pComponentName;

	RETURN lComponentVersion;
END;
$BODY$
LANGUAGE plpgsql;

CREATE OR REPLACE FUNCTION sys.babelfish_get_weekdaynum_by_name(IN p_weekdayname TEXT,
                                                                    IN p_lang_metadata_json JSONB)
RETURNS SMALLINT
AS
$BODY$
DECLARE
    v_weekdayname TEXT;
    v_weekdaynum SMALLINT;
BEGIN
    v_weekdayname := lower(trim(p_weekdayname));

    v_weekdaynum := array_position(ARRAY(SELECT lower(jsonb_array_elements_text(p_lang_metadata_json -> 'days_names'))), v_weekdayname);

    v_weekdaynum := coalesce(v_weekdaynum,
                             array_position(ARRAY(SELECT lower(jsonb_array_elements_text(p_lang_metadata_json -> 'days_shortnames'))), v_weekdayname));

    v_weekdaynum := coalesce(v_weekdaynum,
                             array_position(ARRAY(SELECT lower(jsonb_array_elements_text(p_lang_metadata_json -> 'days_extrashortnames'))), v_weekdayname));

    IF (v_weekdaynum IS NULL) THEN
        RAISE datetime_field_overflow;
    END IF;

    RETURN v_weekdaynum;
EXCEPTION
    WHEN datetime_field_overflow THEN
        RAISE USING MESSAGE := pg_catalog.format('Can not convert value "%s" to a correct weekday number.',
                                      trim(p_weekdayname)),
                    DETAIL := 'Supplied weekday name is not valid.',
                    HINT := 'Correct supplied weekday name value and try again.';
END;
$BODY$
LANGUAGE plpgsql
IMMUTABLE
RETURNS NULL ON NULL INPUT;

CREATE OR REPLACE FUNCTION sys.babelfish_is_ossp_present()
RETURNS BOOLEAN AS
$BODY$
DECLARE
    result SMALLINT;
BEGIN
	select
	    case when exists
	     (select 1 from  pg_extension where extname = 'uuid-ossp')
	      then 1
	      else 0 end
	    INTO result;

	RETURN (result = 1);
END;
$BODY$
LANGUAGE plpgsql;

CREATE OR REPLACE FUNCTION sys.babelfish_is_spatial_present()
RETURNS BOOLEAN AS
$BODY$
DECLARE
    result SMALLINT;
BEGIN
	select
	    case when exists
	     (select 1 from  pg_extension where extname = 'postgis')
	      then 1
	      else 0 end
	    INTO result;

	RETURN (result = 1);
END;
$BODY$
LANGUAGE plpgsql;

create or replace function sys.babelfish_istime(v text)
returns boolean
as
$body$
begin
  perform v::time;
  return true;
exception
  when others then
   return false;
end
$body$
language 'plpgsql';

-- Remove single pair of either square brackets or double-quotes from outer ends if present
-- If name begins with a delimiter but does not end with the matching delimiter return NULL
-- Otherwise, return the name unchanged
CREATE OR REPLACE FUNCTION sys.babelfish_remove_delimiter_pair(IN name TEXT)
RETURNS TEXT AS
$BODY$
BEGIN
    IF name collate sys.database_default IN('[', ']', '"') THEN
        RETURN NULL;

    ELSIF length(name) >= 2 AND left(name, 1) = '[' collate sys.database_default AND right(name, 1) = ']' collate sys.database_default THEN
        IF length(name) = 2 THEN
            RETURN '';
        ELSE
            RETURN substring(name from 2 for length(name)-2);
        END IF;
    ELSIF length(name) >= 2 AND left(name, 1) = '[' collate sys.database_default AND right(name, 1) != ']' collate sys.database_default THEN
        RETURN NULL;
    ELSIF length(name) >= 2 AND left(name, 1) != '[' collate sys.database_default AND right(name, 1) = ']' collate sys.database_default THEN
        RETURN NULL;

    ELSIF length(name) >= 2 AND left(name, 1) = '"' collate sys.database_default AND right(name, 1) = '"' collate sys.database_default THEN
        IF length(name) = 2 THEN
            RETURN '';
        ELSE
            RETURN substring(name from 2 for length(name)-2);
        END IF;
    ELSIF length(name) >= 2 AND left(name, 1) = '"' collate sys.database_default AND right(name, 1) != '"' collate sys.database_default THEN
        RETURN NULL;
    ELSIF length(name) >= 2 AND left(name, 1) != '"' collate sys.database_default AND right(name, 1) = '"' collate sys.database_default THEN
        RETURN NULL;
    
    END IF;
    RETURN name;
END;
$BODY$
LANGUAGE plpgsql;

CREATE OR REPLACE FUNCTION sys.babelfish_openxml(IN DocHandle BIGINT)
   RETURNS TABLE (XmlData XML)
AS
$BODY$
DECLARE
   XmlDocument$data XML;
BEGIN

    SELECT t.XmlData
	  INTO STRICT XmlDocument$data
	  FROM sys$openxml t
	 WHERE t.DocID = DocHandle;

   RETURN QUERY SELECT XmlDocument$data;

   EXCEPTION
	  WHEN SQLSTATE '42P01' OR SQLSTATE 'P0002' THEN
	      RAISE EXCEPTION '%','Could not find prepared statement with handle '||CASE
                                                                              WHEN DocHandle IS NULL THEN 'null'
                                                                                ELSE DocHandle::TEXT
                                                                             END;
END;
$BODY$
LANGUAGE  plpgsql;

CREATE OR REPLACE FUNCTION sys.babelfish_parse_to_date(IN p_datestring TEXT,
                                                           IN p_culture TEXT DEFAULT '')
RETURNS DATE
AS
$BODY$
DECLARE
    v_day VARCHAR COLLATE "C";
    v_year SMALLINT;
    v_month VARCHAR COLLATE "C";
    v_res_date DATE;
    v_hijridate DATE;
    v_culture VARCHAR COLLATE "C";
    v_dayparts TEXT[];
    v_resmask VARCHAR COLLATE "C";
    v_raw_year VARCHAR COLLATE "C";
    v_left_part VARCHAR COLLATE "C";
    v_right_part VARCHAR COLLATE "C";
    v_resmask_fi VARCHAR COLLATE "C";
    v_datestring VARCHAR COLLATE "C";
    v_timestring VARCHAR COLLATE "C";
    v_correctnum VARCHAR COLLATE "C";
    v_weekdaynum SMALLINT;
    v_err_message VARCHAR COLLATE "C";
    v_date_format VARCHAR COLLATE "C";
    v_weekdaynames TEXT[];
    v_hours SMALLINT := 0;
    v_minutes SMALLINT := 0;
    v_seconds NUMERIC := 0;
    v_found BOOLEAN := TRUE;
    v_compday_regexp VARCHAR COLLATE "C";
    v_regmatch_groups TEXT[];
    v_compmonth_regexp VARCHAR COLLATE "C";
    v_lang_metadata_json JSONB;
    v_resmask_cnt SMALLINT := 10;
    DAYMM_REGEXP CONSTANT VARCHAR COLLATE "C" := '(\d{1,2})';
    FULLYEAR_REGEXP CONSTANT VARCHAR COLLATE "C" := '(\d{3,4})';
    SHORTYEAR_REGEXP CONSTANT VARCHAR COLLATE "C" := '(\d{1,2})';
    COMPYEAR_REGEXP CONSTANT VARCHAR COLLATE "C" := '(\d{1,4})';
    AMPM_REGEXP CONSTANT VARCHAR COLLATE "C" := '(?:[AP]M|ص|م)';
    TIMEUNIT_REGEXP CONSTANT VARCHAR COLLATE "C" := '\s*\d{1,2}\s*';
    MASKSEPONE_REGEXP CONSTANT VARCHAR COLLATE "C" := '\s*(?:/|-)?';
    MASKSEPTWO_REGEXP CONSTANT VARCHAR COLLATE "C" := '\s*(?:\s|/|-|\.|,)';
    MASKSEPTWO_FI_REGEXP CONSTANT VARCHAR COLLATE "C" := '\s*(?:\s|/|-|,)';
    MASKSEPTHREE_REGEXP CONSTANT VARCHAR COLLATE "C" := '\s*(?:/|-|\.|,)';
    TIME_MASKSEP_REGEXP CONSTANT VARCHAR COLLATE "C" := '(?:\s|\.|,)*';
    TIME_MASKSEP_FI_REGEXP CONSTANT VARCHAR COLLATE "C" := '(?:\s|,)*';
    WEEKDAYAMPM_START_REGEXP CONSTANT VARCHAR COLLATE "C" := '(^|[[:digit:][:space:]\.,])';
    WEEKDAYAMPM_END_REGEXP CONSTANT VARCHAR COLLATE "C" := '([[:digit:][:space:]\.,]|$)(?=[^/-]|$)';
    CORRECTNUM_REGEXP CONSTANT VARCHAR COLLATE "C" := '(?:([+-]\d{1,4})(?:[[:space:]\.,]|[AP]M|ص|م|$))';
    ANNO_DOMINI_REGEXP VARCHAR COLLATE "C" := '(AD|A\.D\.)';
    ANNO_DOMINI_COMPREGEXP VARCHAR COLLATE "C" := concat(WEEKDAYAMPM_START_REGEXP, ANNO_DOMINI_REGEXP, WEEKDAYAMPM_END_REGEXP);
    HHMMSSFS_PART_REGEXP CONSTANT VARCHAR COLLATE "C" :=
        concat(TIMEUNIT_REGEXP, AMPM_REGEXP, '|',
               AMPM_REGEXP, '?', TIME_MASKSEP_REGEXP, TIMEUNIT_REGEXP, '\:', TIME_MASKSEP_REGEXP,
               AMPM_REGEXP, '?', TIME_MASKSEP_REGEXP, TIMEUNIT_REGEXP, '(?!\d)', TIME_MASKSEP_REGEXP, AMPM_REGEXP, '?|',
               AMPM_REGEXP, '?', TIME_MASKSEP_REGEXP, TIMEUNIT_REGEXP, '\:', TIME_MASKSEP_REGEXP,
               AMPM_REGEXP, '?', TIME_MASKSEP_REGEXP, TIMEUNIT_REGEXP, '\:', TIME_MASKSEP_REGEXP,
               AMPM_REGEXP, '?', TIME_MASKSEP_REGEXP, TIMEUNIT_REGEXP, '(?!\d)', TIME_MASKSEP_REGEXP, AMPM_REGEXP, '?|',
               AMPM_REGEXP, '?', TIME_MASKSEP_REGEXP, TIMEUNIT_REGEXP, '\:', TIME_MASKSEP_REGEXP,
               AMPM_REGEXP, '?', TIME_MASKSEP_REGEXP, TIMEUNIT_REGEXP, '\:', TIME_MASKSEP_REGEXP,
               AMPM_REGEXP, '?', TIME_MASKSEP_REGEXP, '\s*\d{1,2}\.\d+(?!\d)', TIME_MASKSEP_REGEXP, AMPM_REGEXP, '?|',
               AMPM_REGEXP, '?');
    HHMMSSFS_PART_FI_REGEXP CONSTANT VARCHAR COLLATE "C" :=
        concat(TIMEUNIT_REGEXP, AMPM_REGEXP, '|',
               AMPM_REGEXP, '?', TIME_MASKSEP_FI_REGEXP, TIMEUNIT_REGEXP, '[\:\.]', TIME_MASKSEP_FI_REGEXP,
               AMPM_REGEXP, '?', TIME_MASKSEP_FI_REGEXP, TIMEUNIT_REGEXP, '(?!\d)', TIME_MASKSEP_FI_REGEXP, AMPM_REGEXP, '?\.?|',
               AMPM_REGEXP, '?', TIME_MASKSEP_FI_REGEXP, TIMEUNIT_REGEXP, '[\:\.]', TIME_MASKSEP_FI_REGEXP,
               AMPM_REGEXP, '?', TIME_MASKSEP_FI_REGEXP, TIMEUNIT_REGEXP, '[\:\.]', TIME_MASKSEP_FI_REGEXP,
               AMPM_REGEXP, '?', TIME_MASKSEP_FI_REGEXP, TIMEUNIT_REGEXP, '(?!\d)', TIME_MASKSEP_FI_REGEXP, AMPM_REGEXP, '?|',
               AMPM_REGEXP, '?', TIME_MASKSEP_FI_REGEXP, TIMEUNIT_REGEXP, '[\:\.]', TIME_MASKSEP_FI_REGEXP,
               AMPM_REGEXP, '?', TIME_MASKSEP_FI_REGEXP, TIMEUNIT_REGEXP, '[\:\.]', TIME_MASKSEP_FI_REGEXP,
               AMPM_REGEXP, '?', TIME_MASKSEP_FI_REGEXP, '\s*\d{1,2}\.\d+(?!\d)\.?', TIME_MASKSEP_FI_REGEXP, AMPM_REGEXP, '?|',
               AMPM_REGEXP, '?');
    v_defmask1_regexp VARCHAR COLLATE "C" := concat('^', TIME_MASKSEP_REGEXP, CORRECTNUM_REGEXP, '?', TIME_MASKSEP_REGEXP,
                                        '(', HHMMSSFS_PART_REGEXP, ')?', TIME_MASKSEP_REGEXP,
                                        CORRECTNUM_REGEXP, '?', TIME_MASKSEP_REGEXP, AMPM_REGEXP, '?', TIME_MASKSEP_REGEXP,
                                        DAYMM_REGEXP,
                                        '(?:(?:', MASKSEPTWO_REGEXP, TIME_MASKSEP_REGEXP, AMPM_REGEXP, '?)|',
                                        '(?:', MASKSEPTWO_REGEXP, TIME_MASKSEP_REGEXP, AMPM_REGEXP, '?', TIME_MASKSEP_REGEXP,
                                        CORRECTNUM_REGEXP, '?', TIME_MASKSEP_REGEXP, AMPM_REGEXP, '?)|',
                                        '(?:[\.|,]+', AMPM_REGEXP, '?', TIME_MASKSEP_REGEXP, CORRECTNUM_REGEXP, '?))', TIME_MASKSEP_REGEXP,
                                        DAYMM_REGEXP,
                                        TIME_MASKSEP_REGEXP, '(?:[\.|,]+', TIME_MASKSEP_REGEXP, AMPM_REGEXP, '?)', TIME_MASKSEP_REGEXP, '$');
    v_defmask1_fi_regexp VARCHAR COLLATE "C" := concat('^', TIME_MASKSEP_FI_REGEXP, CORRECTNUM_REGEXP, '?', TIME_MASKSEP_FI_REGEXP,
                                           '(', HHMMSSFS_PART_FI_REGEXP, ')?', TIME_MASKSEP_FI_REGEXP,
                                           CORRECTNUM_REGEXP, '?', TIME_MASKSEP_REGEXP, AMPM_REGEXP, '?', TIME_MASKSEP_REGEXP,
                                           DAYMM_REGEXP,
                                           '(?:(?:', MASKSEPTWO_FI_REGEXP, TIME_MASKSEP_FI_REGEXP, AMPM_REGEXP, '?)|',
                                           '(?:', MASKSEPTWO_FI_REGEXP, TIME_MASKSEP_FI_REGEXP, AMPM_REGEXP, '?', TIME_MASKSEP_FI_REGEXP,
                                           CORRECTNUM_REGEXP, '?', TIME_MASKSEP_FI_REGEXP, AMPM_REGEXP, '?)|',
                                           '(?:[,]+', AMPM_REGEXP, '?', TIME_MASKSEP_FI_REGEXP, CORRECTNUM_REGEXP, '?))', TIME_MASKSEP_FI_REGEXP,
                                           DAYMM_REGEXP,
                                           TIME_MASKSEP_FI_REGEXP, '(?:[\.|,]+', TIME_MASKSEP_FI_REGEXP, AMPM_REGEXP, ')?', TIME_MASKSEP_FI_REGEXP, '$');
    v_defmask2_regexp VARCHAR COLLATE "C" := concat('^', TIME_MASKSEP_REGEXP, CORRECTNUM_REGEXP, '?', TIME_MASKSEP_REGEXP,
                                        '(', HHMMSSFS_PART_REGEXP, ')?', TIME_MASKSEP_REGEXP,
                                        CORRECTNUM_REGEXP, '?', TIME_MASKSEP_REGEXP, AMPM_REGEXP, '?', TIME_MASKSEP_REGEXP,
                                        FULLYEAR_REGEXP,
                                        '(?:(?:', MASKSEPTWO_REGEXP, TIME_MASKSEP_REGEXP, AMPM_REGEXP, '?)|',
                                        '(?:', TIME_MASKSEP_REGEXP, CORRECTNUM_REGEXP, '?', TIME_MASKSEP_REGEXP,
                                        AMPM_REGEXP, TIME_MASKSEP_REGEXP, CORRECTNUM_REGEXP, '?))', TIME_MASKSEP_REGEXP,
                                        DAYMM_REGEXP,
                                        TIME_MASKSEP_REGEXP, '(?:(?:[\.|,]+', TIME_MASKSEP_REGEXP, AMPM_REGEXP, TIME_MASKSEP_REGEXP, CORRECTNUM_REGEXP, '?)|',
                                        CORRECTNUM_REGEXP, TIME_MASKSEP_REGEXP, AMPM_REGEXP, '?)?', TIME_MASKSEP_REGEXP, '$');
    v_defmask2_fi_regexp VARCHAR COLLATE "C" := concat('^', TIME_MASKSEP_FI_REGEXP, CORRECTNUM_REGEXP, '?', TIME_MASKSEP_FI_REGEXP,
                                           '(', HHMMSSFS_PART_FI_REGEXP, ')?', TIME_MASKSEP_FI_REGEXP,
                                           CORRECTNUM_REGEXP, '?', TIME_MASKSEP_FI_REGEXP, AMPM_REGEXP, '?', TIME_MASKSEP_FI_REGEXP,
                                           FULLYEAR_REGEXP,
                                           '(?:(?:', MASKSEPTWO_FI_REGEXP, TIME_MASKSEP_FI_REGEXP, AMPM_REGEXP, '?)|',
                                           '(?:', TIME_MASKSEP_FI_REGEXP, CORRECTNUM_REGEXP, '?', TIME_MASKSEP_FI_REGEXP,
                                           AMPM_REGEXP, TIME_MASKSEP_FI_REGEXP, CORRECTNUM_REGEXP, '?))', TIME_MASKSEP_FI_REGEXP,
                                           DAYMM_REGEXP,
                                           TIME_MASKSEP_FI_REGEXP, '(?:(?:[\.|,]+', TIME_MASKSEP_FI_REGEXP, AMPM_REGEXP, TIME_MASKSEP_FI_REGEXP, CORRECTNUM_REGEXP, '?)|',
                                           CORRECTNUM_REGEXP, TIME_MASKSEP_FI_REGEXP, AMPM_REGEXP, '?)?', TIME_MASKSEP_FI_REGEXP, '$');
    v_defmask3_regexp VARCHAR COLLATE "C" := concat('^', TIME_MASKSEP_REGEXP, '(', HHMMSSFS_PART_REGEXP, ')?', TIME_MASKSEP_REGEXP,
                                        DAYMM_REGEXP,
                                        '(?:(?:', MASKSEPTWO_REGEXP, TIME_MASKSEP_REGEXP, ')|',
                                        '(?:', MASKSEPTHREE_REGEXP, TIME_MASKSEP_REGEXP, AMPM_REGEXP, '))', TIME_MASKSEP_REGEXP,
                                        FULLYEAR_REGEXP,
                                        TIME_MASKSEP_REGEXP, '(', TIME_MASKSEP_REGEXP, AMPM_REGEXP, ')?', TIME_MASKSEP_REGEXP, '$');
    v_defmask3_fi_regexp VARCHAR COLLATE "C" := concat('^', TIME_MASKSEP_FI_REGEXP, '(', HHMMSSFS_PART_FI_REGEXP, ')?', TIME_MASKSEP_FI_REGEXP,
                                           TIME_MASKSEP_FI_REGEXP, '[\./]?', TIME_MASKSEP_FI_REGEXP,
                                           DAYMM_REGEXP,
                                           '(?:', MASKSEPTWO_REGEXP, TIME_MASKSEP_FI_REGEXP, AMPM_REGEXP, '?)',
                                           FULLYEAR_REGEXP,
                                           TIME_MASKSEP_FI_REGEXP, AMPM_REGEXP, '?', TIME_MASKSEP_FI_REGEXP, '$');
    v_defmask4_0_regexp VARCHAR COLLATE "C" := concat('^', TIME_MASKSEP_REGEXP,
                                          DAYMM_REGEXP,
                                          MASKSEPTWO_REGEXP, TIME_MASKSEP_REGEXP,
                                          DAYMM_REGEXP,
                                          TIME_MASKSEP_REGEXP,
                                          DAYMM_REGEXP, '\s*(', AMPM_REGEXP, ')',
                                          TIME_MASKSEP_REGEXP, '$');
    v_defmask4_1_regexp VARCHAR COLLATE "C" := concat('^', TIME_MASKSEP_REGEXP,
                                          DAYMM_REGEXP,
                                          MASKSEPTWO_REGEXP, TIME_MASKSEP_REGEXP,
                                          DAYMM_REGEXP,
                                          '(?:\s|,)+',
                                          DAYMM_REGEXP, '\s*(', AMPM_REGEXP, ')',
                                          TIME_MASKSEP_REGEXP, '$');
    v_defmask4_2_regexp VARCHAR COLLATE "C" := concat('^', TIME_MASKSEP_REGEXP,
                                          DAYMM_REGEXP,
                                          MASKSEPTWO_REGEXP, TIME_MASKSEP_REGEXP,
                                          DAYMM_REGEXP,
                                          '\s*[\.]+', TIME_MASKSEP_REGEXP,
                                          DAYMM_REGEXP, '\s*(', AMPM_REGEXP, ')',
                                          TIME_MASKSEP_REGEXP, '$');
    v_defmask5_regexp VARCHAR COLLATE "C" := concat('^', TIME_MASKSEP_REGEXP, '(', HHMMSSFS_PART_REGEXP, ')?', TIME_MASKSEP_REGEXP,
                                        DAYMM_REGEXP,
                                        '(?:(?:', MASKSEPTWO_REGEXP, TIME_MASKSEP_REGEXP, AMPM_REGEXP, '?)|',
                                        '(?:[\.|,]+', AMPM_REGEXP, '))', TIME_MASKSEP_REGEXP,
                                        DAYMM_REGEXP,
                                        '(?:(?:', MASKSEPTWO_REGEXP, TIME_MASKSEP_REGEXP, AMPM_REGEXP, '?)|',
                                        '(?:[\.|,]+', AMPM_REGEXP, '))', TIME_MASKSEP_REGEXP,
                                        FULLYEAR_REGEXP,
                                        TIME_MASKSEP_REGEXP, '(', HHMMSSFS_PART_REGEXP, ')?', TIME_MASKSEP_REGEXP, '$');
    v_defmask5_fi_regexp VARCHAR COLLATE "C" := concat('^', TIME_MASKSEP_FI_REGEXP, '(', HHMMSSFS_PART_FI_REGEXP, ')?', TIME_MASKSEP_FI_REGEXP,
                                           DAYMM_REGEXP,
                                           '(?:(?:', MASKSEPTWO_REGEXP, TIME_MASKSEP_FI_REGEXP, AMPM_REGEXP, '?)|',
                                           '(?:[\.|,]+', AMPM_REGEXP, '))', TIME_MASKSEP_FI_REGEXP,
                                           DAYMM_REGEXP,
                                           '(?:(?:', MASKSEPTWO_REGEXP, TIME_MASKSEP_FI_REGEXP, AMPM_REGEXP, '?)|',
                                           '(?:[\.|,]+', AMPM_REGEXP, '))', TIME_MASKSEP_FI_REGEXP,
                                           FULLYEAR_REGEXP,
                                           TIME_MASKSEP_FI_REGEXP, '(', HHMMSSFS_PART_FI_REGEXP, ')?', TIME_MASKSEP_FI_REGEXP, '$');
    v_defmask6_regexp VARCHAR COLLATE "C" := concat('^', TIME_MASKSEP_REGEXP, '(', HHMMSSFS_PART_REGEXP, ')?', TIME_MASKSEP_REGEXP,
                                        FULLYEAR_REGEXP,
                                        '(?:(?:', MASKSEPTWO_REGEXP, TIME_MASKSEP_REGEXP, AMPM_REGEXP, '?)|',
                                        '(?:', TIME_MASKSEP_REGEXP, AMPM_REGEXP, '))', TIME_MASKSEP_REGEXP,
                                        DAYMM_REGEXP,
                                        '(?:(?:', MASKSEPTWO_REGEXP, TIME_MASKSEP_REGEXP, AMPM_REGEXP, '?)|',
                                        '(?:[\.|,]+', AMPM_REGEXP, '))', TIME_MASKSEP_REGEXP,
                                        DAYMM_REGEXP,
                                        '((?:(?:\s|\.|,)+|', AMPM_REGEXP, ')(?:', HHMMSSFS_PART_REGEXP, '))?', TIME_MASKSEP_REGEXP, '$');
    v_defmask6_fi_regexp VARCHAR COLLATE "C" := concat('^', TIME_MASKSEP_FI_REGEXP, '(', HHMMSSFS_PART_FI_REGEXP, ')?', TIME_MASKSEP_FI_REGEXP,
                                           FULLYEAR_REGEXP,
                                           '(?:(?:', MASKSEPTWO_REGEXP, TIME_MASKSEP_FI_REGEXP, AMPM_REGEXP, '?)|',
                                           '(?:', TIME_MASKSEP_FI_REGEXP, AMPM_REGEXP, '))', TIME_MASKSEP_FI_REGEXP,
                                           DAYMM_REGEXP,
                                           '(?:(?:', MASKSEPTWO_REGEXP, TIME_MASKSEP_FI_REGEXP, AMPM_REGEXP, '?)|',
                                           '(?:[\.|,]+', AMPM_REGEXP, '))', TIME_MASKSEP_FI_REGEXP,
                                           DAYMM_REGEXP,
                                           '(?:\s*[\.])?',
                                           '((?:(?:\s|,)+|', AMPM_REGEXP, ')(?:', HHMMSSFS_PART_FI_REGEXP, '))?', TIME_MASKSEP_FI_REGEXP, '$');
    v_defmask7_regexp VARCHAR COLLATE "C" := concat('^', TIME_MASKSEP_REGEXP, '(', HHMMSSFS_PART_REGEXP, ')?', TIME_MASKSEP_REGEXP,
                                        DAYMM_REGEXP,
                                        '(?:(?:', MASKSEPTWO_REGEXP, TIME_MASKSEP_REGEXP, AMPM_REGEXP, '?)|',
                                        '(?:[\.|,]+', AMPM_REGEXP, '))', TIME_MASKSEP_REGEXP,
                                        FULLYEAR_REGEXP,
                                        '(?:(?:', MASKSEPTWO_REGEXP, TIME_MASKSEP_REGEXP, AMPM_REGEXP, '?)|',
                                        '(?:', TIME_MASKSEP_REGEXP, AMPM_REGEXP, '))', TIME_MASKSEP_REGEXP,
                                        DAYMM_REGEXP,
                                        '((?:(?:\s|\.|,)+|', AMPM_REGEXP, ')(?:', HHMMSSFS_PART_REGEXP, '))?', TIME_MASKSEP_REGEXP, '$');
    v_defmask7_fi_regexp VARCHAR COLLATE "C" := concat('^', TIME_MASKSEP_FI_REGEXP, '(', HHMMSSFS_PART_FI_REGEXP, ')?', TIME_MASKSEP_FI_REGEXP,
                                           DAYMM_REGEXP,
                                           '(?:(?:', MASKSEPTWO_REGEXP, TIME_MASKSEP_FI_REGEXP, AMPM_REGEXP, '?)|',
                                           '(?:[\.|,]+', AMPM_REGEXP, '))', TIME_MASKSEP_FI_REGEXP,
                                           FULLYEAR_REGEXP,
                                           '(?:(?:', MASKSEPTWO_REGEXP, TIME_MASKSEP_FI_REGEXP, AMPM_REGEXP, '?)|',
                                           '(?:', TIME_MASKSEP_FI_REGEXP, AMPM_REGEXP, '))', TIME_MASKSEP_FI_REGEXP,
                                           DAYMM_REGEXP,
                                           '((?:(?:\s|,)+|', AMPM_REGEXP, ')(?:', HHMMSSFS_PART_FI_REGEXP, '))?', TIME_MASKSEP_FI_REGEXP, '$');
    v_defmask8_regexp VARCHAR COLLATE "C" := concat('^', TIME_MASKSEP_REGEXP, '(', HHMMSSFS_PART_REGEXP, ')?', TIME_MASKSEP_REGEXP,
                                        DAYMM_REGEXP,
                                        '(?:(?:', MASKSEPTWO_REGEXP, TIME_MASKSEP_REGEXP, AMPM_REGEXP, '?)|',
                                        '(?:[\.|,]+', AMPM_REGEXP, '))', TIME_MASKSEP_REGEXP,
                                        DAYMM_REGEXP,
                                        '(?:(?:', MASKSEPTWO_REGEXP, TIME_MASKSEP_REGEXP, AMPM_REGEXP, '?)|',
                                        '(?:[\.|,]+', AMPM_REGEXP, '))', TIME_MASKSEP_REGEXP,
                                        DAYMM_REGEXP,
                                        '(?:[\.|,]+', AMPM_REGEXP, ')?',
                                        TIME_MASKSEP_REGEXP, '(', HHMMSSFS_PART_REGEXP, ')?', TIME_MASKSEP_REGEXP, '$');
    v_defmask8_fi_regexp VARCHAR COLLATE "C" := concat('^', TIME_MASKSEP_FI_REGEXP, '(', HHMMSSFS_PART_FI_REGEXP, ')?', TIME_MASKSEP_FI_REGEXP,
                                           DAYMM_REGEXP,
                                           '(?:(?:', MASKSEPTWO_FI_REGEXP, TIME_MASKSEP_FI_REGEXP, AMPM_REGEXP, '?)|',
                                           '(?:[,]+', AMPM_REGEXP, '))', TIME_MASKSEP_FI_REGEXP,
                                           DAYMM_REGEXP,
                                           '(?:(?:', MASKSEPTWO_REGEXP, TIME_MASKSEP_FI_REGEXP, AMPM_REGEXP, '?)|',
                                           '(?:[,]+', AMPM_REGEXP, '))', TIME_MASKSEP_FI_REGEXP,
                                           DAYMM_REGEXP,
                                           '(?:(?:[\,]+|\s*/\s*)', AMPM_REGEXP, ')?',
                                           TIME_MASKSEP_FI_REGEXP, '(', HHMMSSFS_PART_FI_REGEXP, ')?', TIME_MASKSEP_FI_REGEXP, '$');
    v_defmask9_regexp VARCHAR COLLATE "C" := concat('^', TIME_MASKSEP_REGEXP, '(',
                                        HHMMSSFS_PART_REGEXP,
                                        ')', TIME_MASKSEP_REGEXP, '$');
    v_defmask9_fi_regexp VARCHAR COLLATE "C" := concat('^', TIME_MASKSEP_FI_REGEXP, AMPM_REGEXP, '?', TIME_MASKSEP_FI_REGEXP, '(',
                                           HHMMSSFS_PART_FI_REGEXP,
                                           ')', TIME_MASKSEP_FI_REGEXP, '$');
    v_defmask10_regexp VARCHAR COLLATE "C" := concat('^', TIME_MASKSEP_REGEXP, '(', HHMMSSFS_PART_REGEXP, ')?', TIME_MASKSEP_REGEXP,
                                         DAYMM_REGEXP,
                                         '(?:', MASKSEPTHREE_REGEXP, TIME_MASKSEP_REGEXP, '(?:', AMPM_REGEXP, '(?=(?:[[:space:]\.,])+))?)?', TIME_MASKSEP_REGEXP,
                                         '($comp_month$)',
                                         TIME_MASKSEP_REGEXP, '(', HHMMSSFS_PART_REGEXP, ')?', TIME_MASKSEP_REGEXP, '$');
    v_defmask10_fi_regexp VARCHAR COLLATE "C" := concat('^', TIME_MASKSEP_FI_REGEXP, '(', HHMMSSFS_PART_FI_REGEXP, ')?', TIME_MASKSEP_FI_REGEXP,
                                            DAYMM_REGEXP,
                                            '(?:', MASKSEPTHREE_REGEXP, TIME_MASKSEP_REGEXP, '(?:', AMPM_REGEXP, '(?=(?:[[:space:]\.,])+))?)?', TIME_MASKSEP_REGEXP,
                                            '($comp_month$)',
                                            TIME_MASKSEP_FI_REGEXP, '(', HHMMSSFS_PART_FI_REGEXP, ')?', TIME_MASKSEP_FI_REGEXP, '$');
    v_defmask11_regexp VARCHAR COLLATE "C" := concat('^', TIME_MASKSEP_REGEXP, '(', HHMMSSFS_PART_REGEXP, ')?', TIME_MASKSEP_REGEXP,
                                         '($comp_month$)',
                                         '(?:', MASKSEPTHREE_REGEXP, TIME_MASKSEP_REGEXP, AMPM_REGEXP, '?)?', TIME_MASKSEP_REGEXP,
                                         DAYMM_REGEXP,
                                         TIME_MASKSEP_REGEXP, '(', HHMMSSFS_PART_REGEXP, ')?', TIME_MASKSEP_REGEXP, '$');
    v_defmask11_fi_regexp VARCHAR COLLATE "C" := concat('^', TIME_MASKSEP_FI_REGEXP, '(', HHMMSSFS_PART_FI_REGEXP, ')?', TIME_MASKSEP_FI_REGEXP,
                                           '($comp_month$)',
                                           '(?:', MASKSEPTHREE_REGEXP, TIME_MASKSEP_REGEXP, AMPM_REGEXP, '?)?', TIME_MASKSEP_FI_REGEXP,
                                           DAYMM_REGEXP,
                                           '((?:(?:\s|,)+|', AMPM_REGEXP, ')(?:', HHMMSSFS_PART_FI_REGEXP, '))?', TIME_MASKSEP_FI_REGEXP, '$');
    v_defmask12_regexp VARCHAR COLLATE "C" := concat('^', TIME_MASKSEP_REGEXP, '(', HHMMSSFS_PART_REGEXP, ')?', TIME_MASKSEP_REGEXP,
                                         FULLYEAR_REGEXP,
                                         '(?:(?:', MASKSEPTWO_REGEXP, '?', TIME_MASKSEP_REGEXP, '(?:', AMPM_REGEXP, '(?=(?:[[:space:]\.,])+))?)|',
                                         '(?:(?:', TIME_MASKSEP_REGEXP, AMPM_REGEXP, '(?=(?:[[:space:]\.,])+))))', TIME_MASKSEP_REGEXP,
                                         '($comp_month$)',
                                         TIME_MASKSEP_REGEXP, '(', HHMMSSFS_PART_REGEXP, ')?', TIME_MASKSEP_REGEXP, '$');
    v_defmask12_fi_regexp VARCHAR COLLATE "C" := concat('^', TIME_MASKSEP_FI_REGEXP, '(', HHMMSSFS_PART_FI_REGEXP, ')?', TIME_MASKSEP_FI_REGEXP,
                                            FULLYEAR_REGEXP,
                                            '(?:(?:', MASKSEPTWO_REGEXP, '?', TIME_MASKSEP_REGEXP, '(?:', AMPM_REGEXP, '(?=(?:[[:space:]\.,])+))?)|',
                                            '(?:(?:', TIME_MASKSEP_REGEXP, AMPM_REGEXP, '(?=(?:[[:space:]\.,])+))))', TIME_MASKSEP_REGEXP,
                                            '($comp_month$)',
                                            TIME_MASKSEP_FI_REGEXP, '(', HHMMSSFS_PART_FI_REGEXP, ')?', TIME_MASKSEP_FI_REGEXP, '$');
    v_defmask13_regexp VARCHAR COLLATE "C" := concat('^', TIME_MASKSEP_REGEXP, '(', HHMMSSFS_PART_REGEXP, ')?', TIME_MASKSEP_REGEXP,
                                         '($comp_month$)',
                                         '(?:', MASKSEPTHREE_REGEXP, TIME_MASKSEP_REGEXP, AMPM_REGEXP, '?)?', TIME_MASKSEP_REGEXP,
                                         FULLYEAR_REGEXP,
                                         TIME_MASKSEP_REGEXP, AMPM_REGEXP, '?', TIME_MASKSEP_REGEXP, '$');
    v_defmask13_fi_regexp VARCHAR COLLATE "C" := concat('^', TIME_MASKSEP_FI_REGEXP, '(', HHMMSSFS_PART_FI_REGEXP, ')?', TIME_MASKSEP_FI_REGEXP,
                                            '($comp_month$)',
                                            '(?:', MASKSEPTHREE_REGEXP, TIME_MASKSEP_REGEXP, AMPM_REGEXP, '?)?', TIME_MASKSEP_REGEXP,
                                            FULLYEAR_REGEXP,
                                            TIME_MASKSEP_FI_REGEXP, AMPM_REGEXP, '?', TIME_MASKSEP_FI_REGEXP, '$');
    v_defmask14_regexp VARCHAR COLLATE "C" := concat('^', TIME_MASKSEP_REGEXP, '(', HHMMSSFS_PART_REGEXP, ')?', TIME_MASKSEP_REGEXP,
                                         '($comp_month$)'
                                         '(?:', MASKSEPTHREE_REGEXP, TIME_MASKSEP_REGEXP, AMPM_REGEXP, '?)?', TIME_MASKSEP_REGEXP,
                                         DAYMM_REGEXP,
                                         '(?:', MASKSEPTWO_REGEXP, TIME_MASKSEP_REGEXP, AMPM_REGEXP, '?)', TIME_MASKSEP_REGEXP,
                                         COMPYEAR_REGEXP,
                                         TIME_MASKSEP_REGEXP, '(', HHMMSSFS_PART_REGEXP, ')?', TIME_MASKSEP_REGEXP, '$');
    v_defmask14_fi_regexp VARCHAR COLLATE "C" := concat('^', TIME_MASKSEP_FI_REGEXP, '(', HHMMSSFS_PART_FI_REGEXP, ')?', TIME_MASKSEP_FI_REGEXP,
                                            '($comp_month$)'
                                            '(?:', MASKSEPTHREE_REGEXP, TIME_MASKSEP_FI_REGEXP, AMPM_REGEXP, '?)?', TIME_MASKSEP_FI_REGEXP,
                                            DAYMM_REGEXP,
                                            '(?:', MASKSEPTWO_REGEXP, TIME_MASKSEP_FI_REGEXP, AMPM_REGEXP, '?)', TIME_MASKSEP_FI_REGEXP,
                                            COMPYEAR_REGEXP,
                                            '((?:(?:\s|,)+|', AMPM_REGEXP, ')(?:', HHMMSSFS_PART_FI_REGEXP, '))?', TIME_MASKSEP_FI_REGEXP, '$');
    v_defmask15_regexp VARCHAR COLLATE "C" := concat('^', TIME_MASKSEP_REGEXP, '(', HHMMSSFS_PART_REGEXP, ')?', TIME_MASKSEP_REGEXP,
                                         DAYMM_REGEXP,
                                         '(?:(?:', MASKSEPTWO_REGEXP, '?', TIME_MASKSEP_REGEXP, '(?:', AMPM_REGEXP, '(?=(?:[[:space:]\.,])+))?)|',
                                         '(?:(?:', TIME_MASKSEP_REGEXP, AMPM_REGEXP, '(?=(?:[[:space:]\.,])+))))', TIME_MASKSEP_REGEXP,
                                         '($comp_month$)',
                                         '(?:', MASKSEPTHREE_REGEXP, TIME_MASKSEP_REGEXP, AMPM_REGEXP, '?)?', TIME_MASKSEP_REGEXP,
                                         COMPYEAR_REGEXP,
                                         TIME_MASKSEP_REGEXP, '(', HHMMSSFS_PART_REGEXP, ')?', TIME_MASKSEP_REGEXP, '$');
    v_defmask15_fi_regexp VARCHAR COLLATE "C" := concat('^', TIME_MASKSEP_FI_REGEXP, '(', HHMMSSFS_PART_FI_REGEXP, ')?', TIME_MASKSEP_FI_REGEXP,
                                            DAYMM_REGEXP,
                                            '(?:(?:', MASKSEPTWO_REGEXP, '?', TIME_MASKSEP_REGEXP, '(?:', AMPM_REGEXP, '(?=(?:[[:space:]\.,])+))?)|',
                                            '(?:(?:', TIME_MASKSEP_REGEXP, AMPM_REGEXP, '(?=(?:[[:space:]\.,])+))))', TIME_MASKSEP_REGEXP,
                                            '($comp_month$)',
                                            '(?:', MASKSEPTHREE_REGEXP, TIME_MASKSEP_REGEXP, AMPM_REGEXP, '?)?', TIME_MASKSEP_REGEXP,
                                            COMPYEAR_REGEXP,
                                            '((?:(?:\s|,)+|', AMPM_REGEXP, ')(?:', HHMMSSFS_PART_FI_REGEXP, '))?', TIME_MASKSEP_FI_REGEXP, '$');
    v_defmask16_regexp VARCHAR COLLATE "C" := concat('^', TIME_MASKSEP_REGEXP, '(', HHMMSSFS_PART_REGEXP, ')?', TIME_MASKSEP_REGEXP,
                                         DAYMM_REGEXP,
                                         '(?:', MASKSEPTWO_REGEXP, TIME_MASKSEP_REGEXP, AMPM_REGEXP, '?)', TIME_MASKSEP_REGEXP,
                                         COMPYEAR_REGEXP,
                                         '(?:(?:', MASKSEPTWO_REGEXP, '?', TIME_MASKSEP_REGEXP, '(?:', AMPM_REGEXP, '(?=(?:[[:space:]\.,])+))?)|',
                                         '(?:(?:', TIME_MASKSEP_REGEXP, AMPM_REGEXP, '(?=(?:[[:space:]\.,])+))))', TIME_MASKSEP_REGEXP,
                                         '($comp_month$)',
                                         TIME_MASKSEP_REGEXP, '(', HHMMSSFS_PART_REGEXP, ')?', TIME_MASKSEP_REGEXP, '$');
    v_defmask16_fi_regexp VARCHAR COLLATE "C" := concat('^', TIME_MASKSEP_FI_REGEXP, '(', HHMMSSFS_PART_FI_REGEXP, ')?', TIME_MASKSEP_FI_REGEXP,
                                            DAYMM_REGEXP,
                                            '(?:', MASKSEPTWO_REGEXP, TIME_MASKSEP_REGEXP, AMPM_REGEXP, '?)', TIME_MASKSEP_REGEXP,
                                            COMPYEAR_REGEXP,
                                            '(?:(?:', MASKSEPTWO_REGEXP, '?', TIME_MASKSEP_REGEXP, '(?:', AMPM_REGEXP, '(?=(?:[[:space:]\.,])+))?)|',
                                            '(?:(?:', TIME_MASKSEP_REGEXP, AMPM_REGEXP, '(?=(?:[[:space:]\.,])+))))', TIME_MASKSEP_REGEXP,
                                            '($comp_month$)',
                                            TIME_MASKSEP_FI_REGEXP, '(', HHMMSSFS_PART_FI_REGEXP, ')?', TIME_MASKSEP_FI_REGEXP, '$');
    v_defmask17_regexp VARCHAR COLLATE "C" := concat('^', TIME_MASKSEP_REGEXP, '(', HHMMSSFS_PART_REGEXP, ')?', TIME_MASKSEP_REGEXP,
                                         FULLYEAR_REGEXP,
                                         '(?:(?:', MASKSEPTWO_REGEXP, '?', TIME_MASKSEP_REGEXP, '(?:', AMPM_REGEXP, '(?=(?:[[:space:]\.,])+))?)|',
                                         '(?:(?:', TIME_MASKSEP_REGEXP, AMPM_REGEXP, '(?=(?:[[:space:]\.,])+))))', TIME_MASKSEP_REGEXP,
                                         '($comp_month$)',
                                         '(?:', MASKSEPTHREE_REGEXP, TIME_MASKSEP_REGEXP, AMPM_REGEXP, '?)?', TIME_MASKSEP_REGEXP,
                                         DAYMM_REGEXP,
                                         TIME_MASKSEP_REGEXP, '(', HHMMSSFS_PART_REGEXP, ')?', TIME_MASKSEP_REGEXP, '$');
    v_defmask17_fi_regexp VARCHAR COLLATE "C" := concat('^', TIME_MASKSEP_FI_REGEXP, '(', HHMMSSFS_PART_FI_REGEXP, ')?', TIME_MASKSEP_FI_REGEXP,
                                            FULLYEAR_REGEXP,
                                            '(?:(?:', MASKSEPTWO_REGEXP, '?', TIME_MASKSEP_REGEXP, '(?:', AMPM_REGEXP, '(?=(?:[[:space:]\.,])+))?)|',
                                            '(?:(?:', TIME_MASKSEP_REGEXP, AMPM_REGEXP, '(?=(?:[[:space:]\.,])+))))', TIME_MASKSEP_REGEXP,
                                            '($comp_month$)',
                                            '(?:', MASKSEPTHREE_REGEXP, TIME_MASKSEP_REGEXP, AMPM_REGEXP, '?)?', TIME_MASKSEP_REGEXP,
                                            DAYMM_REGEXP,
                                            '((?:(?:\s|,)+|', AMPM_REGEXP, ')(?:', HHMMSSFS_PART_FI_REGEXP, '))?', TIME_MASKSEP_FI_REGEXP, '$');
    v_defmask18_regexp VARCHAR COLLATE "C" := concat('^', TIME_MASKSEP_REGEXP, '(', HHMMSSFS_PART_REGEXP, ')?', TIME_MASKSEP_REGEXP,
                                         FULLYEAR_REGEXP,
                                         '(?:(?:', MASKSEPTWO_REGEXP, TIME_MASKSEP_REGEXP, AMPM_REGEXP, '?)|',
                                         '(?:', TIME_MASKSEP_REGEXP, AMPM_REGEXP, '))', TIME_MASKSEP_REGEXP,
                                         DAYMM_REGEXP,
                                         '(?:(?:', MASKSEPTWO_REGEXP, '?', TIME_MASKSEP_REGEXP, '(?:', AMPM_REGEXP, '(?=(?:[[:space:]\.,])+))?)|',
                                         '(?:(?:', TIME_MASKSEP_REGEXP, AMPM_REGEXP, '(?=(?:[[:space:]\.,])+))))', TIME_MASKSEP_REGEXP,
                                         '($comp_month$)',
                                         TIME_MASKSEP_REGEXP, '(', HHMMSSFS_PART_REGEXP, ')?', TIME_MASKSEP_REGEXP, '$');
    v_defmask18_fi_regexp VARCHAR COLLATE "C" := concat('^', TIME_MASKSEP_FI_REGEXP, '(', HHMMSSFS_PART_FI_REGEXP, ')?', TIME_MASKSEP_FI_REGEXP,
                                            FULLYEAR_REGEXP,
                                            '(?:(?:', MASKSEPTWO_REGEXP, TIME_MASKSEP_REGEXP, AMPM_REGEXP, '?)|',
                                            '(?:', TIME_MASKSEP_REGEXP, AMPM_REGEXP, '))', TIME_MASKSEP_REGEXP,
                                            DAYMM_REGEXP,
                                            '(?:(?:', MASKSEPTWO_REGEXP, '?', TIME_MASKSEP_REGEXP, '(?:', AMPM_REGEXP, '(?=(?:[[:space:]\.,])+))?)|',
                                            '(?:(?:', TIME_MASKSEP_REGEXP, AMPM_REGEXP, '(?=(?:[[:space:]\.,])+))))', TIME_MASKSEP_REGEXP,
                                            '($comp_month$)',
                                            TIME_MASKSEP_FI_REGEXP, '(', HHMMSSFS_PART_FI_REGEXP, ')?', TIME_MASKSEP_FI_REGEXP, '$');
    v_defmask19_regexp VARCHAR COLLATE "C" := concat('^', TIME_MASKSEP_REGEXP, '(', HHMMSSFS_PART_REGEXP, ')?', TIME_MASKSEP_REGEXP,
                                         '($comp_month$)',
                                         '(?:', MASKSEPTHREE_REGEXP, TIME_MASKSEP_REGEXP, AMPM_REGEXP, '?)?', TIME_MASKSEP_REGEXP,
                                         FULLYEAR_REGEXP,
                                         '(?:(?:', MASKSEPTWO_REGEXP, TIME_MASKSEP_REGEXP, AMPM_REGEXP, '?)|',
                                         '(?:', TIME_MASKSEP_REGEXP, AMPM_REGEXP, '))', TIME_MASKSEP_REGEXP,
                                         DAYMM_REGEXP,
                                         '((?:(?:\s|\.|,)+|', AMPM_REGEXP, ')(?:', HHMMSSFS_PART_REGEXP, '))?', TIME_MASKSEP_REGEXP, '$');
    v_defmask19_fi_regexp VARCHAR COLLATE "C" := concat('^', TIME_MASKSEP_FI_REGEXP, '(', HHMMSSFS_PART_FI_REGEXP, ')?', TIME_MASKSEP_FI_REGEXP,
                                            '($comp_month$)',
                                            '(?:', MASKSEPTHREE_REGEXP, TIME_MASKSEP_REGEXP, AMPM_REGEXP, '?)?', TIME_MASKSEP_REGEXP,
                                            FULLYEAR_REGEXP,
                                            '(?:(?:', MASKSEPTWO_REGEXP, TIME_MASKSEP_REGEXP, AMPM_REGEXP, '?)|',
                                            '(?:', TIME_MASKSEP_REGEXP, AMPM_REGEXP, '))', TIME_MASKSEP_REGEXP,
                                            DAYMM_REGEXP,
                                            '((?:(?:\s|,)+|', AMPM_REGEXP, ')(?:', HHMMSSFS_PART_FI_REGEXP, '))?', TIME_MASKSEP_FI_REGEXP, '$');
    CONVERSION_LANG CONSTANT VARCHAR COLLATE "C" := '';
    DATE_FORMAT CONSTANT VARCHAR COLLATE "C" := '';
BEGIN
    v_datestring := upper(trim(p_datestring));
    v_culture := coalesce(nullif(upper(trim(p_culture)), ''), 'EN-US');

    v_dayparts := ARRAY(SELECT upper(array_to_string(regexp_matches(v_datestring, '[AP]M|ص|م', 'gi'), '')));

    IF (array_length(v_dayparts, 1) > 1) THEN
        RAISE invalid_datetime_format;
    END IF;

    BEGIN
        v_lang_metadata_json := sys.babelfish_get_lang_metadata_json(coalesce(nullif(CONVERSION_LANG, ''), p_culture));
    EXCEPTION
        WHEN OTHERS THEN
        RAISE invalid_parameter_value;
    END;

    v_compday_regexp := array_to_string(array_cat(array_cat(ARRAY(SELECT jsonb_array_elements_text(v_lang_metadata_json -> 'days_names')),
                                                            ARRAY(SELECT jsonb_array_elements_text(v_lang_metadata_json -> 'days_shortnames'))),
                                                  ARRAY(SELECT jsonb_array_elements_text(v_lang_metadata_json -> 'days_extrashortnames'))), '|');

    v_weekdaynames := ARRAY(SELECT array_to_string(regexp_matches(v_datestring, v_compday_regexp, 'gi'), ''));

    IF (array_length(v_weekdaynames, 1) > 1) THEN
        RAISE invalid_datetime_format;
    END IF;

    IF (v_weekdaynames[1] IS NOT NULL AND
        v_datestring ~* concat(WEEKDAYAMPM_START_REGEXP, '(', v_compday_regexp, ')', WEEKDAYAMPM_END_REGEXP))
    THEN
        v_datestring := pg_catalog.replace(v_datestring, v_weekdaynames[1], ' ');
    END IF;

    IF (v_datestring ~* ANNO_DOMINI_COMPREGEXP)
    THEN
        IF (v_culture !~ 'EN[-_]US|DA[-_]DK|SV[-_]SE|EN[-_]GB|HI[-_]IS') THEN
            RAISE invalid_datetime_format;
        END IF;

        v_datestring := regexp_replace(v_datestring,
                                       ANNO_DOMINI_COMPREGEXP,
                                       regexp_replace(array_to_string(regexp_matches(v_datestring, ANNO_DOMINI_COMPREGEXP, 'gi'), ''),
                                                      ANNO_DOMINI_REGEXP, ' ', 'gi'),
                                       'gi');
    END IF;

    v_date_format := coalesce(nullif(upper(trim(DATE_FORMAT)), ''), v_lang_metadata_json ->> 'date_format');

    v_compmonth_regexp :=
        array_to_string(array_cat(array_cat(ARRAY(SELECT jsonb_array_elements_text(v_lang_metadata_json -> 'months_shortnames')),
                                            ARRAY(SELECT jsonb_array_elements_text(v_lang_metadata_json -> 'months_names'))),
                                  array_cat(ARRAY(SELECT jsonb_array_elements_text(v_lang_metadata_json -> 'months_extrashortnames')),
                                            ARRAY(SELECT jsonb_array_elements_text(v_lang_metadata_json -> 'months_extranames')))
                                 ), '|');

    IF ((v_datestring ~* v_defmask1_regexp AND v_culture <> 'FI') OR
        (v_datestring ~* v_defmask1_fi_regexp AND v_culture = 'FI'))
    THEN
        IF (v_datestring ~ concat(CORRECTNUM_REGEXP, '?', TIME_MASKSEP_REGEXP, '\d+\s*(?:\.)+', TIME_MASKSEP_REGEXP, AMPM_REGEXP, '?', TIME_MASKSEP_REGEXP,
                                  CORRECTNUM_REGEXP, '?', TIME_MASKSEP_REGEXP, AMPM_REGEXP, '?', TIME_MASKSEP_REGEXP, '\d{1,2}', MASKSEPTWO_REGEXP, TIME_MASKSEP_REGEXP,
                                  AMPM_REGEXP, '?', TIME_MASKSEP_REGEXP, CORRECTNUM_REGEXP, '?', TIME_MASKSEP_REGEXP, AMPM_REGEXP, '?', TIME_MASKSEP_REGEXP, '\d{1,2}|',
                                  '\d+\s*(?:\.)+', TIME_MASKSEP_REGEXP, AMPM_REGEXP, '?', TIME_MASKSEP_REGEXP,
                                  CORRECTNUM_REGEXP, '?', TIME_MASKSEP_REGEXP, AMPM_REGEXP, '?', TIME_MASKSEP_REGEXP, '$') AND
            v_culture ~ 'DE[-_]DE|NN[-_]NO|CS[-_]CZ|PL[-_]PL|RO[-_]RO|SK[-_]SK|SL[-_]SI|BG[-_]BG|RU[-_]RU|TR[-_]TR|ET[-_]EE|LV[-_]LV')
        THEN
            RAISE invalid_datetime_format;
        END IF;

        v_regmatch_groups := regexp_matches(v_datestring, CASE v_culture
                                                             WHEN 'FI' THEN v_defmask1_fi_regexp
                                                             ELSE v_defmask1_regexp
                                                          END, 'gi');
        v_timestring := v_regmatch_groups[2];
        v_correctnum := coalesce(v_regmatch_groups[1], v_regmatch_groups[3],
                                 v_regmatch_groups[5], v_regmatch_groups[6]);

        IF (v_date_format = 'DMY' OR
            v_culture IN ('SV-SE', 'SV_SE', 'LV-LV', 'LV_LV'))
        THEN
            v_day := v_regmatch_groups[4];
            v_month := v_regmatch_groups[7];
        ELSE
            v_day := v_regmatch_groups[7];
            v_month := v_regmatch_groups[4];
        END IF;

        IF (v_culture IN ('AR', 'AR-SA', 'AR_SA'))
        THEN
            IF (v_day::SMALLINT > 30 OR
                v_month::SMALLINT > 12) THEN
                RAISE invalid_datetime_format;
            END IF;

            v_raw_year := to_char(sys.babelfish_conv_greg_to_hijri(current_date + 1), 'YYYY');
            v_hijridate := sys.babelfish_conv_hijri_to_greg(v_day, v_month, v_raw_year) - 1;

            v_day := to_char(v_hijridate, 'DD');
            v_month := to_char(v_hijridate, 'MM');
            v_year := to_char(v_hijridate, 'YYYY')::SMALLINT;
        ELSE
            v_year := to_char(current_date, 'YYYY')::SMALLINT;
        END IF;

    ELSIF ((v_datestring ~* v_defmask6_regexp AND v_culture <> 'FI') OR
           (v_datestring ~* v_defmask6_fi_regexp AND v_culture = 'FI'))
    THEN
        IF (v_culture IN ('AR', 'AR-SA', 'AR_SA') OR
            (v_datestring ~ concat('\s*\d{1,2}\.\s*(?:\.|\d+(?!\d)\s*\.)', TIME_MASKSEP_REGEXP, AMPM_REGEXP, '?', TIME_MASKSEP_REGEXP, '\d{3,4}',
                                   '(?:(?:', MASKSEPTWO_REGEXP, TIME_MASKSEP_REGEXP, AMPM_REGEXP, '?)|',
                                   '(?:', TIME_MASKSEP_REGEXP, AMPM_REGEXP, '))', TIME_MASKSEP_REGEXP, '\d{1,2}|',
                                   '\d{3,4}', MASKSEPTWO_REGEXP, '?', TIME_MASKSEP_REGEXP, AMPM_REGEXP, '?', TIME_MASKSEP_REGEXP, '\d{1,2}', MASKSEPTWO_REGEXP,
                                   TIME_MASKSEP_REGEXP, AMPM_REGEXP, '?', TIME_MASKSEP_REGEXP, '\d{1,2}\s*(?:\.)+|',
                                   '\d+\s*(?:\.)+', TIME_MASKSEP_REGEXP, AMPM_REGEXP, '?', TIME_MASKSEP_REGEXP, '$') AND
             v_culture ~ 'DE[-_]DE|NN[-_]NO|CS[-_]CZ|PL[-_]PL|RO[-_]RO|SK[-_]SK|SL[-_]SI|BG[-_]BG|RU[-_]RU|TR[-_]TR|ET[-_]EE|LV[-_]LV'))
        THEN
            RAISE invalid_datetime_format;
        END IF;

        v_regmatch_groups := regexp_matches(v_datestring, CASE v_culture
                                                             WHEN 'FI' THEN v_defmask6_fi_regexp
                                                             ELSE v_defmask6_regexp
                                                          END, 'gi');
        v_timestring := concat(v_regmatch_groups[1], v_regmatch_groups[5]);
        v_day := v_regmatch_groups[4];
        v_month := v_regmatch_groups[3];
        v_year := CASE
                     WHEN v_culture IN ('TH-TH', 'TH_TH') THEN v_regmatch_groups[2]::SMALLINT - 543
                     ELSE v_regmatch_groups[2]::SMALLINT
                  END;

    ELSIF ((v_datestring ~* v_defmask2_regexp AND v_culture <> 'FI') OR
           (v_datestring ~* v_defmask2_fi_regexp AND v_culture = 'FI'))
    THEN
        IF (v_culture IN ('AR', 'AR-SA', 'AR_SA') OR
            (v_datestring ~ concat('\s*\d{1,2}\.\s*(?:\.|\d+(?!\d)\s*\.)', TIME_MASKSEP_REGEXP, AMPM_REGEXP, '?', TIME_MASKSEP_REGEXP, '\d{3,4}',
                                   '(?:(?:', MASKSEPTWO_REGEXP, TIME_MASKSEP_REGEXP, AMPM_REGEXP, '?)|',
                                   '(?:', TIME_MASKSEP_REGEXP, CORRECTNUM_REGEXP, '?', TIME_MASKSEP_REGEXP,
                                   AMPM_REGEXP, TIME_MASKSEP_REGEXP, CORRECTNUM_REGEXP, '?))', TIME_MASKSEP_REGEXP, '\d{1,2}|',
                                   '\d+\s*(?:\.)+', TIME_MASKSEP_REGEXP, AMPM_REGEXP, '?', TIME_MASKSEP_REGEXP, '$') AND
             v_culture ~ 'DE[-_]DE|NN[-_]NO|CS[-_]CZ|PL[-_]PL|RO[-_]RO|SK[-_]SK|SL[-_]SI|BG[-_]BG|RU[-_]RU|TR[-_]TR|ET[-_]EE|LV[-_]LV'))
        THEN
            RAISE invalid_datetime_format;
        END IF;

        v_regmatch_groups := regexp_matches(v_datestring, CASE v_culture
                                                             WHEN 'FI' THEN v_defmask2_fi_regexp
                                                             ELSE v_defmask2_regexp
                                                          END, 'gi');
        v_timestring := v_regmatch_groups[2];
        v_correctnum := coalesce(v_regmatch_groups[1], v_regmatch_groups[3], v_regmatch_groups[5],
                                 v_regmatch_groups[6], v_regmatch_groups[8], v_regmatch_groups[9]);
        v_day := '01';
        v_month := v_regmatch_groups[7];
        v_year := CASE
                     WHEN v_culture IN ('TH-TH', 'TH_TH') THEN v_regmatch_groups[4]::SMALLINT - 543
                     ELSE v_regmatch_groups[4]::SMALLINT
                  END;

    ELSIF (v_datestring ~* v_defmask4_1_regexp OR
           (v_datestring ~* v_defmask4_2_regexp AND v_culture !~ 'DE[-_]DE|NN[-_]NO|CS[-_]CZ|PL[-_]PL|RO[-_]RO|SK[-_]SK|SL[-_]SI|BG[-_]BG|RU[-_]RU|TR[-_]TR|ET[-_]EE|LV[-_]LV') OR
           (v_datestring ~* v_defmask9_regexp AND v_culture <> 'FI') OR
           (v_datestring ~* v_defmask9_fi_regexp AND v_culture = 'FI'))
    THEN
        IF (v_datestring ~ concat('\d+\s*\.?(?:,+|,*', AMPM_REGEXP, ')', TIME_MASKSEP_FI_REGEXP, '\.+', TIME_MASKSEP_REGEXP, '$|',
                                  '\d+\s*\.', TIME_MASKSEP_FI_REGEXP, '\.', TIME_MASKSEP_FI_REGEXP, '$') AND
            v_culture = 'FI')
        THEN
            RAISE invalid_datetime_format;
        END IF;

        IF (v_datestring ~* v_defmask4_0_regexp) THEN
            v_timestring := (regexp_matches(v_datestring, v_defmask4_0_regexp, 'gi'))[1];
        ELSE
            v_timestring := v_datestring;
        END IF;

        v_res_date := current_date;
        v_day := to_char(v_res_date, 'DD');
        v_month := to_char(v_res_date, 'MM');
        v_year := to_char(v_res_date, 'YYYY')::SMALLINT;

    ELSIF ((v_datestring ~* v_defmask3_regexp AND v_culture <> 'FI') OR
           (v_datestring ~* v_defmask3_fi_regexp AND v_culture = 'FI'))
    THEN
        IF (v_culture IN ('AR', 'AR-SA', 'AR_SA') OR
            (v_datestring ~ concat('\s*\d{1,2}\.\s*(?:\.|\d+(?!\d)\s*\.)', TIME_MASKSEP_REGEXP, AMPM_REGEXP, '?',
                                   TIME_MASKSEP_REGEXP, '\d{1,2}', MASKSEPTWO_REGEXP, '|',
                                   '\d+\s*(?:\.)+', TIME_MASKSEP_REGEXP, AMPM_REGEXP, '?', TIME_MASKSEP_REGEXP, '$') AND
             v_culture ~ 'DE[-_]DE|NN[-_]NO|CS[-_]CZ|PL[-_]PL|RO[-_]RO|SK[-_]SK|SL[-_]SI|BG[-_]BG|RU[-_]RU|TR[-_]TR|ET[-_]EE|LV[-_]LV'))
        THEN
            RAISE invalid_datetime_format;
        END IF;

        v_regmatch_groups := regexp_matches(v_datestring, CASE v_culture
                                                             WHEN 'FI' THEN v_defmask3_fi_regexp
                                                             ELSE v_defmask3_regexp
                                                          END, 'gi');
        v_timestring := v_regmatch_groups[1];
        v_day := '01';
        v_month := v_regmatch_groups[2];
        v_year := CASE
                     WHEN v_culture IN ('TH-TH', 'TH_TH') THEN v_regmatch_groups[3]::SMALLINT - 543
                     ELSE v_regmatch_groups[3]::SMALLINT
                  END;

    ELSIF ((v_datestring ~* v_defmask5_regexp AND v_culture <> 'FI') OR
           (v_datestring ~* v_defmask5_fi_regexp AND v_culture = 'FI'))
    THEN
        IF (v_culture IN ('AR', 'AR-SA', 'AR_SA') OR
            (v_datestring ~ concat('\s*\d{1,2}\.\s*(?:\.|\d+(?!\d)\s*\.)', TIME_MASKSEP_REGEXP, AMPM_REGEXP, '?', TIME_MASKSEP_REGEXP, '\d{1,2}', MASKSEPTWO_REGEXP,
                                   TIME_MASKSEP_REGEXP, AMPM_REGEXP, '?', TIME_MASKSEP_REGEXP, '\d{1,2}', MASKSEPTWO_REGEXP,
                                   TIME_MASKSEP_REGEXP, AMPM_REGEXP, '?', TIME_MASKSEP_REGEXP, '\d{3,4}', TIME_MASKSEP_REGEXP, AMPM_REGEXP, '?', TIME_MASKSEP_REGEXP, '$|',
                                   '\d{1,2}', MASKSEPTWO_REGEXP, TIME_MASKSEP_REGEXP, AMPM_REGEXP, '?', TIME_MASKSEP_REGEXP, '\d{3,4}\s*(?:\.)+|',
                                   '\d+\s*(?:\.)+', TIME_MASKSEP_REGEXP, AMPM_REGEXP, '?', TIME_MASKSEP_REGEXP, '$') AND
             v_culture ~ 'DE[-_]DE|NN[-_]NO|CS[-_]CZ|PL[-_]PL|RO[-_]RO|SK[-_]SK|SL[-_]SI|BG[-_]BG|RU[-_]RU|TR[-_]TR|ET[-_]EE|LV[-_]LV'))
        THEN
            RAISE invalid_datetime_format;
        END IF;

        v_regmatch_groups := regexp_matches(v_datestring, v_defmask5_regexp, 'gi');
        v_timestring := concat(v_regmatch_groups[1], v_regmatch_groups[5]);
        v_year := CASE
                     WHEN v_culture IN ('TH-TH', 'TH_TH') THEN v_regmatch_groups[4]::SMALLINT - 543
                     ELSE v_regmatch_groups[4]::SMALLINT
                  END;

        IF (v_date_format = 'DMY' OR
            v_culture IN ('LV-LV', 'LV_LV'))
        THEN
            v_day := v_regmatch_groups[2];
            v_month := v_regmatch_groups[3];
        ELSE
            v_day := v_regmatch_groups[3];
            v_month := v_regmatch_groups[2];
        END IF;

    ELSIF ((v_datestring ~* v_defmask7_regexp AND v_culture <> 'FI') OR
           (v_datestring ~* v_defmask7_fi_regexp AND v_culture = 'FI'))
    THEN
        IF (v_culture IN ('AR', 'AR-SA', 'AR_SA') OR
            (v_datestring ~ concat('\s*\d{1,2}\.\s*(?:\.|\d+(?!\d)\s*\.)', TIME_MASKSEP_REGEXP, AMPM_REGEXP, '?', TIME_MASKSEP_REGEXP, '\d{1,2}',
                                   MASKSEPTWO_REGEXP, '?', TIME_MASKSEP_REGEXP, AMPM_REGEXP, '?', TIME_MASKSEP_REGEXP, '\d{3,4}|',
                                   '\d{3,4}', MASKSEPTWO_REGEXP, '?', TIME_MASKSEP_REGEXP, AMPM_REGEXP, '?', TIME_MASKSEP_REGEXP, '\d{1,2}\s*(?:\.)+|',
                                   '\d+\s*(?:\.)+', TIME_MASKSEP_REGEXP, AMPM_REGEXP, '?', TIME_MASKSEP_REGEXP, '$') AND
             v_culture ~ 'DE[-_]DE|NN[-_]NO|CS[-_]CZ|PL[-_]PL|RO[-_]RO|SK[-_]SK|SL[-_]SI|BG[-_]BG|RU[-_]RU|TR[-_]TR|ET[-_]EE|LV[-_]LV'))
        THEN
            RAISE invalid_datetime_format;
        END IF;

        v_regmatch_groups := regexp_matches(v_datestring, CASE v_culture
                                                             WHEN 'FI' THEN v_defmask7_fi_regexp
                                                             ELSE v_defmask7_regexp
                                                          END, 'gi');
        v_timestring := concat(v_regmatch_groups[1], v_regmatch_groups[5]);
        v_day := v_regmatch_groups[4];
        v_month := v_regmatch_groups[2];
        v_year := CASE
                     WHEN v_culture IN ('TH-TH', 'TH_TH') THEN v_regmatch_groups[3]::SMALLINT - 543
                     ELSE v_regmatch_groups[3]::SMALLINT
                  END;

    ELSIF ((v_datestring ~* v_defmask8_regexp AND v_culture <> 'FI') OR
           (v_datestring ~* v_defmask8_fi_regexp AND v_culture = 'FI'))
    THEN
        IF (v_datestring ~ concat('\s*\d{1,2}\.\s*(?:\.|\d+(?!\d)\s*\.)', TIME_MASKSEP_REGEXP, AMPM_REGEXP, '?', TIME_MASKSEP_REGEXP, '\d{1,2}',
                                  MASKSEPTWO_REGEXP, TIME_MASKSEP_REGEXP, AMPM_REGEXP, '?', TIME_MASKSEP_REGEXP, '\d{1,2}', MASKSEPTWO_REGEXP,
                                  TIME_MASKSEP_REGEXP, AMPM_REGEXP, '?', TIME_MASKSEP_REGEXP, '\d{1,2}|',
                                  '\d{1,2}', MASKSEPTWO_REGEXP, TIME_MASKSEP_REGEXP, AMPM_REGEXP, '?', TIME_MASKSEP_REGEXP, '\d{1,2}', MASKSEPTWO_REGEXP,
                                  TIME_MASKSEP_REGEXP, AMPM_REGEXP, '?', TIME_MASKSEP_REGEXP, '\d{1,2}\s*(?:\.)+|',
                                  '\d+\s*(?:\.)+', TIME_MASKSEP_REGEXP, AMPM_REGEXP, '?', TIME_MASKSEP_REGEXP, '$') AND
            v_culture ~ 'FI|DE[-_]DE|NN[-_]NO|CS[-_]CZ|PL[-_]PL|RO[-_]RO|SK[-_]SK|SL[-_]SI|BG[-_]BG|RU[-_]RU|TR[-_]TR|ET[-_]EE|LV[-_]LV')
        THEN
            RAISE invalid_datetime_format;
        END IF;

        v_regmatch_groups := regexp_matches(v_datestring, CASE v_culture
                                                             WHEN 'FI' THEN v_defmask8_fi_regexp
                                                             ELSE v_defmask8_regexp
                                                          END, 'gi');
        v_timestring := concat(v_regmatch_groups[1], v_regmatch_groups[5]);

        IF (v_date_format = 'DMY' OR
            v_culture IN ('LV-LV', 'LV_LV'))
        THEN
            v_day := v_regmatch_groups[2];
            v_month := v_regmatch_groups[3];
            v_raw_year := v_regmatch_groups[4];
        ELSIF (v_date_format = 'YMD')
        THEN
            v_day := v_regmatch_groups[4];
            v_month := v_regmatch_groups[3];
            v_raw_year := v_regmatch_groups[2];
        ELSE
            v_day := v_regmatch_groups[3];
            v_month := v_regmatch_groups[2];
            v_raw_year := v_regmatch_groups[4];
        END IF;

        IF (v_culture IN ('AR', 'AR-SA', 'AR_SA'))
        THEN
            IF (v_day::SMALLINT > 30 OR
                v_month::SMALLINT > 12) THEN
                RAISE invalid_datetime_format;
            END IF;

            v_raw_year := sys.babelfish_get_full_year(v_raw_year, '14');
            v_hijridate := sys.babelfish_conv_hijri_to_greg(v_day, v_month, v_raw_year) - 1;

            v_day := to_char(v_hijridate, 'DD');
            v_month := to_char(v_hijridate, 'MM');
            v_year := to_char(v_hijridate, 'YYYY')::SMALLINT;

        ELSIF (v_culture IN ('TH-TH', 'TH_TH')) THEN
            v_year := sys.babelfish_get_full_year(v_raw_year)::SMALLINT - 43;
        ELSE
            v_year := sys.babelfish_get_full_year(v_raw_year, '', 29)::SMALLINT;
        END IF;
    ELSE
        v_found := FALSE;
    END IF;

    WHILE (NOT v_found AND v_resmask_cnt < 20)
    LOOP
        v_resmask := pg_catalog.replace(CASE v_resmask_cnt
                                WHEN 10 THEN v_defmask10_regexp
                                WHEN 11 THEN v_defmask11_regexp
                                WHEN 12 THEN v_defmask12_regexp
                                WHEN 13 THEN v_defmask13_regexp
                                WHEN 14 THEN v_defmask14_regexp
                                WHEN 15 THEN v_defmask15_regexp
                                WHEN 16 THEN v_defmask16_regexp
                                WHEN 17 THEN v_defmask17_regexp
                                WHEN 18 THEN v_defmask18_regexp
                                WHEN 19 THEN v_defmask19_regexp
                             END,
                             '$comp_month$', v_compmonth_regexp);

        v_resmask_fi := pg_catalog.replace(CASE v_resmask_cnt
                                   WHEN 10 THEN v_defmask10_fi_regexp
                                   WHEN 11 THEN v_defmask11_fi_regexp
                                   WHEN 12 THEN v_defmask12_fi_regexp
                                   WHEN 13 THEN v_defmask13_fi_regexp
                                   WHEN 14 THEN v_defmask14_fi_regexp
                                   WHEN 15 THEN v_defmask15_fi_regexp
                                   WHEN 16 THEN v_defmask16_fi_regexp
                                   WHEN 17 THEN v_defmask17_fi_regexp
                                   WHEN 18 THEN v_defmask18_fi_regexp
                                   WHEN 19 THEN v_defmask19_fi_regexp
                                END,
                                '$comp_month$', v_compmonth_regexp);

        IF ((v_datestring ~* v_resmask AND v_culture <> 'FI') OR
            (v_datestring ~* v_resmask_fi AND v_culture = 'FI'))
        THEN
            v_found := TRUE;
            v_regmatch_groups := regexp_matches(v_datestring, CASE v_culture
                                                                 WHEN 'FI' THEN v_resmask_fi
                                                                 ELSE v_resmask
                                                              END, 'gi');
            v_timestring := CASE
                               WHEN v_resmask_cnt IN (10, 11, 12, 13) THEN concat(v_regmatch_groups[1], v_regmatch_groups[4])
                               ELSE concat(v_regmatch_groups[1], v_regmatch_groups[5])
                            END;

            IF (v_resmask_cnt = 10)
            THEN
                IF (v_regmatch_groups[3] = 'MAR' AND
                    v_culture IN ('IT-IT', 'IT_IT'))
                THEN
                    RAISE invalid_datetime_format;
                END IF;

                IF (v_date_format = 'YMD' AND v_culture NOT IN ('SV-SE', 'SV_SE', 'LV-LV', 'LV_LV'))
                THEN
                    v_day := '01';
                    v_year := sys.babelfish_get_full_year(v_regmatch_groups[2], '', 29)::SMALLINT;
                ELSE
                    v_day := v_regmatch_groups[2];
                    v_year := to_char(current_date, 'YYYY')::SMALLINT;
                END IF;

                v_month := sys.babelfish_get_monthnum_by_name(v_regmatch_groups[3], v_lang_metadata_json);
                v_raw_year := to_char(sys.babelfish_conv_greg_to_hijri(current_date + 1), 'YYYY');

            ELSIF (v_resmask_cnt = 11)
            THEN
                IF (v_date_format IN ('YMD', 'MDY') AND v_culture NOT IN ('SV-SE', 'SV_SE'))
                THEN
                    v_day := v_regmatch_groups[3];
                    v_year := to_char(current_date, 'YYYY')::SMALLINT;
                ELSE
                    v_day := '01';
                    v_year := CASE
                                 WHEN v_culture IN ('TH-TH', 'TH_TH') THEN sys.babelfish_get_full_year(v_regmatch_groups[3])::SMALLINT - 43
                                 ELSE sys.babelfish_get_full_year(v_regmatch_groups[3], '', 29)::SMALLINT
                              END;
                END IF;

                v_month := sys.babelfish_get_monthnum_by_name(v_regmatch_groups[2], v_lang_metadata_json);
                v_raw_year := sys.babelfish_get_full_year(substring(v_year::TEXT, 3, 2), '14');

            ELSIF (v_resmask_cnt = 12)
            THEN
                v_day := '01';
                v_month := sys.babelfish_get_monthnum_by_name(v_regmatch_groups[3], v_lang_metadata_json);
                v_raw_year := v_regmatch_groups[2];

            ELSIF (v_resmask_cnt = 13)
            THEN
                v_day := '01';
                v_month := sys.babelfish_get_monthnum_by_name(v_regmatch_groups[2], v_lang_metadata_json);
                v_raw_year := v_regmatch_groups[3];

            ELSIF (v_resmask_cnt IN (14, 15, 16))
            THEN
                IF (v_resmask_cnt = 14)
                THEN
                    v_left_part := v_regmatch_groups[4];
                    v_right_part := v_regmatch_groups[3];
                    v_month := sys.babelfish_get_monthnum_by_name(v_regmatch_groups[2], v_lang_metadata_json);
                ELSIF (v_resmask_cnt = 15)
                THEN
                    v_left_part := v_regmatch_groups[4];
                    v_right_part := v_regmatch_groups[2];
                    v_month := sys.babelfish_get_monthnum_by_name(v_regmatch_groups[3], v_lang_metadata_json);
                ELSE
                    v_left_part := v_regmatch_groups[3];
                    v_right_part := v_regmatch_groups[2];
                    v_month := sys.babelfish_get_monthnum_by_name(v_regmatch_groups[4], v_lang_metadata_json);
                END IF;

                IF (char_length(v_left_part) <= 2)
                THEN
                    IF (v_date_format = 'YMD' AND v_culture NOT IN ('LV-LV', 'LV_LV'))
                    THEN
                        v_day := v_left_part;
                        v_raw_year := sys.babelfish_get_full_year(v_right_part, '14');
                        v_year := CASE
                                     WHEN v_culture IN ('TH-TH', 'TH_TH') THEN sys.babelfish_get_full_year(v_right_part)::SMALLINT - 43
                                     ELSE sys.babelfish_get_full_year(v_right_part, '', 29)::SMALLINT
                                  END;
                        BEGIN
                            v_res_date := make_date(v_year, v_month::SMALLINT, v_day::SMALLINT);
                        EXCEPTION
                        WHEN OTHERS THEN
                            v_day := v_right_part;
                            v_raw_year := sys.babelfish_get_full_year(v_left_part, '14');
                            v_year := CASE
                                         WHEN v_culture IN ('TH-TH', 'TH_TH') THEN sys.babelfish_get_full_year(v_left_part)::SMALLINT - 43
                                         ELSE sys.babelfish_get_full_year(v_left_part, '', 29)::SMALLINT
                                      END;
                        END;
                    END IF;

                    IF (v_date_format IN ('MDY', 'DMY') OR v_culture IN ('LV-LV', 'LV_LV'))
                    THEN
                        v_day := v_right_part;
                        v_raw_year := sys.babelfish_get_full_year(v_left_part, '14');
                        v_year := CASE
                                     WHEN v_culture IN ('TH-TH', 'TH_TH') THEN sys.babelfish_get_full_year(v_left_part)::SMALLINT - 43
                                     ELSE sys.babelfish_get_full_year(v_left_part, '', 29)::SMALLINT
                                  END;
                        BEGIN
                            v_res_date := make_date(v_year, v_month::SMALLINT, v_day::SMALLINT);
                        EXCEPTION
                        WHEN OTHERS THEN
                            v_day := v_left_part;
                            v_raw_year := sys.babelfish_get_full_year(v_right_part, '14');
                            v_year := CASE
                                         WHEN v_culture IN ('TH-TH', 'TH_TH') THEN sys.babelfish_get_full_year(v_right_part)::SMALLINT - 43
                                         ELSE sys.babelfish_get_full_year(v_right_part, '', 29)::SMALLINT
                                      END;
                        END;
                    END IF;
                ELSE
                    v_day := v_right_part;
                    v_raw_year := v_left_part;
	            v_year := CASE
                                 WHEN v_culture IN ('TH-TH', 'TH_TH') THEN v_left_part::SMALLINT - 543
                                 ELSE v_left_part::SMALLINT
                              END;
                END IF;

            ELSIF (v_resmask_cnt = 17)
            THEN
                v_day := v_regmatch_groups[4];
                v_month := sys.babelfish_get_monthnum_by_name(v_regmatch_groups[3], v_lang_metadata_json);
                v_raw_year := v_regmatch_groups[2];

            ELSIF (v_resmask_cnt = 18)
            THEN
                v_day := v_regmatch_groups[3];
                v_month := sys.babelfish_get_monthnum_by_name(v_regmatch_groups[4], v_lang_metadata_json);
                v_raw_year := v_regmatch_groups[2];

            ELSIF (v_resmask_cnt = 19)
            THEN
                v_day := v_regmatch_groups[4];
                v_month := sys.babelfish_get_monthnum_by_name(v_regmatch_groups[2], v_lang_metadata_json);
                v_raw_year := v_regmatch_groups[3];
            END IF;

            IF (v_resmask_cnt NOT IN (10, 11, 14, 15, 16))
            THEN
                v_year := CASE
                             WHEN v_culture IN ('TH-TH', 'TH_TH') THEN v_raw_year::SMALLINT - 543
                             ELSE v_raw_year::SMALLINT
                          END;
            END IF;

            IF (v_culture IN ('AR', 'AR-SA', 'AR_SA'))
            THEN
                IF (v_day::SMALLINT > 30 OR
                    (v_resmask_cnt NOT IN (10, 11, 14, 15, 16) AND v_year NOT BETWEEN 1318 AND 1501) OR
                    (v_resmask_cnt IN (14, 15, 16) AND v_raw_year::SMALLINT NOT BETWEEN 1318 AND 1501))
                THEN
                    RAISE invalid_datetime_format;
                END IF;

                v_hijridate := sys.babelfish_conv_hijri_to_greg(v_day, v_month, v_raw_year) - 1;

                v_day := to_char(v_hijridate, 'DD');
                v_month := to_char(v_hijridate, 'MM');
                v_year := to_char(v_hijridate, 'YYYY')::SMALLINT;
            END IF;
        END IF;

        v_resmask_cnt := v_resmask_cnt + 1;
    END LOOP;

    IF (NOT v_found) THEN
        RAISE invalid_datetime_format;
    END IF;

    IF (char_length(v_timestring) > 0 AND v_timestring NOT IN ('AM', 'ص', 'PM', 'م'))
    THEN
        IF (v_culture = 'FI') THEN
            v_timestring := translate(v_timestring, '.,', ': ');

            IF (char_length(split_part(v_timestring, ':', 4)) > 0) THEN
                v_timestring := regexp_replace(v_timestring, ':(?=\s*\d+\s*:?\s*(?:[AP]M|ص|م)?\s*$)', '.');
            END IF;
        END IF;

        v_timestring := pg_catalog.replace(regexp_replace(v_timestring, '\.?[AP]M|ص|م|\s|\,|\.\D|[\.|:]$', '', 'gi'), ':.', ':');
        BEGIN
            v_hours := coalesce(split_part(v_timestring, ':', 1)::SMALLINT, 0);

            IF ((v_dayparts[1] IN ('AM', 'ص') AND v_hours NOT BETWEEN 0 AND 12) OR
                (v_dayparts[1] IN ('PM', 'م') AND v_hours NOT BETWEEN 1 AND 23))
            THEN
                RAISE invalid_datetime_format;
            END IF;

            v_minutes := coalesce(nullif(split_part(v_timestring, ':', 2), '')::SMALLINT, 0);
            v_seconds := coalesce(nullif(split_part(v_timestring, ':', 3), '')::NUMERIC, 0);
        EXCEPTION
            WHEN OTHERS THEN
            RAISE invalid_datetime_format;
        END;
    ELSIF (v_dayparts[1] IN ('PM', 'م'))
    THEN
        v_hours := 12;
    END IF;

    v_res_date := make_timestamp(v_year, v_month::SMALLINT, v_day::SMALLINT,
                                 v_hours, v_minutes, v_seconds);

    IF (v_weekdaynames[1] IS NOT NULL) THEN
        v_weekdaynum := sys.babelfish_get_weekdaynum_by_name(v_weekdaynames[1], v_lang_metadata_json);

        IF (CASE date_part('dow', v_res_date)::SMALLINT
               WHEN 0 THEN 7
               ELSE date_part('dow', v_res_date)::SMALLINT
            END <> v_weekdaynum)
        THEN
            RAISE invalid_datetime_format;
        END IF;
    END IF;

    RETURN v_res_date;
EXCEPTION
    WHEN invalid_datetime_format OR datetime_field_overflow THEN
        RAISE USING MESSAGE := pg_catalog.format('Error converting string value ''%s'' into data type DATE using culture ''%s''.',
                                      p_datestring, p_culture),
                    DETAIL := 'Incorrect using of pair of input parameters values during conversion process.',
                    HINT := 'Check the input parameters values, correct them if needed, and try again.';

    WHEN invalid_parameter_value THEN
        RAISE USING MESSAGE := CASE char_length(coalesce(CONVERSION_LANG, ''))
                                  WHEN 0 THEN pg_catalog.format('The culture parameter ''%s'' provided in the function call is not supported.',
                                                     p_culture)
                                  ELSE pg_catalog.format('Invalid CONVERSION_LANG constant value - ''%s''. Allowed values are: ''English'', ''Deutsch'', etc.',
                                              CONVERSION_LANG)
                               END,
                    DETAIL := 'Passed incorrect value for "p_culture" parameter or compiled incorrect CONVERSION_LANG constant value in function''s body.',
                    HINT := 'Check "p_culture" input parameter value, correct it if needed, and try again. Also check CONVERSION_LANG constant value.';

    WHEN invalid_text_representation THEN
        GET STACKED DIAGNOSTICS v_err_message = MESSAGE_TEXT;
        v_err_message := substring(lower(v_err_message), 'integer\:\s\"(.*)\"');

        RAISE USING MESSAGE := pg_catalog.format('Error while trying to convert "%s" value to SMALLINT data type.',
                                      v_err_message),
                    DETAIL := 'Supplied value contains illegal characters.',
                    HINT := 'Correct supplied value, remove all illegal characters.';
END;
$BODY$
LANGUAGE plpgsql
VOLATILE
RETURNS NULL ON NULL INPUT;

CREATE OR REPLACE FUNCTION sys.babelfish_parse_to_datetime(IN p_datatype TEXT,
                                                               IN p_datetimestring TEXT,
                                                               IN p_culture TEXT DEFAULT '')
RETURNS TIMESTAMP WITHOUT TIME ZONE
AS
$BODY$
DECLARE
    v_day VARCHAR COLLATE "C";
    v_year SMALLINT;
    v_month VARCHAR COLLATE "C";
    v_res_date DATE;
    v_scale SMALLINT;
    v_hijridate DATE;
    v_culture VARCHAR COLLATE "C";
    v_dayparts TEXT[];
    v_resmask VARCHAR COLLATE "C";
    v_datatype VARCHAR COLLATE "C";
    v_raw_year VARCHAR COLLATE "C";
    v_left_part VARCHAR COLLATE "C";
    v_right_part VARCHAR COLLATE "C";
    v_resmask_fi VARCHAR COLLATE "C";
    v_timestring VARCHAR COLLATE "C";
    v_correctnum VARCHAR COLLATE "C";
    v_weekdaynum SMALLINT;
    v_err_message VARCHAR COLLATE "C";
    v_date_format VARCHAR COLLATE "C";
    v_weekdaynames TEXT[];
    v_hours SMALLINT := 0;
    v_minutes SMALLINT := 0;
    v_res_datatype VARCHAR COLLATE "C";
    v_error_message VARCHAR COLLATE "C";
    v_found BOOLEAN := TRUE;
    v_compday_regexp VARCHAR COLLATE "C";
    v_regmatch_groups TEXT[];
    v_datatype_groups TEXT[];
    v_datetimestring VARCHAR COLLATE "C";
    v_seconds VARCHAR COLLATE "C" := '0';
    v_fseconds VARCHAR COLLATE "C" := '0';
    v_compmonth_regexp VARCHAR COLLATE "C";
    v_lang_metadata_json JSONB;
    v_resmask_cnt SMALLINT := 10;
    v_res_datetime TIMESTAMP(6) WITHOUT TIME ZONE;
    DAYMM_REGEXP CONSTANT VARCHAR COLLATE "C" := '(\d{1,2})';
    FULLYEAR_REGEXP CONSTANT VARCHAR COLLATE "C" := '(\d{3,4})';
    SHORTYEAR_REGEXP CONSTANT VARCHAR COLLATE "C" := '(\d{1,2})';
    COMPYEAR_REGEXP CONSTANT VARCHAR COLLATE "C" := '(\d{1,4})';
    AMPM_REGEXP CONSTANT VARCHAR COLLATE "C" := '(?:[AP]M|ص|م)';
    TIMEUNIT_REGEXP CONSTANT VARCHAR COLLATE "C" := '\s*\d{1,2}\s*';
    MASKSEPONE_REGEXP CONSTANT VARCHAR COLLATE "C" := '\s*(?:/|-)?';
    MASKSEPTWO_REGEXP CONSTANT VARCHAR COLLATE "C" := '\s*(?:\s|/|-|\.|,)';
    MASKSEPTWO_FI_REGEXP CONSTANT VARCHAR COLLATE "C" := '\s*(?:\s|/|-|,)';
    MASKSEPTHREE_REGEXP CONSTANT VARCHAR COLLATE "C" := '\s*(?:/|-|\.|,)';
    TIME_MASKSEP_REGEXP CONSTANT VARCHAR COLLATE "C" := '(?:\s|\.|,)*';
    TIME_MASKSEP_FI_REGEXP CONSTANT VARCHAR COLLATE "C" := '(?:\s|,)*';
    WEEKDAYAMPM_START_REGEXP CONSTANT VARCHAR COLLATE "C" := '(^|[[:digit:][:space:]\.,])';
    WEEKDAYAMPM_END_REGEXP CONSTANT VARCHAR COLLATE "C" := '([[:digit:][:space:]\.,]|$)(?=[^/-]|$)';
    CORRECTNUM_REGEXP CONSTANT VARCHAR COLLATE "C" := '(?:([+-]\d{1,4})(?:[[:space:]\.,]|[AP]M|ص|م|$))';
    DATATYPE_REGEXP CONSTANT VARCHAR COLLATE "C" := '^(DATETIME|SMALLDATETIME|DATETIME2)\s*(?:\()?\s*((?:-)?\d+)?\s*(?:\))?$';
    ANNO_DOMINI_REGEXP VARCHAR COLLATE "C" := '(AD|A\.D\.)';
    ANNO_DOMINI_COMPREGEXP VARCHAR COLLATE "C" := concat(WEEKDAYAMPM_START_REGEXP, ANNO_DOMINI_REGEXP, WEEKDAYAMPM_END_REGEXP);
    HHMMSSFS_PART_REGEXP CONSTANT VARCHAR COLLATE "C" :=
        concat(TIMEUNIT_REGEXP, AMPM_REGEXP, '|',
               AMPM_REGEXP, '?', TIME_MASKSEP_REGEXP, TIMEUNIT_REGEXP, '\:', TIME_MASKSEP_REGEXP,
               AMPM_REGEXP, '?', TIME_MASKSEP_REGEXP, TIMEUNIT_REGEXP, '(?!\d)', TIME_MASKSEP_REGEXP, AMPM_REGEXP, '?|',
               AMPM_REGEXP, '?', TIME_MASKSEP_REGEXP, TIMEUNIT_REGEXP, '\:', TIME_MASKSEP_REGEXP,
               AMPM_REGEXP, '?', TIME_MASKSEP_REGEXP, TIMEUNIT_REGEXP, '\:', TIME_MASKSEP_REGEXP,
               AMPM_REGEXP, '?', TIME_MASKSEP_REGEXP, TIMEUNIT_REGEXP, '(?!\d)', TIME_MASKSEP_REGEXP, AMPM_REGEXP, '?|',
               AMPM_REGEXP, '?', TIME_MASKSEP_REGEXP, TIMEUNIT_REGEXP, '\:', TIME_MASKSEP_REGEXP,
               AMPM_REGEXP, '?', TIME_MASKSEP_REGEXP, TIMEUNIT_REGEXP, '\:', TIME_MASKSEP_REGEXP,
               AMPM_REGEXP, '?', TIME_MASKSEP_REGEXP, '\s*\d{1,2}\.\d+(?!\d)', TIME_MASKSEP_REGEXP, AMPM_REGEXP, '?|',
               AMPM_REGEXP, '?');
    HHMMSSFS_PART_FI_REGEXP CONSTANT VARCHAR COLLATE "C" :=
        concat(TIMEUNIT_REGEXP, AMPM_REGEXP, '|',
               AMPM_REGEXP, '?', TIME_MASKSEP_FI_REGEXP, TIMEUNIT_REGEXP, '[\:\.]', TIME_MASKSEP_FI_REGEXP,
               AMPM_REGEXP, '?', TIME_MASKSEP_FI_REGEXP, TIMEUNIT_REGEXP, '(?!\d)', TIME_MASKSEP_FI_REGEXP, AMPM_REGEXP, '?\.?|',
               AMPM_REGEXP, '?', TIME_MASKSEP_FI_REGEXP, TIMEUNIT_REGEXP, '[\:\.]', TIME_MASKSEP_FI_REGEXP,
               AMPM_REGEXP, '?', TIME_MASKSEP_FI_REGEXP, TIMEUNIT_REGEXP, '[\:\.]', TIME_MASKSEP_FI_REGEXP,
               AMPM_REGEXP, '?', TIME_MASKSEP_FI_REGEXP, TIMEUNIT_REGEXP, '(?!\d)', TIME_MASKSEP_FI_REGEXP, AMPM_REGEXP, '?|',
               AMPM_REGEXP, '?', TIME_MASKSEP_FI_REGEXP, TIMEUNIT_REGEXP, '[\:\.]', TIME_MASKSEP_FI_REGEXP,
               AMPM_REGEXP, '?', TIME_MASKSEP_FI_REGEXP, TIMEUNIT_REGEXP, '[\:\.]', TIME_MASKSEP_FI_REGEXP,
               AMPM_REGEXP, '?', TIME_MASKSEP_FI_REGEXP, '\s*\d{1,2}\.\d+(?!\d)\.?', TIME_MASKSEP_FI_REGEXP, AMPM_REGEXP, '?|',
               AMPM_REGEXP, '?');
    v_defmask1_regexp VARCHAR COLLATE "C" := concat('^', TIME_MASKSEP_REGEXP, CORRECTNUM_REGEXP, '?', TIME_MASKSEP_REGEXP,
                                        '(', HHMMSSFS_PART_REGEXP, ')?', TIME_MASKSEP_REGEXP,
                                        CORRECTNUM_REGEXP, '?', TIME_MASKSEP_REGEXP, AMPM_REGEXP, '?', TIME_MASKSEP_REGEXP,
                                        DAYMM_REGEXP,
                                        '(?:(?:', MASKSEPTWO_REGEXP, TIME_MASKSEP_REGEXP, AMPM_REGEXP, '?)|',
                                        '(?:', MASKSEPTWO_REGEXP, TIME_MASKSEP_REGEXP, AMPM_REGEXP, '?', TIME_MASKSEP_REGEXP,
                                        CORRECTNUM_REGEXP, '?', TIME_MASKSEP_REGEXP, AMPM_REGEXP, '?)|',
                                        '(?:[\.|,]+', AMPM_REGEXP, '?', TIME_MASKSEP_REGEXP, CORRECTNUM_REGEXP, '?))', TIME_MASKSEP_REGEXP,
                                        DAYMM_REGEXP,
                                        TIME_MASKSEP_REGEXP, '(?:[\.|,]+', TIME_MASKSEP_REGEXP, AMPM_REGEXP, '?)', TIME_MASKSEP_REGEXP, '$');
    v_defmask1_fi_regexp VARCHAR COLLATE "C" := concat('^', TIME_MASKSEP_FI_REGEXP, CORRECTNUM_REGEXP, '?', TIME_MASKSEP_FI_REGEXP,
                                           '(', HHMMSSFS_PART_FI_REGEXP, ')?', TIME_MASKSEP_FI_REGEXP,
                                           CORRECTNUM_REGEXP, '?', TIME_MASKSEP_REGEXP, AMPM_REGEXP, '?', TIME_MASKSEP_REGEXP,
                                           DAYMM_REGEXP,
                                           '(?:(?:', MASKSEPTWO_FI_REGEXP, TIME_MASKSEP_FI_REGEXP, AMPM_REGEXP, '?)|',
                                           '(?:', MASKSEPTWO_FI_REGEXP, TIME_MASKSEP_FI_REGEXP, AMPM_REGEXP, '?', TIME_MASKSEP_FI_REGEXP,
                                           CORRECTNUM_REGEXP, '?', TIME_MASKSEP_FI_REGEXP, AMPM_REGEXP, '?)|',
                                           '(?:[,]+', AMPM_REGEXP, '?', TIME_MASKSEP_FI_REGEXP, CORRECTNUM_REGEXP, '?))', TIME_MASKSEP_FI_REGEXP,
                                           DAYMM_REGEXP,
                                           TIME_MASKSEP_FI_REGEXP, '(?:[\.|,]+', TIME_MASKSEP_FI_REGEXP, AMPM_REGEXP, ')?', TIME_MASKSEP_FI_REGEXP, '$');
    v_defmask2_regexp VARCHAR COLLATE "C" := concat('^', TIME_MASKSEP_REGEXP, CORRECTNUM_REGEXP, '?', TIME_MASKSEP_REGEXP,
                                        '(', HHMMSSFS_PART_REGEXP, ')?', TIME_MASKSEP_REGEXP,
                                        CORRECTNUM_REGEXP, '?', TIME_MASKSEP_REGEXP, AMPM_REGEXP, '?', TIME_MASKSEP_REGEXP,
                                        FULLYEAR_REGEXP,
                                        '(?:(?:', MASKSEPTWO_REGEXP, TIME_MASKSEP_REGEXP, AMPM_REGEXP, '?)|',
                                        '(?:', TIME_MASKSEP_REGEXP, CORRECTNUM_REGEXP, '?', TIME_MASKSEP_REGEXP,
                                        AMPM_REGEXP, TIME_MASKSEP_REGEXP, CORRECTNUM_REGEXP, '?))', TIME_MASKSEP_REGEXP,
                                        DAYMM_REGEXP,
                                        TIME_MASKSEP_REGEXP, '(?:(?:[\.|,]+', TIME_MASKSEP_REGEXP, AMPM_REGEXP, TIME_MASKSEP_REGEXP, CORRECTNUM_REGEXP, '?)|',
                                        CORRECTNUM_REGEXP, TIME_MASKSEP_REGEXP, AMPM_REGEXP, '?)?', TIME_MASKSEP_REGEXP, '$');
    v_defmask2_fi_regexp VARCHAR COLLATE "C" := concat('^', TIME_MASKSEP_FI_REGEXP, CORRECTNUM_REGEXP, '?', TIME_MASKSEP_FI_REGEXP,
                                           '(', HHMMSSFS_PART_FI_REGEXP, ')?', TIME_MASKSEP_FI_REGEXP,
                                           CORRECTNUM_REGEXP, '?', TIME_MASKSEP_FI_REGEXP, AMPM_REGEXP, '?', TIME_MASKSEP_FI_REGEXP,
                                           FULLYEAR_REGEXP,
                                           '(?:(?:', MASKSEPTWO_FI_REGEXP, TIME_MASKSEP_FI_REGEXP, AMPM_REGEXP, '?)|',
                                           '(?:', TIME_MASKSEP_FI_REGEXP, CORRECTNUM_REGEXP, '?', TIME_MASKSEP_FI_REGEXP,
                                           AMPM_REGEXP, TIME_MASKSEP_FI_REGEXP, CORRECTNUM_REGEXP, '?))', TIME_MASKSEP_FI_REGEXP,
                                           DAYMM_REGEXP,
                                           TIME_MASKSEP_FI_REGEXP, '(?:(?:[\.|,]+', TIME_MASKSEP_FI_REGEXP, AMPM_REGEXP, TIME_MASKSEP_FI_REGEXP, CORRECTNUM_REGEXP, '?)|',
                                           CORRECTNUM_REGEXP, TIME_MASKSEP_FI_REGEXP, AMPM_REGEXP, '?)?', TIME_MASKSEP_FI_REGEXP, '$');
    v_defmask3_regexp VARCHAR COLLATE "C" := concat('^', TIME_MASKSEP_REGEXP, '(', HHMMSSFS_PART_REGEXP, ')?', TIME_MASKSEP_REGEXP,
                                        DAYMM_REGEXP,
                                        '(?:(?:', MASKSEPTWO_REGEXP, TIME_MASKSEP_REGEXP, ')|',
                                        '(?:', MASKSEPTHREE_REGEXP, TIME_MASKSEP_REGEXP, AMPM_REGEXP, '))', TIME_MASKSEP_REGEXP,
                                        FULLYEAR_REGEXP,
                                        TIME_MASKSEP_REGEXP, '(', TIME_MASKSEP_REGEXP, AMPM_REGEXP, ')?', TIME_MASKSEP_REGEXP, '$');
    v_defmask3_fi_regexp VARCHAR COLLATE "C" := concat('^', TIME_MASKSEP_FI_REGEXP, '(', HHMMSSFS_PART_FI_REGEXP, ')?', TIME_MASKSEP_FI_REGEXP,
                                           TIME_MASKSEP_FI_REGEXP, '[\./]?', TIME_MASKSEP_FI_REGEXP,
                                           DAYMM_REGEXP,
                                           '(?:', MASKSEPTWO_REGEXP, TIME_MASKSEP_FI_REGEXP, AMPM_REGEXP, '?)',
                                           FULLYEAR_REGEXP,
                                           TIME_MASKSEP_FI_REGEXP, AMPM_REGEXP, '?', TIME_MASKSEP_FI_REGEXP, '$');
    v_defmask4_0_regexp VARCHAR COLLATE "C" := concat('^', TIME_MASKSEP_REGEXP,
                                          DAYMM_REGEXP,
                                          MASKSEPTWO_REGEXP, TIME_MASKSEP_REGEXP,
                                          DAYMM_REGEXP,
                                          TIME_MASKSEP_REGEXP,
                                          DAYMM_REGEXP, '\s*(', AMPM_REGEXP, ')',
                                          TIME_MASKSEP_REGEXP, '$');
    v_defmask4_1_regexp VARCHAR COLLATE "C" := concat('^', TIME_MASKSEP_REGEXP,
                                          DAYMM_REGEXP,
                                          MASKSEPTWO_REGEXP, TIME_MASKSEP_REGEXP,
                                          DAYMM_REGEXP,
                                          '(?:\s|,)+',
                                          DAYMM_REGEXP, '\s*(', AMPM_REGEXP, ')',
                                          TIME_MASKSEP_REGEXP, '$');
    v_defmask4_2_regexp VARCHAR COLLATE "C" := concat('^', TIME_MASKSEP_REGEXP,
                                          DAYMM_REGEXP,
                                          MASKSEPTWO_REGEXP, TIME_MASKSEP_REGEXP,
                                          DAYMM_REGEXP,
                                          '\s*[\.]+', TIME_MASKSEP_REGEXP,
                                          DAYMM_REGEXP, '\s*(', AMPM_REGEXP, ')',
                                          TIME_MASKSEP_REGEXP, '$');
    v_defmask5_regexp VARCHAR COLLATE "C" := concat('^', TIME_MASKSEP_REGEXP, '(', HHMMSSFS_PART_REGEXP, ')?', TIME_MASKSEP_REGEXP,
                                        DAYMM_REGEXP,
                                        '(?:(?:', MASKSEPTWO_REGEXP, TIME_MASKSEP_REGEXP, AMPM_REGEXP, '?)|',
                                        '(?:[\.|,]+', AMPM_REGEXP, '))', TIME_MASKSEP_REGEXP,
                                        DAYMM_REGEXP,
                                        '(?:(?:', MASKSEPTWO_REGEXP, TIME_MASKSEP_REGEXP, AMPM_REGEXP, '?)|',
                                        '(?:[\.|,]+', AMPM_REGEXP, '))', TIME_MASKSEP_REGEXP,
                                        FULLYEAR_REGEXP,
                                        TIME_MASKSEP_REGEXP, '(', HHMMSSFS_PART_REGEXP, ')?', TIME_MASKSEP_REGEXP, '$');
    v_defmask5_fi_regexp VARCHAR COLLATE "C" := concat('^', TIME_MASKSEP_FI_REGEXP, '(', HHMMSSFS_PART_FI_REGEXP, ')?', TIME_MASKSEP_FI_REGEXP,
                                           DAYMM_REGEXP,
                                           '(?:(?:', MASKSEPTWO_REGEXP, TIME_MASKSEP_FI_REGEXP, AMPM_REGEXP, '?)|',
                                           '(?:[\.|,]+', AMPM_REGEXP, '))', TIME_MASKSEP_FI_REGEXP,
                                           DAYMM_REGEXP,
                                           '(?:(?:', MASKSEPTWO_REGEXP, TIME_MASKSEP_FI_REGEXP, AMPM_REGEXP, '?)|',
                                           '(?:[\.|,]+', AMPM_REGEXP, '))', TIME_MASKSEP_FI_REGEXP,
                                           FULLYEAR_REGEXP,
                                           TIME_MASKSEP_FI_REGEXP, '(', HHMMSSFS_PART_FI_REGEXP, ')?', TIME_MASKSEP_FI_REGEXP, '$');
    v_defmask6_regexp VARCHAR COLLATE "C" := concat('^', TIME_MASKSEP_REGEXP, '(', HHMMSSFS_PART_REGEXP, ')?', TIME_MASKSEP_REGEXP,
                                        FULLYEAR_REGEXP,
                                        '(?:(?:', MASKSEPTWO_REGEXP, TIME_MASKSEP_REGEXP, AMPM_REGEXP, '?)|',
                                        '(?:', TIME_MASKSEP_REGEXP, AMPM_REGEXP, '))', TIME_MASKSEP_REGEXP,
                                        DAYMM_REGEXP,
                                        '(?:(?:', MASKSEPTWO_REGEXP, TIME_MASKSEP_REGEXP, AMPM_REGEXP, '?)|',
                                        '(?:[\.|,]+', AMPM_REGEXP, '))', TIME_MASKSEP_REGEXP,
                                        DAYMM_REGEXP,
                                        '((?:(?:\s|\.|,)+|', AMPM_REGEXP, ')(?:', HHMMSSFS_PART_REGEXP, '))?', TIME_MASKSEP_REGEXP, '$');
    v_defmask6_fi_regexp VARCHAR COLLATE "C" := concat('^', TIME_MASKSEP_FI_REGEXP, '(', HHMMSSFS_PART_FI_REGEXP, ')?', TIME_MASKSEP_FI_REGEXP,
                                           FULLYEAR_REGEXP,
                                           '(?:(?:', MASKSEPTWO_REGEXP, TIME_MASKSEP_FI_REGEXP, AMPM_REGEXP, '?)|',
                                           '(?:', TIME_MASKSEP_FI_REGEXP, AMPM_REGEXP, '))', TIME_MASKSEP_FI_REGEXP,
                                           DAYMM_REGEXP,
                                           '(?:(?:', MASKSEPTWO_REGEXP, TIME_MASKSEP_FI_REGEXP, AMPM_REGEXP, '?)|',
                                           '(?:[\.|,]+', AMPM_REGEXP, '))', TIME_MASKSEP_FI_REGEXP,
                                           DAYMM_REGEXP,
                                           '(?:\s*[\.])?',
                                           '((?:(?:\s|,)+|', AMPM_REGEXP, ')(?:', HHMMSSFS_PART_FI_REGEXP, '))?', TIME_MASKSEP_FI_REGEXP, '$');
    v_defmask7_regexp VARCHAR COLLATE "C" := concat('^', TIME_MASKSEP_REGEXP, '(', HHMMSSFS_PART_REGEXP, ')?', TIME_MASKSEP_REGEXP,
                                        DAYMM_REGEXP,
                                        '(?:(?:', MASKSEPTWO_REGEXP, TIME_MASKSEP_REGEXP, AMPM_REGEXP, '?)|',
                                        '(?:[\.|,]+', AMPM_REGEXP, '))', TIME_MASKSEP_REGEXP,
                                        FULLYEAR_REGEXP,
                                        '(?:(?:', MASKSEPTWO_REGEXP, TIME_MASKSEP_REGEXP, AMPM_REGEXP, '?)|',
                                        '(?:', TIME_MASKSEP_REGEXP, AMPM_REGEXP, '))', TIME_MASKSEP_REGEXP,
                                        DAYMM_REGEXP,
                                        '((?:(?:\s|\.|,)+|', AMPM_REGEXP, ')(?:', HHMMSSFS_PART_REGEXP, '))?', TIME_MASKSEP_REGEXP, '$');
    v_defmask7_fi_regexp VARCHAR COLLATE "C" := concat('^', TIME_MASKSEP_FI_REGEXP, '(', HHMMSSFS_PART_FI_REGEXP, ')?', TIME_MASKSEP_FI_REGEXP,
                                           DAYMM_REGEXP,
                                           '(?:(?:', MASKSEPTWO_REGEXP, TIME_MASKSEP_FI_REGEXP, AMPM_REGEXP, '?)|',
                                           '(?:[\.|,]+', AMPM_REGEXP, '))', TIME_MASKSEP_FI_REGEXP,
                                           FULLYEAR_REGEXP,
                                           '(?:(?:', MASKSEPTWO_REGEXP, TIME_MASKSEP_FI_REGEXP, AMPM_REGEXP, '?)|',
                                           '(?:', TIME_MASKSEP_FI_REGEXP, AMPM_REGEXP, '))', TIME_MASKSEP_FI_REGEXP,
                                           DAYMM_REGEXP,
                                           '((?:(?:\s|,)+|', AMPM_REGEXP, ')(?:', HHMMSSFS_PART_FI_REGEXP, '))?', TIME_MASKSEP_FI_REGEXP, '$');
    v_defmask8_regexp VARCHAR COLLATE "C" := concat('^', TIME_MASKSEP_REGEXP, '(', HHMMSSFS_PART_REGEXP, ')?', TIME_MASKSEP_REGEXP,
                                        DAYMM_REGEXP,
                                        '(?:(?:', MASKSEPTWO_REGEXP, TIME_MASKSEP_REGEXP, AMPM_REGEXP, '?)|',
                                        '(?:[\.|,]+', AMPM_REGEXP, '))', TIME_MASKSEP_REGEXP,
                                        DAYMM_REGEXP,
                                        '(?:(?:', MASKSEPTWO_REGEXP, TIME_MASKSEP_REGEXP, AMPM_REGEXP, '?)|',
                                        '(?:[\.|,]+', AMPM_REGEXP, '))', TIME_MASKSEP_REGEXP,
                                        DAYMM_REGEXP,
                                        '(?:[\.|,]+', AMPM_REGEXP, ')?',
                                        TIME_MASKSEP_REGEXP, '(', HHMMSSFS_PART_REGEXP, ')?', TIME_MASKSEP_REGEXP, '$');
    v_defmask8_fi_regexp VARCHAR COLLATE "C" := concat('^', TIME_MASKSEP_FI_REGEXP, '(', HHMMSSFS_PART_FI_REGEXP, ')?', TIME_MASKSEP_FI_REGEXP,
                                           DAYMM_REGEXP,
                                           '(?:(?:', MASKSEPTWO_FI_REGEXP, TIME_MASKSEP_FI_REGEXP, AMPM_REGEXP, '?)|',
                                           '(?:[,]+', AMPM_REGEXP, '))', TIME_MASKSEP_FI_REGEXP,
                                           DAYMM_REGEXP,
                                           '(?:(?:', MASKSEPTWO_REGEXP, TIME_MASKSEP_FI_REGEXP, AMPM_REGEXP, '?)|',
                                           '(?:[,]+', AMPM_REGEXP, '))', TIME_MASKSEP_FI_REGEXP,
                                           DAYMM_REGEXP,
                                           '(?:(?:[\,]+|\s*/\s*)', AMPM_REGEXP, ')?',
                                           TIME_MASKSEP_FI_REGEXP, '(', HHMMSSFS_PART_FI_REGEXP, ')?', TIME_MASKSEP_FI_REGEXP, '$');
    v_defmask9_regexp VARCHAR COLLATE "C" := concat('^', TIME_MASKSEP_REGEXP, '(',
                                        HHMMSSFS_PART_REGEXP,
                                        ')', TIME_MASKSEP_REGEXP, '$');
    v_defmask9_fi_regexp VARCHAR COLLATE "C" := concat('^', TIME_MASKSEP_FI_REGEXP, AMPM_REGEXP, '?', TIME_MASKSEP_FI_REGEXP, '(',
                                           HHMMSSFS_PART_FI_REGEXP,
                                           ')', TIME_MASKSEP_FI_REGEXP, '$');
    v_defmask10_regexp VARCHAR COLLATE "C" := concat('^', TIME_MASKSEP_REGEXP, '(', HHMMSSFS_PART_REGEXP, ')?', TIME_MASKSEP_REGEXP,
                                         DAYMM_REGEXP,
                                         '(?:', MASKSEPTHREE_REGEXP, TIME_MASKSEP_REGEXP, '(?:', AMPM_REGEXP, '(?=(?:[[:space:]\.,])+))?)?', TIME_MASKSEP_REGEXP,
                                         '($comp_month$)',
                                         TIME_MASKSEP_REGEXP, '(', HHMMSSFS_PART_REGEXP, ')?', TIME_MASKSEP_REGEXP, '$');
    v_defmask10_fi_regexp VARCHAR COLLATE "C" := concat('^', TIME_MASKSEP_FI_REGEXP, '(', HHMMSSFS_PART_FI_REGEXP, ')?', TIME_MASKSEP_FI_REGEXP,
                                            DAYMM_REGEXP,
                                            '(?:', MASKSEPTHREE_REGEXP, TIME_MASKSEP_REGEXP, '(?:', AMPM_REGEXP, '(?=(?:[[:space:]\.,])+))?)?', TIME_MASKSEP_REGEXP,
                                            '($comp_month$)',
                                            TIME_MASKSEP_FI_REGEXP, '(', HHMMSSFS_PART_FI_REGEXP, ')?', TIME_MASKSEP_FI_REGEXP, '$');
    v_defmask11_regexp VARCHAR COLLATE "C" := concat('^', TIME_MASKSEP_REGEXP, '(', HHMMSSFS_PART_REGEXP, ')?', TIME_MASKSEP_REGEXP,
                                         '($comp_month$)',
                                         '(?:', MASKSEPTHREE_REGEXP, TIME_MASKSEP_REGEXP, AMPM_REGEXP, '?)?', TIME_MASKSEP_REGEXP,
                                         DAYMM_REGEXP,
                                         TIME_MASKSEP_REGEXP, '(', HHMMSSFS_PART_REGEXP, ')?', TIME_MASKSEP_REGEXP, '$');
    v_defmask11_fi_regexp VARCHAR COLLATE "C" := concat('^', TIME_MASKSEP_FI_REGEXP, '(', HHMMSSFS_PART_FI_REGEXP, ')?', TIME_MASKSEP_FI_REGEXP,
                                           '($comp_month$)',
                                           '(?:', MASKSEPTHREE_REGEXP, TIME_MASKSEP_REGEXP, AMPM_REGEXP, '?)?', TIME_MASKSEP_FI_REGEXP,
                                           DAYMM_REGEXP,
                                           '((?:(?:\s|,)+|', AMPM_REGEXP, ')(?:', HHMMSSFS_PART_FI_REGEXP, '))?', TIME_MASKSEP_FI_REGEXP, '$');
    v_defmask12_regexp VARCHAR COLLATE "C" := concat('^', TIME_MASKSEP_REGEXP, '(', HHMMSSFS_PART_REGEXP, ')?', TIME_MASKSEP_REGEXP,
                                         FULLYEAR_REGEXP,
                                         '(?:(?:', MASKSEPTWO_REGEXP, '?', TIME_MASKSEP_REGEXP, '(?:', AMPM_REGEXP, '(?=(?:[[:space:]\.,])+))?)|',
                                         '(?:(?:', TIME_MASKSEP_REGEXP, AMPM_REGEXP, '(?=(?:[[:space:]\.,])+))))', TIME_MASKSEP_REGEXP,
                                         '($comp_month$)',
                                         TIME_MASKSEP_REGEXP, '(', HHMMSSFS_PART_REGEXP, ')?', TIME_MASKSEP_REGEXP, '$');
    v_defmask12_fi_regexp VARCHAR COLLATE "C" := concat('^', TIME_MASKSEP_FI_REGEXP, '(', HHMMSSFS_PART_FI_REGEXP, ')?', TIME_MASKSEP_FI_REGEXP,
                                            FULLYEAR_REGEXP,
                                            '(?:(?:', MASKSEPTWO_REGEXP, '?', TIME_MASKSEP_REGEXP, '(?:', AMPM_REGEXP, '(?=(?:[[:space:]\.,])+))?)|',
                                            '(?:(?:', TIME_MASKSEP_REGEXP, AMPM_REGEXP, '(?=(?:[[:space:]\.,])+))))', TIME_MASKSEP_REGEXP,
                                            '($comp_month$)',
                                            TIME_MASKSEP_FI_REGEXP, '(', HHMMSSFS_PART_FI_REGEXP, ')?', TIME_MASKSEP_FI_REGEXP, '$');
    v_defmask13_regexp VARCHAR COLLATE "C" := concat('^', TIME_MASKSEP_REGEXP, '(', HHMMSSFS_PART_REGEXP, ')?', TIME_MASKSEP_REGEXP,
                                         '($comp_month$)',
                                         '(?:', MASKSEPTHREE_REGEXP, TIME_MASKSEP_REGEXP, AMPM_REGEXP, '?)?', TIME_MASKSEP_REGEXP,
                                         FULLYEAR_REGEXP,
                                         TIME_MASKSEP_REGEXP, AMPM_REGEXP, '?', TIME_MASKSEP_REGEXP, '$');
    v_defmask13_fi_regexp VARCHAR COLLATE "C" := concat('^', TIME_MASKSEP_FI_REGEXP, '(', HHMMSSFS_PART_FI_REGEXP, ')?', TIME_MASKSEP_FI_REGEXP,
                                            '($comp_month$)',
                                            '(?:', MASKSEPTHREE_REGEXP, TIME_MASKSEP_REGEXP, AMPM_REGEXP, '?)?', TIME_MASKSEP_REGEXP,
                                            FULLYEAR_REGEXP,
                                            TIME_MASKSEP_FI_REGEXP, AMPM_REGEXP, '?', TIME_MASKSEP_FI_REGEXP, '$');
    v_defmask14_regexp VARCHAR COLLATE "C" := concat('^', TIME_MASKSEP_REGEXP, '(', HHMMSSFS_PART_REGEXP, ')?', TIME_MASKSEP_REGEXP,
                                         '($comp_month$)'
                                         '(?:', MASKSEPTHREE_REGEXP, TIME_MASKSEP_REGEXP, AMPM_REGEXP, '?)?', TIME_MASKSEP_REGEXP,
                                         DAYMM_REGEXP,
                                         '(?:', MASKSEPTWO_REGEXP, TIME_MASKSEP_REGEXP, AMPM_REGEXP, '?)', TIME_MASKSEP_REGEXP,
                                         COMPYEAR_REGEXP,
                                         TIME_MASKSEP_REGEXP, '(', HHMMSSFS_PART_REGEXP, ')?', TIME_MASKSEP_REGEXP, '$');
    v_defmask14_fi_regexp VARCHAR COLLATE "C" := concat('^', TIME_MASKSEP_FI_REGEXP, '(', HHMMSSFS_PART_FI_REGEXP, ')?', TIME_MASKSEP_FI_REGEXP,
                                            '($comp_month$)'
                                            '(?:', MASKSEPTHREE_REGEXP, TIME_MASKSEP_FI_REGEXP, AMPM_REGEXP, '?)?', TIME_MASKSEP_FI_REGEXP,
                                            DAYMM_REGEXP,
                                            '(?:', MASKSEPTWO_REGEXP, TIME_MASKSEP_FI_REGEXP, AMPM_REGEXP, '?)', TIME_MASKSEP_FI_REGEXP,
                                            COMPYEAR_REGEXP,
                                            '((?:(?:\s|,)+|', AMPM_REGEXP, ')(?:', HHMMSSFS_PART_FI_REGEXP, '))?', TIME_MASKSEP_FI_REGEXP, '$');
    v_defmask15_regexp VARCHAR COLLATE "C" := concat('^', TIME_MASKSEP_REGEXP, '(', HHMMSSFS_PART_REGEXP, ')?', TIME_MASKSEP_REGEXP,
                                         DAYMM_REGEXP,
                                         '(?:(?:', MASKSEPTWO_REGEXP, '?', TIME_MASKSEP_REGEXP, '(?:', AMPM_REGEXP, '(?=(?:[[:space:]\.,])+))?)|',
                                         '(?:(?:', TIME_MASKSEP_REGEXP, AMPM_REGEXP, '(?=(?:[[:space:]\.,])+))))', TIME_MASKSEP_REGEXP,
                                         '($comp_month$)',
                                         '(?:', MASKSEPTHREE_REGEXP, TIME_MASKSEP_REGEXP, AMPM_REGEXP, '?)?', TIME_MASKSEP_REGEXP,
                                         COMPYEAR_REGEXP,
                                         TIME_MASKSEP_REGEXP, '(', HHMMSSFS_PART_REGEXP, ')?', TIME_MASKSEP_REGEXP, '$');
    v_defmask15_fi_regexp VARCHAR COLLATE "C" := concat('^', TIME_MASKSEP_FI_REGEXP, '(', HHMMSSFS_PART_FI_REGEXP, ')?', TIME_MASKSEP_FI_REGEXP,
                                            DAYMM_REGEXP,
                                            '(?:(?:', MASKSEPTWO_REGEXP, '?', TIME_MASKSEP_REGEXP, '(?:', AMPM_REGEXP, '(?=(?:[[:space:]\.,])+))?)|',
                                            '(?:(?:', TIME_MASKSEP_REGEXP, AMPM_REGEXP, '(?=(?:[[:space:]\.,])+))))', TIME_MASKSEP_REGEXP,
                                            '($comp_month$)',
                                            '(?:', MASKSEPTHREE_REGEXP, TIME_MASKSEP_REGEXP, AMPM_REGEXP, '?)?', TIME_MASKSEP_REGEXP,
                                            COMPYEAR_REGEXP,
                                            '((?:(?:\s|,)+|', AMPM_REGEXP, ')(?:', HHMMSSFS_PART_FI_REGEXP, '))?', TIME_MASKSEP_FI_REGEXP, '$');
    v_defmask16_regexp VARCHAR COLLATE "C" := concat('^', TIME_MASKSEP_REGEXP, '(', HHMMSSFS_PART_REGEXP, ')?', TIME_MASKSEP_REGEXP,
                                         DAYMM_REGEXP,
                                         '(?:', MASKSEPTWO_REGEXP, TIME_MASKSEP_REGEXP, AMPM_REGEXP, '?)', TIME_MASKSEP_REGEXP,
                                         COMPYEAR_REGEXP,
                                         '(?:(?:', MASKSEPTWO_REGEXP, '?', TIME_MASKSEP_REGEXP, '(?:', AMPM_REGEXP, '(?=(?:[[:space:]\.,])+))?)|',
                                         '(?:(?:', TIME_MASKSEP_REGEXP, AMPM_REGEXP, '(?=(?:[[:space:]\.,])+))))', TIME_MASKSEP_REGEXP,
                                         '($comp_month$)',
                                         TIME_MASKSEP_REGEXP, '(', HHMMSSFS_PART_REGEXP, ')?', TIME_MASKSEP_REGEXP, '$');
    v_defmask16_fi_regexp VARCHAR COLLATE "C" := concat('^', TIME_MASKSEP_FI_REGEXP, '(', HHMMSSFS_PART_FI_REGEXP, ')?', TIME_MASKSEP_FI_REGEXP,
                                            DAYMM_REGEXP,
                                            '(?:', MASKSEPTWO_REGEXP, TIME_MASKSEP_REGEXP, AMPM_REGEXP, '?)', TIME_MASKSEP_REGEXP,
                                            COMPYEAR_REGEXP,
                                            '(?:(?:', MASKSEPTWO_REGEXP, '?', TIME_MASKSEP_REGEXP, '(?:', AMPM_REGEXP, '(?=(?:[[:space:]\.,])+))?)|',
                                            '(?:(?:', TIME_MASKSEP_REGEXP, AMPM_REGEXP, '(?=(?:[[:space:]\.,])+))))', TIME_MASKSEP_REGEXP,
                                            '($comp_month$)',
                                            TIME_MASKSEP_FI_REGEXP, '(', HHMMSSFS_PART_FI_REGEXP, ')?', TIME_MASKSEP_FI_REGEXP, '$');
    v_defmask17_regexp VARCHAR COLLATE "C" := concat('^', TIME_MASKSEP_REGEXP, '(', HHMMSSFS_PART_REGEXP, ')?', TIME_MASKSEP_REGEXP,
                                         FULLYEAR_REGEXP,
                                         '(?:(?:', MASKSEPTWO_REGEXP, '?', TIME_MASKSEP_REGEXP, '(?:', AMPM_REGEXP, '(?=(?:[[:space:]\.,])+))?)|',
                                         '(?:(?:', TIME_MASKSEP_REGEXP, AMPM_REGEXP, '(?=(?:[[:space:]\.,])+))))', TIME_MASKSEP_REGEXP,
                                         '($comp_month$)',
                                         '(?:', MASKSEPTHREE_REGEXP, TIME_MASKSEP_REGEXP, AMPM_REGEXP, '?)?', TIME_MASKSEP_REGEXP,
                                         DAYMM_REGEXP,
                                         TIME_MASKSEP_REGEXP, '(', HHMMSSFS_PART_REGEXP, ')?', TIME_MASKSEP_REGEXP, '$');
    v_defmask17_fi_regexp VARCHAR COLLATE "C" := concat('^', TIME_MASKSEP_FI_REGEXP, '(', HHMMSSFS_PART_FI_REGEXP, ')?', TIME_MASKSEP_FI_REGEXP,
                                            FULLYEAR_REGEXP,
                                            '(?:(?:', MASKSEPTWO_REGEXP, '?', TIME_MASKSEP_REGEXP, '(?:', AMPM_REGEXP, '(?=(?:[[:space:]\.,])+))?)|',
                                            '(?:(?:', TIME_MASKSEP_REGEXP, AMPM_REGEXP, '(?=(?:[[:space:]\.,])+))))', TIME_MASKSEP_REGEXP,
                                            '($comp_month$)',
                                            '(?:', MASKSEPTHREE_REGEXP, TIME_MASKSEP_REGEXP, AMPM_REGEXP, '?)?', TIME_MASKSEP_REGEXP,
                                            DAYMM_REGEXP,
                                            '((?:(?:\s|,)+|', AMPM_REGEXP, ')(?:', HHMMSSFS_PART_FI_REGEXP, '))?', TIME_MASKSEP_FI_REGEXP, '$');
    v_defmask18_regexp VARCHAR COLLATE "C" := concat('^', TIME_MASKSEP_REGEXP, '(', HHMMSSFS_PART_REGEXP, ')?', TIME_MASKSEP_REGEXP,
                                         FULLYEAR_REGEXP,
                                         '(?:(?:', MASKSEPTWO_REGEXP, TIME_MASKSEP_REGEXP, AMPM_REGEXP, '?)|',
                                         '(?:', TIME_MASKSEP_REGEXP, AMPM_REGEXP, '))', TIME_MASKSEP_REGEXP,
                                         DAYMM_REGEXP,
                                         '(?:(?:', MASKSEPTWO_REGEXP, '?', TIME_MASKSEP_REGEXP, '(?:', AMPM_REGEXP, '(?=(?:[[:space:]\.,])+))?)|',
                                         '(?:(?:', TIME_MASKSEP_REGEXP, AMPM_REGEXP, '(?=(?:[[:space:]\.,])+))))', TIME_MASKSEP_REGEXP,
                                         '($comp_month$)',
                                         TIME_MASKSEP_REGEXP, '(', HHMMSSFS_PART_REGEXP, ')?', TIME_MASKSEP_REGEXP, '$');
    v_defmask18_fi_regexp VARCHAR COLLATE "C" := concat('^', TIME_MASKSEP_FI_REGEXP, '(', HHMMSSFS_PART_FI_REGEXP, ')?', TIME_MASKSEP_FI_REGEXP,
                                            FULLYEAR_REGEXP,
                                            '(?:(?:', MASKSEPTWO_REGEXP, TIME_MASKSEP_REGEXP, AMPM_REGEXP, '?)|',
                                            '(?:', TIME_MASKSEP_REGEXP, AMPM_REGEXP, '))', TIME_MASKSEP_REGEXP,
                                            DAYMM_REGEXP,
                                            '(?:(?:', MASKSEPTWO_REGEXP, '?', TIME_MASKSEP_REGEXP, '(?:', AMPM_REGEXP, '(?=(?:[[:space:]\.,])+))?)|',
                                            '(?:(?:', TIME_MASKSEP_REGEXP, AMPM_REGEXP, '(?=(?:[[:space:]\.,])+))))', TIME_MASKSEP_REGEXP,
                                            '($comp_month$)',
                                            TIME_MASKSEP_FI_REGEXP, '(', HHMMSSFS_PART_FI_REGEXP, ')?', TIME_MASKSEP_FI_REGEXP, '$');
    v_defmask19_regexp VARCHAR COLLATE "C" := concat('^', TIME_MASKSEP_REGEXP, '(', HHMMSSFS_PART_REGEXP, ')?', TIME_MASKSEP_REGEXP,
                                         '($comp_month$)',
                                         '(?:', MASKSEPTHREE_REGEXP, TIME_MASKSEP_REGEXP, AMPM_REGEXP, '?)?', TIME_MASKSEP_REGEXP,
                                         FULLYEAR_REGEXP,
                                         '(?:(?:', MASKSEPTWO_REGEXP, TIME_MASKSEP_REGEXP, AMPM_REGEXP, '?)|',
                                         '(?:', TIME_MASKSEP_REGEXP, AMPM_REGEXP, '))', TIME_MASKSEP_REGEXP,
                                         DAYMM_REGEXP,
                                         '((?:(?:\s|\.|,)+|', AMPM_REGEXP, ')(?:', HHMMSSFS_PART_REGEXP, '))?', TIME_MASKSEP_REGEXP, '$');
    v_defmask19_fi_regexp VARCHAR COLLATE "C" := concat('^', TIME_MASKSEP_FI_REGEXP, '(', HHMMSSFS_PART_FI_REGEXP, ')?', TIME_MASKSEP_FI_REGEXP,
                                            '($comp_month$)',
                                            '(?:', MASKSEPTHREE_REGEXP, TIME_MASKSEP_REGEXP, AMPM_REGEXP, '?)?', TIME_MASKSEP_REGEXP,
                                            FULLYEAR_REGEXP,
                                            '(?:(?:', MASKSEPTWO_REGEXP, TIME_MASKSEP_REGEXP, AMPM_REGEXP, '?)|',
                                            '(?:', TIME_MASKSEP_REGEXP, AMPM_REGEXP, '))', TIME_MASKSEP_REGEXP,
                                            DAYMM_REGEXP,
                                            '((?:(?:\s|,)+|', AMPM_REGEXP, ')(?:', HHMMSSFS_PART_FI_REGEXP, '))?', TIME_MASKSEP_FI_REGEXP, '$');
    CONVERSION_LANG CONSTANT VARCHAR COLLATE "C" := '';
    DATE_FORMAT CONSTANT VARCHAR COLLATE "C" := '';
BEGIN
    v_datatype := trim(p_datatype);
    v_datetimestring := upper(trim(p_datetimestring));
    v_culture := coalesce(nullif(upper(trim(p_culture)), ''), 'EN-US');

    v_datatype_groups := regexp_matches(v_datatype, DATATYPE_REGEXP, 'gi');

    v_res_datatype := upper(v_datatype_groups[1]);
    v_scale := v_datatype_groups[2]::SMALLINT;

    IF (v_res_datatype IS NULL) THEN
        RAISE datatype_mismatch;
    ELSIF (v_res_datatype <> 'DATETIME2' AND v_scale IS NOT NULL)
    THEN
        RAISE invalid_indicator_parameter_value;
    ELSIF (coalesce(v_scale, 0) NOT BETWEEN 0 AND 7)
    THEN
        RAISE interval_field_overflow;
    ELSIF (v_scale IS NULL) THEN
        v_scale := 7;
    END IF;

    v_dayparts := ARRAY(SELECT upper(array_to_string(regexp_matches(v_datetimestring, '[AP]M|ص|م', 'gi'), '')));

    IF (array_length(v_dayparts, 1) > 1) THEN
        RAISE invalid_datetime_format;
    END IF;

    BEGIN
        v_lang_metadata_json := sys.babelfish_get_lang_metadata_json(coalesce(nullif(CONVERSION_LANG, ''), p_culture));
    EXCEPTION
        WHEN OTHERS THEN
        RAISE invalid_parameter_value;
    END;

    v_compday_regexp := array_to_string(array_cat(array_cat(ARRAY(SELECT jsonb_array_elements_text(v_lang_metadata_json -> 'days_names')),
                                                            ARRAY(SELECT jsonb_array_elements_text(v_lang_metadata_json -> 'days_shortnames'))),
                                                  ARRAY(SELECT jsonb_array_elements_text(v_lang_metadata_json -> 'days_extrashortnames'))), '|');

    v_weekdaynames := ARRAY(SELECT array_to_string(regexp_matches(v_datetimestring, v_compday_regexp, 'gi'), ''));

    IF (array_length(v_weekdaynames, 1) > 1) THEN
        RAISE invalid_datetime_format;
    END IF;

    IF (v_weekdaynames[1] IS NOT NULL AND
        v_datetimestring ~* concat(WEEKDAYAMPM_START_REGEXP, '(', v_compday_regexp, ')', WEEKDAYAMPM_END_REGEXP))
    THEN
        v_datetimestring := pg_catalog.replace(v_datetimestring, v_weekdaynames[1], ' ');
    END IF;

    IF (v_datetimestring ~* ANNO_DOMINI_COMPREGEXP)
    THEN
        IF (v_culture !~ 'EN[-_]US|DA[-_]DK|SV[-_]SE|EN[-_]GB|HI[-_]IS') THEN
            RAISE invalid_datetime_format;
        END IF;

        v_datetimestring := regexp_replace(v_datetimestring,
                                           ANNO_DOMINI_COMPREGEXP,
                                           regexp_replace(array_to_string(regexp_matches(v_datetimestring, ANNO_DOMINI_COMPREGEXP, 'gi'), ''),
                                                          ANNO_DOMINI_REGEXP, ' ', 'gi'),
                                           'gi');
    END IF;

    v_date_format := coalesce(nullif(upper(trim(DATE_FORMAT)), ''), v_lang_metadata_json ->> 'date_format');

    v_compmonth_regexp :=
        array_to_string(array_cat(array_cat(ARRAY(SELECT jsonb_array_elements_text(v_lang_metadata_json -> 'months_shortnames')),
                                            ARRAY(SELECT jsonb_array_elements_text(v_lang_metadata_json -> 'months_names'))),
                                  array_cat(ARRAY(SELECT jsonb_array_elements_text(v_lang_metadata_json -> 'months_extrashortnames')),
                                            ARRAY(SELECT jsonb_array_elements_text(v_lang_metadata_json -> 'months_extranames')))
                                 ), '|');

    IF ((v_datetimestring ~* v_defmask1_regexp AND v_culture <> 'FI') OR
        (v_datetimestring ~* v_defmask1_fi_regexp AND v_culture = 'FI'))
    THEN
        IF (v_datetimestring ~ concat(CORRECTNUM_REGEXP, '?', TIME_MASKSEP_REGEXP, '\d+\s*(?:\.)+', TIME_MASKSEP_REGEXP, AMPM_REGEXP, '?', TIME_MASKSEP_REGEXP,
                                      CORRECTNUM_REGEXP, '?', TIME_MASKSEP_REGEXP, AMPM_REGEXP, '?', TIME_MASKSEP_REGEXP, '\d{1,2}', MASKSEPTWO_REGEXP, TIME_MASKSEP_REGEXP,
                                      AMPM_REGEXP, '?', TIME_MASKSEP_REGEXP, CORRECTNUM_REGEXP, '?', TIME_MASKSEP_REGEXP, AMPM_REGEXP, '?', TIME_MASKSEP_REGEXP, '\d{1,2}|',
                                      '\d+\s*(?:\.)+', TIME_MASKSEP_REGEXP, AMPM_REGEXP, '?', TIME_MASKSEP_REGEXP,
                                      CORRECTNUM_REGEXP, '?', TIME_MASKSEP_REGEXP, AMPM_REGEXP, '?', TIME_MASKSEP_REGEXP, '$') AND
            v_culture ~ 'DE[-_]DE|NN[-_]NO|CS[-_]CZ|PL[-_]PL|RO[-_]RO|SK[-_]SK|SL[-_]SI|BG[-_]BG|RU[-_]RU|TR[-_]TR|ET[-_]EE|LV[-_]LV')
        THEN
            RAISE invalid_datetime_format;
        END IF;

        v_regmatch_groups := regexp_matches(v_datetimestring, CASE v_culture
                                                                 WHEN 'FI' THEN v_defmask1_fi_regexp
                                                                 ELSE v_defmask1_regexp
                                                              END, 'gi');
        v_timestring := v_regmatch_groups[2];
        v_correctnum := coalesce(v_regmatch_groups[1], v_regmatch_groups[3],
                                 v_regmatch_groups[5], v_regmatch_groups[6]);

        IF (v_date_format = 'DMY' OR
            v_culture IN ('SV-SE', 'SV_SE', 'LV-LV', 'LV_LV'))
        THEN
            v_day := v_regmatch_groups[4];
            v_month := v_regmatch_groups[7];
        ELSE
            v_day := v_regmatch_groups[7];
            v_month := v_regmatch_groups[4];
        END IF;

        IF (v_culture IN ('AR', 'AR-SA', 'AR_SA'))
        THEN
            IF (v_day::SMALLINT > 30 OR
                v_month::SMALLINT > 12) THEN
                RAISE invalid_datetime_format;
            END IF;

            v_raw_year := to_char(sys.babelfish_conv_greg_to_hijri(current_date + 1), 'YYYY');
            v_hijridate := sys.babelfish_conv_hijri_to_greg(v_day, v_month, v_raw_year) - 1;

            v_day := to_char(v_hijridate, 'DD');
            v_month := to_char(v_hijridate, 'MM');
            v_year := to_char(v_hijridate, 'YYYY')::SMALLINT;
        ELSE
            v_year := to_char(current_date, 'YYYY')::SMALLINT;
        END IF;

    ELSIF ((v_datetimestring ~* v_defmask6_regexp AND v_culture <> 'FI') OR
           (v_datetimestring ~* v_defmask6_fi_regexp AND v_culture = 'FI'))
    THEN
        IF (v_culture IN ('AR', 'AR-SA', 'AR_SA') OR
            (v_datetimestring ~ concat('\s*\d{1,2}\.\s*(?:\.|\d+(?!\d)\s*\.)', TIME_MASKSEP_REGEXP, AMPM_REGEXP, '?', TIME_MASKSEP_REGEXP, '\d{3,4}',
                                       '(?:(?:', MASKSEPTWO_REGEXP, TIME_MASKSEP_REGEXP, AMPM_REGEXP, '?)|',
                                       '(?:', TIME_MASKSEP_REGEXP, AMPM_REGEXP, '))', TIME_MASKSEP_REGEXP, '\d{1,2}|',
                                       '\d{3,4}', MASKSEPTWO_REGEXP, '?', TIME_MASKSEP_REGEXP, AMPM_REGEXP, '?', TIME_MASKSEP_REGEXP, '\d{1,2}', MASKSEPTWO_REGEXP,
                                       TIME_MASKSEP_REGEXP, AMPM_REGEXP, '?', TIME_MASKSEP_REGEXP, '\d{1,2}\s*(?:\.)+|',
                                       '\d+\s*(?:\.)+', TIME_MASKSEP_REGEXP, AMPM_REGEXP, '?', TIME_MASKSEP_REGEXP, '$') AND
             v_culture ~ 'DE[-_]DE|NN[-_]NO|CS[-_]CZ|PL[-_]PL|RO[-_]RO|SK[-_]SK|SL[-_]SI|BG[-_]BG|RU[-_]RU|TR[-_]TR|ET[-_]EE|LV[-_]LV'))
        THEN
            RAISE invalid_datetime_format;
        END IF;

        v_regmatch_groups := regexp_matches(v_datetimestring, CASE v_culture
                                                                 WHEN 'FI' THEN v_defmask6_fi_regexp
                                                                 ELSE v_defmask6_regexp
                                                              END, 'gi');
        v_timestring := concat(v_regmatch_groups[1], v_regmatch_groups[5]);
        v_day := v_regmatch_groups[4];
        v_month := v_regmatch_groups[3];
        v_year := CASE
                     WHEN v_culture IN ('TH-TH', 'TH_TH') THEN v_regmatch_groups[2]::SMALLINT - 543
                     ELSE v_regmatch_groups[2]::SMALLINT
                  END;

    ELSIF ((v_datetimestring ~* v_defmask2_regexp AND v_culture <> 'FI') OR
           (v_datetimestring ~* v_defmask2_fi_regexp AND v_culture = 'FI'))
    THEN
        IF (v_culture IN ('AR', 'AR-SA', 'AR_SA') OR
            (v_datetimestring ~ concat('\s*\d{1,2}\.\s*(?:\.|\d+(?!\d)\s*\.)', TIME_MASKSEP_REGEXP, AMPM_REGEXP, '?', TIME_MASKSEP_REGEXP, '\d{3,4}',
                                       '(?:(?:', MASKSEPTWO_REGEXP, TIME_MASKSEP_REGEXP, AMPM_REGEXP, '?)|',
                                       '(?:', TIME_MASKSEP_REGEXP, CORRECTNUM_REGEXP, '?', TIME_MASKSEP_REGEXP,
                                       AMPM_REGEXP, TIME_MASKSEP_REGEXP, CORRECTNUM_REGEXP, '?))', TIME_MASKSEP_REGEXP, '\d{1,2}|',
                                       '\d+\s*(?:\.)+', TIME_MASKSEP_REGEXP, AMPM_REGEXP, '?', TIME_MASKSEP_REGEXP, '$') AND
             v_culture ~ 'DE[-_]DE|NN[-_]NO|CS[-_]CZ|PL[-_]PL|RO[-_]RO|SK[-_]SK|SL[-_]SI|BG[-_]BG|RU[-_]RU|TR[-_]TR|ET[-_]EE|LV[-_]LV'))
        THEN
            RAISE invalid_datetime_format;
        END IF;

        v_regmatch_groups := regexp_matches(v_datetimestring, CASE v_culture
                                                                 WHEN 'FI' THEN v_defmask2_fi_regexp
                                                                 ELSE v_defmask2_regexp
                                                              END, 'gi');
        v_timestring := v_regmatch_groups[2];
        v_correctnum := coalesce(v_regmatch_groups[1], v_regmatch_groups[3], v_regmatch_groups[5],
                                 v_regmatch_groups[6], v_regmatch_groups[8], v_regmatch_groups[9]);
        v_day := '01';
        v_month := v_regmatch_groups[7];
        v_year := CASE
                     WHEN v_culture IN ('TH-TH', 'TH_TH') THEN v_regmatch_groups[4]::SMALLINT - 543
                     ELSE v_regmatch_groups[4]::SMALLINT
                  END;

    ELSIF (v_datetimestring ~* v_defmask4_1_regexp OR
           (v_datetimestring ~* v_defmask4_2_regexp AND v_culture !~ 'DE[-_]DE|NN[-_]NO|CS[-_]CZ|PL[-_]PL|RO[-_]RO|SK[-_]SK|SL[-_]SI|BG[-_]BG|RU[-_]RU|TR[-_]TR|ET[-_]EE|LV[-_]LV') OR
           (v_datetimestring ~* v_defmask9_regexp AND v_culture <> 'FI') OR
           (v_datetimestring ~* v_defmask9_fi_regexp AND v_culture = 'FI'))
    THEN
        IF (v_datetimestring ~ concat('\d+\s*\.?(?:,+|,*', AMPM_REGEXP, ')', TIME_MASKSEP_FI_REGEXP, '\.+', TIME_MASKSEP_REGEXP, '$|',
                                      '\d+\s*\.', TIME_MASKSEP_FI_REGEXP, '\.', TIME_MASKSEP_FI_REGEXP, '$') AND
            v_culture = 'FI')
        THEN
            RAISE invalid_datetime_format;
        END IF;

        IF (v_datetimestring ~* v_defmask4_0_regexp) THEN
            v_timestring := (regexp_matches(v_datetimestring, v_defmask4_0_regexp, 'gi'))[1];
        ELSE
            v_timestring := v_datetimestring;
        END IF;

        v_res_date := current_date;
        v_day := to_char(v_res_date, 'DD');
        v_month := to_char(v_res_date, 'MM');
        v_year := to_char(v_res_date, 'YYYY')::SMALLINT;

    ELSIF ((v_datetimestring ~* v_defmask3_regexp AND v_culture <> 'FI') OR
           (v_datetimestring ~* v_defmask3_fi_regexp AND v_culture = 'FI'))
    THEN
        IF (v_culture IN ('AR', 'AR-SA', 'AR_SA') OR
            (v_datetimestring ~ concat('\s*\d{1,2}\.\s*(?:\.|\d+(?!\d)\s*\.)', TIME_MASKSEP_REGEXP, AMPM_REGEXP, '?',
                                       TIME_MASKSEP_REGEXP, '\d{1,2}', MASKSEPTWO_REGEXP, '|',
                                       '\d+\s*(?:\.)+', TIME_MASKSEP_REGEXP, AMPM_REGEXP, '?', TIME_MASKSEP_REGEXP, '$') AND
             v_culture ~ 'DE[-_]DE|NN[-_]NO|CS[-_]CZ|PL[-_]PL|RO[-_]RO|SK[-_]SK|SL[-_]SI|BG[-_]BG|RU[-_]RU|TR[-_]TR|ET[-_]EE|LV[-_]LV'))
        THEN
            RAISE invalid_datetime_format;
        END IF;

        v_regmatch_groups := regexp_matches(v_datetimestring, CASE v_culture
                                                                 WHEN 'FI' THEN v_defmask3_fi_regexp
                                                                 ELSE v_defmask3_regexp
                                                              END, 'gi');
        v_timestring := v_regmatch_groups[1];
        v_day := '01';
        v_month := v_regmatch_groups[2];
        v_year := CASE
                     WHEN v_culture IN ('TH-TH', 'TH_TH') THEN v_regmatch_groups[3]::SMALLINT - 543
                     ELSE v_regmatch_groups[3]::SMALLINT
                  END;

    ELSIF ((v_datetimestring ~* v_defmask5_regexp AND v_culture <> 'FI') OR
           (v_datetimestring ~* v_defmask5_fi_regexp AND v_culture = 'FI'))
    THEN
        IF (v_culture IN ('AR', 'AR-SA', 'AR_SA') OR
            (v_datetimestring ~ concat('\s*\d{1,2}\.\s*(?:\.|\d+(?!\d)\s*\.)', TIME_MASKSEP_REGEXP, AMPM_REGEXP, '?', TIME_MASKSEP_REGEXP, '\d{1,2}', MASKSEPTWO_REGEXP,
                                       TIME_MASKSEP_REGEXP, AMPM_REGEXP, '?', TIME_MASKSEP_REGEXP, '\d{1,2}', MASKSEPTWO_REGEXP,
                                       TIME_MASKSEP_REGEXP, AMPM_REGEXP, '?', TIME_MASKSEP_REGEXP, '\d{3,4}', TIME_MASKSEP_REGEXP, AMPM_REGEXP, '?', TIME_MASKSEP_REGEXP, '$|',
                                       '\d{1,2}', MASKSEPTWO_REGEXP, TIME_MASKSEP_REGEXP, AMPM_REGEXP, '?', TIME_MASKSEP_REGEXP, '\d{3,4}\s*(?:\.)+|',
                                       '\d+\s*(?:\.)+', TIME_MASKSEP_REGEXP, AMPM_REGEXP, '?', TIME_MASKSEP_REGEXP, '$') AND
             v_culture ~ 'DE[-_]DE|NN[-_]NO|CS[-_]CZ|PL[-_]PL|RO[-_]RO|SK[-_]SK|SL[-_]SI|BG[-_]BG|RU[-_]RU|TR[-_]TR|ET[-_]EE|LV[-_]LV'))
        THEN
            RAISE invalid_datetime_format;
        END IF;

        v_regmatch_groups := regexp_matches(v_datetimestring, v_defmask5_regexp, 'gi');
        v_timestring := concat(v_regmatch_groups[1], v_regmatch_groups[5]);
        v_year := CASE
                     WHEN v_culture IN ('TH-TH', 'TH_TH') THEN v_regmatch_groups[4]::SMALLINT - 543
                     ELSE v_regmatch_groups[4]::SMALLINT
                  END;

        IF (v_date_format = 'DMY' OR
            v_culture IN ('LV-LV', 'LV_LV'))
        THEN
            v_day := v_regmatch_groups[2];
            v_month := v_regmatch_groups[3];
        ELSE
            v_day := v_regmatch_groups[3];
            v_month := v_regmatch_groups[2];
        END IF;

    ELSIF ((v_datetimestring ~* v_defmask7_regexp AND v_culture <> 'FI') OR
           (v_datetimestring ~* v_defmask7_fi_regexp AND v_culture = 'FI'))
    THEN
        IF (v_culture IN ('AR', 'AR-SA', 'AR_SA') OR
            (v_datetimestring ~ concat('\s*\d{1,2}\.\s*(?:\.|\d+(?!\d)\s*\.)', TIME_MASKSEP_REGEXP, AMPM_REGEXP, '?', TIME_MASKSEP_REGEXP, '\d{1,2}',
                                       MASKSEPTWO_REGEXP, '?', TIME_MASKSEP_REGEXP, AMPM_REGEXP, '?', TIME_MASKSEP_REGEXP, '\d{3,4}|',
                                       '\d{3,4}', MASKSEPTWO_REGEXP, '?', TIME_MASKSEP_REGEXP, AMPM_REGEXP, '?', TIME_MASKSEP_REGEXP, '\d{1,2}\s*(?:\.)+|',
                                       '\d+\s*(?:\.)+', TIME_MASKSEP_REGEXP, AMPM_REGEXP, '?', TIME_MASKSEP_REGEXP, '$') AND
             v_culture ~ 'DE[-_]DE|NN[-_]NO|CS[-_]CZ|PL[-_]PL|RO[-_]RO|SK[-_]SK|SL[-_]SI|BG[-_]BG|RU[-_]RU|TR[-_]TR|ET[-_]EE|LV[-_]LV'))
        THEN
            RAISE invalid_datetime_format;
        END IF;

        v_regmatch_groups := regexp_matches(v_datetimestring, CASE v_culture
                                                                 WHEN 'FI' THEN v_defmask7_fi_regexp
                                                                 ELSE v_defmask7_regexp
                                                              END, 'gi');
        v_timestring := concat(v_regmatch_groups[1], v_regmatch_groups[5]);
        v_day := v_regmatch_groups[4];
        v_month := v_regmatch_groups[2];
        v_year := CASE
                     WHEN v_culture IN ('TH-TH', 'TH_TH') THEN v_regmatch_groups[3]::SMALLINT - 543
                     ELSE v_regmatch_groups[3]::SMALLINT
                  END;

    ELSIF ((v_datetimestring ~* v_defmask8_regexp AND v_culture <> 'FI') OR
           (v_datetimestring ~* v_defmask8_fi_regexp AND v_culture = 'FI'))
    THEN
        IF (v_datetimestring ~ concat('\s*\d{1,2}\.\s*(?:\.|\d+(?!\d)\s*\.)', TIME_MASKSEP_REGEXP, AMPM_REGEXP, '?', TIME_MASKSEP_REGEXP, '\d{1,2}',
                                      MASKSEPTWO_REGEXP, TIME_MASKSEP_REGEXP, AMPM_REGEXP, '?', TIME_MASKSEP_REGEXP, '\d{1,2}', MASKSEPTWO_REGEXP,
                                      TIME_MASKSEP_REGEXP, AMPM_REGEXP, '?', TIME_MASKSEP_REGEXP, '\d{1,2}|',
                                      '\d{1,2}', MASKSEPTWO_REGEXP, TIME_MASKSEP_REGEXP, AMPM_REGEXP, '?', TIME_MASKSEP_REGEXP, '\d{1,2}', MASKSEPTWO_REGEXP,
                                      TIME_MASKSEP_REGEXP, AMPM_REGEXP, '?', TIME_MASKSEP_REGEXP, '\d{1,2}\s*(?:\.)+|',
                                      '\d+\s*(?:\.)+', TIME_MASKSEP_REGEXP, AMPM_REGEXP, '?', TIME_MASKSEP_REGEXP, '$') AND
            v_culture ~ 'FI|DE[-_]DE|NN[-_]NO|CS[-_]CZ|PL[-_]PL|RO[-_]RO|SK[-_]SK|SL[-_]SI|BG[-_]BG|RU[-_]RU|TR[-_]TR|ET[-_]EE|LV[-_]LV')
        THEN
            RAISE invalid_datetime_format;
        END IF;

        v_regmatch_groups := regexp_matches(v_datetimestring, CASE v_culture
                                                                 WHEN 'FI' THEN v_defmask8_fi_regexp
                                                                 ELSE v_defmask8_regexp
                                                              END, 'gi');
        v_timestring := concat(v_regmatch_groups[1], v_regmatch_groups[5]);

        IF (v_date_format = 'DMY' OR
            v_culture IN ('LV-LV', 'LV_LV'))
        THEN
            v_day := v_regmatch_groups[2];
            v_month := v_regmatch_groups[3];
            v_raw_year := v_regmatch_groups[4];
        ELSIF (v_date_format = 'YMD')
        THEN
            v_day := v_regmatch_groups[4];
            v_month := v_regmatch_groups[3];
            v_raw_year := v_regmatch_groups[2];
        ELSE
            v_day := v_regmatch_groups[3];
            v_month := v_regmatch_groups[2];
            v_raw_year := v_regmatch_groups[4];
        END IF;

        IF (v_culture IN ('AR', 'AR-SA', 'AR_SA'))
        THEN
            IF (v_day::SMALLINT > 30 OR
                v_month::SMALLINT > 12) THEN
                RAISE invalid_datetime_format;
            END IF;

            v_raw_year := sys.babelfish_get_full_year(v_raw_year, '14');
            v_hijridate := sys.babelfish_conv_hijri_to_greg(v_day, v_month, v_raw_year) - 1;

            v_day := to_char(v_hijridate, 'DD');
            v_month := to_char(v_hijridate, 'MM');
            v_year := to_char(v_hijridate, 'YYYY')::SMALLINT;

        ELSIF (v_culture IN ('TH-TH', 'TH_TH')) THEN
            v_year := sys.babelfish_get_full_year(v_raw_year)::SMALLINT - 43;
        ELSE
            v_year := sys.babelfish_get_full_year(v_raw_year, '', 29)::SMALLINT;
        END IF;
    ELSE
        v_found := FALSE;
    END IF;

    WHILE (NOT v_found AND v_resmask_cnt < 20)
    LOOP
        v_resmask := pg_catalog.replace(CASE v_resmask_cnt
                                WHEN 10 THEN v_defmask10_regexp
                                WHEN 11 THEN v_defmask11_regexp
                                WHEN 12 THEN v_defmask12_regexp
                                WHEN 13 THEN v_defmask13_regexp
                                WHEN 14 THEN v_defmask14_regexp
                                WHEN 15 THEN v_defmask15_regexp
                                WHEN 16 THEN v_defmask16_regexp
                                WHEN 17 THEN v_defmask17_regexp
                                WHEN 18 THEN v_defmask18_regexp
                                WHEN 19 THEN v_defmask19_regexp
                             END,
                             '$comp_month$', v_compmonth_regexp);

        v_resmask_fi := pg_catalog.replace(CASE v_resmask_cnt
                                   WHEN 10 THEN v_defmask10_fi_regexp
                                   WHEN 11 THEN v_defmask11_fi_regexp
                                   WHEN 12 THEN v_defmask12_fi_regexp
                                   WHEN 13 THEN v_defmask13_fi_regexp
                                   WHEN 14 THEN v_defmask14_fi_regexp
                                   WHEN 15 THEN v_defmask15_fi_regexp
                                   WHEN 16 THEN v_defmask16_fi_regexp
                                   WHEN 17 THEN v_defmask17_fi_regexp
                                   WHEN 18 THEN v_defmask18_fi_regexp
                                   WHEN 19 THEN v_defmask19_fi_regexp
                                END,
                                '$comp_month$', v_compmonth_regexp);

        IF ((v_datetimestring ~* v_resmask AND v_culture <> 'FI') OR
            (v_datetimestring ~* v_resmask_fi AND v_culture = 'FI'))
        THEN
            v_found := TRUE;
            v_regmatch_groups := regexp_matches(v_datetimestring, CASE v_culture
                                                                     WHEN 'FI' THEN v_resmask_fi
                                                                     ELSE v_resmask
                                                                  END, 'gi');
            v_timestring := CASE
                               WHEN v_resmask_cnt IN (10, 11, 12, 13) THEN concat(v_regmatch_groups[1], v_regmatch_groups[4])
                               ELSE concat(v_regmatch_groups[1], v_regmatch_groups[5])
                            END;

            IF (v_resmask_cnt = 10)
            THEN
                IF (v_regmatch_groups[3] = 'MAR' AND
                    v_culture IN ('IT-IT', 'IT_IT'))
                THEN
                    RAISE invalid_datetime_format;
                END IF;

                IF (v_date_format = 'YMD' AND v_culture NOT IN ('SV-SE', 'SV_SE', 'LV-LV', 'LV_LV'))
                THEN
                    v_day := '01';
                    v_year := sys.babelfish_get_full_year(v_regmatch_groups[2], '', 29)::SMALLINT;
                ELSE
                    v_day := v_regmatch_groups[2];
                    v_year := to_char(current_date, 'YYYY')::SMALLINT;
                END IF;

                v_month := sys.babelfish_get_monthnum_by_name(v_regmatch_groups[3], v_lang_metadata_json);
                v_raw_year := to_char(sys.babelfish_conv_greg_to_hijri(current_date + 1), 'YYYY');

            ELSIF (v_resmask_cnt = 11)
            THEN
                IF (v_date_format IN ('YMD', 'MDY') AND v_culture NOT IN ('SV-SE', 'SV_SE'))
                THEN
                    v_day := v_regmatch_groups[3];
                    v_year := to_char(current_date, 'YYYY')::SMALLINT;
                ELSE
                    v_day := '01';
                    v_year := CASE
                                 WHEN v_culture IN ('TH-TH', 'TH_TH') THEN sys.babelfish_get_full_year(v_regmatch_groups[3])::SMALLINT - 43
                                 ELSE sys.babelfish_get_full_year(v_regmatch_groups[3], '', 29)::SMALLINT
                              END;
                END IF;

                v_month := sys.babelfish_get_monthnum_by_name(v_regmatch_groups[2], v_lang_metadata_json);
                v_raw_year := sys.babelfish_get_full_year(substring(v_year::TEXT, 3, 2), '14');

            ELSIF (v_resmask_cnt = 12)
            THEN
                v_day := '01';
                v_month := sys.babelfish_get_monthnum_by_name(v_regmatch_groups[3], v_lang_metadata_json);
                v_raw_year := v_regmatch_groups[2];

            ELSIF (v_resmask_cnt = 13)
            THEN
                v_day := '01';
                v_month := sys.babelfish_get_monthnum_by_name(v_regmatch_groups[2], v_lang_metadata_json);
                v_raw_year := v_regmatch_groups[3];

            ELSIF (v_resmask_cnt IN (14, 15, 16))
            THEN
                IF (v_resmask_cnt = 14)
                THEN
                    v_left_part := v_regmatch_groups[4];
                    v_right_part := v_regmatch_groups[3];
                    v_month := sys.babelfish_get_monthnum_by_name(v_regmatch_groups[2], v_lang_metadata_json);
                ELSIF (v_resmask_cnt = 15)
                THEN
                    v_left_part := v_regmatch_groups[4];
                    v_right_part := v_regmatch_groups[2];
                    v_month := sys.babelfish_get_monthnum_by_name(v_regmatch_groups[3], v_lang_metadata_json);
                ELSE
                    v_left_part := v_regmatch_groups[3];
                    v_right_part := v_regmatch_groups[2];
                    v_month := sys.babelfish_get_monthnum_by_name(v_regmatch_groups[4], v_lang_metadata_json);
                END IF;

                IF (char_length(v_left_part) <= 2)
                THEN
                    IF (v_date_format = 'YMD' AND v_culture NOT IN ('LV-LV', 'LV_LV'))
                    THEN
                        v_day := v_left_part;
                        v_raw_year := sys.babelfish_get_full_year(v_right_part, '14');
                        v_year := CASE
                                     WHEN v_culture IN ('TH-TH', 'TH_TH') THEN sys.babelfish_get_full_year(v_right_part)::SMALLINT - 43
                                     ELSE sys.babelfish_get_full_year(v_right_part, '', 29)::SMALLINT
                                  END;
                        BEGIN
                            v_res_date := make_date(v_year, v_month::SMALLINT, v_day::SMALLINT);
                        EXCEPTION
                        WHEN OTHERS THEN
                            v_day := v_right_part;
                            v_raw_year := sys.babelfish_get_full_year(v_left_part, '14');
                            v_year := CASE
                                         WHEN v_culture IN ('TH-TH', 'TH_TH') THEN sys.babelfish_get_full_year(v_left_part)::SMALLINT - 43
                                         ELSE sys.babelfish_get_full_year(v_left_part, '', 29)::SMALLINT
                                      END;
                        END;
                    END IF;

                    IF (v_date_format IN ('MDY', 'DMY') OR v_culture IN ('LV-LV', 'LV_LV'))
                    THEN
                        v_day := v_right_part;
                        v_raw_year := sys.babelfish_get_full_year(v_left_part, '14');
                        v_year := CASE
                                     WHEN v_culture IN ('TH-TH', 'TH_TH') THEN sys.babelfish_get_full_year(v_left_part)::SMALLINT - 43
                                     ELSE sys.babelfish_get_full_year(v_left_part, '', 29)::SMALLINT
                                  END;
                        BEGIN
                            v_res_date := make_date(v_year, v_month::SMALLINT, v_day::SMALLINT);
                        EXCEPTION
                        WHEN OTHERS THEN
                            v_day := v_left_part;
                            v_raw_year := sys.babelfish_get_full_year(v_right_part, '14');
                            v_year := CASE
                                         WHEN v_culture IN ('TH-TH', 'TH_TH') THEN sys.babelfish_get_full_year(v_right_part)::SMALLINT - 43
                                         ELSE sys.babelfish_get_full_year(v_right_part, '', 29)::SMALLINT
                                      END;
                        END;
                    END IF;
                ELSE
                    v_day := v_right_part;
                    v_raw_year := v_left_part;
	            v_year := CASE
                                 WHEN v_culture IN ('TH-TH', 'TH_TH') THEN v_left_part::SMALLINT - 543
                                 ELSE v_left_part::SMALLINT
                              END;
                END IF;

            ELSIF (v_resmask_cnt = 17)
            THEN
                v_day := v_regmatch_groups[4];
                v_month := sys.babelfish_get_monthnum_by_name(v_regmatch_groups[3], v_lang_metadata_json);
                v_raw_year := v_regmatch_groups[2];

            ELSIF (v_resmask_cnt = 18)
            THEN
                v_day := v_regmatch_groups[3];
                v_month := sys.babelfish_get_monthnum_by_name(v_regmatch_groups[4], v_lang_metadata_json);
                v_raw_year := v_regmatch_groups[2];

            ELSIF (v_resmask_cnt = 19)
            THEN
                v_day := v_regmatch_groups[4];
                v_month := sys.babelfish_get_monthnum_by_name(v_regmatch_groups[2], v_lang_metadata_json);
                v_raw_year := v_regmatch_groups[3];
            END IF;

            IF (v_resmask_cnt NOT IN (10, 11, 14, 15, 16))
            THEN
                v_year := CASE
                             WHEN v_culture IN ('TH-TH', 'TH_TH') THEN v_raw_year::SMALLINT - 543
                             ELSE v_raw_year::SMALLINT
                          END;
            END IF;

            IF (v_culture IN ('AR', 'AR-SA', 'AR_SA'))
            THEN
                IF (v_day::SMALLINT > 30 OR
                    (v_resmask_cnt NOT IN (10, 11, 14, 15, 16) AND v_year NOT BETWEEN 1318 AND 1501) OR
                    (v_resmask_cnt IN (14, 15, 16) AND v_raw_year::SMALLINT NOT BETWEEN 1318 AND 1501))
                THEN
                    RAISE invalid_datetime_format;
                END IF;

                v_hijridate := sys.babelfish_conv_hijri_to_greg(v_day, v_month, v_raw_year) - 1;

                v_day := to_char(v_hijridate, 'DD');
                v_month := to_char(v_hijridate, 'MM');
                v_year := to_char(v_hijridate, 'YYYY')::SMALLINT;
            END IF;
        END IF;

        v_resmask_cnt := v_resmask_cnt + 1;
    END LOOP;

    IF (NOT v_found) THEN
        RAISE invalid_datetime_format;
    END IF;

    IF (char_length(v_timestring) > 0 AND v_timestring NOT IN ('AM', 'ص', 'PM', 'م'))
    THEN
        IF (v_culture = 'FI') THEN
            v_timestring := translate(v_timestring, '.,', ': ');

            IF (char_length(split_part(v_timestring, ':', 4)) > 0) THEN
                v_timestring := regexp_replace(v_timestring, ':(?=\s*\d+\s*:?\s*(?:[AP]M|ص|م)?\s*$)', '.');
            END IF;
        END IF;

        v_timestring := pg_catalog.replace(regexp_replace(v_timestring, '\.?[AP]M|ص|م|\s|\,|\.\D|[\.|:]$', '', 'gi'), ':.', ':');
        BEGIN
            v_hours := coalesce(split_part(v_timestring, ':', 1)::SMALLINT, 0);

            IF ((v_dayparts[1] IN ('AM', 'ص') AND v_hours NOT BETWEEN 0 AND 12) OR
                (v_dayparts[1] IN ('PM', 'م') AND v_hours NOT BETWEEN 1 AND 23))
            THEN
                RAISE invalid_datetime_format;
            ELSIF (v_dayparts[1] = 'PM' AND v_hours < 12) THEN
                v_hours := v_hours + 12;
            ELSIF (v_dayparts[1] = 'AM' AND v_hours = 12) THEN
                v_hours := v_hours - 12;
            END IF;

            v_minutes := coalesce(nullif(split_part(v_timestring, ':', 2), '')::SMALLINT, 0);
            v_seconds := coalesce(nullif(split_part(v_timestring, ':', 3), ''), '0');

            IF (v_seconds ~ '\.') THEN
                v_fseconds := split_part(v_seconds, '.', 2);
                v_seconds := split_part(v_seconds, '.', 1);
            END IF;
        EXCEPTION
            WHEN OTHERS THEN
            RAISE invalid_datetime_format;
        END;
    ELSIF (v_dayparts[1] IN ('PM', 'م'))
    THEN
        v_hours := 12;
    END IF;

    BEGIN
        IF (v_res_datatype IN ('DATETIME', 'SMALLDATETIME'))
        THEN
            v_res_datetime := sys.datetimefromparts(v_year, v_month::SMALLINT, v_day::SMALLINT,
                                                                  v_hours, v_minutes, v_seconds::SMALLINT,
                                                                  rpad(v_fseconds, 3, '0')::NUMERIC);
            IF (v_res_datatype = 'SMALLDATETIME' AND
                to_char(v_res_datetime, 'SS') <> '00')
            THEN
                IF (to_char(v_res_datetime, 'SS')::SMALLINT >= 30) THEN
                    v_res_datetime := v_res_datetime + INTERVAL '1 minute';
                END IF;

                v_res_datetime := to_timestamp(to_char(v_res_datetime, 'DD.MM.YYYY.HH24.MI'), 'DD.MM.YYYY.HH24.MI');
            END IF;
        ELSE
            v_fseconds := sys.babelfish_get_microsecs_from_fractsecs(rpad(v_fseconds, 9, '0'), v_scale);
            v_seconds := concat_ws('.', v_seconds, v_fseconds);

            v_res_datetime := make_timestamp(v_year, v_month::SMALLINT, v_day::SMALLINT,
                                             v_hours, v_minutes, v_seconds::NUMERIC);
        END IF;
    EXCEPTION
        WHEN OTHERS THEN
        GET STACKED DIAGNOSTICS v_err_message = MESSAGE_TEXT;

        IF (v_err_message ~* 'Cannot construct data type') THEN
            RAISE invalid_datetime_format;
        END IF;
    END;

    IF (v_weekdaynames[1] IS NOT NULL) THEN
        v_weekdaynum := sys.babelfish_get_weekdaynum_by_name(v_weekdaynames[1], v_lang_metadata_json);

        IF (CASE date_part('dow', v_res_date)::SMALLINT
               WHEN 0 THEN 7
               ELSE date_part('dow', v_res_date)::SMALLINT
            END <> v_weekdaynum)
        THEN
            RAISE invalid_datetime_format;
        END IF;
    END IF;

    RETURN v_res_datetime;
EXCEPTION
    WHEN invalid_datetime_format OR datetime_field_overflow THEN
        RAISE USING MESSAGE := pg_catalog.format('Error converting string value ''%s'' into data type %s using culture ''%s''.',
                                      p_datetimestring, v_res_datatype, p_culture),
                    DETAIL := 'Incorrect using of pair of input parameters values during conversion process.',
                    HINT := 'Check the input parameters values, correct them if needed, and try again.';

    WHEN datatype_mismatch THEN
        RAISE USING MESSAGE := 'Data type should be one of these values: ''DATETIME'', ''SMALLDATETIME'', ''DATETIME2''/''DATETIME2(n)''.',
                    DETAIL := 'Use of incorrect "datatype" parameter value during conversion process.',
                    HINT := 'Change "datatype" parameter to the proper value and try again.';

    WHEN invalid_indicator_parameter_value THEN
        RAISE USING MESSAGE := pg_catalog.format('Invalid attributes specified for data type %s.', v_res_datatype),
                    DETAIL := 'Use of incorrect scale value, which is not corresponding to specified data type.',
                    HINT := 'Change data type scale component or select different data type and try again.';

    WHEN interval_field_overflow THEN
        RAISE USING MESSAGE := pg_catalog.format('Specified scale %s is invalid.', v_scale),
                    DETAIL := 'Use of incorrect data type scale value during conversion process.',
                    HINT := 'Change scale component of data type parameter to be in range [0..7] and try again.';

    WHEN invalid_parameter_value THEN
        RAISE USING MESSAGE := CASE char_length(coalesce(CONVERSION_LANG, ''))
                                  WHEN 0 THEN pg_catalog.format('The culture parameter ''%s'' provided in the function call is not supported.',
                                                     p_culture)
                                  ELSE pg_catalog.format('Invalid CONVERSION_LANG constant value - ''%s''. Allowed values are: ''English'', ''Deutsch'', etc.',
                                              CONVERSION_LANG)
                               END,
                    DETAIL := 'Passed incorrect value for "p_culture" parameter or compiled incorrect CONVERSION_LANG constant value in function''s body.',
                    HINT := 'Check "p_culture" input parameter value, correct it if needed, and try again. Also check CONVERSION_LANG constant value.';

    WHEN invalid_text_representation THEN
        GET STACKED DIAGNOSTICS v_err_message = MESSAGE_TEXT;
        v_err_message := substring(lower(v_err_message), 'integer\:\s\"(.*)\"');

        RAISE USING MESSAGE := pg_catalog.format('Error while trying to convert "%s" value to SMALLINT data type.',
                                      v_err_message),
                    DETAIL := 'Supplied value contains illegal characters.',
                    HINT := 'Correct supplied value, remove all illegal characters.';
END;
$BODY$
LANGUAGE plpgsql
VOLATILE
RETURNS NULL ON NULL INPUT;

CREATE OR REPLACE FUNCTION sys.babelfish_parse_to_time(IN p_datatype TEXT,
                                                           IN p_srctimestring TEXT,
                                                           IN p_culture TEXT DEFAULT '')
RETURNS TIME WITHOUT TIME ZONE
AS
$BODY$
DECLARE
    v_day VARCHAR COLLATE "C";
    v_year SMALLINT;
    v_month VARCHAR COLLATE "C";
    v_res_date DATE;
    v_scale SMALLINT;
    v_hijridate DATE;
    v_culture VARCHAR COLLATE "C";
    v_dayparts TEXT[];
    v_resmask VARCHAR COLLATE "C";
    v_datatype VARCHAR COLLATE "C";
    v_raw_year VARCHAR COLLATE "C";
    v_left_part VARCHAR COLLATE "C";
    v_right_part VARCHAR COLLATE "C";
    v_resmask_fi VARCHAR COLLATE "C";
    v_timestring VARCHAR COLLATE "C";
    v_correctnum VARCHAR COLLATE "C";
    v_weekdaynum SMALLINT;
    v_err_message VARCHAR COLLATE "C";
    v_date_format VARCHAR COLLATE "C";
    v_weekdaynames TEXT[];
    v_hours SMALLINT := 0;
    v_srctimestring VARCHAR COLLATE "C";
    v_minutes SMALLINT := 0;
    v_res_datatype VARCHAR COLLATE "C";
    v_error_message VARCHAR COLLATE "C";
    v_found BOOLEAN := TRUE;
    v_compday_regexp VARCHAR COLLATE "C";
    v_regmatch_groups TEXT[];
    v_datatype_groups TEXT[];
    v_seconds VARCHAR COLLATE "C" := '0';
    v_fseconds VARCHAR COLLATE "C" := '0';
    v_compmonth_regexp VARCHAR COLLATE "C";
    v_lang_metadata_json JSONB;
    v_resmask_cnt SMALLINT := 10;
    v_res_time TIME WITHOUT TIME ZONE;
    DAYMM_REGEXP CONSTANT VARCHAR COLLATE "C" := '(\d{1,2})';
    FULLYEAR_REGEXP CONSTANT VARCHAR COLLATE "C" := '(\d{3,4})';
    SHORTYEAR_REGEXP CONSTANT VARCHAR COLLATE "C" := '(\d{1,2})';
    COMPYEAR_REGEXP CONSTANT VARCHAR COLLATE "C" := '(\d{1,4})';
    AMPM_REGEXP CONSTANT VARCHAR COLLATE "C" := '(?:[AP]M|ص|م)';
    TIMEUNIT_REGEXP CONSTANT VARCHAR COLLATE "C" := '\s*\d{1,2}\s*';
    MASKSEPONE_REGEXP CONSTANT VARCHAR COLLATE "C" := '\s*(?:/|-)?';
    MASKSEPTWO_REGEXP CONSTANT VARCHAR COLLATE "C" := '\s*(?:\s|/|-|\.|,)';
    MASKSEPTWO_FI_REGEXP CONSTANT VARCHAR COLLATE "C" := '\s*(?:\s|/|-|,)';
    MASKSEPTHREE_REGEXP CONSTANT VARCHAR COLLATE "C" := '\s*(?:/|-|\.|,)';
    TIME_MASKSEP_REGEXP CONSTANT VARCHAR COLLATE "C" := '(?:\s|\.|,)*';
    TIME_MASKSEP_FI_REGEXP CONSTANT VARCHAR COLLATE "C" := '(?:\s|,)*';
    WEEKDAYAMPM_START_REGEXP CONSTANT VARCHAR COLLATE "C" := '(^|[[:digit:][:space:]\.,])';
    WEEKDAYAMPM_END_REGEXP CONSTANT VARCHAR COLLATE "C" := '([[:digit:][:space:]\.,]|$)(?=[^/-]|$)';
    CORRECTNUM_REGEXP CONSTANT VARCHAR COLLATE "C" := '(?:([+-]\d{1,4})(?:[[:space:]\.,]|[AP]M|ص|م|$))';
    DATATYPE_REGEXP CONSTANT VARCHAR COLLATE "C" := '^(TIME)\s*(?:\()?\s*((?:-)?\d+)?\s*(?:\))?$';
    ANNO_DOMINI_REGEXP VARCHAR COLLATE "C" := '(AD|A\.D\.)';
    ANNO_DOMINI_COMPREGEXP VARCHAR COLLATE "C" := concat(WEEKDAYAMPM_START_REGEXP, ANNO_DOMINI_REGEXP, WEEKDAYAMPM_END_REGEXP);
    HHMMSSFS_PART_REGEXP CONSTANT VARCHAR COLLATE "C" :=
        concat(TIMEUNIT_REGEXP, AMPM_REGEXP, '|',
               AMPM_REGEXP, '?', TIME_MASKSEP_REGEXP, TIMEUNIT_REGEXP, '\:', TIME_MASKSEP_REGEXP,
               AMPM_REGEXP, '?', TIME_MASKSEP_REGEXP, TIMEUNIT_REGEXP, '(?!\d)', TIME_MASKSEP_REGEXP, AMPM_REGEXP, '?|',
               AMPM_REGEXP, '?', TIME_MASKSEP_REGEXP, TIMEUNIT_REGEXP, '\:', TIME_MASKSEP_REGEXP,
               AMPM_REGEXP, '?', TIME_MASKSEP_REGEXP, TIMEUNIT_REGEXP, '\:', TIME_MASKSEP_REGEXP,
               AMPM_REGEXP, '?', TIME_MASKSEP_REGEXP, TIMEUNIT_REGEXP, '(?!\d)', TIME_MASKSEP_REGEXP, AMPM_REGEXP, '?|',
               AMPM_REGEXP, '?', TIME_MASKSEP_REGEXP, TIMEUNIT_REGEXP, '\:', TIME_MASKSEP_REGEXP,
               AMPM_REGEXP, '?', TIME_MASKSEP_REGEXP, TIMEUNIT_REGEXP, '\:', TIME_MASKSEP_REGEXP,
               AMPM_REGEXP, '?', TIME_MASKSEP_REGEXP, '\s*\d{1,2}\.\d+(?!\d)', TIME_MASKSEP_REGEXP, AMPM_REGEXP, '?|',
               AMPM_REGEXP, '?');
    HHMMSSFS_PART_FI_REGEXP CONSTANT VARCHAR COLLATE "C" :=
        concat(TIMEUNIT_REGEXP, AMPM_REGEXP, '|',
               AMPM_REGEXP, '?', TIME_MASKSEP_FI_REGEXP, TIMEUNIT_REGEXP, '[\:\.]', TIME_MASKSEP_FI_REGEXP,
               AMPM_REGEXP, '?', TIME_MASKSEP_FI_REGEXP, TIMEUNIT_REGEXP, '(?!\d)', TIME_MASKSEP_FI_REGEXP, AMPM_REGEXP, '?\.?|',
               AMPM_REGEXP, '?', TIME_MASKSEP_FI_REGEXP, TIMEUNIT_REGEXP, '[\:\.]', TIME_MASKSEP_FI_REGEXP,
               AMPM_REGEXP, '?', TIME_MASKSEP_FI_REGEXP, TIMEUNIT_REGEXP, '[\:\.]', TIME_MASKSEP_FI_REGEXP,
               AMPM_REGEXP, '?', TIME_MASKSEP_FI_REGEXP, TIMEUNIT_REGEXP, '(?!\d)', TIME_MASKSEP_FI_REGEXP, AMPM_REGEXP, '?|',
               AMPM_REGEXP, '?', TIME_MASKSEP_FI_REGEXP, TIMEUNIT_REGEXP, '[\:\.]', TIME_MASKSEP_FI_REGEXP,
               AMPM_REGEXP, '?', TIME_MASKSEP_FI_REGEXP, TIMEUNIT_REGEXP, '[\:\.]', TIME_MASKSEP_FI_REGEXP,
               AMPM_REGEXP, '?', TIME_MASKSEP_FI_REGEXP, '\s*\d{1,2}\.\d+(?!\d)\.?', TIME_MASKSEP_FI_REGEXP, AMPM_REGEXP, '?|',
               AMPM_REGEXP, '?');
    v_defmask1_regexp VARCHAR COLLATE "C" := concat('^', TIME_MASKSEP_REGEXP, CORRECTNUM_REGEXP, '?', TIME_MASKSEP_REGEXP,
                                        '(', HHMMSSFS_PART_REGEXP, ')?', TIME_MASKSEP_REGEXP,
                                        CORRECTNUM_REGEXP, '?', TIME_MASKSEP_REGEXP, AMPM_REGEXP, '?', TIME_MASKSEP_REGEXP,
                                        DAYMM_REGEXP,
                                        '(?:(?:', MASKSEPTWO_REGEXP, TIME_MASKSEP_REGEXP, AMPM_REGEXP, '?)|',
                                        '(?:', MASKSEPTWO_REGEXP, TIME_MASKSEP_REGEXP, AMPM_REGEXP, '?', TIME_MASKSEP_REGEXP,
                                        CORRECTNUM_REGEXP, '?', TIME_MASKSEP_REGEXP, AMPM_REGEXP, '?)|',
                                        '(?:[\.|,]+', AMPM_REGEXP, '?', TIME_MASKSEP_REGEXP, CORRECTNUM_REGEXP, '?))', TIME_MASKSEP_REGEXP,
                                        DAYMM_REGEXP,
                                        TIME_MASKSEP_REGEXP, '(?:[\.|,]+', TIME_MASKSEP_REGEXP, AMPM_REGEXP, '?)', TIME_MASKSEP_REGEXP, '$');
    v_defmask1_fi_regexp VARCHAR COLLATE "C" := concat('^', TIME_MASKSEP_FI_REGEXP, CORRECTNUM_REGEXP, '?', TIME_MASKSEP_FI_REGEXP,
                                           '(', HHMMSSFS_PART_FI_REGEXP, ')?', TIME_MASKSEP_FI_REGEXP,
                                           CORRECTNUM_REGEXP, '?', TIME_MASKSEP_REGEXP, AMPM_REGEXP, '?', TIME_MASKSEP_REGEXP,
                                           DAYMM_REGEXP,
                                           '(?:(?:', MASKSEPTWO_FI_REGEXP, TIME_MASKSEP_FI_REGEXP, AMPM_REGEXP, '?)|',
                                           '(?:', MASKSEPTWO_FI_REGEXP, TIME_MASKSEP_FI_REGEXP, AMPM_REGEXP, '?', TIME_MASKSEP_FI_REGEXP,
                                           CORRECTNUM_REGEXP, '?', TIME_MASKSEP_FI_REGEXP, AMPM_REGEXP, '?)|',
                                           '(?:[,]+', AMPM_REGEXP, '?', TIME_MASKSEP_FI_REGEXP, CORRECTNUM_REGEXP, '?))', TIME_MASKSEP_FI_REGEXP,
                                           DAYMM_REGEXP,
                                           TIME_MASKSEP_FI_REGEXP, '(?:[\.|,]+', TIME_MASKSEP_FI_REGEXP, AMPM_REGEXP, ')?', TIME_MASKSEP_FI_REGEXP, '$');
    v_defmask2_regexp VARCHAR COLLATE "C" := concat('^', TIME_MASKSEP_REGEXP, CORRECTNUM_REGEXP, '?', TIME_MASKSEP_REGEXP,
                                        '(', HHMMSSFS_PART_REGEXP, ')?', TIME_MASKSEP_REGEXP,
                                        CORRECTNUM_REGEXP, '?', TIME_MASKSEP_REGEXP, AMPM_REGEXP, '?', TIME_MASKSEP_REGEXP,
                                        FULLYEAR_REGEXP,
                                        '(?:(?:', MASKSEPTWO_REGEXP, TIME_MASKSEP_REGEXP, AMPM_REGEXP, '?)|',
                                        '(?:', TIME_MASKSEP_REGEXP, CORRECTNUM_REGEXP, '?', TIME_MASKSEP_REGEXP,
                                        AMPM_REGEXP, TIME_MASKSEP_REGEXP, CORRECTNUM_REGEXP, '?))', TIME_MASKSEP_REGEXP,
                                        DAYMM_REGEXP,
                                        TIME_MASKSEP_REGEXP, '(?:(?:[\.|,]+', TIME_MASKSEP_REGEXP, AMPM_REGEXP, TIME_MASKSEP_REGEXP, CORRECTNUM_REGEXP, '?)|',
                                        CORRECTNUM_REGEXP, TIME_MASKSEP_REGEXP, AMPM_REGEXP, '?)?', TIME_MASKSEP_REGEXP, '$');
    v_defmask2_fi_regexp VARCHAR COLLATE "C" := concat('^', TIME_MASKSEP_FI_REGEXP, CORRECTNUM_REGEXP, '?', TIME_MASKSEP_FI_REGEXP,
                                           '(', HHMMSSFS_PART_FI_REGEXP, ')?', TIME_MASKSEP_FI_REGEXP,
                                           CORRECTNUM_REGEXP, '?', TIME_MASKSEP_FI_REGEXP, AMPM_REGEXP, '?', TIME_MASKSEP_FI_REGEXP,
                                           FULLYEAR_REGEXP,
                                           '(?:(?:', MASKSEPTWO_FI_REGEXP, TIME_MASKSEP_FI_REGEXP, AMPM_REGEXP, '?)|',
                                           '(?:', TIME_MASKSEP_FI_REGEXP, CORRECTNUM_REGEXP, '?', TIME_MASKSEP_FI_REGEXP,
                                           AMPM_REGEXP, TIME_MASKSEP_FI_REGEXP, CORRECTNUM_REGEXP, '?))', TIME_MASKSEP_FI_REGEXP,
                                           DAYMM_REGEXP,
                                           TIME_MASKSEP_FI_REGEXP, '(?:(?:[\.|,]+', TIME_MASKSEP_FI_REGEXP, AMPM_REGEXP, TIME_MASKSEP_FI_REGEXP, CORRECTNUM_REGEXP, '?)|',
                                           CORRECTNUM_REGEXP, TIME_MASKSEP_FI_REGEXP, AMPM_REGEXP, '?)?', TIME_MASKSEP_FI_REGEXP, '$');
    v_defmask3_regexp VARCHAR COLLATE "C" := concat('^', TIME_MASKSEP_REGEXP, '(', HHMMSSFS_PART_REGEXP, ')?', TIME_MASKSEP_REGEXP,
                                        DAYMM_REGEXP,
                                        '(?:(?:', MASKSEPTWO_REGEXP, TIME_MASKSEP_REGEXP, ')|',
                                        '(?:', MASKSEPTHREE_REGEXP, TIME_MASKSEP_REGEXP, AMPM_REGEXP, '))', TIME_MASKSEP_REGEXP,
                                        FULLYEAR_REGEXP,
                                        TIME_MASKSEP_REGEXP, '(', TIME_MASKSEP_REGEXP, AMPM_REGEXP, ')?', TIME_MASKSEP_REGEXP, '$');
    v_defmask3_fi_regexp VARCHAR COLLATE "C" := concat('^', TIME_MASKSEP_FI_REGEXP, '(', HHMMSSFS_PART_FI_REGEXP, ')?', TIME_MASKSEP_FI_REGEXP,
                                           TIME_MASKSEP_FI_REGEXP, '[\./]?', TIME_MASKSEP_FI_REGEXP,
                                           DAYMM_REGEXP,
                                           '(?:', MASKSEPTWO_REGEXP, TIME_MASKSEP_FI_REGEXP, AMPM_REGEXP, '?)',
                                           FULLYEAR_REGEXP,
                                           TIME_MASKSEP_FI_REGEXP, AMPM_REGEXP, '?', TIME_MASKSEP_FI_REGEXP, '$');
    v_defmask4_0_regexp VARCHAR COLLATE "C" := concat('^', TIME_MASKSEP_REGEXP,
                                          DAYMM_REGEXP,
                                          MASKSEPTWO_REGEXP, TIME_MASKSEP_REGEXP,
                                          DAYMM_REGEXP,
                                          TIME_MASKSEP_REGEXP,
                                          DAYMM_REGEXP, '\s*(', AMPM_REGEXP, ')',
                                          TIME_MASKSEP_REGEXP, '$');
    v_defmask4_1_regexp VARCHAR COLLATE "C" := concat('^', TIME_MASKSEP_REGEXP,
                                          DAYMM_REGEXP,
                                          MASKSEPTWO_REGEXP, TIME_MASKSEP_REGEXP,
                                          DAYMM_REGEXP,
                                          '(?:\s|,)+',
                                          DAYMM_REGEXP, '\s*(', AMPM_REGEXP, ')',
                                          TIME_MASKSEP_REGEXP, '$');
    v_defmask4_2_regexp VARCHAR COLLATE "C" := concat('^', TIME_MASKSEP_REGEXP,
                                          DAYMM_REGEXP,
                                          MASKSEPTWO_REGEXP, TIME_MASKSEP_REGEXP,
                                          DAYMM_REGEXP,
                                          '\s*[\.]+', TIME_MASKSEP_REGEXP,
                                          DAYMM_REGEXP, '\s*(', AMPM_REGEXP, ')',
                                          TIME_MASKSEP_REGEXP, '$');
    v_defmask5_regexp VARCHAR COLLATE "C" := concat('^', TIME_MASKSEP_REGEXP, '(', HHMMSSFS_PART_REGEXP, ')?', TIME_MASKSEP_REGEXP,
                                        DAYMM_REGEXP,
                                        '(?:(?:', MASKSEPTWO_REGEXP, TIME_MASKSEP_REGEXP, AMPM_REGEXP, '?)|',
                                        '(?:[\.|,]+', AMPM_REGEXP, '))', TIME_MASKSEP_REGEXP,
                                        DAYMM_REGEXP,
                                        '(?:(?:', MASKSEPTWO_REGEXP, TIME_MASKSEP_REGEXP, AMPM_REGEXP, '?)|',
                                        '(?:[\.|,]+', AMPM_REGEXP, '))', TIME_MASKSEP_REGEXP,
                                        FULLYEAR_REGEXP,
                                        TIME_MASKSEP_REGEXP, '(', HHMMSSFS_PART_REGEXP, ')?', TIME_MASKSEP_REGEXP, '$');
    v_defmask5_fi_regexp VARCHAR COLLATE "C" := concat('^', TIME_MASKSEP_FI_REGEXP, '(', HHMMSSFS_PART_FI_REGEXP, ')?', TIME_MASKSEP_FI_REGEXP,
                                           DAYMM_REGEXP,
                                           '(?:(?:', MASKSEPTWO_REGEXP, TIME_MASKSEP_FI_REGEXP, AMPM_REGEXP, '?)|',
                                           '(?:[\.|,]+', AMPM_REGEXP, '))', TIME_MASKSEP_FI_REGEXP,
                                           DAYMM_REGEXP,
                                           '(?:(?:', MASKSEPTWO_REGEXP, TIME_MASKSEP_FI_REGEXP, AMPM_REGEXP, '?)|',
                                           '(?:[\.|,]+', AMPM_REGEXP, '))', TIME_MASKSEP_FI_REGEXP,
                                           FULLYEAR_REGEXP,
                                           TIME_MASKSEP_FI_REGEXP, '(', HHMMSSFS_PART_FI_REGEXP, ')?', TIME_MASKSEP_FI_REGEXP, '$');
    v_defmask6_regexp VARCHAR COLLATE "C" := concat('^', TIME_MASKSEP_REGEXP, '(', HHMMSSFS_PART_REGEXP, ')?', TIME_MASKSEP_REGEXP,
                                        FULLYEAR_REGEXP,
                                        '(?:(?:', MASKSEPTWO_REGEXP, TIME_MASKSEP_REGEXP, AMPM_REGEXP, '?)|',
                                        '(?:', TIME_MASKSEP_REGEXP, AMPM_REGEXP, '))', TIME_MASKSEP_REGEXP,
                                        DAYMM_REGEXP,
                                        '(?:(?:', MASKSEPTWO_REGEXP, TIME_MASKSEP_REGEXP, AMPM_REGEXP, '?)|',
                                        '(?:[\.|,]+', AMPM_REGEXP, '))', TIME_MASKSEP_REGEXP,
                                        DAYMM_REGEXP,
                                        '((?:(?:\s|\.|,)+|', AMPM_REGEXP, ')(?:', HHMMSSFS_PART_REGEXP, '))?', TIME_MASKSEP_REGEXP, '$');
    v_defmask6_fi_regexp VARCHAR COLLATE "C" := concat('^', TIME_MASKSEP_FI_REGEXP, '(', HHMMSSFS_PART_FI_REGEXP, ')?', TIME_MASKSEP_FI_REGEXP,
                                           FULLYEAR_REGEXP,
                                           '(?:(?:', MASKSEPTWO_REGEXP, TIME_MASKSEP_FI_REGEXP, AMPM_REGEXP, '?)|',
                                           '(?:', TIME_MASKSEP_FI_REGEXP, AMPM_REGEXP, '))', TIME_MASKSEP_FI_REGEXP,
                                           DAYMM_REGEXP,
                                           '(?:(?:', MASKSEPTWO_REGEXP, TIME_MASKSEP_FI_REGEXP, AMPM_REGEXP, '?)|',
                                           '(?:[\.|,]+', AMPM_REGEXP, '))', TIME_MASKSEP_FI_REGEXP,
                                           DAYMM_REGEXP,
                                           '(?:\s*[\.])?',
                                           '((?:(?:\s|,)+|', AMPM_REGEXP, ')(?:', HHMMSSFS_PART_FI_REGEXP, '))?', TIME_MASKSEP_FI_REGEXP, '$');
    v_defmask7_regexp VARCHAR COLLATE "C" := concat('^', TIME_MASKSEP_REGEXP, '(', HHMMSSFS_PART_REGEXP, ')?', TIME_MASKSEP_REGEXP,
                                        DAYMM_REGEXP,
                                        '(?:(?:', MASKSEPTWO_REGEXP, TIME_MASKSEP_REGEXP, AMPM_REGEXP, '?)|',
                                        '(?:[\.|,]+', AMPM_REGEXP, '))', TIME_MASKSEP_REGEXP,
                                        FULLYEAR_REGEXP,
                                        '(?:(?:', MASKSEPTWO_REGEXP, TIME_MASKSEP_REGEXP, AMPM_REGEXP, '?)|',
                                        '(?:', TIME_MASKSEP_REGEXP, AMPM_REGEXP, '))', TIME_MASKSEP_REGEXP,
                                        DAYMM_REGEXP,
                                        '((?:(?:\s|\.|,)+|', AMPM_REGEXP, ')(?:', HHMMSSFS_PART_REGEXP, '))?', TIME_MASKSEP_REGEXP, '$');
    v_defmask7_fi_regexp VARCHAR COLLATE "C" := concat('^', TIME_MASKSEP_FI_REGEXP, '(', HHMMSSFS_PART_FI_REGEXP, ')?', TIME_MASKSEP_FI_REGEXP,
                                           DAYMM_REGEXP,
                                           '(?:(?:', MASKSEPTWO_REGEXP, TIME_MASKSEP_FI_REGEXP, AMPM_REGEXP, '?)|',
                                           '(?:[\.|,]+', AMPM_REGEXP, '))', TIME_MASKSEP_FI_REGEXP,
                                           FULLYEAR_REGEXP,
                                           '(?:(?:', MASKSEPTWO_REGEXP, TIME_MASKSEP_FI_REGEXP, AMPM_REGEXP, '?)|',
                                           '(?:', TIME_MASKSEP_FI_REGEXP, AMPM_REGEXP, '))', TIME_MASKSEP_FI_REGEXP,
                                           DAYMM_REGEXP,
                                           '((?:(?:\s|,)+|', AMPM_REGEXP, ')(?:', HHMMSSFS_PART_FI_REGEXP, '))?', TIME_MASKSEP_FI_REGEXP, '$');
    v_defmask8_regexp VARCHAR COLLATE "C" := concat('^', TIME_MASKSEP_REGEXP, '(', HHMMSSFS_PART_REGEXP, ')?', TIME_MASKSEP_REGEXP,
                                        DAYMM_REGEXP,
                                        '(?:(?:', MASKSEPTWO_REGEXP, TIME_MASKSEP_REGEXP, AMPM_REGEXP, '?)|',
                                        '(?:[\.|,]+', AMPM_REGEXP, '))', TIME_MASKSEP_REGEXP,
                                        DAYMM_REGEXP,
                                        '(?:(?:', MASKSEPTWO_REGEXP, TIME_MASKSEP_REGEXP, AMPM_REGEXP, '?)|',
                                        '(?:[\.|,]+', AMPM_REGEXP, '))', TIME_MASKSEP_REGEXP,
                                        DAYMM_REGEXP,
                                        '(?:[\.|,]+', AMPM_REGEXP, ')?',
                                        TIME_MASKSEP_REGEXP, '(', HHMMSSFS_PART_REGEXP, ')?', TIME_MASKSEP_REGEXP, '$');
    v_defmask8_fi_regexp VARCHAR COLLATE "C" := concat('^', TIME_MASKSEP_FI_REGEXP, '(', HHMMSSFS_PART_FI_REGEXP, ')?', TIME_MASKSEP_FI_REGEXP,
                                           DAYMM_REGEXP,
                                           '(?:(?:', MASKSEPTWO_FI_REGEXP, TIME_MASKSEP_FI_REGEXP, AMPM_REGEXP, '?)|',
                                           '(?:[,]+', AMPM_REGEXP, '))', TIME_MASKSEP_FI_REGEXP,
                                           DAYMM_REGEXP,
                                           '(?:(?:', MASKSEPTWO_REGEXP, TIME_MASKSEP_FI_REGEXP, AMPM_REGEXP, '?)|',
                                           '(?:[,]+', AMPM_REGEXP, '))', TIME_MASKSEP_FI_REGEXP,
                                           DAYMM_REGEXP,
                                           '(?:(?:[\,]+|\s*/\s*)', AMPM_REGEXP, ')?',
                                           TIME_MASKSEP_FI_REGEXP, '(', HHMMSSFS_PART_FI_REGEXP, ')?', TIME_MASKSEP_FI_REGEXP, '$');
    v_defmask9_regexp VARCHAR COLLATE "C" := concat('^', TIME_MASKSEP_REGEXP, '(',
                                        HHMMSSFS_PART_REGEXP,
                                        ')', TIME_MASKSEP_REGEXP, '$');
    v_defmask9_fi_regexp VARCHAR COLLATE "C" := concat('^', TIME_MASKSEP_FI_REGEXP, AMPM_REGEXP, '?', TIME_MASKSEP_FI_REGEXP, '(',
                                           HHMMSSFS_PART_FI_REGEXP,
                                           ')', TIME_MASKSEP_FI_REGEXP, '$');
    v_defmask10_regexp VARCHAR COLLATE "C" := concat('^', TIME_MASKSEP_REGEXP, '(', HHMMSSFS_PART_REGEXP, ')?', TIME_MASKSEP_REGEXP,
                                         DAYMM_REGEXP,
                                         '(?:', MASKSEPTHREE_REGEXP, TIME_MASKSEP_REGEXP, '(?:', AMPM_REGEXP, '(?=(?:[[:space:]\.,])+))?)?', TIME_MASKSEP_REGEXP,
                                         '($comp_month$)',
                                         TIME_MASKSEP_REGEXP, '(', HHMMSSFS_PART_REGEXP, ')?', TIME_MASKSEP_REGEXP, '$');
    v_defmask10_fi_regexp VARCHAR COLLATE "C" := concat('^', TIME_MASKSEP_FI_REGEXP, '(', HHMMSSFS_PART_FI_REGEXP, ')?', TIME_MASKSEP_FI_REGEXP,
                                            DAYMM_REGEXP,
                                            '(?:', MASKSEPTHREE_REGEXP, TIME_MASKSEP_REGEXP, '(?:', AMPM_REGEXP, '(?=(?:[[:space:]\.,])+))?)?', TIME_MASKSEP_REGEXP,
                                            '($comp_month$)',
                                            TIME_MASKSEP_FI_REGEXP, '(', HHMMSSFS_PART_FI_REGEXP, ')?', TIME_MASKSEP_FI_REGEXP, '$');
    v_defmask11_regexp VARCHAR COLLATE "C" := concat('^', TIME_MASKSEP_REGEXP, '(', HHMMSSFS_PART_REGEXP, ')?', TIME_MASKSEP_REGEXP,
                                         '($comp_month$)',
                                         '(?:', MASKSEPTHREE_REGEXP, TIME_MASKSEP_REGEXP, AMPM_REGEXP, '?)?', TIME_MASKSEP_REGEXP,
                                         DAYMM_REGEXP,
                                         TIME_MASKSEP_REGEXP, '(', HHMMSSFS_PART_REGEXP, ')?', TIME_MASKSEP_REGEXP, '$');
    v_defmask11_fi_regexp VARCHAR COLLATE "C" := concat('^', TIME_MASKSEP_FI_REGEXP, '(', HHMMSSFS_PART_FI_REGEXP, ')?', TIME_MASKSEP_FI_REGEXP,
                                           '($comp_month$)',
                                           '(?:', MASKSEPTHREE_REGEXP, TIME_MASKSEP_REGEXP, AMPM_REGEXP, '?)?', TIME_MASKSEP_FI_REGEXP,
                                           DAYMM_REGEXP,
                                           '((?:(?:\s|,)+|', AMPM_REGEXP, ')(?:', HHMMSSFS_PART_FI_REGEXP, '))?', TIME_MASKSEP_FI_REGEXP, '$');
    v_defmask12_regexp VARCHAR COLLATE "C" := concat('^', TIME_MASKSEP_REGEXP, '(', HHMMSSFS_PART_REGEXP, ')?', TIME_MASKSEP_REGEXP,
                                         FULLYEAR_REGEXP,
                                         '(?:(?:', MASKSEPTWO_REGEXP, '?', TIME_MASKSEP_REGEXP, '(?:', AMPM_REGEXP, '(?=(?:[[:space:]\.,])+))?)|',
                                         '(?:(?:', TIME_MASKSEP_REGEXP, AMPM_REGEXP, '(?=(?:[[:space:]\.,])+))))', TIME_MASKSEP_REGEXP,
                                         '($comp_month$)',
                                         TIME_MASKSEP_REGEXP, '(', HHMMSSFS_PART_REGEXP, ')?', TIME_MASKSEP_REGEXP, '$');
    v_defmask12_fi_regexp VARCHAR COLLATE "C" := concat('^', TIME_MASKSEP_FI_REGEXP, '(', HHMMSSFS_PART_FI_REGEXP, ')?', TIME_MASKSEP_FI_REGEXP,
                                            FULLYEAR_REGEXP,
                                            '(?:(?:', MASKSEPTWO_REGEXP, '?', TIME_MASKSEP_REGEXP, '(?:', AMPM_REGEXP, '(?=(?:[[:space:]\.,])+))?)|',
                                            '(?:(?:', TIME_MASKSEP_REGEXP, AMPM_REGEXP, '(?=(?:[[:space:]\.,])+))))', TIME_MASKSEP_REGEXP,
                                            '($comp_month$)',
                                            TIME_MASKSEP_FI_REGEXP, '(', HHMMSSFS_PART_FI_REGEXP, ')?', TIME_MASKSEP_FI_REGEXP, '$');
    v_defmask13_regexp VARCHAR COLLATE "C" := concat('^', TIME_MASKSEP_REGEXP, '(', HHMMSSFS_PART_REGEXP, ')?', TIME_MASKSEP_REGEXP,
                                         '($comp_month$)',
                                         '(?:', MASKSEPTHREE_REGEXP, TIME_MASKSEP_REGEXP, AMPM_REGEXP, '?)?', TIME_MASKSEP_REGEXP,
                                         FULLYEAR_REGEXP,
                                         TIME_MASKSEP_REGEXP, AMPM_REGEXP, '?', TIME_MASKSEP_REGEXP, '$');
    v_defmask13_fi_regexp VARCHAR COLLATE "C" := concat('^', TIME_MASKSEP_FI_REGEXP, '(', HHMMSSFS_PART_FI_REGEXP, ')?', TIME_MASKSEP_FI_REGEXP,
                                            '($comp_month$)',
                                            '(?:', MASKSEPTHREE_REGEXP, TIME_MASKSEP_REGEXP, AMPM_REGEXP, '?)?', TIME_MASKSEP_REGEXP,
                                            FULLYEAR_REGEXP,
                                            TIME_MASKSEP_FI_REGEXP, AMPM_REGEXP, '?', TIME_MASKSEP_FI_REGEXP, '$');
    v_defmask14_regexp VARCHAR COLLATE "C" := concat('^', TIME_MASKSEP_REGEXP, '(', HHMMSSFS_PART_REGEXP, ')?', TIME_MASKSEP_REGEXP,
                                         '($comp_month$)'
                                         '(?:', MASKSEPTHREE_REGEXP, TIME_MASKSEP_REGEXP, AMPM_REGEXP, '?)?', TIME_MASKSEP_REGEXP,
                                         DAYMM_REGEXP,
                                         '(?:', MASKSEPTWO_REGEXP, TIME_MASKSEP_REGEXP, AMPM_REGEXP, '?)', TIME_MASKSEP_REGEXP,
                                         COMPYEAR_REGEXP,
                                         TIME_MASKSEP_REGEXP, '(', HHMMSSFS_PART_REGEXP, ')?', TIME_MASKSEP_REGEXP, '$');
    v_defmask14_fi_regexp VARCHAR COLLATE "C" := concat('^', TIME_MASKSEP_FI_REGEXP, '(', HHMMSSFS_PART_FI_REGEXP, ')?', TIME_MASKSEP_FI_REGEXP,
                                            '($comp_month$)'
                                            '(?:', MASKSEPTHREE_REGEXP, TIME_MASKSEP_FI_REGEXP, AMPM_REGEXP, '?)?', TIME_MASKSEP_FI_REGEXP,
                                            DAYMM_REGEXP,
                                            '(?:', MASKSEPTWO_REGEXP, TIME_MASKSEP_FI_REGEXP, AMPM_REGEXP, '?)', TIME_MASKSEP_FI_REGEXP,
                                            COMPYEAR_REGEXP,
                                            '((?:(?:\s|,)+|', AMPM_REGEXP, ')(?:', HHMMSSFS_PART_FI_REGEXP, '))?', TIME_MASKSEP_FI_REGEXP, '$');
    v_defmask15_regexp VARCHAR COLLATE "C" := concat('^', TIME_MASKSEP_REGEXP, '(', HHMMSSFS_PART_REGEXP, ')?', TIME_MASKSEP_REGEXP,
                                         DAYMM_REGEXP,
                                         '(?:(?:', MASKSEPTWO_REGEXP, '?', TIME_MASKSEP_REGEXP, '(?:', AMPM_REGEXP, '(?=(?:[[:space:]\.,])+))?)|',
                                         '(?:(?:', TIME_MASKSEP_REGEXP, AMPM_REGEXP, '(?=(?:[[:space:]\.,])+))))', TIME_MASKSEP_REGEXP,
                                         '($comp_month$)',
                                         '(?:', MASKSEPTHREE_REGEXP, TIME_MASKSEP_REGEXP, AMPM_REGEXP, '?)?', TIME_MASKSEP_REGEXP,
                                         COMPYEAR_REGEXP,
                                         TIME_MASKSEP_REGEXP, '(', HHMMSSFS_PART_REGEXP, ')?', TIME_MASKSEP_REGEXP, '$');
    v_defmask15_fi_regexp VARCHAR COLLATE "C" := concat('^', TIME_MASKSEP_FI_REGEXP, '(', HHMMSSFS_PART_FI_REGEXP, ')?', TIME_MASKSEP_FI_REGEXP,
                                            DAYMM_REGEXP,
                                            '(?:(?:', MASKSEPTWO_REGEXP, '?', TIME_MASKSEP_REGEXP, '(?:', AMPM_REGEXP, '(?=(?:[[:space:]\.,])+))?)|',
                                            '(?:(?:', TIME_MASKSEP_REGEXP, AMPM_REGEXP, '(?=(?:[[:space:]\.,])+))))', TIME_MASKSEP_REGEXP,
                                            '($comp_month$)',
                                            '(?:', MASKSEPTHREE_REGEXP, TIME_MASKSEP_REGEXP, AMPM_REGEXP, '?)?', TIME_MASKSEP_REGEXP,
                                            COMPYEAR_REGEXP,
                                            '((?:(?:\s|,)+|', AMPM_REGEXP, ')(?:', HHMMSSFS_PART_FI_REGEXP, '))?', TIME_MASKSEP_FI_REGEXP, '$');
    v_defmask16_regexp VARCHAR COLLATE "C" := concat('^', TIME_MASKSEP_REGEXP, '(', HHMMSSFS_PART_REGEXP, ')?', TIME_MASKSEP_REGEXP,
                                         DAYMM_REGEXP,
                                         '(?:', MASKSEPTWO_REGEXP, TIME_MASKSEP_REGEXP, AMPM_REGEXP, '?)', TIME_MASKSEP_REGEXP,
                                         COMPYEAR_REGEXP,
                                         '(?:(?:', MASKSEPTWO_REGEXP, '?', TIME_MASKSEP_REGEXP, '(?:', AMPM_REGEXP, '(?=(?:[[:space:]\.,])+))?)|',
                                         '(?:(?:', TIME_MASKSEP_REGEXP, AMPM_REGEXP, '(?=(?:[[:space:]\.,])+))))', TIME_MASKSEP_REGEXP,
                                         '($comp_month$)',
                                         TIME_MASKSEP_REGEXP, '(', HHMMSSFS_PART_REGEXP, ')?', TIME_MASKSEP_REGEXP, '$');
    v_defmask16_fi_regexp VARCHAR COLLATE "C" := concat('^', TIME_MASKSEP_FI_REGEXP, '(', HHMMSSFS_PART_FI_REGEXP, ')?', TIME_MASKSEP_FI_REGEXP,
                                            DAYMM_REGEXP,
                                            '(?:', MASKSEPTWO_REGEXP, TIME_MASKSEP_REGEXP, AMPM_REGEXP, '?)', TIME_MASKSEP_REGEXP,
                                            COMPYEAR_REGEXP,
                                            '(?:(?:', MASKSEPTWO_REGEXP, '?', TIME_MASKSEP_REGEXP, '(?:', AMPM_REGEXP, '(?=(?:[[:space:]\.,])+))?)|',
                                            '(?:(?:', TIME_MASKSEP_REGEXP, AMPM_REGEXP, '(?=(?:[[:space:]\.,])+))))', TIME_MASKSEP_REGEXP,
                                            '($comp_month$)',
                                            TIME_MASKSEP_FI_REGEXP, '(', HHMMSSFS_PART_FI_REGEXP, ')?', TIME_MASKSEP_FI_REGEXP, '$');
    v_defmask17_regexp VARCHAR COLLATE "C" := concat('^', TIME_MASKSEP_REGEXP, '(', HHMMSSFS_PART_REGEXP, ')?', TIME_MASKSEP_REGEXP,
                                         FULLYEAR_REGEXP,
                                         '(?:(?:', MASKSEPTWO_REGEXP, '?', TIME_MASKSEP_REGEXP, '(?:', AMPM_REGEXP, '(?=(?:[[:space:]\.,])+))?)|',
                                         '(?:(?:', TIME_MASKSEP_REGEXP, AMPM_REGEXP, '(?=(?:[[:space:]\.,])+))))', TIME_MASKSEP_REGEXP,
                                         '($comp_month$)',
                                         '(?:', MASKSEPTHREE_REGEXP, TIME_MASKSEP_REGEXP, AMPM_REGEXP, '?)?', TIME_MASKSEP_REGEXP,
                                         DAYMM_REGEXP,
                                         TIME_MASKSEP_REGEXP, '(', HHMMSSFS_PART_REGEXP, ')?', TIME_MASKSEP_REGEXP, '$');
    v_defmask17_fi_regexp VARCHAR COLLATE "C" := concat('^', TIME_MASKSEP_FI_REGEXP, '(', HHMMSSFS_PART_FI_REGEXP, ')?', TIME_MASKSEP_FI_REGEXP,
                                            FULLYEAR_REGEXP,
                                            '(?:(?:', MASKSEPTWO_REGEXP, '?', TIME_MASKSEP_REGEXP, '(?:', AMPM_REGEXP, '(?=(?:[[:space:]\.,])+))?)|',
                                            '(?:(?:', TIME_MASKSEP_REGEXP, AMPM_REGEXP, '(?=(?:[[:space:]\.,])+))))', TIME_MASKSEP_REGEXP,
                                            '($comp_month$)',
                                            '(?:', MASKSEPTHREE_REGEXP, TIME_MASKSEP_REGEXP, AMPM_REGEXP, '?)?', TIME_MASKSEP_REGEXP,
                                            DAYMM_REGEXP,
                                            '((?:(?:\s|,)+|', AMPM_REGEXP, ')(?:', HHMMSSFS_PART_FI_REGEXP, '))?', TIME_MASKSEP_FI_REGEXP, '$');
    v_defmask18_regexp VARCHAR COLLATE "C" := concat('^', TIME_MASKSEP_REGEXP, '(', HHMMSSFS_PART_REGEXP, ')?', TIME_MASKSEP_REGEXP,
                                         FULLYEAR_REGEXP,
                                         '(?:(?:', MASKSEPTWO_REGEXP, TIME_MASKSEP_REGEXP, AMPM_REGEXP, '?)|',
                                         '(?:', TIME_MASKSEP_REGEXP, AMPM_REGEXP, '))', TIME_MASKSEP_REGEXP,
                                         DAYMM_REGEXP,
                                         '(?:(?:', MASKSEPTWO_REGEXP, '?', TIME_MASKSEP_REGEXP, '(?:', AMPM_REGEXP, '(?=(?:[[:space:]\.,])+))?)|',
                                         '(?:(?:', TIME_MASKSEP_REGEXP, AMPM_REGEXP, '(?=(?:[[:space:]\.,])+))))', TIME_MASKSEP_REGEXP,
                                         '($comp_month$)',
                                         TIME_MASKSEP_REGEXP, '(', HHMMSSFS_PART_REGEXP, ')?', TIME_MASKSEP_REGEXP, '$');
    v_defmask18_fi_regexp VARCHAR COLLATE "C" := concat('^', TIME_MASKSEP_FI_REGEXP, '(', HHMMSSFS_PART_FI_REGEXP, ')?', TIME_MASKSEP_FI_REGEXP,
                                            FULLYEAR_REGEXP,
                                            '(?:(?:', MASKSEPTWO_REGEXP, TIME_MASKSEP_REGEXP, AMPM_REGEXP, '?)|',
                                            '(?:', TIME_MASKSEP_REGEXP, AMPM_REGEXP, '))', TIME_MASKSEP_REGEXP,
                                            DAYMM_REGEXP,
                                            '(?:(?:', MASKSEPTWO_REGEXP, '?', TIME_MASKSEP_REGEXP, '(?:', AMPM_REGEXP, '(?=(?:[[:space:]\.,])+))?)|',
                                            '(?:(?:', TIME_MASKSEP_REGEXP, AMPM_REGEXP, '(?=(?:[[:space:]\.,])+))))', TIME_MASKSEP_REGEXP,
                                            '($comp_month$)',
                                            TIME_MASKSEP_FI_REGEXP, '(', HHMMSSFS_PART_FI_REGEXP, ')?', TIME_MASKSEP_FI_REGEXP, '$');
    v_defmask19_regexp VARCHAR COLLATE "C" := concat('^', TIME_MASKSEP_REGEXP, '(', HHMMSSFS_PART_REGEXP, ')?', TIME_MASKSEP_REGEXP,
                                         '($comp_month$)',
                                         '(?:', MASKSEPTHREE_REGEXP, TIME_MASKSEP_REGEXP, AMPM_REGEXP, '?)?', TIME_MASKSEP_REGEXP,
                                         FULLYEAR_REGEXP,
                                         '(?:(?:', MASKSEPTWO_REGEXP, TIME_MASKSEP_REGEXP, AMPM_REGEXP, '?)|',
                                         '(?:', TIME_MASKSEP_REGEXP, AMPM_REGEXP, '))', TIME_MASKSEP_REGEXP,
                                         DAYMM_REGEXP,
                                         '((?:(?:\s|\.|,)+|', AMPM_REGEXP, ')(?:', HHMMSSFS_PART_REGEXP, '))?', TIME_MASKSEP_REGEXP, '$');
    v_defmask19_fi_regexp VARCHAR COLLATE "C" := concat('^', TIME_MASKSEP_FI_REGEXP, '(', HHMMSSFS_PART_FI_REGEXP, ')?', TIME_MASKSEP_FI_REGEXP,
                                            '($comp_month$)',
                                            '(?:', MASKSEPTHREE_REGEXP, TIME_MASKSEP_REGEXP, AMPM_REGEXP, '?)?', TIME_MASKSEP_REGEXP,
                                            FULLYEAR_REGEXP,
                                            '(?:(?:', MASKSEPTWO_REGEXP, TIME_MASKSEP_REGEXP, AMPM_REGEXP, '?)|',
                                            '(?:', TIME_MASKSEP_REGEXP, AMPM_REGEXP, '))', TIME_MASKSEP_REGEXP,
                                            DAYMM_REGEXP,
                                            '((?:(?:\s|,)+|', AMPM_REGEXP, ')(?:', HHMMSSFS_PART_FI_REGEXP, '))?', TIME_MASKSEP_FI_REGEXP, '$');
    CONVERSION_LANG CONSTANT VARCHAR COLLATE "C" := '';
    DATE_FORMAT CONSTANT VARCHAR COLLATE "C" := '';
BEGIN
    v_datatype := trim(p_datatype);
    v_srctimestring := upper(trim(p_srctimestring));
    v_culture := coalesce(nullif(upper(trim(p_culture)), ''), 'EN-US');

    v_datatype_groups := regexp_matches(v_datatype, DATATYPE_REGEXP, 'gi');

    v_res_datatype := upper(v_datatype_groups[1]);
    v_scale := v_datatype_groups[2]::SMALLINT;

    IF (v_res_datatype IS NULL) THEN
        RAISE datatype_mismatch;
    ELSIF (coalesce(v_scale, 0) NOT BETWEEN 0 AND 7)
    THEN
        RAISE interval_field_overflow;
    ELSIF (v_scale IS NULL) THEN
        v_scale := 7;
    END IF;

    v_dayparts := ARRAY(SELECT upper(array_to_string(regexp_matches(v_srctimestring, '[AP]M|ص|م', 'gi'), '')));

    IF (array_length(v_dayparts, 1) > 1) THEN
        RAISE invalid_datetime_format;
    END IF;

    BEGIN
        v_lang_metadata_json := sys.babelfish_get_lang_metadata_json(coalesce(nullif(CONVERSION_LANG, ''), p_culture));
    EXCEPTION
        WHEN OTHERS THEN
        RAISE invalid_parameter_value;
    END;

    v_compday_regexp := array_to_string(array_cat(array_cat(ARRAY(SELECT jsonb_array_elements_text(v_lang_metadata_json -> 'days_names')),
                                                            ARRAY(SELECT jsonb_array_elements_text(v_lang_metadata_json -> 'days_shortnames'))),
                                                  ARRAY(SELECT jsonb_array_elements_text(v_lang_metadata_json -> 'days_extrashortnames'))), '|');

    v_weekdaynames := ARRAY(SELECT array_to_string(regexp_matches(v_srctimestring, v_compday_regexp, 'gi'), ''));

    IF (array_length(v_weekdaynames, 1) > 1) THEN
        RAISE invalid_datetime_format;
    END IF;

    IF (v_weekdaynames[1] IS NOT NULL AND
        v_srctimestring ~* concat(WEEKDAYAMPM_START_REGEXP, '(', v_compday_regexp, ')', WEEKDAYAMPM_END_REGEXP))
    THEN
        v_srctimestring := pg_catalog.replace(v_srctimestring, v_weekdaynames[1], ' ');
    END IF;

    IF (v_srctimestring ~* ANNO_DOMINI_COMPREGEXP)
    THEN
        IF (v_culture !~ 'EN[-_]US|DA[-_]DK|SV[-_]SE|EN[-_]GB|HI[-_]IS') THEN
            RAISE invalid_datetime_format;
        END IF;

        v_srctimestring := regexp_replace(v_srctimestring,
                                          ANNO_DOMINI_COMPREGEXP,
                                          regexp_replace(array_to_string(regexp_matches(v_srctimestring, ANNO_DOMINI_COMPREGEXP, 'gi'), ''),
                                                         ANNO_DOMINI_REGEXP, ' ', 'gi'),
                                          'gi');
    END IF;

    v_date_format := coalesce(nullif(upper(trim(DATE_FORMAT)), ''), v_lang_metadata_json ->> 'date_format');

    v_compmonth_regexp :=
        array_to_string(array_cat(array_cat(ARRAY(SELECT jsonb_array_elements_text(v_lang_metadata_json -> 'months_shortnames')),
                                            ARRAY(SELECT jsonb_array_elements_text(v_lang_metadata_json -> 'months_names'))),
                                  array_cat(ARRAY(SELECT jsonb_array_elements_text(v_lang_metadata_json -> 'months_extrashortnames')),
                                            ARRAY(SELECT jsonb_array_elements_text(v_lang_metadata_json -> 'months_extranames')))
                                 ), '|');

    IF ((v_srctimestring ~* v_defmask1_regexp AND v_culture <> 'FI') OR
        (v_srctimestring ~* v_defmask1_fi_regexp AND v_culture = 'FI'))
    THEN
        IF (v_srctimestring ~ concat(CORRECTNUM_REGEXP, '?', TIME_MASKSEP_REGEXP, '\d+\s*(?:\.)+', TIME_MASKSEP_REGEXP, AMPM_REGEXP, '?', TIME_MASKSEP_REGEXP,
                                     CORRECTNUM_REGEXP, '?', TIME_MASKSEP_REGEXP, AMPM_REGEXP, '?', TIME_MASKSEP_REGEXP, '\d{1,2}', MASKSEPTWO_REGEXP, TIME_MASKSEP_REGEXP,
                                     AMPM_REGEXP, '?', TIME_MASKSEP_REGEXP, CORRECTNUM_REGEXP, '?', TIME_MASKSEP_REGEXP, AMPM_REGEXP, '?', TIME_MASKSEP_REGEXP, '\d{1,2}|',
                                     '\d+\s*(?:\.)+', TIME_MASKSEP_REGEXP, AMPM_REGEXP, '?', TIME_MASKSEP_REGEXP,
                                     CORRECTNUM_REGEXP, '?', TIME_MASKSEP_REGEXP, AMPM_REGEXP, '?', TIME_MASKSEP_REGEXP, '$') AND
            v_culture ~ 'DE[-_]DE|NN[-_]NO|CS[-_]CZ|PL[-_]PL|RO[-_]RO|SK[-_]SK|SL[-_]SI|BG[-_]BG|RU[-_]RU|TR[-_]TR|ET[-_]EE|LV[-_]LV')
        THEN
            RAISE invalid_datetime_format;
        END IF;

        v_regmatch_groups := regexp_matches(v_srctimestring, CASE v_culture
                                                                WHEN 'FI' THEN v_defmask1_fi_regexp
                                                                ELSE v_defmask1_regexp
                                                             END, 'gi');
        v_timestring := v_regmatch_groups[2];
        v_correctnum := coalesce(v_regmatch_groups[1], v_regmatch_groups[3],
                                 v_regmatch_groups[5], v_regmatch_groups[6]);

        IF (v_date_format = 'DMY' OR
            v_culture IN ('SV-SE', 'SV_SE', 'LV-LV', 'LV_LV'))
        THEN
            v_day := v_regmatch_groups[4];
            v_month := v_regmatch_groups[7];
        ELSE
            v_day := v_regmatch_groups[7];
            v_month := v_regmatch_groups[4];
        END IF;

        IF (v_culture IN ('AR', 'AR-SA', 'AR_SA'))
        THEN
            IF (v_day::SMALLINT > 30 OR
                v_month::SMALLINT > 12) THEN
                RAISE invalid_datetime_format;
            END IF;

            v_raw_year := to_char(sys.babelfish_conv_greg_to_hijri(current_date + 1), 'YYYY');
            v_hijridate := sys.babelfish_conv_hijri_to_greg(v_day, v_month, v_raw_year) - 1;

            v_day := to_char(v_hijridate, 'DD');
            v_month := to_char(v_hijridate, 'MM');
            v_year := to_char(v_hijridate, 'YYYY')::SMALLINT;
        ELSE
            v_year := to_char(current_date, 'YYYY')::SMALLINT;
        END IF;

    ELSIF ((v_srctimestring ~* v_defmask6_regexp AND v_culture <> 'FI') OR
           (v_srctimestring ~* v_defmask6_fi_regexp AND v_culture = 'FI'))
    THEN
        IF (v_culture IN ('AR', 'AR-SA', 'AR_SA') OR
            (v_srctimestring ~ concat('\s*\d{1,2}\.\s*(?:\.|\d+(?!\d)\s*\.)', TIME_MASKSEP_REGEXP, AMPM_REGEXP, '?', TIME_MASKSEP_REGEXP, '\d{3,4}',
                                      '(?:(?:', MASKSEPTWO_REGEXP, TIME_MASKSEP_REGEXP, AMPM_REGEXP, '?)|',
                                      '(?:', TIME_MASKSEP_REGEXP, AMPM_REGEXP, '))', TIME_MASKSEP_REGEXP, '\d{1,2}|',
                                      '\d{3,4}', MASKSEPTWO_REGEXP, '?', TIME_MASKSEP_REGEXP, AMPM_REGEXP, '?', TIME_MASKSEP_REGEXP, '\d{1,2}', MASKSEPTWO_REGEXP,
                                      TIME_MASKSEP_REGEXP, AMPM_REGEXP, '?', TIME_MASKSEP_REGEXP, '\d{1,2}\s*(?:\.)+|',
                                      '\d+\s*(?:\.)+', TIME_MASKSEP_REGEXP, AMPM_REGEXP, '?', TIME_MASKSEP_REGEXP, '$') AND
             v_culture ~ 'DE[-_]DE|NN[-_]NO|CS[-_]CZ|PL[-_]PL|RO[-_]RO|SK[-_]SK|SL[-_]SI|BG[-_]BG|RU[-_]RU|TR[-_]TR|ET[-_]EE|LV[-_]LV'))
        THEN
            RAISE invalid_datetime_format;
        END IF;

        v_regmatch_groups := regexp_matches(v_srctimestring, CASE v_culture
                                                                WHEN 'FI' THEN v_defmask6_fi_regexp
                                                                ELSE v_defmask6_regexp
                                                             END, 'gi');
        v_timestring := concat(v_regmatch_groups[1], v_regmatch_groups[5]);
        v_day := v_regmatch_groups[4];
        v_month := v_regmatch_groups[3];
        v_year := CASE
                     WHEN v_culture IN ('TH-TH', 'TH_TH') THEN v_regmatch_groups[2]::SMALLINT - 543
                     ELSE v_regmatch_groups[2]::SMALLINT
                  END;

    ELSIF ((v_srctimestring ~* v_defmask2_regexp AND v_culture <> 'FI') OR
           (v_srctimestring ~* v_defmask2_fi_regexp AND v_culture = 'FI'))
    THEN
        IF (v_culture IN ('AR', 'AR-SA', 'AR_SA') OR
            (v_srctimestring ~ concat('\s*\d{1,2}\.\s*(?:\.|\d+(?!\d)\s*\.)', TIME_MASKSEP_REGEXP, AMPM_REGEXP, '?', TIME_MASKSEP_REGEXP, '\d{3,4}',
                                      '(?:(?:', MASKSEPTWO_REGEXP, TIME_MASKSEP_REGEXP, AMPM_REGEXP, '?)|',
                                      '(?:', TIME_MASKSEP_REGEXP, CORRECTNUM_REGEXP, '?', TIME_MASKSEP_REGEXP,
                                      AMPM_REGEXP, TIME_MASKSEP_REGEXP, CORRECTNUM_REGEXP, '?))', TIME_MASKSEP_REGEXP, '\d{1,2}|',
                                      '\d+\s*(?:\.)+', TIME_MASKSEP_REGEXP, AMPM_REGEXP, '?', TIME_MASKSEP_REGEXP, '$') AND
             v_culture ~ 'DE[-_]DE|NN[-_]NO|CS[-_]CZ|PL[-_]PL|RO[-_]RO|SK[-_]SK|SL[-_]SI|BG[-_]BG|RU[-_]RU|TR[-_]TR|ET[-_]EE|LV[-_]LV'))
        THEN
            RAISE invalid_datetime_format;
        END IF;

        v_regmatch_groups := regexp_matches(v_srctimestring, CASE v_culture
                                                                WHEN 'FI' THEN v_defmask2_fi_regexp
                                                                ELSE v_defmask2_regexp
                                                             END, 'gi');
        v_timestring := v_regmatch_groups[2];
        v_correctnum := coalesce(v_regmatch_groups[1], v_regmatch_groups[3], v_regmatch_groups[5],
                                 v_regmatch_groups[6], v_regmatch_groups[8], v_regmatch_groups[9]);
        v_day := '01';
        v_month := v_regmatch_groups[7];
        v_year := CASE
                     WHEN v_culture IN ('TH-TH', 'TH_TH') THEN v_regmatch_groups[4]::SMALLINT - 543
                     ELSE v_regmatch_groups[4]::SMALLINT
                  END;

    ELSIF (v_srctimestring ~* v_defmask4_1_regexp OR
           (v_srctimestring ~* v_defmask4_2_regexp AND v_culture !~ 'DE[-_]DE|NN[-_]NO|CS[-_]CZ|PL[-_]PL|RO[-_]RO|SK[-_]SK|SL[-_]SI|BG[-_]BG|RU[-_]RU|TR[-_]TR|ET[-_]EE|LV[-_]LV') OR
           (v_srctimestring ~* v_defmask9_regexp AND v_culture <> 'FI') OR
           (v_srctimestring ~* v_defmask9_fi_regexp AND v_culture = 'FI'))
    THEN
        IF (v_srctimestring ~ concat('\d+\s*\.?(?:,+|,*', AMPM_REGEXP, ')', TIME_MASKSEP_FI_REGEXP, '\.+', TIME_MASKSEP_REGEXP, '$|',
                                     '\d+\s*\.', TIME_MASKSEP_FI_REGEXP, '\.', TIME_MASKSEP_FI_REGEXP, '$') AND
            v_culture = 'FI')
        THEN
            RAISE invalid_datetime_format;
        END IF;

        IF (v_srctimestring ~* v_defmask4_0_regexp) THEN
            v_timestring := (regexp_matches(v_srctimestring, v_defmask4_0_regexp, 'gi'))[1];
        ELSE
            v_timestring := v_srctimestring;
        END IF;

        v_res_date := current_date;
        v_day := to_char(v_res_date, 'DD');
        v_month := to_char(v_res_date, 'MM');
        v_year := to_char(v_res_date, 'YYYY')::SMALLINT;

    ELSIF ((v_srctimestring ~* v_defmask3_regexp AND v_culture <> 'FI') OR
           (v_srctimestring ~* v_defmask3_fi_regexp AND v_culture = 'FI'))
    THEN
        IF (v_culture IN ('AR', 'AR-SA', 'AR_SA') OR
            (v_srctimestring ~ concat('\s*\d{1,2}\.\s*(?:\.|\d+(?!\d)\s*\.)', TIME_MASKSEP_REGEXP, AMPM_REGEXP, '?',
                                      TIME_MASKSEP_REGEXP, '\d{1,2}', MASKSEPTWO_REGEXP, '|',
                                      '\d+\s*(?:\.)+', TIME_MASKSEP_REGEXP, AMPM_REGEXP, '?', TIME_MASKSEP_REGEXP, '$') AND
             v_culture ~ 'DE[-_]DE|NN[-_]NO|CS[-_]CZ|PL[-_]PL|RO[-_]RO|SK[-_]SK|SL[-_]SI|BG[-_]BG|RU[-_]RU|TR[-_]TR|ET[-_]EE|LV[-_]LV'))
        THEN
            RAISE invalid_datetime_format;
        END IF;

        v_regmatch_groups := regexp_matches(v_srctimestring, CASE v_culture
                                                                WHEN 'FI' THEN v_defmask3_fi_regexp
                                                                ELSE v_defmask3_regexp
                                                             END, 'gi');
        v_timestring := v_regmatch_groups[1];
        v_day := '01';
        v_month := v_regmatch_groups[2];
        v_year := CASE
                     WHEN v_culture IN ('TH-TH', 'TH_TH') THEN v_regmatch_groups[3]::SMALLINT - 543
                     ELSE v_regmatch_groups[3]::SMALLINT
                  END;

    ELSIF ((v_srctimestring ~* v_defmask5_regexp AND v_culture <> 'FI') OR
           (v_srctimestring ~* v_defmask5_fi_regexp AND v_culture = 'FI'))
    THEN
        IF (v_culture IN ('AR', 'AR-SA', 'AR_SA') OR
            (v_srctimestring ~ concat('\s*\d{1,2}\.\s*(?:\.|\d+(?!\d)\s*\.)', TIME_MASKSEP_REGEXP, AMPM_REGEXP, '?', TIME_MASKSEP_REGEXP, '\d{1,2}', MASKSEPTWO_REGEXP,
                                      TIME_MASKSEP_REGEXP, AMPM_REGEXP, '?', TIME_MASKSEP_REGEXP, '\d{1,2}', MASKSEPTWO_REGEXP,
                                      TIME_MASKSEP_REGEXP, AMPM_REGEXP, '?', TIME_MASKSEP_REGEXP, '\d{3,4}', TIME_MASKSEP_REGEXP, AMPM_REGEXP, '?', TIME_MASKSEP_REGEXP, '$|',
                                      '\d{1,2}', MASKSEPTWO_REGEXP, TIME_MASKSEP_REGEXP, AMPM_REGEXP, '?', TIME_MASKSEP_REGEXP, '\d{3,4}\s*(?:\.)+|',
                                      '\d+\s*(?:\.)+', TIME_MASKSEP_REGEXP, AMPM_REGEXP, '?', TIME_MASKSEP_REGEXP, '$') AND
             v_culture ~ 'DE[-_]DE|NN[-_]NO|CS[-_]CZ|PL[-_]PL|RO[-_]RO|SK[-_]SK|SL[-_]SI|BG[-_]BG|RU[-_]RU|TR[-_]TR|ET[-_]EE|LV[-_]LV'))
        THEN
            RAISE invalid_datetime_format;
        END IF;

        v_regmatch_groups := regexp_matches(v_srctimestring, v_defmask5_regexp, 'gi');
        v_timestring := concat(v_regmatch_groups[1], v_regmatch_groups[5]);
        v_year := CASE
                     WHEN v_culture IN ('TH-TH', 'TH_TH') THEN v_regmatch_groups[4]::SMALLINT - 543
                     ELSE v_regmatch_groups[4]::SMALLINT
                  END;

        IF (v_date_format = 'DMY' OR
            v_culture IN ('LV-LV', 'LV_LV'))
        THEN
            v_day := v_regmatch_groups[2];
            v_month := v_regmatch_groups[3];
        ELSE
            v_day := v_regmatch_groups[3];
            v_month := v_regmatch_groups[2];
        END IF;

    ELSIF ((v_srctimestring ~* v_defmask7_regexp AND v_culture <> 'FI') OR
           (v_srctimestring ~* v_defmask7_fi_regexp AND v_culture = 'FI'))
    THEN
        IF (v_culture IN ('AR', 'AR-SA', 'AR_SA') OR
            (v_srctimestring ~ concat('\s*\d{1,2}\.\s*(?:\.|\d+(?!\d)\s*\.)', TIME_MASKSEP_REGEXP, AMPM_REGEXP, '?', TIME_MASKSEP_REGEXP, '\d{1,2}',
                                      MASKSEPTWO_REGEXP, '?', TIME_MASKSEP_REGEXP, AMPM_REGEXP, '?', TIME_MASKSEP_REGEXP, '\d{3,4}|',
                                      '\d{3,4}', MASKSEPTWO_REGEXP, '?', TIME_MASKSEP_REGEXP, AMPM_REGEXP, '?', TIME_MASKSEP_REGEXP, '\d{1,2}\s*(?:\.)+|',
                                      '\d+\s*(?:\.)+', TIME_MASKSEP_REGEXP, AMPM_REGEXP, '?', TIME_MASKSEP_REGEXP, '$') AND
             v_culture ~ 'DE[-_]DE|NN[-_]NO|CS[-_]CZ|PL[-_]PL|RO[-_]RO|SK[-_]SK|SL[-_]SI|BG[-_]BG|RU[-_]RU|TR[-_]TR|ET[-_]EE|LV[-_]LV'))
        THEN
            RAISE invalid_datetime_format;
        END IF;

        v_regmatch_groups := regexp_matches(v_srctimestring, CASE v_culture
                                                                WHEN 'FI' THEN v_defmask7_fi_regexp
                                                                ELSE v_defmask7_regexp
                                                             END, 'gi');
        v_timestring := concat(v_regmatch_groups[1], v_regmatch_groups[5]);
        v_day := v_regmatch_groups[4];
        v_month := v_regmatch_groups[2];
        v_year := CASE
                     WHEN v_culture IN ('TH-TH', 'TH_TH') THEN v_regmatch_groups[3]::SMALLINT - 543
                     ELSE v_regmatch_groups[3]::SMALLINT
                  END;

    ELSIF ((v_srctimestring ~* v_defmask8_regexp AND v_culture <> 'FI') OR
           (v_srctimestring ~* v_defmask8_fi_regexp AND v_culture = 'FI'))
    THEN
        IF (v_srctimestring ~ concat('\s*\d{1,2}\.\s*(?:\.|\d+(?!\d)\s*\.)', TIME_MASKSEP_REGEXP, AMPM_REGEXP, '?', TIME_MASKSEP_REGEXP, '\d{1,2}',
                                     MASKSEPTWO_REGEXP, TIME_MASKSEP_REGEXP, AMPM_REGEXP, '?', TIME_MASKSEP_REGEXP, '\d{1,2}', MASKSEPTWO_REGEXP,
                                     TIME_MASKSEP_REGEXP, AMPM_REGEXP, '?', TIME_MASKSEP_REGEXP, '\d{1,2}|',
                                     '\d{1,2}', MASKSEPTWO_REGEXP, TIME_MASKSEP_REGEXP, AMPM_REGEXP, '?', TIME_MASKSEP_REGEXP, '\d{1,2}', MASKSEPTWO_REGEXP,
                                     TIME_MASKSEP_REGEXP, AMPM_REGEXP, '?', TIME_MASKSEP_REGEXP, '\d{1,2}\s*(?:\.)+|',
                                     '\d+\s*(?:\.)+', TIME_MASKSEP_REGEXP, AMPM_REGEXP, '?', TIME_MASKSEP_REGEXP, '$') AND
            v_culture ~ 'FI|DE[-_]DE|NN[-_]NO|CS[-_]CZ|PL[-_]PL|RO[-_]RO|SK[-_]SK|SL[-_]SI|BG[-_]BG|RU[-_]RU|TR[-_]TR|ET[-_]EE|LV[-_]LV')
        THEN
            RAISE invalid_datetime_format;
        END IF;

        v_regmatch_groups := regexp_matches(v_srctimestring, CASE v_culture
                                                                WHEN 'FI' THEN v_defmask8_fi_regexp
                                                                ELSE v_defmask8_regexp
                                                             END, 'gi');
        v_timestring := concat(v_regmatch_groups[1], v_regmatch_groups[5]);

        IF (v_date_format = 'DMY' OR
            v_culture IN ('LV-LV', 'LV_LV'))
        THEN
            v_day := v_regmatch_groups[2];
            v_month := v_regmatch_groups[3];
            v_raw_year := v_regmatch_groups[4];
        ELSIF (v_date_format = 'YMD')
        THEN
            v_day := v_regmatch_groups[4];
            v_month := v_regmatch_groups[3];
            v_raw_year := v_regmatch_groups[2];
        ELSE
            v_day := v_regmatch_groups[3];
            v_month := v_regmatch_groups[2];
            v_raw_year := v_regmatch_groups[4];
        END IF;

        IF (v_culture IN ('AR', 'AR-SA', 'AR_SA'))
        THEN
            IF (v_day::SMALLINT > 30 OR
                v_month::SMALLINT > 12) THEN
                RAISE invalid_datetime_format;
            END IF;

            v_raw_year := sys.babelfish_get_full_year(v_raw_year, '14');
            v_hijridate := sys.babelfish_conv_hijri_to_greg(v_day, v_month, v_raw_year) - 1;

            v_day := to_char(v_hijridate, 'DD');
            v_month := to_char(v_hijridate, 'MM');
            v_year := to_char(v_hijridate, 'YYYY')::SMALLINT;

        ELSIF (v_culture IN ('TH-TH', 'TH_TH')) THEN
            v_year := sys.babelfish_get_full_year(v_raw_year)::SMALLINT - 43;
        ELSE
            v_year := sys.babelfish_get_full_year(v_raw_year, '', 29)::SMALLINT;
        END IF;
    ELSE
        v_found := FALSE;
    END IF;

    WHILE (NOT v_found AND v_resmask_cnt < 20)
    LOOP
        v_resmask := pg_catalog.replace(CASE v_resmask_cnt
                                WHEN 10 THEN v_defmask10_regexp
                                WHEN 11 THEN v_defmask11_regexp
                                WHEN 12 THEN v_defmask12_regexp
                                WHEN 13 THEN v_defmask13_regexp
                                WHEN 14 THEN v_defmask14_regexp
                                WHEN 15 THEN v_defmask15_regexp
                                WHEN 16 THEN v_defmask16_regexp
                                WHEN 17 THEN v_defmask17_regexp
                                WHEN 18 THEN v_defmask18_regexp
                                WHEN 19 THEN v_defmask19_regexp
                             END,
                             '$comp_month$', v_compmonth_regexp);

        v_resmask_fi := pg_catalog.replace(CASE v_resmask_cnt
                                   WHEN 10 THEN v_defmask10_fi_regexp
                                   WHEN 11 THEN v_defmask11_fi_regexp
                                   WHEN 12 THEN v_defmask12_fi_regexp
                                   WHEN 13 THEN v_defmask13_fi_regexp
                                   WHEN 14 THEN v_defmask14_fi_regexp
                                   WHEN 15 THEN v_defmask15_fi_regexp
                                   WHEN 16 THEN v_defmask16_fi_regexp
                                   WHEN 17 THEN v_defmask17_fi_regexp
                                   WHEN 18 THEN v_defmask18_fi_regexp
                                   WHEN 19 THEN v_defmask19_fi_regexp
                                END,
                                '$comp_month$', v_compmonth_regexp);

        IF ((v_srctimestring ~* v_resmask AND v_culture <> 'FI') OR
            (v_srctimestring ~* v_resmask_fi AND v_culture = 'FI'))
        THEN
            v_found := TRUE;
            v_regmatch_groups := regexp_matches(v_srctimestring, CASE v_culture
                                                                    WHEN 'FI' THEN v_resmask_fi
                                                                    ELSE v_resmask
                                                                 END, 'gi');
            v_timestring := CASE
                               WHEN v_resmask_cnt IN (10, 11, 12, 13) THEN concat(v_regmatch_groups[1], v_regmatch_groups[4])
                               ELSE concat(v_regmatch_groups[1], v_regmatch_groups[5])
                            END;

            IF (v_resmask_cnt = 10)
            THEN
                IF (v_regmatch_groups[3] = 'MAR' AND
                    v_culture IN ('IT-IT', 'IT_IT'))
                THEN
                    RAISE invalid_datetime_format;
                END IF;

                IF (v_date_format = 'YMD' AND v_culture NOT IN ('SV-SE', 'SV_SE', 'LV-LV', 'LV_LV'))
                THEN
                    v_day := '01';
                    v_year := sys.babelfish_get_full_year(v_regmatch_groups[2], '', 29)::SMALLINT;
                ELSE
                    v_day := v_regmatch_groups[2];
                    v_year := to_char(current_date, 'YYYY')::SMALLINT;
                END IF;

                v_month := sys.babelfish_get_monthnum_by_name(v_regmatch_groups[3], v_lang_metadata_json);
                v_raw_year := to_char(sys.babelfish_conv_greg_to_hijri(current_date + 1), 'YYYY');

            ELSIF (v_resmask_cnt = 11)
            THEN
                IF (v_date_format IN ('YMD', 'MDY') AND v_culture NOT IN ('SV-SE', 'SV_SE'))
                THEN
                    v_day := v_regmatch_groups[3];
                    v_year := to_char(current_date, 'YYYY')::SMALLINT;
                ELSE
                    v_day := '01';
                    v_year := CASE
                                 WHEN v_culture IN ('TH-TH', 'TH_TH') THEN sys.babelfish_get_full_year(v_regmatch_groups[3])::SMALLINT - 43
                                 ELSE sys.babelfish_get_full_year(v_regmatch_groups[3], '', 29)::SMALLINT
                              END;
                END IF;

                v_month := sys.babelfish_get_monthnum_by_name(v_regmatch_groups[2], v_lang_metadata_json);
                v_raw_year := sys.babelfish_get_full_year(substring(v_year::TEXT, 3, 2), '14');

            ELSIF (v_resmask_cnt = 12)
            THEN
                v_day := '01';
                v_month := sys.babelfish_get_monthnum_by_name(v_regmatch_groups[3], v_lang_metadata_json);
                v_raw_year := v_regmatch_groups[2];

            ELSIF (v_resmask_cnt = 13)
            THEN
                v_day := '01';
                v_month := sys.babelfish_get_monthnum_by_name(v_regmatch_groups[2], v_lang_metadata_json);
                v_raw_year := v_regmatch_groups[3];

            ELSIF (v_resmask_cnt IN (14, 15, 16))
            THEN
                IF (v_resmask_cnt = 14)
                THEN
                    v_left_part := v_regmatch_groups[4];
                    v_right_part := v_regmatch_groups[3];
                    v_month := sys.babelfish_get_monthnum_by_name(v_regmatch_groups[2], v_lang_metadata_json);
                ELSIF (v_resmask_cnt = 15)
                THEN
                    v_left_part := v_regmatch_groups[4];
                    v_right_part := v_regmatch_groups[2];
                    v_month := sys.babelfish_get_monthnum_by_name(v_regmatch_groups[3], v_lang_metadata_json);
                ELSE
                    v_left_part := v_regmatch_groups[3];
                    v_right_part := v_regmatch_groups[2];
                    v_month := sys.babelfish_get_monthnum_by_name(v_regmatch_groups[4], v_lang_metadata_json);
                END IF;

                IF (char_length(v_left_part) <= 2)
                THEN
                    IF (v_date_format = 'YMD' AND v_culture NOT IN ('LV-LV', 'LV_LV'))
                    THEN
                        v_day := v_left_part;
                        v_raw_year := sys.babelfish_get_full_year(v_right_part, '14');
                        v_year := CASE
                                     WHEN v_culture IN ('TH-TH', 'TH_TH') THEN sys.babelfish_get_full_year(v_right_part)::SMALLINT - 43
                                     ELSE sys.babelfish_get_full_year(v_right_part, '', 29)::SMALLINT
                                  END;
                        BEGIN
                            v_res_date := make_date(v_year, v_month::SMALLINT, v_day::SMALLINT);
                        EXCEPTION
                        WHEN OTHERS THEN
                            v_day := v_right_part;
                            v_raw_year := sys.babelfish_get_full_year(v_left_part, '14');
                            v_year := CASE
                                         WHEN v_culture IN ('TH-TH', 'TH_TH') THEN sys.babelfish_get_full_year(v_left_part)::SMALLINT - 43
                                         ELSE sys.babelfish_get_full_year(v_left_part, '', 29)::SMALLINT
                                      END;
                        END;
                    END IF;

                    IF (v_date_format IN ('MDY', 'DMY') OR v_culture IN ('LV-LV', 'LV_LV'))
                    THEN
                        v_day := v_right_part;
                        v_raw_year := sys.babelfish_get_full_year(v_left_part, '14');
                        v_year := CASE
                                     WHEN v_culture IN ('TH-TH', 'TH_TH') THEN sys.babelfish_get_full_year(v_left_part)::SMALLINT - 43
                                     ELSE sys.babelfish_get_full_year(v_left_part, '', 29)::SMALLINT
                                  END;
                        BEGIN
                            v_res_date := make_date(v_year, v_month::SMALLINT, v_day::SMALLINT);
                        EXCEPTION
                        WHEN OTHERS THEN
                            v_day := v_left_part;
                            v_raw_year := sys.babelfish_get_full_year(v_right_part, '14');
                            v_year := CASE
                                         WHEN v_culture IN ('TH-TH', 'TH_TH') THEN sys.babelfish_get_full_year(v_right_part)::SMALLINT - 43
                                         ELSE sys.babelfish_get_full_year(v_right_part, '', 29)::SMALLINT
                                      END;
                        END;
                    END IF;
                ELSE
                    v_day := v_right_part;
                    v_raw_year := v_left_part;
	            v_year := CASE
                                 WHEN v_culture IN ('TH-TH', 'TH_TH') THEN v_left_part::SMALLINT - 543
                                 ELSE v_left_part::SMALLINT
                              END;
                END IF;

            ELSIF (v_resmask_cnt = 17)
            THEN
                v_day := v_regmatch_groups[4];
                v_month := sys.babelfish_get_monthnum_by_name(v_regmatch_groups[3], v_lang_metadata_json);
                v_raw_year := v_regmatch_groups[2];

            ELSIF (v_resmask_cnt = 18)
            THEN
                v_day := v_regmatch_groups[3];
                v_month := sys.babelfish_get_monthnum_by_name(v_regmatch_groups[4], v_lang_metadata_json);
                v_raw_year := v_regmatch_groups[2];

            ELSIF (v_resmask_cnt = 19)
            THEN
                v_day := v_regmatch_groups[4];
                v_month := sys.babelfish_get_monthnum_by_name(v_regmatch_groups[2], v_lang_metadata_json);
                v_raw_year := v_regmatch_groups[3];
            END IF;

            IF (v_resmask_cnt NOT IN (10, 11, 14, 15, 16))
            THEN
                v_year := CASE
                             WHEN v_culture IN ('TH-TH', 'TH_TH') THEN v_raw_year::SMALLINT - 543
                             ELSE v_raw_year::SMALLINT
                          END;
            END IF;

            IF (v_culture IN ('AR', 'AR-SA', 'AR_SA'))
            THEN
                IF (v_day::SMALLINT > 30 OR
                    (v_resmask_cnt NOT IN (10, 11, 14, 15, 16) AND v_year NOT BETWEEN 1318 AND 1501) OR
                    (v_resmask_cnt IN (14, 15, 16) AND v_raw_year::SMALLINT NOT BETWEEN 1318 AND 1501))
                THEN
                    RAISE invalid_datetime_format;
                END IF;

                v_hijridate := sys.babelfish_conv_hijri_to_greg(v_day, v_month, v_raw_year) - 1;

                v_day := to_char(v_hijridate, 'DD');
                v_month := to_char(v_hijridate, 'MM');
                v_year := to_char(v_hijridate, 'YYYY')::SMALLINT;
            END IF;
        END IF;

        v_resmask_cnt := v_resmask_cnt + 1;
    END LOOP;

    IF (NOT v_found) THEN
        RAISE invalid_datetime_format;
    END IF;

    v_res_date := make_date(v_year, v_month::SMALLINT, v_day::SMALLINT);

    IF (v_weekdaynames[1] IS NOT NULL) THEN
        v_weekdaynum := sys.babelfish_get_weekdaynum_by_name(v_weekdaynames[1], v_lang_metadata_json);

        IF (date_part('dow', v_res_date)::SMALLINT <> v_weekdaynum) THEN
            RAISE invalid_datetime_format;
        END IF;
    END IF;

    IF (char_length(v_timestring) > 0 AND v_timestring NOT IN ('AM', 'ص', 'PM', 'م'))
    THEN
        IF (v_culture = 'FI') THEN
            v_timestring := translate(v_timestring, '.,', ': ');

            IF (char_length(split_part(v_timestring, ':', 4)) > 0) THEN
                v_timestring := regexp_replace(v_timestring, ':(?=\s*\d+\s*:?\s*(?:[AP]M|ص|م)?\s*$)', '.');
            END IF;
        END IF;

        v_timestring := pg_catalog.replace(regexp_replace(v_timestring, '\.?[AP]M|ص|م|\s|\,|\.\D|[\.|:]$', '', 'gi'), ':.', ':');

        BEGIN
            v_hours := coalesce(split_part(v_timestring, ':', 1)::SMALLINT, 0);

            IF ((v_dayparts[1] IN ('AM', 'ص') AND v_hours NOT BETWEEN 0 AND 12) OR
                (v_dayparts[1] IN ('PM', 'م') AND v_hours NOT BETWEEN 1 AND 23))
            THEN
                RAISE invalid_datetime_format;
            ELSIF (v_dayparts[1] = 'PM' AND v_hours < 12) THEN
                v_hours := v_hours + 12;
            ELSIF (v_dayparts[1] = 'AM' AND v_hours = 12) THEN
                v_hours := v_hours - 12;
            END IF;

            v_minutes := coalesce(nullif(split_part(v_timestring, ':', 2), '')::SMALLINT, 0);
            v_seconds := coalesce(nullif(split_part(v_timestring, ':', 3), ''), '0');

            IF (v_seconds ~ '\.') THEN
                v_fseconds := split_part(v_seconds, '.', 2);
                v_seconds := split_part(v_seconds, '.', 1);
            END IF;
        EXCEPTION
            WHEN OTHERS THEN
            RAISE invalid_datetime_format;
        END;
    ELSIF (v_dayparts[1] IN ('PM', 'م'))
    THEN
        v_hours := 12;
    END IF;

    v_fseconds := sys.babelfish_get_microsecs_from_fractsecs(rpad(v_fseconds, 9, '0'), v_scale);
    v_seconds := concat_ws('.', v_seconds, v_fseconds);

    v_res_time := make_time(v_hours, v_minutes, v_seconds::NUMERIC);

    RETURN v_res_time;
EXCEPTION
    WHEN invalid_datetime_format OR datetime_field_overflow THEN
        RAISE USING MESSAGE := pg_catalog.format('Error converting string value ''%s'' into data type %s using culture ''%s''.',
                                      p_srctimestring, v_res_datatype, p_culture),
                    DETAIL := 'Incorrect using of pair of input parameters values during conversion process.',
                    HINT := 'Check the input parameters values, correct them if needed, and try again.';

    WHEN datatype_mismatch THEN
        RAISE USING MESSAGE := 'Source data type should be ''TIME'' or ''TIME(n)''.',
                    DETAIL := 'Use of incorrect "datatype" parameter value during conversion process.',
                    HINT := 'Change "datatype" parameter to the proper value and try again.';

    WHEN invalid_indicator_parameter_value THEN
        RAISE USING MESSAGE := pg_catalog.format('Invalid attributes specified for data type %s.', v_res_datatype),
                    DETAIL := 'Use of incorrect scale value, which is not corresponding to specified data type.',
                    HINT := 'Change data type scale component or select different data type and try again.';

    WHEN interval_field_overflow THEN
        RAISE USING MESSAGE := pg_catalog.format('Specified scale %s is invalid.', v_scale),
                    DETAIL := 'Use of incorrect data type scale value during conversion process.',
                    HINT := 'Change scale component of data type parameter to be in range [0..7] and try again.';

    WHEN invalid_parameter_value THEN
        RAISE USING MESSAGE := CASE char_length(coalesce(CONVERSION_LANG, ''))
                                  WHEN 0 THEN pg_catalog.format('The culture parameter ''%s'' provided in the function call is not supported.',
                                                     p_culture)
                                  ELSE pg_catalog.format('Invalid CONVERSION_LANG constant value - ''%s''. Allowed values are: ''English'', ''Deutsch'', etc.',
                                              CONVERSION_LANG)
                               END,
                    DETAIL := 'Passed incorrect value for "p_culture" parameter or compiled incorrect CONVERSION_LANG constant value in function''s body.',
                    HINT := 'Check "p_culture" input parameter value, correct it if needed, and try again. Also check CONVERSION_LANG constant value.';

    WHEN invalid_text_representation THEN
        GET STACKED DIAGNOSTICS v_err_message = MESSAGE_TEXT;
        v_err_message := substring(lower(v_err_message), 'integer\:\s\"(.*)\"');

        RAISE USING MESSAGE := pg_catalog.format('Error while trying to convert "%s" value to SMALLINT data type.',
                                      v_err_message),
                    DETAIL := 'Supplied value contains illegal characters.',
                    HINT := 'Correct supplied value, remove all illegal characters.';
END;
$BODY$
LANGUAGE plpgsql
VOLATILE
RETURNS NULL ON NULL INPUT;

/* ***********************************************
EXTENSION PACK function ROUND3(arg1, arg2, arg3)
schema sys
**************************************************/
create or replace function sys.babelfish_ROUND3(x in numeric, y in int, z in int)returns numeric
AS
$body$
BEGIN
/***************************************************************
EXTENSION PACK function ROUND3(arg1, arg2, arg3)
***************************************************************/
	if z = 0 or z is null then
		return round(x,y);
	else
		return trunc(x,y);
	end if;
END;
$body$
language plpgsql;

CREATE OR REPLACE FUNCTION sys.babelfish_round_fractseconds(IN p_fractseconds NUMERIC)
RETURNS INTEGER
AS
$BODY$
DECLARE
   v_modpart INTEGER;
   v_decpart INTEGER;
   v_fractseconds INTEGER;
BEGIN
    v_fractseconds := floor(p_fractseconds)::INTEGER;
    v_modpart := v_fractseconds % 10;
    v_decpart := v_fractseconds - v_modpart;

    RETURN CASE
              WHEN (v_modpart BETWEEN 0 AND 1) THEN v_decpart
              WHEN (v_modpart BETWEEN 2 AND 4) THEN v_decpart + 3
              WHEN (v_modpart BETWEEN 5 AND 8) THEN v_decpart + 7
              ELSE v_decpart + 10 -- 9
           END;
END;
$BODY$
LANGUAGE plpgsql
IMMUTABLE
RETURNS NULL ON NULL INPUT;

CREATE OR REPLACE FUNCTION sys.babelfish_round_fractseconds(IN p_fractseconds TEXT)
RETURNS INTEGER
AS
$BODY$
BEGIN
    RETURN sys.babelfish_round_fractseconds(p_fractseconds::NUMERIC);
EXCEPTION
    WHEN invalid_text_representation THEN
        RAISE USING MESSAGE := pg_catalog.format('Error while trying to convert "%s" value to NUMERIC data type.', trim(p_fractseconds)),
                    DETAIL := 'Passed argument value contains illegal characters.',
                    HINT := 'Correct passed argument value, remove all illegal characters.';


END;
$BODY$
LANGUAGE plpgsql
IMMUTABLE
RETURNS NULL ON NULL INPUT;

CREATE OR REPLACE FUNCTION sys.babelfish_set_version(pComponentVersion VARCHAR(256),pComponentName VARCHAR(256))
  RETURNS void AS
$BODY$
DECLARE
  rowcount smallint;
BEGIN
	UPDATE sys.versions SET componentversion = pComponentVersion
	 WHERE extpackcomponentname = pComponentName;
	GET DIAGNOSTICS rowcount = ROW_COUNT;

	IF rowcount < 1 THEN
	 INSERT INTO sys.versions(extpackcomponentname,componentversion)
	      VALUES (pComponentName,pComponentVersion);
	END IF;
END;
$BODY$
LANGUAGE plpgsql;

CREATE OR REPLACE FUNCTION sys.babelfish_sp_add_job (
  par_job_name varchar,
  par_enabled smallint = 1,
  par_description varchar = NULL::character varying,
  par_start_step_id integer = 1,
  par_category_name varchar = NULL::character varying,
  par_category_id integer = NULL::integer,
  par_owner_login_name varchar = NULL::character varying,
  par_notify_level_eventlog integer = 2,
  par_notify_level_email integer = 0,
  par_notify_level_netsend integer = 0,
  par_notify_level_page integer = 0,
  par_notify_email_operator_name varchar = NULL::character varying,
  par_notify_netsend_operator_name varchar = NULL::character varying,
  par_notify_page_operator_name varchar = NULL::character varying,
  par_delete_level integer = 0,
  inout par_job_id integer = NULL::integer,
  par_originating_server varchar = NULL::character varying,
  out returncode integer
)
RETURNS record AS
$body$
DECLARE
  var_retval INT DEFAULT 0;
  var_notify_email_operator_id INT DEFAULT 0;
  var_notify_email_operator_name VARCHAR(128);
  var_notify_netsend_operator_id INT DEFAULT 0;
  var_notify_page_operator_id INT DEFAULT 0;
  var_owner_sid CHAR(85) ;
  var_originating_server_id INT DEFAULT 0;
BEGIN
  /* Remove any leading/trailing spaces from parameters (except @owner_login_name) */
  SELECT UPPER(LTRIM(RTRIM(par_originating_server))) INTO par_originating_server;
  SELECT LTRIM(RTRIM(par_job_name)) INTO par_job_name;
  SELECT LTRIM(RTRIM(par_description)) INTO par_description;
  SELECT '[Uncategorized (Local)]' INTO par_category_name;
  SELECT 0 INTO par_category_id;
  SELECT LTRIM(RTRIM(par_notify_email_operator_name)) INTO par_notify_email_operator_name;
  SELECT LTRIM(RTRIM(par_notify_netsend_operator_name)) INTO par_notify_netsend_operator_name;
  SELECT LTRIM(RTRIM(par_notify_page_operator_name)) INTO par_notify_page_operator_name;
  SELECT NULL INTO var_originating_server_id; /* Turn [nullable] empty string parameters into NULLs */
  SELECT NULL INTO par_job_id;

  IF (par_originating_server = '')
  THEN
    SELECT NULL INTO par_originating_server;
  END IF;

  IF (par_description = '')
  THEN
    SELECT NULL INTO par_description;
  END IF;

  IF (par_category_name = '')
  THEN
    SELECT NULL INTO par_category_name;
  END IF;

  IF (par_notify_email_operator_name = '')
  THEN
    SELECT NULL INTO par_notify_email_operator_name;
  END IF;

  IF (par_notify_netsend_operator_name = '')
  THEN
    SELECT NULL INTO par_notify_netsend_operator_name;
  END IF;

  IF (par_notify_page_operator_name = '')
  THEN
    SELECT NULL INTO par_notify_page_operator_name;
  END IF;

  /* Check parameters */
  SELECT t.par_owner_sid
       , t.par_notify_level_email
       , t.par_notify_level_netsend
       , t.par_notify_level_page
       , t.par_category_id
       , t.par_notify_email_operator_id
       , t.par_notify_netsend_operator_id
       , t.par_notify_page_operator_id
       , t.par_originating_server
       , t.returncode
    FROM sys.babelfish_sp_verify_job(
         par_job_id /* NULL::integer */
       , par_job_name
       , par_enabled
       , par_start_step_id
       , par_category_name
       , var_owner_sid /* par_owner_sid */
       , par_notify_level_eventlog
       , par_notify_level_email
       , par_notify_level_netsend
       , par_notify_level_page
       , par_notify_email_operator_name
       , par_notify_netsend_operator_name
       , par_notify_page_operator_name
       , par_delete_level
       , par_category_id
       , var_notify_email_operator_id /* par_notify_email_operator_id */
       , var_notify_netsend_operator_id /* par_notify_netsend_operator_id */
       , var_notify_page_operator_id /* par_notify_page_operator_id */
       , par_originating_server
       ) t
    INTO var_owner_sid
       , par_notify_level_email
       , par_notify_level_netsend
       , par_notify_level_page
       , par_category_id
       , var_notify_email_operator_id
       , var_notify_netsend_operator_id
       , var_notify_page_operator_id
       , par_originating_server
       , var_retval;

  IF (var_retval <> 0)  /* Failure */
  THEN
    returncode := 1;
    RETURN;
  END IF;

  var_notify_email_operator_name := par_notify_email_operator_name;

  /* Default the description (if not supplied) */
  IF (par_description IS NULL)
  THEN
    SELECT 'No description available.' INTO par_description;
  END IF;

  var_originating_server_id := 0;
  var_owner_sid := '';

  INSERT
    INTO sys.sysjobs (
         originating_server_id
       , name
       , enabled
       , description
       , start_step_id
       , category_id
       , owner_sid
       , notify_level_eventlog
       , notify_level_email
       , notify_level_netsend
       , notify_level_page
       , notify_email_operator_id
       , notify_email_operator_name
       , notify_netsend_operator_id
       , notify_page_operator_id
       , delete_level
       , version_number
    )
  VALUES (
         var_originating_server_id
       , par_job_name
       , par_enabled
       , par_description
       , par_start_step_id
       , par_category_id
       , var_owner_sid
       , par_notify_level_eventlog
       , par_notify_level_email
       , par_notify_level_netsend
       , par_notify_level_page
       , var_notify_email_operator_id
       , var_notify_email_operator_name
       , var_notify_netsend_operator_id
       , var_notify_page_operator_id
       , par_delete_level
       , 1);

  /* scope_identity() */
  SELECT LASTVAL() INTO par_job_id;

  /* Version number 1 */
  /* SELECT @retval = @@error */
  /* 0 means success */
  returncode := var_retval;
  RETURN;

END;
$body$
LANGUAGE 'plpgsql';

CREATE OR REPLACE FUNCTION sys.babelfish_sp_add_jobschedule (
  par_job_id integer = NULL::integer,
  par_job_name varchar = NULL::character varying,
  par_name varchar = NULL::character varying,
  par_enabled smallint = 1,
  par_freq_type integer = 1,
  par_freq_interval integer = 0,
  par_freq_subday_type integer = 0,
  par_freq_subday_interval integer = 0,
  par_freq_relative_interval integer = 0,
  par_freq_recurrence_factor integer = 0,
  par_active_start_date integer = 20000101,
  par_active_end_date integer = 99991231,
  par_active_start_time integer = 0,
  par_active_end_time integer = 235959,
  inout par_schedule_id integer = NULL::integer,
  par_automatic_post smallint = 1,
  inout par_schedule_uid char = NULL::bpchar,
  out returncode integer
)
AS
$body$
DECLARE
  var_retval INT;
  var_owner_login_name VARCHAR(128);
BEGIN

  -- Check that we can uniquely identify the job
  SELECT t.par_job_name
       , t.par_job_id
       , t.returncode
    FROM sys.babelfish_sp_verify_job_identifiers (
         '@job_name'
       , '@job_id'
       , par_job_name
       , par_job_id
       , 'TEST'::character varying
       , NULL::bpchar
       ) t
    INTO par_job_name
       , par_job_id
       , var_retval;

  IF (var_retval <> 0)
  THEN /* Failure */
    returncode := 1;
    RETURN;
  END IF;

  /* Add the schedule first */
  SELECT t.par_schedule_uid
       , t.par_schedule_id
       , t.returncode
    FROM sys.babelfish_sp_add_schedule(
         par_name
       , par_enabled
       , par_freq_type
       , par_freq_interval
       , par_freq_subday_type
       , par_freq_subday_interval
       , par_freq_relative_interval
       , par_freq_recurrence_factor
       , par_active_start_date
       , par_active_end_date
       , par_active_start_time
       , par_active_end_time
       , var_owner_login_name
       , par_schedule_uid
       , par_schedule_id
       , NULL
       ) t
    INTO par_schedule_uid
       , par_schedule_id
       , var_retval;

  IF (var_retval <> 0) THEN /* Failure */
    returncode := 1;
    RETURN;
  END IF;

  SELECT t.returncode
    FROM sys.babelfish_sp_attach_schedule(
         par_job_id := par_job_id
       , par_job_name := NULL
       , par_schedule_id := par_schedule_id
       , par_schedule_name := NULL
       , par_automatic_post := par_automatic_post
       ) t
    INTO var_retval;

  IF (var_retval <> 0) THEN /* Failure */
    returncode := 1;
    RETURN;
  END IF;

  SELECT t.returncode
    FROM sys.babelfish_sp_aws_add_jobschedule(par_job_id, par_schedule_id) t
    INTO var_retval;

  IF (var_retval <> 0) THEN /* Failure */
    returncode := 1;
    RETURN;
  END IF;

  /* 0 means success */
  returncode := (var_retval);
  RETURN;
END;
$body$
LANGUAGE 'plpgsql';

CREATE OR REPLACE FUNCTION sys.babelfish_sp_add_jobstep (
  par_job_id integer = NULL::integer,
  par_job_name varchar = NULL::character varying,
  par_step_id integer = NULL::integer,
  par_step_name varchar = NULL::character varying,
  par_subsystem varchar = 'TSQL'::bpchar,
  par_command text = NULL::text,
  par_additional_parameters text = NULL::text,
  par_cmdexec_success_code integer = 0,
  par_on_success_action smallint = 1,
  par_on_success_step_id integer = 0,
  par_on_fail_action smallint = 2,
  par_on_fail_step_id integer = 0,
  par_server varchar = NULL::character varying,
  par_database_name varchar = NULL::character varying,
  par_database_user_name varchar = NULL::character varying,
  par_retry_attempts integer = 0,
  par_retry_interval integer = 0,
  par_os_run_priority integer = 0,
  par_output_file_name varchar = NULL::character varying,
  par_flags integer = 0,
  par_proxy_id integer = NULL::integer,
  par_proxy_name varchar = NULL::character varying,
  inout par_step_uid char = NULL::bpchar,
  out returncode integer
)
AS
$body$
DECLARE
  var_retval INT;
  var_max_step_id INT;
  var_step_id INT;
BEGIN

  SELECT t.par_job_name
       , t.par_job_id
       , t.returncode
    FROM sys.babelfish_sp_verify_job_identifiers (
         '@job_name'
       , '@job_id'
       , par_job_name
       , par_job_id
       , 'TEST'::character varying
       , NULL::bpchar
       ) t
    INTO par_job_name
       , par_job_id
       , var_retval;

  IF (var_retval <> 0) THEN
    returncode := 1;
    RETURN;
  END IF;

  -- Default step id (if not supplied)
  IF (par_step_id IS NULL)
  THEN
     SELECT COALESCE(MAX(step_id), 0) + 1
        INTO var_step_id
       FROM sys.sysjobsteps
      WHERE (job_id = par_job_id);
  ELSE
    var_step_id := par_step_id;
  END IF;

  -- Get current maximum step id
  SELECT COALESCE(MAX(step_id), 0)
    INTO var_max_step_id
    FROM sys.sysjobsteps
   WHERE (job_id = par_job_id);

  /* Check parameters */
  SELECT t.returncode
    FROM sys.babelfish_sp_verify_jobstep(
         par_job_id
       , var_step_id --par_step_id
       , par_step_name
       , par_subsystem
       , par_command
       , par_server
       , par_on_success_action
       , par_on_success_step_id
       , par_on_fail_action
       , par_on_fail_step_id
       , par_os_run_priority
       , par_flags
       , par_output_file_name
       , par_proxy_id
    ) t
    INTO var_retval;

  IF (var_retval <> 0)
  THEN /* Failure */
    returncode := 1;
    RETURN;
  END IF;

  /* Modify database. */
  /* Update the job's version/last-modified information */
  UPDATE sys.sysjobs
     SET version_number = version_number + 1
       --, date_modified = GETDATE()
   WHERE (job_id = par_job_id);

  /* Adjust step id's (unless the new step is being inserted at the 'end') */
  /* NOTE: We MUST do this before inserting the step. */
  IF (var_step_id <= var_max_step_id)
  THEN
    UPDATE sys.sysjobsteps
       SET step_id = step_id + 1
     WHERE (step_id >= var_step_id) AND (job_id = par_job_id);

    /* Clean up OnSuccess/OnFail references */
    UPDATE sys.sysjobsteps
       SET on_success_step_id = on_success_step_id + 1
     WHERE (on_success_step_id >= var_step_id) AND (job_id = par_job_id);

    UPDATE sys.sysjobsteps
       SET on_fail_step_id = on_fail_step_id + 1
     WHERE (on_fail_step_id >= var_step_id) AND (job_id = par_job_id);

    UPDATE sys.sysjobsteps
       SET on_success_step_id = 0
         , on_success_action = 1 /* Quit With Success */
     WHERE (on_success_step_id = var_step_id)
       AND (job_id = par_job_id);

    UPDATE sys.sysjobsteps
       SET on_fail_step_id = 0
         , on_fail_action = 2 /* Quit With Failure */
     WHERE (on_fail_step_id = var_step_id)
       AND (job_id = par_job_id);
  END IF;

  /* uuid without extensions uuid-ossp (cheat) */
  SELECT uuid_in(md5(random()::text || clock_timestamp()::text)::cstring) INTO par_step_uid;

  /* Insert the step */
  INSERT
    INTO sys.sysjobsteps (
         job_id
       , step_id
       , step_name
       , subsystem
       , command
       , flags
       , additional_parameters
       , cmdexec_success_code
       , on_success_action
       , on_success_step_id
       , on_fail_action
       , on_fail_step_id
       , server
       , database_name
       , database_user_name
       , retry_attempts
       , retry_interval
       , os_run_priority
       , output_file_name
       , last_run_outcome
       , last_run_duration
       , last_run_retries
       , last_run_date
       , last_run_time
       , proxy_id
       , step_uid
   )
  VALUES (
         par_job_id
       , var_step_id
       , par_step_name
       , par_subsystem
       , par_command
       , par_flags
       , par_additional_parameters
       , par_cmdexec_success_code
       , par_on_success_action
       , par_on_success_step_id
       , par_on_fail_action
       , par_on_fail_step_id
       , par_server
       , par_database_name
       , par_database_user_name
       , par_retry_attempts
       , par_retry_interval
       , par_os_run_priority
       , par_output_file_name
       , 0
       , 0
       , 0
       , 0
       , 0
       , par_proxy_id
       , par_step_uid
  );

  --PERFORM sys.sp_jobstep_create_proc (par_step_uid);

  returncode := var_retval;
  RETURN;
END;
$body$
LANGUAGE 'plpgsql';

CREATE OR REPLACE FUNCTION sys.babelfish_sp_add_schedule (
  par_schedule_name varchar,
  par_enabled smallint = 1,
  par_freq_type integer = 0,
  par_freq_interval integer = 0,
  par_freq_subday_type integer = 0,
  par_freq_subday_interval integer = 0,
  par_freq_relative_interval integer = 0,
  par_freq_recurrence_factor integer = 0,
  par_active_start_date integer = NULL::integer,
  par_active_end_date integer = 99991231,
  par_active_start_time integer = 0,
  par_active_end_time integer = 235959,
  par_owner_login_name varchar = NULL::character varying,
  inout par_schedule_uid char = NULL::bpchar,
  inout par_schedule_id integer = NULL::integer,
  par_originating_server varchar = NULL::character varying,
  out returncode integer
)
AS
$body$
DECLARE
  var_retval INT;
  var_owner_sid CHAR(85);
  var_orig_server_id INT;
BEGIN
  /* Remove any leading/trailing spaces from parameters */
  SELECT LTRIM(RTRIM(par_schedule_name))
       , LTRIM(RTRIM(par_owner_login_name))
       , UPPER(LTRIM(RTRIM(par_originating_server)))
       , 0
    INTO par_schedule_name
       , par_owner_login_name
       , par_originating_server
       , par_schedule_id;

  /* Check schedule (frequency and owner) parameters */
  SELECT t.par_freq_interval
       , t.par_freq_subday_type
       , t.par_freq_subday_interval
       , t.par_freq_relative_interval
       , t.par_freq_recurrence_factor
       , t.par_active_start_date
       , t.par_active_start_time
       , t.par_active_end_date
       , t.par_active_end_time
       , t.returncode
    FROM sys.babelfish_sp_verify_schedule(
         NULL::integer /* @schedule_id  -- schedule_id does not exist for the new schedule */
       , par_schedule_name /* @name */
       , par_enabled /* @enabled */
       , par_freq_type /* @freq_type */
       , par_freq_interval /* @freq_interval */
       , par_freq_subday_type /* @freq_subday_type */
       , par_freq_subday_interval /* @freq_subday_interval */
       , par_freq_relative_interval /* @freq_relative_interval */
       , par_freq_recurrence_factor /* @freq_recurrence_factor */
       , par_active_start_date /* @active_start_date */
       , par_active_start_time /* @active_start_time */
       , par_active_end_date /* @active_end_date */
       , par_active_end_time /* @active_end_time */
       , var_owner_sid
       ) t
    INTO par_freq_interval
       , par_freq_subday_type
       , par_freq_subday_interval
       , par_freq_relative_interval
       , par_freq_recurrence_factor
       , par_active_start_date
       , par_active_start_time
       , par_active_end_date
       , par_active_end_time
       , var_retval /* @owner_sid */;

  IF (var_retval <> 0) THEN /* Failure */
    returncode := 1;
        RETURN;
    END IF;

  IF (par_schedule_uid IS NULL)
  THEN /* Assign the GUID */
    /* uuid without extensions uuid-ossp (cheat) */
    SELECT uuid_in(md5(random()::text || clock_timestamp()::text)::cstring) INTO par_schedule_uid;
  END IF;

  var_orig_server_id := 0;
  var_owner_sid := uuid_in(md5(random()::text || clock_timestamp()::text)::cstring);


  INSERT
    INTO sys.sysschedules (
         schedule_uid
       , originating_server_id
       , name
       , owner_sid
       , enabled
       , freq_type
       , freq_interval
       , freq_subday_type
       , freq_subday_interval
       , freq_relative_interval
       , freq_recurrence_factor
       , active_start_date
       , active_end_date
       , active_start_time
       , active_end_time
   )
  VALUES (
         par_schedule_uid
       , var_orig_server_id
       , par_schedule_name
       , var_owner_sid
       , par_enabled
       , par_freq_type
       , par_freq_interval
       , par_freq_subday_type
       , par_freq_subday_interval
       , par_freq_relative_interval
       , par_freq_recurrence_factor
       , par_active_start_date
       , par_active_end_date
       , par_active_start_time
       , par_active_end_time
  );

  /* ZZZ */
  SELECT 0 /* @@ERROR, */, LASTVAL()
    INTO var_retval, par_schedule_id;

  /* 0 means success */
  returncode := var_retval;
  RETURN;
END;
$body$
LANGUAGE 'plpgsql';

CREATE OR REPLACE FUNCTION sys.babelfish_sp_attach_schedule (
  par_job_id integer = NULL::integer,
  par_job_name varchar = NULL::character varying,
  par_schedule_id integer = NULL::integer,
  par_schedule_name varchar = NULL::character varying,
  par_automatic_post smallint = 1,
  out returncode integer
)
RETURNS integer AS
$body$
DECLARE
  var_retval INT;
  var_sched_owner_sid CHAR(85);
  var_job_owner_sid CHAR(85);
BEGIN
  /* Check that we can uniquely identify the job */
  SELECT t.par_job_name
       , t.par_job_id
       , t.par_owner_sid
       , t.returncode
    FROM sys.babelfish_sp_verify_job_identifiers(
         '@job_name'
       , '@job_id'
       , par_job_name /* @job_name */
       , par_job_id /* @job_id */
       , 'TEST' /* @sqlagent_starting_test */
       , var_job_owner_sid) t
    INTO par_job_name
       , par_job_id
       , var_job_owner_sid
       , var_retval;

  IF (var_retval <> 0) THEN /* Failure */
    returncode := 1;
    RETURN;
  END IF;

  /* Check that we can uniquely identify the schedule */
  SELECT t.par_schedule_name
       , t.par_schedule_id
       , t.par_owner_sid
       --, t.par_orig_server_id
       , t.returncode
    FROM sys.babelfish_sp_verify_schedule_identifiers(
         '@schedule_name'::character varying /* @name_of_name_parameter */
       , '@schedule_id'::character varying /* @name_of_id_parameter */
       , par_schedule_name /* @schedule_name */
       , par_schedule_id /* @schedule_id */
       , var_sched_owner_sid /* @owner_sid */
       , NULL::integer /* @orig_server_id */
       , NULL::integer) t
    INTO par_schedule_name
       , par_schedule_id
       , var_sched_owner_sid
       , var_retval /* @job_id_filter */;

  IF (var_retval <> 0) THEN /* Failure */
    returncode := 1;
    RETURN;
  END IF

  /* If the record doesn't already exist create it */;
  IF (
    NOT EXISTS (
      SELECT 1
        FROM sys.sysjobschedules
       WHERE (schedule_id = par_schedule_id)
         AND (job_id = par_job_id)))
  THEN
    INSERT
      INTO sys.sysjobschedules (schedule_id, job_id)
    VALUES (par_schedule_id, par_job_id);

    SELECT 0 INTO var_retval; /* @@ERROR */
  END IF;


  PERFORM sys.babelfish_sp_set_next_run (par_job_id, par_schedule_id);

  /* 0 means success */
  returncode := var_retval;
  RETURN;
END;
$body$
LANGUAGE 'plpgsql';

CREATE OR REPLACE FUNCTION sys.babelfish_sp_aws_add_jobschedule (
  par_job_id integer = NULL::integer,
  par_schedule_id integer = NULL::integer,
  out returncode integer
)
AS
$body$
DECLARE
  var_retval INT;
  proc_name_mask VARCHAR(100);
  var_owner_login_name VARCHAR(128);
  var_xml TEXT DEFAULT '';
  var_cron_expression VARCHAR(50);
  var_job_cmd VARCHAR(255);
  lambda_arn VARCHAR(255);
  return_message text;
  var_schedule_name VARCHAR(255);

  var_job_name VARCHAR(128);
  var_start_step_id INTEGER;
  var_notify_level_email INTEGER;
  var_notify_email_operator_id INTEGER;
  var_notify_email_operator_name VARCHAR(128);
  notify_email_sender VARCHAR(128);
  var_delete_level INTEGER;
BEGIN

  IF (EXISTS (
      SELECT 1
        FROM sys.sysjobschedules
       WHERE (schedule_id = par_schedule_id)
         AND (job_id = par_job_id)))
  THEN
    SELECT cron_expression
      FROM sys.babelfish_sp_schedule_to_cron (par_job_id, par_schedule_id)
      INTO var_cron_expression;

    SELECT name
      FROM sys.sysschedules
     WHERE schedule_id = par_schedule_id
      INTO var_schedule_name;

    SELECT name
         , start_step_id
         , COALESCE(notify_level_email,0)
         , COALESCE(notify_email_operator_id,0)
         , COALESCE(notify_email_operator_name,'')
         , COALESCE(delete_level,0)
      FROM sys.sysjobs
     WHERE job_id = par_job_id
      INTO var_job_name
         , var_start_step_id
         , var_notify_level_email
         , var_notify_email_operator_id
         , var_notify_email_operator_name
         , var_delete_level;

    proc_name_mask := 'sys_data.sql_agent$job_%s_step_%s';
    var_job_cmd := pg_catalog.format(proc_name_mask, par_job_id, '1');
    notify_email_sender := 'aws_test_email_sender@dbbest.com';


    var_xml := CONCAT(var_xml, '{');
    var_xml := CONCAT(var_xml, '"mode": "add_job",');
    var_xml := CONCAT(var_xml, '"parameters": {');
    var_xml := CONCAT(var_xml, '"vendor": "postgresql",');
    var_xml := CONCAT(var_xml, '"job_name": "',var_schedule_name,'",');
    var_xml := CONCAT(var_xml, '"job_frequency": "',var_cron_expression,'",');
    var_xml := CONCAT(var_xml, '"job_cmd": "',var_job_cmd,'",');
    var_xml := CONCAT(var_xml, '"notify_level_email": ',var_notify_level_email,',');
    var_xml := CONCAT(var_xml, '"delete_level": ',var_delete_level,',');
    var_xml := CONCAT(var_xml, '"uid": "',par_job_id,'",');
    var_xml := CONCAT(var_xml, '"callback": "sys.babelfish_sp_job_log",');
    var_xml := CONCAT(var_xml, '"notification": {');
    var_xml := CONCAT(var_xml, '"notify_email_sender": "',notify_email_sender,'",');
    var_xml := CONCAT(var_xml, '"notify_email_recipient": "',var_notify_email_operator_name,'"');
    var_xml := CONCAT(var_xml, '}');
    var_xml := CONCAT(var_xml, '}');
    var_xml := CONCAT(var_xml, '}');

    -- RAISE NOTICE '%', var_xml;


    SELECT sys.babelfish_get_service_setting ('JOB', 'LAMBDA_ARN')
      INTO lambda_arn;

    SELECT sys.awslambda_fn (lambda_arn, var_xml) INTO return_message;
    returncode := 0;
  ELSE
    returncode := 1;
    RAISE 'Job not fount' USING ERRCODE := '50000';
  END IF;

END;
$body$
LANGUAGE 'plpgsql';

CREATE OR REPLACE FUNCTION sys.babelfish_sp_aws_del_jobschedule (
  par_job_id integer = NULL::integer,
  par_schedule_id integer = NULL::integer,
  out returncode integer
)
AS
$body$
DECLARE
  var_retval INT;
  proc_name_mask VARCHAR(100);
  var_owner_login_name VARCHAR(128);
  var_xml TEXT DEFAULT '';
  var_cron_expression VARCHAR(50);
  var_job_cmd VARCHAR(255);
  lambda_arn VARCHAR(255);
  return_message text;
  var_schedule_name VARCHAR(255);
BEGIN

  IF (EXISTS (
      SELECT 1
        FROM sys.sysjobschedules
       WHERE (schedule_id = par_schedule_id)
         AND (job_id = par_job_id)))
  THEN
    SELECT name
      FROM sys.sysschedules
     WHERE schedule_id = par_schedule_id
      INTO var_schedule_name;

    var_xml := CONCAT(var_xml, '{');
    var_xml := CONCAT(var_xml, '"mode": "del_schedule",');
    var_xml := CONCAT(var_xml, '"parameters": {');
    var_xml := CONCAT(var_xml, '"schedule_name": "',var_schedule_name,'",');
    var_xml := CONCAT(var_xml, '"force_delete": "TRUE"');
    var_xml := CONCAT(var_xml, '}');
    var_xml := CONCAT(var_xml, '}');

    SELECT sys.babelfish_get_service_setting ('JOB', 'LAMBDA_ARN')
      INTO lambda_arn;

    SELECT sys.awslambda_fn (lambda_arn, var_xml) INTO return_message;
    returncode := 0;
  ELSE
    returncode := 1;
    RAISE 'Job not fount' USING ERRCODE := '50000';
  END IF;

END;
$body$
LANGUAGE 'plpgsql';

CREATE OR REPLACE FUNCTION sys.babelfish_sp_delete_job (
  par_job_id integer = NULL::integer,
  par_job_name varchar = NULL::character varying,
  par_originating_server varchar = NULL::character varying,
  par_delete_history smallint = 1,
  par_delete_unused_schedule smallint = 1,
  out returncode integer
)
RETURNS integer AS
$body$
DECLARE
  var_retval INT;
  var_category_id INT;
  var_job_owner_sid CHAR(85);
  var_err INT;
  var_schedule_id INT;
BEGIN
  IF ((par_job_id IS NOT NULL) OR (par_job_name IS NOT NULL))
  THEN
    SELECT t.par_job_name
         , t.par_job_id
         , t.par_owner_sid
         , t.returncode
      FROM sys.babelfish_sp_verify_job_identifiers(
           '@job_name'
         , '@job_id'
         , par_job_name
         , par_job_id
         , 'TEST'
         , var_job_owner_sid
         ) t
      INTO par_job_name
         , par_job_id
         , var_job_owner_sid
         , var_retval;

    IF (var_retval <> 0) THEN /* Failure */
      returncode := (1);
      RETURN;
    END IF;
  END IF;

  /* Get category to see if it is a misc. replication agent. @category_id will be */
  /* NULL if there is no @job_id. */

  SELECT category_id
    INTO var_category_id
    FROM sys.sysjobs
   WHERE job_id = par_job_id;

  /* Do the delete (for a specific job) */
  IF (par_job_id IS NOT NULL)
  THEN
    --CREATE TEMPORARY TABLE "#temp_schedules_to_delete" (schedule_id INT NOT NULL);

    -- Delete all traces of the job
    -- BEGIN TRANSACTION
    -- Get the schedules to delete before deleting records from sysjobschedules



    --IF (par_delete_unused_schedule = 1)
    --THEN
      -- ZZZ optimize
      -- Get the list of schedules to delete
      --INSERT INTO "#temp_schedules_to_delete"
      --SELECT DISTINCT schedule_id
      --  FROM sys.sysschedules
      -- WHERE schedule_id IN (SELECT schedule_id
      --                         FROM sys.sysjobschedules
      --                         WHERE job_id = par_job_id);
      --INSERT INTO "#temp_schedules_to_delete"
      SELECT schedule_id
    	FROM sys.sysjobschedules
       WHERE job_id = par_job_id
        INTO var_schedule_id;

    PERFORM sys.babelfish_sp_aws_del_jobschedule (par_job_id := par_job_id, par_schedule_id := var_schedule_id);


--    END IF;


    --DELETE FROM sys.sysschedules
    -- WHERE schedule_id IN (SELECT schedule_id FROM sys.sysjobschedules WHERE job_id = par_job_id);

    DELETE FROM sys.sysjobschedules
     WHERE job_id = par_job_id;

    DELETE FROM sys.sysjobsteps
     WHERE job_id = par_job_id;

    DELETE FROM sys.sysjobs
     WHERE job_id = par_job_id;

    SELECT 0 /* @@ERROR */ INTO var_err;

    /* Delete the schedule(s) if requested to and it isn't being used by other jobs */
    IF (par_delete_unused_schedule = 1)
    THEN
      /* Now OK to delete the schedule */
      DELETE FROM sys.sysschedules
       WHERE schedule_id = var_schedule_id; --IN (SELECT schedule_id FROM "#temp_schedules_to_delete");

      --DELETE FROM sys.sysschedules
      -- WHERE schedule_id IN (SELECT schedule_id
      --                         FROM "#temp_schedules_to_delete" AS sdel
      --                        WHERE NOT EXISTS (SELECT *
      --                                            FROM sys.sysjobschedules AS js
      --                                           WHERE js.schedule_id = sdel.schedule_id));
    END IF;

    /* Delete the job history if requested */
    IF (par_delete_history = 1)
    THEN
      DELETE FROM sys.sysjobhistory
      WHERE job_id = par_job_id;
    END IF;

    /* All done */
    /* COMMIT TRANSACTION */
    --DROP TABLE "#temp_schedules_to_delete";
  END IF;

  /* 0 means success */
  returncode := 0;
  RETURN;
END;
$body$
LANGUAGE 'plpgsql';

CREATE OR REPLACE FUNCTION sys.babelfish_sp_delete_jobschedule (
  par_job_id integer = NULL::integer,
  par_job_name varchar = NULL::character varying,
  par_name varchar = NULL::character varying,
  par_keep_schedule integer = 0,
  par_automatic_post smallint = 1,
  out returncode integer
)
RETURNS integer AS
$body$
DECLARE
  var_retval INT;
  var_sched_count INT;
  var_schedule_id INT;
  var_job_owner_sid CHAR(85);
BEGIN
  /* Remove any leading/trailing spaces from parameters */
  SELECT LTRIM(RTRIM(par_name)) INTO par_name;

  /* Check that we can uniquely identify the job */
  SELECT t.par_job_name
       , t.par_job_id
       , t.par_owner_sid
       , t.returncode
    FROM sys.babelfish_sp_verify_job_identifiers(
         '@job_name'
       , '@job_id'
       , par_job_name
       , par_job_id
       , 'TEST'
       , var_job_owner_sid
       ) t
    INTO par_job_name
       , par_job_id
       , var_job_owner_sid
       , var_retval;

  IF (var_retval <> 0) THEN /* Failure */
    returncode := 1;
    RETURN;
  END IF;

  IF (LOWER(UPPER(par_name)) = LOWER('ALL'))
  THEN
    SELECT - 1 INTO var_schedule_id;

    /* We use this in the call to sp_sqlagent_notify */
    /* Delete the schedule(s) if it isn't being used by other jobs */
    CREATE TEMPORARY TABLE "#temp_schedules_to_delete" (schedule_id INT NOT NULL)
    /* If user requests that the schedules be removed (the legacy behavoir) */
    /* make sure it isnt being used by other jobs */;

    IF (par_keep_schedule = 0)
    THEN
      /* Get the list of schedules to delete */
      INSERT INTO "#temp_schedules_to_delete"
      SELECT DISTINCT schedule_id
        FROM sys.sysschedules
       WHERE (schedule_id IN (SELECT schedule_id
                                FROM sys.sysjobschedules
                               WHERE (job_id = par_job_id)));
      /* make sure no other jobs use these schedules */
      IF (EXISTS (SELECT *
                    FROM sys.sysjobschedules
                   WHERE (job_id <> par_job_id)
                     AND (schedule_id IN (SELECT schedule_id
                                            FROM "#temp_schedules_to_delete"))))
      THEN /* Failure */
        RAISE 'One or more schedules were not deleted because they are being used by at least one other job. Use "sp_detach_schedule" to remove schedules from a job.' USING ERRCODE := '50000';
        returncode := 1;
        RETURN;
      END IF;
    END IF;

    /* OK to delete the jobschedule */
    DELETE FROM sys.sysjobschedules
     WHERE (job_id = par_job_id);

    /* OK to delete the schedule - temp_schedules_to_delete is empty if @keep_schedule <> 0 */
    DELETE FROM sys.sysschedules
     WHERE schedule_id IN (SELECT schedule_id FROM "#temp_schedules_to_delete");
  ELSE ---- IF (LOWER(UPPER(par_name)) = LOWER('ALL'))

    -- Need to use sp_detach_schedule to remove this ambiguous schedule name
    IF(var_sched_count > 1) /* Failure */
    THEN
      RAISE 'More than one schedule named "%" is attached to job "%". Use "sp_detach_schedule" to remove schedules from a job.', par_name, par_job_name  USING ERRCODE := '50000';
      returncode := 1;
      RETURN;
    END IF;

    --If user requests that the schedule be removed (the legacy behavoir)
    --make sure it isnt being used by another job
    IF (par_keep_schedule = 0)
    THEN
      IF(EXISTS(SELECT *
                  FROM sys.sysjobschedules
                 WHERE (schedule_id = var_schedule_id)
                   AND (job_id <> par_job_id)))
      THEN /* Failure */
        RAISE 'Schedule "%" was not deleted because it is being used by at least one other job. Use "sp_detach_schedule" to remove schedules from a job.', par_name USING ERRCODE := '50000';
        returncode := 1;
        RETURN;
      END IF;
    END IF;

    /* Delete the job schedule link first */
    DELETE FROM sys.sysjobschedules
     WHERE (job_id = par_job_id)
       AND (schedule_id = var_schedule_id);

    /* Delete schedule if required */
    IF (par_keep_schedule = 0)
    THEN
      /* Now delete the schedule if required */
      DELETE FROM sys.sysschedules
       WHERE (schedule_id = var_schedule_id);
    END IF;

    SELECT t.returncode
    FROM sys.babelfish_sp_aws_del_jobschedule(par_job_id, var_schedule_id) t
    INTO var_retval;


  END IF;

  /* Update the job's version/last-modified information */
  UPDATE sys.sysjobs
     SET version_number = version_number + 1
       -- , date_modified = GETDATE() /
   WHERE job_id = par_job_id;

  DROP TABLE IF EXISTS "#temp_schedules_to_delete";


  /* 0 means success */
  returncode := var_retval;
  RETURN;
END;
$body$
LANGUAGE 'plpgsql';

CREATE OR REPLACE FUNCTION sys.babelfish_sp_delete_jobstep (
  par_job_id integer = NULL::integer,
  par_job_name varchar = NULL::character varying,
  par_step_id integer = NULL::integer,
  out returncode integer
)
RETURNS integer AS
$body$
DECLARE
  var_retval INT;
  var_max_step_id INT;
  var_valid_range VARCHAR(50);
  var_job_owner_sid CHAR(85);
BEGIN
  SELECT t.par_job_name
       , t.par_job_id
       , t.par_owner_sid
       , t.returncode
    FROM sys.babelfish_sp_verify_job_identifiers(
         '@job_name'
       , '@job_id'
       , par_job_name
       , par_job_id
       , 'TEST'
       , var_job_owner_sid
       ) t
    INTO par_job_name
       , par_job_id
       , var_job_owner_sid
       , var_retval;

  IF (var_retval <> 0) THEN /* Failure */
    returncode := 1;
    RETURN;
  END IF;

  /* Get current maximum step id */
  SELECT COALESCE(MAX(step_id), 0)
    INTO var_max_step_id
    FROM sys.sysjobsteps
   WHERE (job_id = par_job_id);

  /* Check step id */
  IF (par_step_id < 0) OR (par_step_id > var_max_step_id)
  THEN
    SELECT CONCAT('0 (all steps) ..', CAST (var_max_step_id AS VARCHAR(1)))
      INTO var_valid_range;
     RAISE 'The specified "%" is invalid (valid values are: %).', 'step_id', var_valid_range USING ERRCODE := '50000';
     returncode := 1;
     RETURN;
        /* Failure */
    END IF;

    /* BEGIN TRANSACTION */
    /* Delete either the specified step or ALL the steps (if step id is 0) */
    IF (par_step_id = 0)
    THEN
      DELETE FROM sys.sysjobsteps
       WHERE (job_id = par_job_id);
    ELSE
      DELETE FROM sys.sysjobsteps
       WHERE (job_id = par_job_id) AND (step_id = par_step_id);
    END IF;

    IF (par_step_id <> 0)
    THEN
      /* Adjust step id's */
      UPDATE sys.sysjobsteps
         SET step_id = step_id - 1
       WHERE (step_id > par_step_id)
         AND (job_id = par_job_id);

      /* Clean up OnSuccess/OnFail references */
      UPDATE sys.sysjobsteps
         SET on_success_step_id = on_success_step_id - 1
       WHERE (on_success_step_id > par_step_id) AND (job_id = par_job_id);

      UPDATE sys.sysjobsteps
         SET on_fail_step_id = on_fail_step_id - 1
       WHERE (on_fail_step_id > par_step_id) AND (job_id = par_job_id);

      /* Quit With Success */
      UPDATE sys.sysjobsteps
         SET on_success_step_id = 0
           , on_success_action = 1
       WHERE (on_success_step_id = par_step_id)
         AND (job_id = par_job_id);

      /* Quit With Failure */
      UPDATE sys.sysjobsteps
         SET on_fail_step_id = 0
           , on_fail_action = 2
       WHERE (on_fail_step_id = par_step_id) AND (job_id = par_job_id);
    END IF;

    /* Update the job's version/last-modified information */
    UPDATE sys.sysjobs
       SET version_number = version_number + 1
         --, date_modified = GETDATE() /
     WHERE (job_id = par_job_id);

    /* COMMIT TRANSACTION */

    /* Success */
    returncode := 0;
    RETURN;
END;
$body$
LANGUAGE 'plpgsql';

CREATE OR REPLACE FUNCTION sys.babelfish_sp_delete_schedule (
  par_schedule_id integer = NULL::integer,
  par_schedule_name varchar = NULL::character varying,
  par_force_delete smallint = 0,
  par_automatic_post smallint = 1,
  out returncode integer
)
RETURNS integer AS
$body$
DECLARE
  var_retval INT;
  var_job_count INT;
BEGIN
  /* check if there are jobs using this schedule */
  SELECT COUNT(*)
    INTO var_job_count
    FROM sys.sysjobschedules
   WHERE (schedule_id = par_schedule_id);

  /* If we aren't force deleting the schedule make sure no jobs are using it */
  IF ((par_force_delete = 0) AND (var_job_count > 0))
  THEN /* Failure */
    RAISE 'The schedule was not deleted because it is being used by one or more jobs.' USING ERRCODE := '50000';
    returncode := 1;
    RETURN;
  END IF;

  /* OK to delete the job - schedule link */
  DELETE FROM sys.sysjobschedules
   WHERE schedule_id = par_schedule_id;

  /* OK to delete the schedule */
  DELETE FROM sys.sysschedules
   WHERE schedule_id = par_schedule_id;

  /* 0 means success */
  returncode := var_retval;
  RETURN;
END;
$body$
LANGUAGE 'plpgsql';

CREATE OR REPLACE FUNCTION sys.babelfish_sp_detach_schedule (
  par_job_id integer = NULL::integer,
  par_job_name varchar = NULL::character varying,
  par_schedule_id integer = NULL::integer,
  par_schedule_name varchar = NULL::character varying,
  par_delete_unused_schedule smallint = 0,
  par_automatic_post smallint = 1,
  out returncode integer
)
RETURNS integer AS
$body$
DECLARE
  var_retval INT;
  var_sched_owner_sid CHAR(85);
  var_job_owner_sid CHAR(85);
BEGIN
  /* Check that we can uniquely identify the job */
  SELECT t.par_job_name
       , t.par_job_id
       , t.par_owner_sid
       , t.returncode
    FROM sys.babelfish_sp_verify_job_identifiers(
         '@job_name'
       , '@job_id'
       , par_job_name
       , par_job_id
       , 'TEST'
       , var_job_owner_sid
       ) t
    INTO par_job_name
       , par_job_id
       , var_job_owner_sid
       , var_retval;

  IF (var_retval <> 0) THEN /* Failure */
    returncode := 1;
    RETURN;
  END IF;

  /* Check that we can uniquely identify the schedule */
  SELECT t.par_schedule_name
       , t.par_schedule_id
       , t.par_owner_sid
       , t.par_orig_server_id
       , t.returncode
    FROM sys.babelfish_sp_verify_schedule_identifiers(
         '@schedule_name' /* @name_of_name_parameter */
       , '@schedule_id' /* @name_of_id_parameter */
       , par_schedule_name /* @schedule_name */
       , par_schedule_id /* @schedule_id */
       , var_sched_owner_sid /* @owner_sid */
       , NULL /* @orig_server_id */
       , par_job_id
       ) t
    INTO par_schedule_name
       , par_schedule_id
       , var_sched_owner_sid
       , var_retval;
       -- job_id_filter

  IF (var_retval <> 0) THEN /* Failure */
    returncode := 1;
    RETURN;
  END IF;

  /* If the record doesn't exist raise an error */
  IF (NOT EXISTS (
    SELECT *
      FROM sys.sysjobschedules
     WHERE (schedule_id = par_schedule_id)
       AND (job_id = par_job_id)))
  THEN /* Failure */
    RAISE 'The specified schedule name "%s" is not associated with the job "%s".', par_schedule_name, par_job_name USING ERRCODE := '50000';
    returncode := 1;
    RETURN;
  END IF;

  SELECT t.returncode
    FROM sys.babelfish_sp_aws_del_jobschedule(par_job_id, par_schedule_id) t
    INTO var_retval;

  DELETE FROM sys.sysjobschedules
   WHERE (job_id = par_job_id)
     AND (schedule_id = par_schedule_id);

  SELECT /* @@ERROR */ 0 -- ZZZ
    INTO var_retval;

  /* delete the schedule if requested and it isn't referenced */
  IF (var_retval = 0 AND par_delete_unused_schedule = 1)
  THEN
    IF (NOT EXISTS (
      SELECT *
        FROM sys.sysjobschedules
       WHERE (schedule_id = par_schedule_id)))
    THEN
      DELETE FROM sys.sysschedules
       WHERE (schedule_id = par_schedule_id);
    END IF;
  END IF;

  /* Update the job's version/last-modified information */
  /*
  UPDATE sys.sysjobs
     SET version_number = version_number + 1
       -- , date_modified = GETDATE()
   WHERE (job_id = par_job_id);
  */

  -- PERFORM sys.babelfish_sp_delete_job (par_job_id := par_job_id);

  /* 0 means success */
  returncode := var_retval;
  RETURN;
END;
$body$
LANGUAGE 'plpgsql';

CREATE OR REPLACE FUNCTION sys.babelfish_sp_job_log (
    IN pid INTEGER
  , IN pstatus INTEGER
  , IN pmessage VARCHAR(255))
RETURNS void AS
$BODY$
BEGIN
  PERFORM sys.babelfish_update_job (pid, pmessage);

  -- INSERT INTO ms_test.jobs_log(id, t, status, message)
  -- VALUES (pid, CURRENT_TIMESTAMP, pstatus, pmessage);
END;
$BODY$
LANGUAGE plpgsql;

CREATE OR REPLACE FUNCTION sys.babelfish_sp_schedule_to_cron (
  par_job_id integer,
  par_schedule_id integer,
  out cron_expression varchar
)
RETURNS VARCHAR AS
$body$
DECLARE
  var_enabled INTEGER;
  var_freq_type INTEGER;
  var_freq_interval INTEGER;
  var_freq_subday_type INTEGER;
  var_freq_subday_interval INTEGER;
  var_freq_relative_interval INTEGER;
  var_freq_recurrence_factor INTEGER;
  var_active_start_date INTEGER;
  var_active_end_date INTEGER;
  var_active_start_time INTEGER;
  var_active_end_time INTEGER;

  var_next_run_date date;
  var_next_run_time time;
  var_next_run_dt timestamp;

  var_tmp_interval varchar(50);
  var_current_dt timestamp;
  var_next_dt timestamp;
BEGIN

  SELECT enabled
       , freq_type
       , freq_interval
       , freq_subday_type
       , freq_subday_interval
       , freq_relative_interval
       , freq_recurrence_factor
       , active_start_date
       , active_end_date
       , active_start_time
       , active_end_time
    FROM sys.sysschedules
    INTO var_enabled
       , var_freq_type
       , var_freq_interval
       , var_freq_subday_type
       , var_freq_subday_interval
       , var_freq_relative_interval
       , var_freq_recurrence_factor
       , var_active_start_date
       , var_active_end_date
       , var_active_start_time
       , var_active_end_time
   WHERE schedule_id = par_schedule_id;

  /* if enabled = 0 return */
  CASE var_freq_type
    WHEN 1 THEN
      NULL;

    WHEN 4 THEN
    BEGIN
        cron_expression :=
        CASE
          /* WHEN var_freq_subday_type = 1 THEN var_freq_subday_interval::character varying || ' At the specified time'  -- start time */
          /* WHEN var_freq_subday_type = 2 THEN var_freq_subday_interval::character varying || ' second'  -- ADD var_freq_subday_interval SECOND */
          WHEN var_freq_subday_type = 4 THEN pg_catalog.format('cron(*/%s * * * ? *)', var_freq_subday_interval::character varying) /* ADD var_freq_subday_interval MINUTE */
          WHEN var_freq_subday_type = 8 THEN pg_catalog.format('cron(0 */%s * * ? *)', var_freq_subday_interval::character varying) /* ADD var_freq_subday_interval HOUR */
          ELSE ''
        END;
    END;

    WHEN 8 THEN
      NULL;

    WHEN 16 THEN
      NULL;

    WHEN 32 THEN
      NULL;

    WHEN 64 THEN
      NULL;

    WHEN 128 THEN
     NULL;

  END CASE;

 -- return cron_expression;

END;
$body$
LANGUAGE 'plpgsql';

create or replace function sys.babelfish_sp_sequence_get_range(
  in par_sequence_name text,
  in par_range_size bigint,
  out par_range_first_value bigint,
  out par_range_last_value bigint,
  out par_range_cycle_count bigint,
  out par_sequence_increment bigint,
  out par_sequence_min_value bigint,
  out par_sequence_max_value bigint
)  as
$body$
declare
  v_is_cycle character varying(3);
  v_current_value bigint;
begin
  select s.minimum_value, s.maximum_value, s.increment, s.cycle_option
    from information_schema.sequences s
    where s.sequence_name = $1
    into par_sequence_min_value, par_sequence_max_value, par_sequence_increment, v_is_cycle;

  par_range_first_value := sys.babelfish_get_sequence_value(par_sequence_name);

  if par_range_first_value > par_sequence_min_value then
    par_range_first_value := par_range_first_value + 1;
  end if;

  if v_is_cycle = 'YES' then
    par_range_cycle_count := 0;
  end if;

  for i in 1..$2 loop
    select nextval(par_sequence_name) into v_current_value;
    if (v_is_cycle = 'YES') and (v_current_value = par_sequence_min_value) and (par_range_first_value <> v_current_value) then
      par_range_cycle_count := par_range_cycle_count + 1;
    end if;
  end loop;

  par_range_last_value := sys.babelfish_get_sequence_value(par_sequence_name);
end;
$body$
language plpgsql;

CREATE OR REPLACE FUNCTION sys.babelfish_sp_set_next_run (
  par_job_id integer,
  par_schedule_id integer
)
RETURNS void AS
$body$
DECLARE
  var_enabled INTEGER;
  var_freq_type INTEGER;
  var_freq_interval INTEGER;
  var_freq_subday_type INTEGER;
  var_freq_subday_interval INTEGER;
  var_freq_relative_interval INTEGER;
  var_freq_recurrence_factor INTEGER;
  var_active_start_date INTEGER;
  var_active_end_date INTEGER;
  var_active_start_time INTEGER;
  var_active_end_time INTEGER;

  var_next_run_date date;
  var_next_run_time time;
  var_next_run_dt timestamp;

  var_tmp_interval varchar(50);
  var_current_dt timestamp;
  var_next_dt timestamp;
BEGIN

  SELECT enabled
       , freq_type
       , freq_interval
       , freq_subday_type
       , freq_subday_interval
       , freq_relative_interval
       , freq_recurrence_factor
       , active_start_date
       , active_end_date
       , active_start_time
       , active_end_time
    FROM sys.sysschedules
    INTO var_enabled
       , var_freq_type
       , var_freq_interval
       , var_freq_subday_type
       , var_freq_subday_interval
       , var_freq_relative_interval
       , var_freq_recurrence_factor
       , var_active_start_date
       , var_active_end_date
       , var_active_start_time
       , var_active_end_time
   WHERE schedule_id = par_schedule_id;

  SELECT next_run_date
       , next_run_time
    FROM sys.sysjobschedules
    INTO var_next_run_date
       , var_next_run_time
   WHERE schedule_id = par_schedule_id
     AND job_id = par_job_id;

  /* if enabled = 0 return */
  CASE var_freq_type
    WHEN 1 THEN
      NULL;

    WHEN 4 THEN
    BEGIN
      /* NULL start date & time or now */
      /* start date + start time or now() */
      IF (var_next_run_date IS NULL OR var_next_run_time IS NULL)
      THEN
        var_current_dt := now()::timestamp;

        UPDATE sys.sysjobschedules
           SET next_run_date = var_current_dt::date
             , next_run_time = var_current_dt::time
         WHERE schedule_id = par_schedule_id
           AND job_id = par_job_id;
        RETURN;
      ELSE
        var_tmp_interval :=
        CASE
          /* WHEN var_freq_subday_type = 1 THEN var_freq_subday_interval::character varying || ' At the specified time'  -- start time */
          WHEN var_freq_subday_type = 2 THEN var_freq_subday_interval::character varying || ' second'  /* ADD var_freq_subday_interval SECOND */
          WHEN var_freq_subday_type = 4 THEN var_freq_subday_interval::character varying || ' minute'  /* ADD var_freq_subday_interval MINUTE */
          WHEN var_freq_subday_type = 8 THEN var_freq_subday_interval::character varying || ' hour'    /* ADD var_freq_subday_interval HOUR */
          ELSE ''
        END;

        var_next_dt := (var_next_run_date::date + var_next_run_time::time)::timestamp + var_tmp_interval::INTERVAL;
        UPDATE sys.sysjobschedules
           SET next_run_date = var_next_dt::date
             , next_run_time = var_next_dt::time
         WHERE schedule_id = par_schedule_id
           AND job_id = par_job_id;
        RETURN;
      END IF;
    END;

    WHEN 8 THEN
      NULL;

    WHEN 16 THEN
      NULL;

    WHEN 32 THEN
      NULL;

    WHEN 64 THEN
      NULL;

    WHEN 128 THEN
     NULL;

  END CASE;

END;
$body$
LANGUAGE 'plpgsql';

CREATE OR REPLACE FUNCTION sys.babelfish_sp_update_job (
  par_job_id integer = NULL::integer,
  par_job_name varchar = NULL::character varying,
  par_new_name varchar = NULL::character varying,
  par_enabled smallint = NULL::smallint,
  par_description varchar = NULL::character varying,
  par_start_step_id integer = NULL::integer,
  par_category_name varchar = NULL::character varying,
  par_owner_login_name varchar = NULL::character varying,
  par_notify_level_eventlog integer = NULL::integer,
  par_notify_level_email integer = NULL::integer,
  par_notify_level_netsend integer = NULL::integer,
  par_notify_level_page integer = NULL::integer,
  par_notify_email_operator_name varchar = NULL::character varying,
  par_notify_netsend_operator_name varchar = NULL::character varying,
  par_notify_page_operator_name varchar = NULL::character varying,
  par_delete_level integer = NULL::integer,
  par_automatic_post smallint = 1,
  out returncode integer
)
RETURNS integer AS
$body$
DECLARE
    var_retval INT;
    var_category_id INT;
    var_notify_email_operator_id INT;
    var_notify_netsend_operator_id INT;
    var_notify_page_operator_id INT;
    var_owner_sid CHAR(85);
    var_alert_id INT;
    var_cached_attribute_modified INT;
    var_is_sysadmin INT;
    var_current_owner VARCHAR(128);
    var_enable_only_used INT;
    var_x_new_name VARCHAR(128);
    var_x_enabled SMALLINT;
    var_x_description VARCHAR(512);
    var_x_start_step_id INT;
    var_x_category_name VARCHAR(128);
    var_x_category_id INT;
    var_x_owner_sid CHAR(85);
    var_x_notify_level_eventlog INT;
    var_x_notify_level_email INT;
    var_x_notify_level_netsend INT;
    var_x_notify_level_page INT;
    var_x_notify_email_operator_name VARCHAR(128);
    var_x_notify_netsnd_operator_name VARCHAR(128);
    var_x_notify_page_operator_name VARCHAR(128);
    var_x_delete_level INT;
    var_x_originating_server_id INT;
    var_x_master_server SMALLINT;
BEGIN
    /* Not updatable */
    /* Remove any leading/trailing spaces from parameters (except @owner_login_name) */
    SELECT
        LTRIM(RTRIM(par_job_name))
        INTO par_job_name;
    SELECT
        LTRIM(RTRIM(par_new_name))
        INTO par_new_name;
    SELECT
        LTRIM(RTRIM(par_description))
        INTO par_description;
    SELECT
        LTRIM(RTRIM(par_category_name))
        INTO par_category_name;
    SELECT
        LTRIM(RTRIM(par_notify_email_operator_name))
        INTO par_notify_email_operator_name;
    SELECT
        LTRIM(RTRIM(par_notify_netsend_operator_name))
        INTO par_notify_netsend_operator_name;
    SELECT
        LTRIM(RTRIM(par_notify_page_operator_name))
        INTO par_notify_page_operator_name
    /* Are we modifying an attribute which tsql agent caches? */;

    IF ((par_new_name IS NOT NULL) OR (par_enabled IS NOT NULL) OR (par_start_step_id IS NOT NULL) OR (par_owner_login_name IS NOT NULL) OR (par_notify_level_eventlog IS NOT NULL) OR (par_notify_level_email IS NOT NULL) OR (par_notify_level_netsend IS NOT NULL) OR (par_notify_level_page IS NOT NULL) OR (par_notify_email_operator_name IS NOT NULL) OR (par_notify_netsend_operator_name IS NOT NULL) OR (par_notify_page_operator_name IS NOT NULL) OR (par_delete_level IS NOT NULL)) THEN
        SELECT
            1
            INTO var_cached_attribute_modified;
    ELSE
        SELECT
            0
            INTO var_cached_attribute_modified;
    END IF
    /* Is @enable the only parameter used beside jobname and jobid? */;

    IF ((par_enabled IS NOT NULL) AND (par_new_name IS NULL) AND (par_description IS NULL) AND (par_start_step_id IS NULL) AND (par_category_name IS NULL) AND (par_owner_login_name IS NULL) AND (par_notify_level_eventlog IS NULL) AND (par_notify_level_email IS NULL) AND (par_notify_level_netsend IS NULL) AND (par_notify_level_page IS NULL) AND (par_notify_email_operator_name IS NULL) AND (par_notify_netsend_operator_name IS NULL) AND (par_notify_page_operator_name IS NULL) AND (par_delete_level IS NULL)) THEN
        SELECT
            1
            INTO var_enable_only_used;
    ELSE
        SELECT
            0
            INTO var_enable_only_used;
    END IF;

    IF (par_new_name = '') THEN
        SELECT
            NULL
            INTO par_new_name;
    END IF
    /* Fill out the values for all non-supplied parameters from the existing values */;

    IF (par_new_name IS NULL) THEN
        SELECT
            var_x_new_name
            INTO par_new_name;
    END IF;

    IF (par_enabled IS NULL) THEN
        SELECT
            var_x_enabled
            INTO par_enabled;
    END IF;

    IF (par_description IS NULL) THEN
        SELECT
            var_x_description
            INTO par_description;
    END IF;

    IF (par_start_step_id IS NULL) THEN
        SELECT
            var_x_start_step_id
            INTO par_start_step_id;
    END IF;

    IF (par_category_name IS NULL) THEN
        SELECT
            var_x_category_name
            INTO par_category_name;
    END IF;

    IF (var_owner_sid IS NULL) THEN
        SELECT
            var_x_owner_sid
            INTO var_owner_sid;
    END IF;

    IF (par_notify_level_eventlog IS NULL) THEN
        SELECT
            var_x_notify_level_eventlog
            INTO par_notify_level_eventlog;
    END IF;

    IF (par_notify_level_email IS NULL) THEN
        SELECT
            var_x_notify_level_email
            INTO par_notify_level_email;
    END IF;

    IF (par_notify_level_netsend IS NULL) THEN
        SELECT
            var_x_notify_level_netsend
            INTO par_notify_level_netsend;
    END IF;

    IF (par_notify_level_page IS NULL) THEN
        SELECT
            var_x_notify_level_page
            INTO par_notify_level_page;
    END IF;

    IF (par_notify_email_operator_name IS NULL) THEN
        SELECT
            var_x_notify_email_operator_name
            INTO par_notify_email_operator_name;
    END IF;

    IF (par_notify_netsend_operator_name IS NULL) THEN
        SELECT
            var_x_notify_netsnd_operator_name
            INTO par_notify_netsend_operator_name;
    END IF;

    IF (par_notify_page_operator_name IS NULL) THEN
        SELECT
            var_x_notify_page_operator_name
            INTO par_notify_page_operator_name;
    END IF;

    IF (par_delete_level IS NULL) THEN
        SELECT
            var_x_delete_level
            INTO par_delete_level;
    END IF
    /* Turn [nullable] empty string parameters into NULLs */;

    IF (LOWER(par_description) = LOWER('')) THEN
        SELECT
            NULL
            INTO par_description;
    END IF;

    IF (par_category_name = '') THEN
        SELECT
            NULL
            INTO par_category_name;
    END IF;

    IF (par_notify_email_operator_name = '') THEN
        SELECT
            NULL
            INTO par_notify_email_operator_name;
    END IF;

    IF (par_notify_netsend_operator_name = '') THEN
        SELECT
            NULL
            INTO par_notify_netsend_operator_name;
    END IF;

    IF (par_notify_page_operator_name = '') THEN
        SELECT
            NULL
            INTO par_notify_page_operator_name;
    END IF
    /* Check new values */;
    SELECT
        t.par_owner_sid, t.par_notify_level_email, t.par_notify_level_netsend, t.par_notify_level_page,
        t.par_category_id, t.par_notify_email_operator_id, t.par_notify_netsend_operator_id, t.par_notify_page_operator_id, t.par_originating_server, t.ReturnCode
        FROM sys.babelfish_sp_verify_job(par_job_id, par_new_name, par_enabled, par_start_step_id, par_category_name, var_owner_sid, par_notify_level_eventlog, par_notify_level_email, par_notify_level_netsend, par_notify_level_page, par_notify_email_operator_name, par_notify_netsend_operator_name, par_notify_page_operator_name, par_delete_level, var_category_id, var_notify_email_operator_id, var_notify_netsend_operator_id, var_notify_page_operator_id, NULL) t
        INTO var_owner_sid, par_notify_level_email, par_notify_level_netsend, par_notify_level_page, var_category_id, var_notify_email_operator_id, var_notify_netsend_operator_id, var_notify_page_operator_id, var_retval;

    IF (var_retval <> 0) THEN
        ReturnCode := (1);
        RETURN;
    END IF
    /* Failure */
    /* BEGIN TRANSACTION */
    /* If the job is being re-assigned, modify sysjobsteps.database_user_name as necessary */;

    IF (par_owner_login_name IS NOT NULL) THEN
        IF (EXISTS (SELECT
            1
            FROM sys.sysjobsteps
            WHERE (job_id = par_job_id) AND (LOWER(subsystem) = LOWER('TSQL')))) THEN
            /* The job is being re-assigned to an non-SA */
            UPDATE sys.sysjobsteps
            SET database_user_name = NULL
                WHERE (job_id = par_job_id) AND (LOWER(subsystem) = LOWER('TSQL'));
        END IF;
    END IF;
    UPDATE sys.sysjobs
    SET name = par_new_name, enabled = par_enabled, description = par_description, start_step_id = par_start_step_id, category_id = var_category_id
    /* Returned from sp_verify_job */, owner_sid = var_owner_sid, notify_level_eventlog = par_notify_level_eventlog, notify_level_email = par_notify_level_email, notify_level_netsend = par_notify_level_netsend, notify_level_page = par_notify_level_page, notify_email_operator_id = var_notify_email_operator_id
    /* Returned from sp_verify_job */, notify_netsend_operator_id = var_notify_netsend_operator_id
    /* Returned from sp_verify_job */, notify_page_operator_id = var_notify_page_operator_id
    /* Returned from sp_verify_job */, delete_level = par_delete_level, version_number = version_number + 1
    /* ,  -- Update the job's version */
    /* date_modified              = GETDATE()            -- Update the job's last-modified information */
        WHERE (job_id = par_job_id);
    SELECT
        0
        INTO var_retval
    /* @@error */
    /* COMMIT TRANSACTION */;
    ReturnCode := (var_retval);
    RETURN
    /* 0 means success */;
END;
$body$
LANGUAGE 'plpgsql';

CREATE OR REPLACE FUNCTION sys.babelfish_sp_update_jobschedule (
  par_job_id integer = NULL::integer,
  par_job_name varchar = NULL::character varying,
  par_name varchar = NULL::character varying,
  par_new_name varchar = NULL::character varying,
  par_enabled smallint = NULL::smallint,
  par_freq_type integer = NULL::integer,
  par_freq_interval integer = NULL::integer,
  par_freq_subday_type integer = NULL::integer,
  par_freq_subday_interval integer = NULL::integer,
  par_freq_relative_interval integer = NULL::integer,
  par_freq_recurrence_factor integer = NULL::integer,
  par_active_start_date integer = NULL::integer,
  par_active_end_date integer = NULL::integer,
  par_active_start_time integer = NULL::integer,
  par_active_end_time integer = NULL::integer,
  par_automatic_post smallint = 1,
  out returncode integer
)
RETURNS integer AS
$body$
DECLARE
    var_retval INT;
    var_sched_count INT;
    var_schedule_id INT;
    var_job_owner_sid CHAR(85);
    var_enable_only_used INT;
    var_x_name VARCHAR(128);
    var_x_enabled SMALLINT;
    var_x_freq_type INT;
    var_x_freq_interval INT;
    var_x_freq_subday_type INT;
    var_x_freq_subday_interval INT;
    var_x_freq_relative_interval INT;
    var_x_freq_recurrence_factor INT;
    var_x_active_start_date INT;
    var_x_active_end_date INT;
    var_x_active_start_time INT;
    var_x_active_end_time INT;
    var_owner_sid CHAR(85);
BEGIN
    /* Remove any leading/trailing spaces from parameters */
    SELECT
        LTRIM(RTRIM(par_name))
        INTO par_name;
    SELECT
        LTRIM(RTRIM(par_new_name))
        INTO par_new_name
    /* Turn [nullable] empty string parameters into NULLs */;

    IF (par_new_name = '') THEN
        SELECT
            NULL
            INTO par_new_name;
    END IF
    /* Check that we can uniquely identify the job */;
    SELECT
        t.par_job_name, t.par_job_id, t.par_owner_sid, t.ReturnCode
        FROM sys.babelfish_sp_verify_job_identifiers('@job_name', '@job_id', par_job_name, par_job_id, 'TEST', var_job_owner_sid) t
        INTO par_job_name, par_job_id, var_job_owner_sid, var_retval;

    IF (var_retval <> 0) THEN
        ReturnCode := (1);
        RETURN;
    END IF
    /* Failure */
    /* Is @enable the only parameter used beside jobname and jobid? */;

    IF ((par_enabled IS NOT NULL) AND (par_name IS NULL) AND (par_new_name IS NULL) AND (par_freq_type IS NULL) AND (par_freq_interval IS NULL) AND (par_freq_subday_type IS NULL) AND (par_freq_subday_interval IS NULL) AND (par_freq_relative_interval IS NULL) AND (par_freq_recurrence_factor IS NULL) AND (par_active_start_date IS NULL) AND (par_active_end_date IS NULL) AND (par_active_start_time IS NULL) AND (par_active_end_time IS NULL)) THEN
        SELECT
            1
            INTO var_enable_only_used;
    ELSE
        SELECT
            0
            INTO var_enable_only_used;
    END IF;

    IF (par_new_name IS NULL) THEN
        SELECT
            var_x_name
            INTO par_new_name;
    END IF;

    IF (par_enabled IS NULL) THEN
        SELECT
            var_x_enabled
            INTO par_enabled;
    END IF;

    IF (par_freq_type IS NULL) THEN
        SELECT
            var_x_freq_type
            INTO par_freq_type;
    END IF;

    IF (par_freq_interval IS NULL) THEN
        SELECT
            var_x_freq_interval
            INTO par_freq_interval;
    END IF;

    IF (par_freq_subday_type IS NULL) THEN
        SELECT
            var_x_freq_subday_type
            INTO par_freq_subday_type;
    END IF;

    IF (par_freq_subday_interval IS NULL) THEN
        SELECT
            var_x_freq_subday_interval
            INTO par_freq_subday_interval;
    END IF;

    IF (par_freq_relative_interval IS NULL) THEN
        SELECT
            var_x_freq_relative_interval
            INTO par_freq_relative_interval;
    END IF;

    IF (par_freq_recurrence_factor IS NULL) THEN
        SELECT
            var_x_freq_recurrence_factor
            INTO par_freq_recurrence_factor;
    END IF;

    IF (par_active_start_date IS NULL) THEN
        SELECT
            var_x_active_start_date
            INTO par_active_start_date;
    END IF;

    IF (par_active_end_date IS NULL) THEN
        SELECT
            var_x_active_end_date
            INTO par_active_end_date;
    END IF;

    IF (par_active_start_time IS NULL) THEN
        SELECT
            var_x_active_start_time
            INTO par_active_start_time;
    END IF;

    IF (par_active_end_time IS NULL) THEN
        SELECT
            var_x_active_end_time
            INTO par_active_end_time;
    END IF
    /* Check schedule (frequency and owner) parameters */;
    SELECT
        t.par_freq_interval, t.par_freq_subday_type, t.par_freq_subday_interval, t.par_freq_relative_interval, t.par_freq_recurrence_factor, t.par_active_start_date, t.par_active_start_time,
        t.par_active_end_date, t.par_active_end_time, t.ReturnCode
        FROM sys.babelfish_sp_verify_schedule(var_schedule_id
        /* @schedule_id */, par_new_name
        /* @name */, par_enabled
        /* @enabled */, par_freq_type
        /* @freq_type */, par_freq_interval
        /* @freq_interval */, par_freq_subday_type
        /* @freq_subday_type */, par_freq_subday_interval
        /* @freq_subday_interval */, par_freq_relative_interval
        /* @freq_relative_interval */, par_freq_recurrence_factor
        /* @freq_recurrence_factor */, par_active_start_date
        /* @active_start_date */, par_active_start_time
        /* @active_start_time */, par_active_end_date
        /* @active_end_date */, par_active_end_time
        /* @active_end_time */, var_owner_sid) t
        INTO par_freq_interval, par_freq_subday_type, par_freq_subday_interval, par_freq_relative_interval, par_freq_recurrence_factor, par_active_start_date, par_active_start_time, par_active_end_date, par_active_end_time, var_retval /* @owner_sid */;

    IF (var_retval <> 0) THEN
        ReturnCode := (1);
        RETURN;
    END IF
    /* Failure */
    /* Update the JobSchedule */;
    UPDATE sys.sysschedules
    SET name = par_new_name, enabled = par_enabled, freq_type = par_freq_type, freq_interval = par_freq_interval, freq_subday_type = par_freq_subday_type, freq_subday_interval = par_freq_subday_interval, freq_relative_interval = par_freq_relative_interval, freq_recurrence_factor = par_freq_recurrence_factor, active_start_date = par_active_start_date, active_end_date = par_active_end_date, active_start_time = par_active_start_time, active_end_time = par_active_end_time
    /* date_modified          = GETDATE(), */, version_number = version_number + 1
        WHERE (schedule_id = var_schedule_id);
    SELECT
        0
        INTO var_retval
    /* @@error */
    /* Update the job's version/last-modified information */;
    UPDATE sys.sysjobs
    SET version_number = version_number + 1
    /* date_modified = GETDATE() */
        WHERE (job_id = par_job_id);
    ReturnCode := (var_retval);
    RETURN
    /* 0 means success */;
END;
$body$
LANGUAGE 'plpgsql';

CREATE OR REPLACE FUNCTION sys.babelfish_sp_update_jobstep (
  par_job_id integer = NULL::integer,
  par_job_name varchar = NULL::character varying,
  par_step_id integer = NULL::integer,
  par_step_name varchar = NULL::character varying,
  par_subsystem varchar = NULL::character varying,
  par_command text = NULL::text,
  par_additional_parameters text = NULL::text,
  par_cmdexec_success_code integer = NULL::integer,
  par_on_success_action smallint = NULL::smallint,
  par_on_success_step_id integer = NULL::integer,
  par_on_fail_action smallint = NULL::smallint,
  par_on_fail_step_id integer = NULL::integer,
  par_server varchar = NULL::character varying,
  par_database_name varchar = NULL::character varying,
  par_database_user_name varchar = NULL::character varying,
  par_retry_attempts integer = NULL::integer,
  par_retry_interval integer = NULL::integer,
  par_os_run_priority integer = NULL::integer,
  par_output_file_name varchar = NULL::character varying,
  par_flags integer = NULL::integer,
  par_proxy_id integer = NULL::integer,
  par_proxy_name varchar = NULL::character varying,
  out returncode integer
)
RETURNS integer AS
$body$
DECLARE
    var_retval INT;
    var_os_run_priority_code INT;
    var_step_id_as_char VARCHAR(10);
    var_new_step_name VARCHAR(128);
    var_x_step_name VARCHAR(128);
    var_x_subsystem VARCHAR(40);
    var_x_command TEXT;
    var_x_flags INT;
    var_x_cmdexec_success_code INT;
    var_x_on_success_action SMALLINT;
    var_x_on_success_step_id INT;
    var_x_on_fail_action SMALLINT;
    var_x_on_fail_step_id INT;
    var_x_server VARCHAR(128);
    var_x_database_name VARCHAR(128);
    var_x_database_user_name VARCHAR(128);
    var_x_retry_attempts INT;
    var_x_retry_interval INT;
    var_x_os_run_priority INT;
    var_x_output_file_name VARCHAR(200);
    var_x_proxy_id INT;
    var_x_last_run_outcome SMALLINT;
    var_x_last_run_duration INT;
    var_x_last_run_retries INT;
    var_x_last_run_date INT;
    var_x_last_run_time INT;
    var_new_proxy_id INT;
    var_subsystem_id INT;
    var_auto_proxy_name VARCHAR(128);
    var_job_owner_sid CHAR(85);
    var_step_uid CHAR(85);
BEGIN
    SELECT NULL INTO var_new_proxy_id;
    /* Remove any leading/trailing spaces from parameters */
    SELECT LTRIM(RTRIM(par_step_name)) INTO par_step_name;
    SELECT LTRIM(RTRIM(par_subsystem)) INTO par_subsystem;
    SELECT LTRIM(RTRIM(par_command)) INTO par_command;
    SELECT LTRIM(RTRIM(par_server)) INTO par_server;
    SELECT LTRIM(RTRIM(par_database_name)) INTO par_database_name;
    SELECT LTRIM(RTRIM(par_database_user_name)) INTO par_database_user_name;
    SELECT LTRIM(RTRIM(par_output_file_name)) INTO par_output_file_name;
    SELECT LTRIM(RTRIM(par_proxy_name)) INTO par_proxy_name;
    /* Make sure Dts is translated into new subsystem's name SSIS */
    /* IF (@subsystem IS NOT NULL AND UPPER(@subsystem collate SQL_Latin1_General_CP1_CS_AS) = N'DTS') */
    /* BEGIN */
    /* SET @subsystem = N'SSIS' */
    /* END */
    SELECT
        t.par_job_name, t.par_job_id, t.par_owner_sid, t.ReturnCode
        FROM sys.babelfish_sp_verify_job_identifiers('@job_name'
        /* @name_of_name_parameter */, '@job_id'
        /* @name_of_id_parameter */, par_job_name
        /* @job_name */, par_job_id
        /* @job_id */, 'TEST'
        /* @sqlagent_starting_test */, var_job_owner_sid)
        INTO par_job_name, par_job_id, var_job_owner_sid, var_retval
    /* @owner_sid */;

    IF (var_retval <> 0) THEN
        ReturnCode := (1);
        RETURN;
    END IF;
    /* Failure */
    /* Check that the step exists */

    IF (NOT EXISTS (SELECT
        *
        FROM sys.sysjobsteps
        WHERE (job_id = par_job_id) AND (step_id = par_step_id))) THEN
        SELECT
            CAST (par_step_id AS VARCHAR(10))
            INTO var_step_id_as_char;
        RAISE 'Error %, severity %, state % was raised. Message: %. Argument: %. Argument: %', '50000', 0, 0, 'The specified %s ("%s") does not exist.', '@step_id', var_step_id_as_char USING ERRCODE := '50000';
        ReturnCode := (1);
        RETURN;
        /* Failure */
    END IF;
    /* Set the x_ (existing) variables */
    SELECT
        step_name, subsystem, command, flags, cmdexec_success_code, on_success_action, on_success_step_id, on_fail_action, on_fail_step_id, server, database_name, database_user_name, retry_attempts, retry_interval, os_run_priority, output_file_name, proxy_id, last_run_outcome, last_run_duration, last_run_retries, last_run_date, last_run_time
        INTO var_x_step_name, var_x_subsystem, var_x_command, var_x_flags, var_x_cmdexec_success_code, var_x_on_success_action, var_x_on_success_step_id, var_x_on_fail_action, var_x_on_fail_step_id, var_x_server, var_x_database_name, var_x_database_user_name, var_x_retry_attempts, var_x_retry_interval, var_x_os_run_priority, var_x_output_file_name, var_x_proxy_id, var_x_last_run_outcome, var_x_last_run_duration, var_x_last_run_retries, var_x_last_run_date, var_x_last_run_time
        FROM sys.sysjobsteps
        WHERE (job_id = par_job_id) AND (step_id = par_step_id);

    IF ((par_step_name IS NOT NULL) AND (par_step_name <> var_x_step_name)) THEN
        SELECT
            par_step_name
            INTO var_new_step_name;
    END IF;
    /* Fill out the values for all non-supplied parameters from the existing values */

    IF (par_step_name IS NULL) THEN
        SELECT var_x_step_name INTO par_step_name;
    END IF;

    IF (par_subsystem IS NULL) THEN
        SELECT var_x_subsystem INTO par_subsystem;
    END IF;

    IF (par_command IS NULL) THEN
        SELECT var_x_command INTO par_command;
    END IF;

    IF (par_flags IS NULL) THEN
        SELECT var_x_flags INTO par_flags;
    END IF;

    IF (par_cmdexec_success_code IS NULL) THEN
        SELECT var_x_cmdexec_success_code INTO par_cmdexec_success_code;
    END IF;

    IF (par_on_success_action IS NULL) THEN
        SELECT var_x_on_success_action INTO par_on_success_action;
    END IF;

    IF (par_on_success_step_id IS NULL) THEN
        SELECT var_x_on_success_step_id INTO par_on_success_step_id;
    END IF;

    IF (par_on_fail_action IS NULL) THEN
        SELECT var_x_on_fail_action INTO par_on_fail_action;
    END IF;

    IF (par_on_fail_step_id IS NULL) THEN
        SELECT var_x_on_fail_step_id INTO par_on_fail_step_id;
    END IF;

    IF (par_server IS NULL) THEN
        SELECT var_x_server INTO par_server;
    END IF;

    IF (par_database_name IS NULL) THEN
        SELECT var_x_database_name INTO par_database_name;
    END IF;

    IF (par_database_user_name IS NULL) THEN
        SELECT var_x_database_user_name INTO par_database_user_name;
    END IF;

    IF (par_retry_attempts IS NULL) THEN
        SELECT var_x_retry_attempts INTO par_retry_attempts;
    END IF;

    IF (par_retry_interval IS NULL) THEN
        SELECT var_x_retry_interval INTO par_retry_interval;
    END IF;

    IF (par_os_run_priority IS NULL) THEN
        SELECT var_x_os_run_priority INTO par_os_run_priority;
    END IF;

    IF (par_output_file_name IS NULL) THEN
        SELECT var_x_output_file_name INTO par_output_file_name;
    END IF;

    IF (par_proxy_id IS NULL) THEN
        SELECT var_x_proxy_id INTO var_new_proxy_id;
    END IF;
    /* if an empty proxy_name is supplied the proxy is removed */

    IF par_proxy_name = '' THEN
        SELECT NULL INTO var_new_proxy_id;
    END IF;
    /* Turn [nullable] empty string parameters into NULLs */

    IF (LOWER(par_command) = LOWER('')) THEN
        SELECT NULL INTO par_command;
    END IF;

    IF (par_server = '') THEN
        SELECT NULL INTO par_server;
    END IF;

    IF (par_database_name = '') THEN
        SELECT NULL INTO par_database_name;
    END IF;

    IF (par_database_user_name = '') THEN
        SELECT NULL INTO par_database_user_name;
    END IF;

    IF (LOWER(par_output_file_name) = LOWER('')) THEN
        SELECT NULL INTO par_output_file_name;
    END IF
    /* Check new values */;
    SELECT
        t.par_database_name, t.par_database_user_name, t.ReturnCode
        FROM sys.babelfish_sp_verify_jobstep(par_job_id, par_step_id, var_new_step_name, par_subsystem, par_command, par_server, par_on_success_action, par_on_success_step_id, par_on_fail_action, par_on_fail_step_id, par_os_run_priority, par_database_name, par_database_user_name, par_flags, par_output_file_name, var_new_proxy_id) t
        INTO par_database_name, par_database_user_name, var_retval;

    IF (var_retval <> 0) THEN
        ReturnCode := (1);
        RETURN;
    END IF
    /* Failure */
    /* Update the job's version/last-modified information */;
    UPDATE sys.sysjobs
    SET version_number = version_number + 1
    /* date_modified = GETDATE() */
        WHERE (job_id = par_job_id)
    /* Update the step */;
    UPDATE sys.sysjobsteps
    SET step_name = par_step_name, subsystem = par_subsystem, command = par_command, flags = par_flags, additional_parameters = par_additional_parameters, cmdexec_success_code = par_cmdexec_success_code, on_success_action = par_on_success_action, on_success_step_id = par_on_success_step_id, on_fail_action = par_on_fail_action, on_fail_step_id = par_on_fail_step_id, server = par_server, database_name = par_database_name, database_user_name = par_database_user_name, retry_attempts = par_retry_attempts, retry_interval = par_retry_interval, os_run_priority = par_os_run_priority, output_file_name = par_output_file_name, last_run_outcome = var_x_last_run_outcome, last_run_duration = var_x_last_run_duration, last_run_retries = var_x_last_run_retries, last_run_date = var_x_last_run_date, last_run_time = var_x_last_run_time, proxy_id = var_new_proxy_id
        WHERE (job_id = par_job_id) AND (step_id = par_step_id);

    SELECT step_uid
    FROM sys.sysjobsteps
    WHERE job_id = par_job_id AND step_id = par_step_id
    INTO var_step_uid;

    -- PERFORM sys.sp_jobstep_create_proc (var_step_uid);

    ReturnCode := (0);
    RETURN
    /* Success */;
END;
$body$
LANGUAGE 'plpgsql';

CREATE OR REPLACE FUNCTION sys.babelfish_sp_update_schedule (
  par_schedule_id integer = NULL::integer,
  par_name varchar = NULL::character varying,
  par_new_name varchar = NULL::character varying,
  par_enabled smallint = NULL::smallint,
  par_freq_type integer = NULL::integer,
  par_freq_interval integer = NULL::integer,
  par_freq_subday_type integer = NULL::integer,
  par_freq_subday_interval integer = NULL::integer,
  par_freq_relative_interval integer = NULL::integer,
  par_freq_recurrence_factor integer = NULL::integer,
  par_active_start_date integer = NULL::integer,
  par_active_end_date integer = NULL::integer,
  par_active_start_time integer = NULL::integer,
  par_active_end_time integer = NULL::integer,
  par_owner_login_name varchar = NULL::character varying,
  par_automatic_post smallint = 1,
  out returncode integer
)
RETURNS integer AS
$body$
DECLARE
    var_retval INT;
    var_owner_sid CHAR(85);
    var_cur_owner_sid CHAR(85);
    var_x_name VARCHAR(128);
    var_enable_only_used INT;
    var_x_enabled SMALLINT;
    var_x_freq_type INT;
    var_x_freq_interval INT;
    var_x_freq_subday_type INT;
    var_x_freq_subday_interval INT;
    var_x_freq_relative_interval INT;
    var_x_freq_recurrence_factor INT;
    var_x_active_start_date INT;
    var_x_active_end_date INT;
    var_x_active_start_time INT;
    var_x_active_end_time INT;
    var_schedule_uid CHAR(38);
BEGIN
    /* Remove any leading/trailing spaces from parameters */
    SELECT
        LTRIM(RTRIM(par_name))
        INTO par_name;
    SELECT
        LTRIM(RTRIM(par_new_name))
        INTO par_new_name;
    SELECT
        LTRIM(RTRIM(par_owner_login_name))
        INTO par_owner_login_name
    /* Turn [nullable] empty string parameters into NULLs */;

    IF (par_new_name = '') THEN
        SELECT
            NULL
            INTO par_new_name;
    END IF
    /* Check that we can uniquely identify the schedule. This only returns a schedule that is visible to this user */;
    SELECT
        t.par_schedule_name, t.par_schedule_id, t.par_owner_sid, t.par_orig_server_id, t.ReturnCode
        FROM sys.babelfish_sp_verify_schedule_identifiers('@name'
        /* @name_of_name_parameter */, '@schedule_id'
        /* @name_of_id_parameter */, par_name
        /* @schedule_name */, par_schedule_id
        /* @schedule_id */, var_cur_owner_sid
        /* @owner_sid */, NULL
        /* @orig_server_id */, NULL) t
        INTO par_name, par_schedule_id, var_cur_owner_sid, var_retval
    /* @job_id_filter */;

    IF (var_retval <> 0) THEN
        ReturnCode := (1);
        RETURN;
    END IF
    /* Failure */
    /* Is @enable the only parameter used beside jobname and jobid? */;

    IF ((par_enabled IS NOT NULL) AND (par_new_name IS NULL) AND (par_freq_type IS NULL) AND (par_freq_interval IS NULL) AND (par_freq_subday_type IS NULL) AND (par_freq_subday_interval IS NULL) AND (par_freq_relative_interval IS NULL) AND (par_freq_recurrence_factor IS NULL) AND (par_active_start_date IS NULL) AND (par_active_end_date IS NULL) AND (par_active_start_time IS NULL) AND (par_active_end_time IS NULL) AND (par_owner_login_name IS NULL)) THEN
        SELECT
            1
            INTO var_enable_only_used;
    ELSE
        SELECT
            0
            INTO var_enable_only_used;
    END IF
    /* If the param @owner_login_name is null or doesn't get resolved by SUSER_SID() set it to the current owner of the schedule */;

    IF (var_owner_sid IS NULL) THEN
        SELECT
            var_cur_owner_sid
            INTO var_owner_sid;
    END IF
    /* Set the x_ (existing) variables */;
    SELECT
        name, enabled, freq_type, freq_interval, freq_subday_type, freq_subday_interval, freq_relative_interval, freq_recurrence_factor, active_start_date, active_end_date, active_start_time, active_end_time
        INTO var_x_name, var_x_enabled, var_x_freq_type, var_x_freq_interval, var_x_freq_subday_type, var_x_freq_subday_interval, var_x_freq_relative_interval, var_x_freq_recurrence_factor, var_x_active_start_date, var_x_active_end_date, var_x_active_start_time, var_x_active_end_time
        FROM sys.sysschedules
        WHERE (schedule_id = par_schedule_id)
    /* Fill out the values for all non-supplied parameters from the existing values */;

    IF (par_new_name IS NULL) THEN
        SELECT
            var_x_name
            INTO par_new_name;
    END IF;

    IF (par_enabled IS NULL) THEN
        SELECT
            var_x_enabled
            INTO par_enabled;
    END IF;

    IF (par_freq_type IS NULL) THEN
        SELECT
            var_x_freq_type
            INTO par_freq_type;
    END IF;

    IF (par_freq_interval IS NULL) THEN
        SELECT
            var_x_freq_interval
            INTO par_freq_interval;
    END IF;

    IF (par_freq_subday_type IS NULL) THEN
        SELECT
            var_x_freq_subday_type
            INTO par_freq_subday_type;
    END IF;

    IF (par_freq_subday_interval IS NULL) THEN
        SELECT
            var_x_freq_subday_interval
            INTO par_freq_subday_interval;
    END IF;

    IF (par_freq_relative_interval IS NULL) THEN
        SELECT
            var_x_freq_relative_interval
            INTO par_freq_relative_interval;
    END IF;

    IF (par_freq_recurrence_factor IS NULL) THEN
        SELECT
            var_x_freq_recurrence_factor
            INTO par_freq_recurrence_factor;
    END IF;

    IF (par_active_start_date IS NULL) THEN
        SELECT
            var_x_active_start_date
            INTO par_active_start_date;
    END IF;

    IF (par_active_end_date IS NULL) THEN
        SELECT
            var_x_active_end_date
            INTO par_active_end_date;
    END IF;

    IF (par_active_start_time IS NULL) THEN
        SELECT
            var_x_active_start_time
            INTO par_active_start_time;
    END IF;

    IF (par_active_end_time IS NULL) THEN
        SELECT
            var_x_active_end_time
            INTO par_active_end_time;
    END IF
    /* Check schedule (frequency and owner) parameters */;
    SELECT
        t.par_freq_interval, t.par_freq_subday_type, t.par_freq_subday_interval, t.par_freq_relative_interval, t.par_freq_recurrence_factor, t.par_active_start_date,
        t.par_active_start_time, t.par_active_end_date, t.par_active_end_time, t.ReturnCode
        FROM sys.babelfish_sp_verify_schedule(par_schedule_id
        /* @schedule_id */, par_new_name
        /* @name */, par_enabled
        /* @enabled */, par_freq_type
        /* @freq_type */, par_freq_interval
        /* @freq_interval */, par_freq_subday_type
        /* @freq_subday_type */, par_freq_subday_interval
        /* @freq_subday_interval */, par_freq_relative_interval
        /* @freq_relative_interval */, par_freq_recurrence_factor
        /* @freq_recurrence_factor */, par_active_start_date
        /* @active_start_date */, par_active_start_time
        /* @active_start_time */, par_active_end_date
        /* @active_end_date */, par_active_end_time
        /* @active_end_time */, var_owner_sid) t
        INTO par_freq_interval, par_freq_subday_type, par_freq_subday_interval, par_freq_relative_interval, par_freq_recurrence_factor, par_active_start_date, par_active_start_time, par_active_end_date, par_active_end_time, var_retval /* @owner_sid */;

    IF (var_retval <> 0) THEN
        ReturnCode := (1);
        RETURN;
    END IF
    /* Failure */
    /* Update the sysschedules table */;
    UPDATE sys.sysschedules
    SET name = par_new_name, owner_sid = var_owner_sid, enabled = par_enabled, freq_type = par_freq_type, freq_interval = par_freq_interval, freq_subday_type = par_freq_subday_type, freq_subday_interval = par_freq_subday_interval, freq_relative_interval = par_freq_relative_interval, freq_recurrence_factor = par_freq_recurrence_factor, active_start_date = par_active_start_date, active_end_date = par_active_end_date, active_start_time = par_active_start_time, active_end_time = par_active_end_time
    /* date_modified          = GETDATE(), */, version_number = version_number + 1
        WHERE (schedule_id = par_schedule_id);
    SELECT
        0
        INTO var_retval;

    ReturnCode := (var_retval);
    RETURN
    /* 0 means success */;
END;
$body$
LANGUAGE 'plpgsql';

CREATE OR REPLACE FUNCTION sys.babelfish_sp_verify_job (
  par_job_id integer,
  par_name varchar,
  par_enabled smallint,
  par_start_step_id integer,
  par_category_name varchar,
  inout par_owner_sid char,
  par_notify_level_eventlog integer,
  inout par_notify_level_email integer,
  inout par_notify_level_netsend integer,
  inout par_notify_level_page integer,
  par_notify_email_operator_name varchar,
  par_notify_netsend_operator_name varchar,
  par_notify_page_operator_name varchar,
  par_delete_level integer,
  inout par_category_id integer,
  inout par_notify_email_operator_id integer,
  inout par_notify_netsend_operator_id integer,
  inout par_notify_page_operator_id integer,
  inout par_originating_server varchar,
  out returncode integer
)
RETURNS record AS
$body$
DECLARE
  var_job_type INT;
  var_retval INT;
  var_current_date INT;
  var_res_valid_range VARCHAR(200);
  var_max_step_id INT;
  var_valid_range VARCHAR(50);
BEGIN
  /* Remove any leading/trailing spaces from parameters */
  SELECT LTRIM(RTRIM(par_name)) INTO par_name;
  SELECT LTRIM(RTRIM(par_category_name)) INTO par_category_name;
  SELECT UPPER(LTRIM(RTRIM(par_originating_server))) INTO par_originating_server;

  IF (
    EXISTS (
      SELECT *
        FROM sys.sysjobs AS job
       WHERE (name = par_name)
      /* AND (job_id <> ISNULL(@job_id, 0x911)))) -- When adding a new job @job_id is NULL */
    )
  )
  THEN /* Failure */
    RAISE 'The specified % ("%") already exists.', 'par_name', par_name USING ERRCODE := '50000';
      returncode := 1;
      RETURN;
  END IF;

  /* Check enabled state */
  IF (par_enabled <> 0) AND (par_enabled <> 1) THEN /* Failure */
    RAISE 'The specified "%" is invalid (valid values are: %).', 'par_enabled', '0, 1' USING ERRCODE := '50000';
      returncode := 1;
      RETURN;
  END IF;

  /* Check start step */

  IF (par_job_id IS NULL) THEN /* New job */
    IF (par_start_step_id <> 1) THEN /* Failure */
      RAISE 'The specified "%" is invalid (valid values are: %).', 'par_start_step_id', '1' USING ERRCODE := '50000';
        returncode := 1;
        RETURN;
    END IF;
  ELSE /* Existing job */
    /* Get current maximum step id */
    SELECT COALESCE(MAX(step_id), 0)
      INTO var_max_step_id
      FROM sys.sysjobsteps
     WHERE (job_id = par_job_id);

    IF (par_start_step_id < 1) OR (par_start_step_id > var_max_step_id + 1) THEN /* Failure */
      SELECT '1..' || CAST (var_max_step_id + 1 AS VARCHAR(1))
        INTO var_valid_range;
      RAISE 'The specified "%" is invalid (valid values are: %).', 'par_start_step_id', var_valid_range USING ERRCODE := '50000';
      returncode := 1;
      RETURN;
    END IF;
  END IF;

  /* Get the category_id, handling any special-cases as appropriate */
  SELECT NULL INTO par_category_id;

  IF (par_category_name = '[DEFAULT]') /* User wants to revert to the default job category */
  THEN
    SELECT
      CASE COALESCE(var_job_type, 1)
        WHEN 1 THEN 0 /* [Uncategorized (Local)] */
        WHEN 2 THEN 2 /* [Uncategorized (Multi-Server)] */
      END
      INTO par_category_id;
  ELSE
    SELECT 0 INTO par_category_id;
  END IF;

  returncode := (0); /* Success */
  RETURN;
END;
$body$
LANGUAGE 'plpgsql';

CREATE OR REPLACE FUNCTION sys.babelfish_sp_verify_job_date (
  par_date integer,
  par_date_name varchar = 'date'::character varying,
  out returncode integer
)
RETURNS integer AS
$body$
BEGIN
  /* Remove any leading/trailing spaces from parameters */
  SELECT LTRIM(RTRIM(par_date_name)) INTO par_date_name;

  /* Success */
  returncode := 0;
  RETURN;
END;
$body$
LANGUAGE 'plpgsql';

CREATE OR REPLACE FUNCTION sys.babelfish_sp_verify_job_identifiers (
  par_name_of_name_parameter varchar,
  par_name_of_id_parameter varchar,
  inout par_job_name varchar,
  inout par_job_id integer,
  par_sqlagent_starting_test varchar = 'TEST'::character varying,
  inout par_owner_sid char = NULL::bpchar,
  out returncode integer
)
RETURNS record AS
$body$
DECLARE
  var_retval INT;
  var_job_id_as_char VARCHAR(36);
BEGIN
  /* Remove any leading/trailing spaces from parameters */
  SELECT LTRIM(RTRIM(par_name_of_name_parameter)) INTO par_name_of_name_parameter;
  SELECT LTRIM(RTRIM(par_name_of_id_parameter)) INTO par_name_of_id_parameter;
  SELECT LTRIM(RTRIM(par_job_name)) INTO par_job_name;

  IF (par_job_name = '')
  THEN
    SELECT NULL INTO par_job_name;
  END IF;

  IF ((par_job_name IS NULL) AND (par_job_id IS NULL)) OR ((par_job_name IS NOT NULL) AND (par_job_id IS NOT NULL))
  THEN /* Failure */
    RAISE 'Supply either % or % to identify the job.', par_name_of_id_parameter, par_name_of_name_parameter USING ERRCODE := '50000';
    returncode := 1;
    RETURN;
  END IF;

  /* Check job id */
  IF (par_job_id IS NOT NULL)
  THEN
    SELECT name
         , owner_sid
      INTO par_job_name
         , par_owner_sid
      FROM sys.sysjobs
     WHERE (job_id = par_job_id);

    /* the view would take care of all the permissions issues. */
    IF (par_job_name IS NULL)
    THEN /* Failure */
      SELECT CAST (par_job_id AS VARCHAR(36))
        INTO var_job_id_as_char;

      RAISE 'The specified % ("%") does not exist.', 'job_id', var_job_id_as_char USING ERRCODE := '50000';
      returncode := 1;
      RETURN;
    END IF;
  ELSE
    /* Check job name */
    IF (par_job_name IS NOT NULL)
    THEN
      /* Check if the job name is ambiguous */
      IF (SELECT COUNT(*) FROM sys.sysjobs WHERE name = par_job_name) > 1
      THEN /* Failure */
        RAISE 'There are two or more jobs named "%". Specify % instead of % to uniquely identify the job.', par_job_name, par_name_of_id_parameter, par_name_of_name_parameter USING ERRCODE := '50000';
        returncode := 1;
        RETURN;
      END IF;

      /* The name is not ambiguous, so get the corresponding job_id (if the job exists) */
      SELECT job_id
           , owner_sid
        INTO par_job_id
           , par_owner_sid
        FROM sys.sysjobs
       WHERE (name = par_job_name);

      /* the view would take care of all the permissions issues. */
      IF (par_job_id IS NULL)
      THEN /* Failure */
        RAISE 'The specified % ("%") does not exist.', 'job_name', par_job_name USING ERRCODE := '50000';
        returncode := 1;
        RETURN;
      END IF;
    END IF;
  END IF;

  /* Success */
  returncode := 0;
  RETURN;
END;
$body$
LANGUAGE 'plpgsql';

CREATE OR REPLACE FUNCTION sys.babelfish_sp_verify_job_time (
  par_time integer,
  par_time_name varchar = 'time'::character varying,
  out returncode integer
)
RETURNS integer AS
$body$
DECLARE
  var_hour INT;
  var_minute INT;
  var_second INT;
BEGIN
  /* Remove any leading/trailing spaces from parameters */
  SELECT LTRIM(RTRIM(par_time_name)) INTO par_time_name;

  IF ((par_time < 0) OR (par_time > 235959))
  THEN
    RAISE 'The specified "%" is invalid (valid values are: %).', par_time_name, '000000..235959' USING ERRCODE := '50000';
    returncode := 1;
    RETURN;
  END IF;

  SELECT (par_time / 10000) INTO var_hour;
  SELECT (par_time % 10000) / 100 INTO var_minute;
  SELECT (par_time % 100) INTO var_second;

  /* Check hour range */
  IF (var_hour > 23) THEN
    RAISE 'The "%" supplied has an invalid %.', par_time_name, 'hour' USING ERRCODE := '50000';
    returncode := 1;
    RETURN;
  END IF;

  /* Check minute range */
  IF (var_minute > 59) THEN
    RAISE 'The "%" supplied has an invalid %.', par_time_name, 'minute' USING ERRCODE := '50000';
    returncode := 1;
    RETURN;
  END IF;

  /* Check second range */
  IF (var_second > 59) THEN
     RAISE 'The "%" supplied has an invalid %.', par_time_name, 'second' USING ERRCODE := '50000';
     returncode := 1;
     RETURN;
  END IF;

  returncode := 0;
  RETURN;
END;
$body$
LANGUAGE 'plpgsql';

CREATE OR REPLACE FUNCTION sys.babelfish_sp_verify_jobstep (
  par_job_id integer,
  par_step_id integer,
  par_step_name varchar,
  par_subsystem varchar,
  par_command text,
  par_server varchar,
  par_on_success_action smallint,
  par_on_success_step_id integer,
  par_on_fail_action smallint,
  par_on_fail_step_id integer,
  par_os_run_priority integer,
  par_flags integer,
  par_output_file_name varchar,
  par_proxy_id integer,
  out returncode integer
)
AS
$body$
DECLARE
  var_max_step_id INT;
  var_retval INT;
  var_valid_values VARCHAR(50);
  var_database_name_temp VARCHAR(258);
  var_database_user_name_temp VARCHAR(256);
  var_temp_command TEXT;
  var_iPos INT;
  var_create_count INT;
  var_destroy_count INT;
  var_is_olap_subsystem SMALLINT;
  var_owner_sid CHAR(85);
  var_owner_name VARCHAR(128);
BEGIN
  /* Remove any leading/trailing spaces from parameters */
  SELECT LTRIM(RTRIM(par_subsystem)) INTO par_subsystem;
  SELECT LTRIM(RTRIM(par_server)) INTO par_server;
  SELECT LTRIM(RTRIM(par_output_file_name)) INTO par_output_file_name;

  /* Get current maximum step id */
  SELECT COALESCE(MAX(step_id), 0)
    INTO var_max_step_id
    FROM sys.sysjobsteps
   WHERE (job_id = par_job_id);

  /* Check step id */
  IF (par_step_id < 1) OR (par_step_id > var_max_step_id + 1)  /* Failure */
  THEN
    SELECT '1..' || CAST (var_max_step_id + 1 AS VARCHAR(1)) INTO var_valid_values;
      RAISE 'The specified "%" is invalid (valid values are: %).', '@step_id', var_valid_values USING ERRCODE := '50000';
      returncode := 1;
      RETURN;
  END IF;

  /* Check step name */
  IF (
    EXISTS (
      SELECT *
        FROM sys.sysjobsteps
       WHERE (job_id = par_job_id) AND (step_name = par_step_name)
    )
  )
  THEN /* Failure */
    RAISE 'The specified % ("%") already exists.', 'step_name', par_step_name USING ERRCODE := '50000';
    returncode := 1;
    RETURN;
  END IF;

  /* Check on-success action/step */
  IF (par_on_success_action <> 1) /* Quit Qith Success */
    AND (par_on_success_action <> 2) /* Quit Qith Failure */
    AND (par_on_success_action <> 3) /* Goto Next Step */
    AND (par_on_success_action <> 4) /* Goto Step */
  THEN /* Failure */
    RAISE 'The specified "%" is invalid (valid values are: %).', 'on_success_action', '1, 2, 3, 4' USING ERRCODE := '50000';
    returncode := 1;
    RETURN;
  END IF;

  IF (par_on_success_action = 4) AND ((par_on_success_step_id < 1) OR (par_on_success_step_id = par_step_id))
  THEN /* Failure */
    RAISE 'The specified "%" is invalid (valid values are greater than 0 but excluding %ld).', 'on_success_step', par_step_id USING ERRCODE := '50000';
    returncode := 1;
    RETURN;
  END IF;

  /* Check on-fail action/step */
  IF (par_on_fail_action <> 1) /* Quit With Success */
    AND (par_on_fail_action <> 2) /* Quit With Failure */
    AND (par_on_fail_action <> 3) /* Goto Next Step */
    AND (par_on_fail_action <> 4) /* Goto Step */
  THEN /* Failure */
    RAISE 'The specified "%" is invalid (valid values are: %).', 'on_failure_action', '1, 2, 3, 4' USING ERRCODE := '50000';
    returncode := 1;
    RETURN;
  END IF;

  IF (par_on_fail_action = 4) AND ((par_on_fail_step_id < 1) OR (par_on_fail_step_id = par_step_id))
  THEN /* Failure */
    RAISE 'The specified "%" is invalid (valid values are greater than 0 but excluding %).', 'on_failure_step', par_step_id USING ERRCODE := '50000';
    returncode := 1;
    RETURN;
  END IF;

  /* Warn the user about forward references */
  IF ((par_on_success_action = 4) AND (par_on_success_step_id > var_max_step_id))
  THEN
    RAISE 'Warning: Non-existent step referenced by %.', 'on_success_step_id' USING ERRCODE := '50000';
  END IF;

  IF ((par_on_fail_action = 4) AND (par_on_fail_step_id > var_max_step_id))
  THEN
    RAISE 'Warning: Non-existent step referenced by %.', '@on_fail_step_id' USING ERRCODE := '50000';
  END IF;

  /* Check run priority: must be a valid value to pass to SetThreadPriority: */
  /* [-15 = IDLE, -1 = BELOW_NORMAL, 0 = NORMAL, 1 = ABOVE_NORMAL, 15 = TIME_CRITICAL] */
  IF (par_os_run_priority NOT IN (- 15, - 1, 0, 1, 15))
  THEN /* Failure */
    RAISE 'The specified "%" is invalid (valid values are: %).', '@os_run_priority', '-15, -1, 0, 1, 15' USING ERRCODE := '50000';
    returncode := 1;
    RETURN;
  END IF;

  /* Check flags */
  IF ((par_flags < 0) OR (par_flags > 114)) THEN /* Failure */
    RAISE 'The specified "%" is invalid (valid values are: %).', '@flags', '0..114' USING ERRCODE := '50000';
    returncode := 1;
    RETURN;
  END IF;

  IF (LOWER(UPPER(par_subsystem)) <> LOWER('TSQL')) THEN /* Failure */
    RAISE 'The specified "%" is invalid (valid values are: %).', '@subsystem', 'TSQL' USING ERRCODE := '50000';
    returncode := (1);
    RETURN;
  END IF;

  /* Success */
  returncode := 0;
  RETURN;
END;
$body$
LANGUAGE 'plpgsql';

CREATE OR REPLACE FUNCTION sys.babelfish_sp_verify_schedule (
  par_schedule_id integer,
  par_name varchar,
  par_enabled smallint,
  par_freq_type integer,
  inout par_freq_interval integer,
  inout par_freq_subday_type integer,
  inout par_freq_subday_interval integer,
  inout par_freq_relative_interval integer,
  inout par_freq_recurrence_factor integer,
  inout par_active_start_date integer,
  inout par_active_start_time integer,
  inout par_active_end_date integer,
  inout par_active_end_time integer,
  par_owner_sid char,
  out returncode integer
)
RETURNS record AS
$body$
DECLARE
  var_return_code INT;
  var_isAdmin INT;
BEGIN
  /* Remove any leading/trailing spaces from parameters */
  SELECT LTRIM(RTRIM(par_name)) INTO par_name;

  /* Make sure that NULL input/output parameters - if NULL - are initialized to 0 */
  SELECT COALESCE(par_freq_interval, 0) INTO par_freq_interval;
  SELECT COALESCE(par_freq_subday_type, 0) INTO par_freq_subday_type;
  SELECT COALESCE(par_freq_subday_interval, 0) INTO par_freq_subday_interval;
  SELECT COALESCE(par_freq_relative_interval, 0) INTO par_freq_relative_interval;
  SELECT COALESCE(par_freq_recurrence_factor, 0) INTO par_freq_recurrence_factor;
  SELECT COALESCE(par_active_start_date, 0) INTO par_active_start_date;
  SELECT COALESCE(par_active_start_time, 0) INTO par_active_start_time;
  SELECT COALESCE(par_active_end_date, 0) INTO par_active_end_date;
  SELECT COALESCE(par_active_end_time, 0) INTO par_active_end_time;

  /* Verify name (we disallow schedules called 'ALL' since this has special meaning in sp_delete_jobschedules) */
  SELECT 0 INTO var_isAdmin;

  IF (
    EXISTS (
      SELECT *
        FROM sys.sysschedules
       WHERE (name = par_name)
    )
  )
  THEN /* Failure */
    RAISE 'The specified % ("%") already exists.', 'par_name', par_name USING ERRCODE := '50000';
      returncode := 1;
      RETURN;
  END IF;

  IF (UPPER(par_name) = 'ALL')
  THEN /* Failure */
    RAISE 'The specified "%" is invalid.', 'name' USING ERRCODE := '50000';
    returncode := 1;
    RETURN;
  END IF;

  /* Verify enabled state */
  IF (par_enabled <> 0) AND (par_enabled <> 1)
  THEN /* Failure */
    RAISE 'The specified "%" is invalid (valid values are: %).', '@enabled', '0, 1' USING ERRCODE := '50000';
    returncode := 1;
    RETURN;
  END IF;

  /* Verify frequency type */
  IF (par_freq_type = 2) /* OnDemand is no longer supported */
  THEN /* Failure */
    RAISE 'Frequency Type 0x2 (OnDemand) is no longer supported.' USING ERRCODE := '50000';
    returncode := 1;
    RETURN;
  END IF;

  IF (par_freq_type NOT IN (1, 4, 8, 16, 32, 64, 128))
  THEN /* Failure */
    RAISE 'The specified "%" is invalid (valid values are: %).', 'freq_type', '1, 4, 8, 16, 32, 64, 128' USING ERRCODE := '50000';
    returncode := 1;
    RETURN;
  END IF;

  /* Verify frequency sub-day type */
  IF (par_freq_subday_type <> 0) AND (par_freq_subday_type NOT IN (1, 2, 4, 8))
  THEN /* Failure */
    RAISE 'The specified "%" is invalid (valid values are: %).', 'freq_subday_type', '1, 2, 4, 8' USING ERRCODE := '50000';
    returncode := 1;
    RETURN;
  END IF;

  /* Default active start/end date/times (if not supplied, or supplied as NULLs or 0) */
  IF (par_active_start_date = 0)
  THEN
    SELECT date_part('year', NOW()::TIMESTAMP) * 10000 + date_part('month', NOW()::TIMESTAMP) * 100 + date_part('day', NOW()::TIMESTAMP)
      INTO par_active_start_date;
  END IF;

  /* This is an ISO format: "yyyymmdd" */
  IF (par_active_end_date = 0)
  THEN
    /* December 31st 9999 */
    SELECT 99991231 INTO par_active_end_date;
  END IF;

  IF (par_active_start_time = 0)
  THEN
    /* 12:00:00 am */
    SELECT 000000 INTO par_active_start_time;
  END IF;

  IF (par_active_end_time = 0)
  THEN
    /* 11:59:59 pm */
    SELECT 235959 INTO par_active_end_time;
  END IF;

  /* Verify active start/end dates */
  IF (par_active_end_date = 0)
  THEN
    SELECT 99991231 INTO par_active_end_date;
  END IF;

  SELECT t.returncode
    FROM sys.babelfish_sp_verify_job_date(par_active_end_date, 'active_end_date') t
    INTO var_return_code;

  IF (var_return_code <> 0)
  THEN /* Failure */
    returncode := 1;
    RETURN;
  END IF;

  SELECT t.returncode
    FROM sys.babelfish_sp_verify_job_date(par_active_start_date, '@active_start_date') t
    INTO var_return_code;

  IF (var_return_code <> 0)
  THEN /* Failure */
    returncode := 1;
    RETURN;
  END IF;

  IF (par_active_end_date < par_active_start_date)
  THEN /* Failure */
    RAISE '% cannot be before %.', 'active_end_date', 'active_start_date' USING ERRCODE := '50000';
    returncode := 1;
    RETURN;
  END IF;

  SELECT t.returncode
    FROM sys.babelfish_sp_verify_job_time(par_active_end_time, '@active_end_time') t
    INTO var_return_code;

  IF (var_return_code <> 0)
  THEN /* Failure */
    returncode := 1;
    RETURN;
  END IF;

  SELECT t.returncode
    FROM sys.babelfish_sp_verify_job_time(par_active_start_time, '@active_start_time') t
    INTO var_return_code;

  IF (var_return_code <> 0)
  THEN /* Failure */
    returncode := 1;
    RETURN;
  END IF;

  IF (par_active_start_time = par_active_end_time AND (par_freq_subday_type IN (2, 4, 8)))
  THEN /* Failure */
    RAISE 'The specified "%" is invalid (valid values are: %).', 'active_end_time', 'before or after active_start_time' USING ERRCODE := '50000';
    returncode := 1;
    RETURN;
  END IF;

  IF ((par_freq_type = 1) /* FREQTYPE_ONETIME */
    OR (par_freq_type = 64) /* FREQTYPE_AUTOSTART */
    OR (par_freq_type = 128)) /* FREQTYPE_ONIDLE */
  THEN /* Set standard defaults for non-required parameters */
    SELECT 0 INTO par_freq_interval;
    SELECT 0 INTO par_freq_subday_type;
    SELECT 0 INTO par_freq_subday_interval;
    SELECT 0 INTO par_freq_relative_interval;
    SELECT 0 INTO par_freq_recurrence_factor;
    /* Success */
    returncode := 0;
    RETURN;
  END IF;

  IF (par_freq_subday_type = 0) /* FREQSUBTYPE_ONCE */
  THEN
    SELECT 1 INTO par_freq_subday_type;
  END IF;

  IF ((par_freq_subday_type <> 1) /* FREQSUBTYPE_ONCE */
    AND (par_freq_subday_type <> 2) /* FREQSUBTYPE_SECOND */
    AND (par_freq_subday_type <> 4) /* FREQSUBTYPE_MINUTE */
    AND (par_freq_subday_type <> 8)) /* FREQSUBTYPE_HOUR */
  THEN /* Failure */
    RAISE 'The schedule for this job is invalid (reason: The specified @freq_subday_type is invalid (valid values are: 0x1, 0x2, 0x4, 0x8).).' USING ERRCODE := '50000';
    returncode := 1;
    RETURN;
  END IF;

  IF ((par_freq_subday_type <> 1) AND (par_freq_subday_interval < 1)) /* FREQSUBTYPE_ONCE and less than 1 interval */
    OR ((par_freq_subday_type = 2) AND (par_freq_subday_interval < 10)) /* FREQSUBTYPE_SECOND and less than 10 seconds (see MIN_SCHEDULE_GRANULARITY in SqlAgent source code) */
  THEN /* Failure */
    RAISE 'The schedule for this job is invalid (reason: The specified @freq_subday_interval is invalid).' USING ERRCODE := '50000';
    returncode := 1;
    RETURN;
  END IF;

  IF (par_freq_type = 4) /* FREQTYPE_DAILY */
  THEN
    SELECT 0 INTO par_freq_recurrence_factor;

    IF (par_freq_interval < 1) THEN /* Failure */
      RAISE 'The schedule for this job is invalid (reason: @freq_interval must be at least 1 for a daily job.).' USING ERRCODE := '50000';
      returncode := 1;
      RETURN;
    END IF;
  END IF;

  IF (par_freq_type = 8) /* FREQTYPE_WEEKLY */
  THEN
    IF (par_freq_interval < 1) OR (par_freq_interval > 127) /* (2^7)-1 [freq_interval is a bitmap (Sun=1..Sat=64)] */
    THEN /* Failure */
      RAISE 'The schedule for this job is invalid (reason: @freq_interval must be a valid day of the week bitmask [Sunday = 1 .. Saturday = 64] for a weekly job.).' USING ERRCODE := '50000';
      returncode := 1;
      RETURN;
    END IF;
  END IF;

  IF (par_freq_type = 16) /* FREQTYPE_MONTHLY */
  THEN
    IF (par_freq_interval < 1) OR (par_freq_interval > 31)
    THEN /* Failure */
      RAISE 'The schedule for this job is invalid (reason: @freq_interval must be between 1 and 31 for a monthly job.).' USING ERRCODE := '50000';
      returncode := 1;
      RETURN;
    END IF;
  END IF;

  IF (par_freq_type = 32) /* FREQTYPE_MONTHLYRELATIVE */
  THEN
    IF (par_freq_relative_interval <> 1) /* RELINT_1ST */
      AND (par_freq_relative_interval <> 2) /* RELINT_2ND */
      AND (par_freq_relative_interval <> 4) /* RELINT_3RD */
      AND (par_freq_relative_interval <> 8) /* RELINT_4TH */
      AND (par_freq_relative_interval <> 16) /* RELINT_LAST */
    THEN /* Failure */
      RAISE 'The schedule for this job is invalid (reason: @freq_relative_interval must be one of 1st (0x1), 2nd (0x2), 3rd [0x4], 4th (0x8) or Last (0x10).).' USING ERRCODE := '50000';
      returncode := 1;
      RETURN;
    END IF;
  END IF;

  IF (par_freq_type = 32) /* FREQTYPE_MONTHLYRELATIVE */
  THEN
    IF (par_freq_interval <> 1) /* RELATIVE_SUN */
      AND (par_freq_interval <> 2) /* RELATIVE_MON */
      AND (par_freq_interval <> 3) /* RELATIVE_TUE */
      AND (par_freq_interval <> 4) /* RELATIVE_WED */
      AND (par_freq_interval <> 5) /* RELATIVE_THU */
      AND (par_freq_interval <> 6) /* RELATIVE_FRI */
      AND (par_freq_interval <> 7) /* RELATIVE_SAT */
      AND (par_freq_interval <> 8) /* RELATIVE_DAY */
      AND (par_freq_interval <> 9) /* RELATIVE_WEEKDAY */
      AND (par_freq_interval <> 10) /* RELATIVE_WEEKENDDAY */
    THEN /* Failure */
      RAISE 'The schedule for this job is invalid (reason: @freq_interval must be between 1 and 10 (1 = Sunday .. 7 = Saturday, 8 = Day, 9 = Weekday, 10 = Weekend-day) for a monthly-relative job.).' USING ERRCODE := '50000';
      returncode := 1;
      RETURN;
    END IF;
  END IF;

  IF ((par_freq_type = 8) /* FREQTYPE_WEEKLY */
    OR (par_freq_type = 16) /* FREQTYPE_MONTHLY */
    OR (par_freq_type = 32)) /* FREQTYPE_MONTHLYRELATIVE */
    AND (par_freq_recurrence_factor < 1)
  THEN /* Failure */
    RAISE 'The schedule for this job is invalid (reason: @freq_recurrence_factor must be at least 1.).' USING ERRCODE := '50000';
      returncode := 1;
      RETURN;
  END IF;
  /* Success */
  returncode := 0;
  RETURN;
END;
$body$
LANGUAGE 'plpgsql';

CREATE OR REPLACE FUNCTION sys.babelfish_sp_verify_schedule_identifiers (
  par_name_of_name_parameter varchar,
  par_name_of_id_parameter varchar,
  inout par_schedule_name varchar,
  inout par_schedule_id integer,
  inout par_owner_sid char,
  inout par_orig_server_id integer,
  par_job_id_filter integer = NULL::integer,
  out returncode integer
)
AS
$body$
DECLARE
  var_retval INT;
  var_schedule_id_as_char VARCHAR(36);
  var_sch_name_count INT;
BEGIN
  /* Remove any leading/trailing spaces from parameters */
  SELECT LTRIM(RTRIM(par_name_of_name_parameter)) INTO par_name_of_name_parameter;
  SELECT LTRIM(RTRIM(par_name_of_id_parameter)) INTO par_name_of_id_parameter;
  SELECT LTRIM(RTRIM(par_schedule_name)) INTO par_schedule_name;
  SELECT 0 INTO var_sch_name_count;

  IF (par_schedule_name = '')
  THEN
    SELECT NULL INTO par_schedule_name;
  END IF;

  IF ((par_schedule_name IS NULL) AND (par_schedule_id IS NULL)) OR ((par_schedule_name IS NOT NULL) AND (par_schedule_id IS NOT NULL))
  THEN /* Failure */
    RAISE 'Supply either % or % to identify the schedule.', par_name_of_id_parameter, par_name_of_name_parameter USING ERRCODE := '50000';
    returncode := 1;
    RETURN;
  END IF;

  /* Check schedule id */
  IF (par_schedule_id IS NOT NULL)
  THEN
    /* Look at all schedules */
    SELECT name
         , owner_sid
         , originating_server_id
      INTO par_schedule_name
         , par_owner_sid
         , par_orig_server_id
      FROM sys.sysschedules
     WHERE (schedule_id = par_schedule_id);

    IF (par_schedule_name IS NULL)
    THEN /* Failure */
      SELECT CAST (par_schedule_id AS VARCHAR(36))
        INTO var_schedule_id_as_char;

      RAISE 'The specified % ("%") does not exist.', 'schedule_id', var_schedule_id_as_char USING ERRCODE := '50000';
      returncode := 1;
      RETURN;
    END IF;
  ELSE
    IF (par_schedule_name IS NOT NULL)
    THEN
      /* Check if the schedule name is ambiguous */
      IF (SELECT COUNT(*) FROM sys.sysschedules WHERE name = par_schedule_name) > 1
      THEN /* Failure */
        RAISE 'There are two or more sysschedules named "%". Specify % instead of % to uniquely identify the sysschedules.', par_job_name, par_name_of_id_parameter, par_name_of_name_parameter USING ERRCODE := '50000';
        returncode := 1;
        RETURN;
      END IF;

      /* The name is not ambiguous, so get the corresponding job_id (if the job exists) */
      SELECT schedule_id
           , owner_sid
        INTO par_schedule_id, par_owner_sid
        FROM sys.sysschedules
       WHERE (name = par_schedule_name);

      /* the view would take care of all the permissions issues. */
      IF (par_schedule_id IS NULL)
      THEN /* Failure */
        RAISE 'The specified % ("%") does not exist.', 'par_schedule_name', par_schedule_name USING ERRCODE := '50000';
        returncode := 1;
        RETURN;
      END IF;
    END IF;
  END IF;

  /* Success */
  returncode := 0;
  RETURN;
END;
$body$
LANGUAGE 'plpgsql';

CREATE OR REPLACE FUNCTION sys.babelfish_sp_xml_preparedocument(IN XmlDocument TEXT,OUT DocHandle BIGINT)
AS
$BODY$
DECLARE
   XmlDocument$data XML;
BEGIN
     /*Create temporary structure for xmldocument saving*/
     CREATE TEMPORARY SEQUENCE IF NOT EXISTS sys$seq_openmxl_id MINVALUE 1 MAXVALUE 9223372036854775807 START WITH 1 INCREMENT BY 1 CACHE 5;

     CREATE TEMPORARY TABLE IF NOT EXISTS sys$openxml
          (DocID BigInt NOT NULL DEFAULT NEXTVAL('sys$seq_openmxl_id'),
           XmlData XML not NULL,
           CONSTRAINT pk_sys$doc_id PRIMARY KEY(DocID)
          ) ON COMMIT PRESERVE ROWS;

     IF xml_is_well_formed(XmlDocument) THEN
       XmlDocument$data := XmlDocument::XML;
     ELSE
       RAISE EXCEPTION '%','The XML parse error occurred';
     END IF;

     INSERT INTO sys$openxml(XmlData)
          VALUES (XmlDocument$data)
       RETURNING DocID INTO DocHandle;
END;
$BODY$
LANGUAGE  plpgsql;

CREATE OR REPLACE FUNCTION sys.babelfish_sp_xml_removedocument(IN DocHandle BIGINT) RETURNS VOID
AS
$BODY$
DECLARE
  lt_error_text TEXT := 'Could not find prepared statement with handle '||CASE
                                                                            WHEN DocHandle IS NULL THEN 'null'
                                                                              ELSE DocHandle::TEXT
                                                                           END;
BEGIN
	DELETE FROM sys$openxml t
	 WHERE t.DocID = DocHandle;

	IF NOT FOUND THEN
	     RAISE EXCEPTION '%', lt_error_text;
	END IF;

	EXCEPTION
	  WHEN SQLSTATE '42P01' THEN
	      RAISE EXCEPTION '%',lt_error_text;
END;
$BODY$
LANGUAGE  plpgsql;

/* ***********************************************
EXTENSION PACK function STRPOS3(x)
schema sys
**************************************************/
create or replace function sys.babelfish_STRPOS3(p_str text, p_substr text, p_loc int)returns int
AS
$body$
DECLARE
	v_loc int := case when p_loc > 0 then p_loc else 1 end;
	v_cnt int := length(p_str) - v_loc + 1;
BEGIN
/***************************************************************
EXTENSION PACK function STRPOS3(x)
***************************************************************/
	if v_cnt > 0 then
		return case when 0!= strpos(substr(p_str, v_loc, v_cnt), p_substr)
		            then strpos(substr(p_str, v_loc, v_cnt), p_substr) + v_loc - 1
			          else strpos(substr(p_str, v_loc, v_cnt), p_substr)
		       end;
	else
		return 0;
	end if;
END;
$body$
language plpgsql;

CREATE OR REPLACE FUNCTION sys.babelfish_tomsbit(in_str NUMERIC)
RETURNS SMALLINT
AS
$BODY$
BEGIN
  CASE
    WHEN in_str < 0 OR in_str > 0 THEN RETURN 1;
    ELSE RETURN 0;
  END CASE;
END;
$BODY$
LANGUAGE 'plpgsql';

CREATE OR REPLACE FUNCTION sys.babelfish_tomsbit(in_str VARCHAR)
RETURNS SMALLINT
AS
$BODY$
BEGIN
  CASE
    WHEN LOWER(in_str) = 'true' OR in_str = '1' THEN RETURN 1;
    WHEN LOWER(in_str) = 'false' OR in_str = '0' THEN RETURN 0;
    ELSE RETURN 0;
  END CASE;
END;
$BODY$
LANGUAGE 'plpgsql';

CREATE OR REPLACE FUNCTION sys.babelfish_try_conv_date_to_string(IN p_datatype TEXT,
                                                                     IN p_dateval DATE,
                                                                     IN p_style NUMERIC DEFAULT 20)
RETURNS TEXT
AS
$BODY$
BEGIN
    RETURN sys.babelfish_conv_date_to_string(p_datatype,
                                                 p_dateval,
                                                 p_style);
EXCEPTION
    WHEN OTHERS THEN
        RETURN NULL;
END;
$BODY$
LANGUAGE plpgsql
VOLATILE
RETURNS NULL ON NULL INPUT;

CREATE OR REPLACE FUNCTION sys.babelfish_try_conv_datetime_to_string(IN p_datatype TEXT,
                                                                         IN p_src_datatype TEXT,
                                                                         IN p_datetimeval TIMESTAMP WITHOUT TIME ZONE,
                                                                         IN p_style NUMERIC DEFAULT -1)
RETURNS TEXT
AS
$BODY$
BEGIN
    RETURN sys.babelfish_conv_datetime_to_string(p_datatype,
                                                     p_src_datatype,
                                                     p_datetimeval,
                                                     p_style);
EXCEPTION
    WHEN OTHERS THEN
        RETURN NULL;
END;
$BODY$
LANGUAGE plpgsql
VOLATILE
RETURNS NULL ON NULL INPUT;

CREATE OR REPLACE FUNCTION sys.babelfish_try_conv_string_to_date(IN p_datestring TEXT,
                                                                     IN p_style NUMERIC DEFAULT 0)
RETURNS DATE
AS
$BODY$
BEGIN
    RETURN sys.babelfish_conv_string_to_date(p_datestring,
                                                 p_style);
EXCEPTION
    WHEN OTHERS THEN
        RETURN NULL;
END;
$BODY$
LANGUAGE plpgsql
VOLATILE
RETURNS NULL ON NULL INPUT;

CREATE OR REPLACE FUNCTION sys.babelfish_try_conv_string_to_datetime(IN p_datatype TEXT,
                                                                         IN p_datetimestring TEXT,
                                                                         IN p_style NUMERIC DEFAULT 0)
RETURNS TIMESTAMP WITHOUT TIME ZONE
AS
$BODY$
BEGIN
    RETURN sys.babelfish_conv_string_to_datetime(p_datatype,
                                                     p_datetimestring ,
                                                     p_style);
EXCEPTION
    WHEN OTHERS THEN
        RETURN NULL;
END;
$BODY$
LANGUAGE plpgsql
VOLATILE
RETURNS NULL ON NULL INPUT;

CREATE OR REPLACE FUNCTION sys.babelfish_try_conv_string_to_time(IN p_datatype TEXT,
                                                                     IN p_timestring TEXT,
                                                                     IN p_style NUMERIC DEFAULT 0)
RETURNS TIME WITHOUT TIME ZONE
AS
$BODY$
BEGIN
    RETURN sys.babelfish_conv_string_to_time(p_datatype,
                                                 p_timestring,
                                                 p_style);
EXCEPTION
    WHEN OTHERS THEN
        RETURN NULL;
END;
$BODY$
LANGUAGE plpgsql
VOLATILE
RETURNS NULL ON NULL INPUT;

CREATE OR REPLACE FUNCTION sys.babelfish_try_conv_time_to_string(IN p_datatype TEXT,
                                                                     IN p_src_datatype TEXT,
                                                                     IN p_timeval TIME WITHOUT TIME ZONE,
                                                                     IN p_style NUMERIC DEFAULT 25)
RETURNS TEXT
AS
$BODY$
BEGIN
    RETURN sys.babelfish_conv_time_to_string(p_datatype,
                                                 p_src_datatype,
                                                 p_timeval,
                                                 p_style);
EXCEPTION
    WHEN OTHERS THEN
        RETURN NULL;
END;
$BODY$
LANGUAGE plpgsql
VOLATILE
RETURNS NULL ON NULL INPUT;

-- convertion to date
CREATE OR REPLACE FUNCTION sys.babelfish_conv_helper_to_date(IN arg TEXT,
                                                        IN try BOOL,
                                                        IN p_style NUMERIC DEFAULT 0)
RETURNS DATE
AS
$BODY$
BEGIN
    IF try THEN
        RETURN sys.babelfish_try_conv_string_to_date(arg, p_style);
    ELSE
	    RETURN sys.babelfish_conv_string_to_date(arg, p_style);
    END IF;
END;
$BODY$
LANGUAGE plpgsql
VOLATILE;

CREATE OR REPLACE FUNCTION sys.babelfish_conv_helper_to_date(IN arg anyelement,
                                                        IN try BOOL,
												        IN p_style NUMERIC DEFAULT 0)
RETURNS DATE
AS
$BODY$
BEGIN
    IF try THEN
        RETURN sys.babelfish_try_conv_to_date(arg); 
    ELSE
	    RETURN CAST(arg AS DATE);
    END IF;
END;
$BODY$
LANGUAGE plpgsql
VOLATILE;

CREATE OR REPLACE FUNCTION sys.babelfish_try_conv_to_date(IN arg anyelement)
RETURNS DATE
AS
$BODY$
BEGIN
    RETURN CAST(arg AS DATE);
    EXCEPTION
        WHEN OTHERS THEN
            RETURN NULL;
END;
$BODY$
LANGUAGE plpgsql
VOLATILE;

-- convertion to time
CREATE OR REPLACE FUNCTION sys.babelfish_conv_helper_to_time(IN arg TEXT,
                                                        IN try BOOL,
												        IN p_style NUMERIC DEFAULT 0)
RETURNS TIME
AS
$BODY$
BEGIN
    IF try THEN
	    RETURN sys.babelfish_try_conv_string_to_time('TIME', arg, p_style);
    ELSE
	    RETURN sys.babelfish_conv_string_to_time('TIME', arg, p_style);
    END IF;
END;
$BODY$
LANGUAGE plpgsql
VOLATILE;

CREATE OR REPLACE FUNCTION sys.babelfish_conv_helper_to_time(IN arg anyelement,
                                                        IN try BOOL,
												        IN p_style NUMERIC DEFAULT 0)
RETURNS TIME
AS
$BODY$
BEGIN
    IF try THEN
        RETURN sys.babelfish_try_conv_to_time(arg);
    ELSE
	    RETURN CAST(arg AS TIME);
    END IF;
END;
$BODY$
LANGUAGE plpgsql
VOLATILE;

CREATE OR REPLACE FUNCTION sys.babelfish_try_conv_to_time(IN arg anyelement)
RETURNS TIME
AS
$BODY$
BEGIN
    RETURN CAST(arg AS TIME);
    EXCEPTION
        WHEN OTHERS THEN
            RETURN NULL;
END;
$BODY$
LANGUAGE plpgsql
VOLATILE;

-- convertion to datetime
CREATE OR REPLACE FUNCTION sys.babelfish_conv_helper_to_datetime(IN arg TEXT,
                                                            IN try BOOL,
													        IN p_style NUMERIC DEFAULT 0)
RETURNS TIMESTAMP
AS
$BODY$
BEGIN
    IF try THEN
	    RETURN sys.babelfish_try_conv_string_to_datetime('DATETIME', arg, p_style);
    ELSE
        RETURN sys.babelfish_conv_string_to_datetime('DATETIME', arg, p_style);
    END IF;
END;
$BODY$
LANGUAGE plpgsql
VOLATILE;

CREATE OR REPLACE FUNCTION sys.babelfish_conv_helper_to_datetime(IN arg anyelement,
                                                            IN try BOOL,
													        IN p_style NUMERIC DEFAULT 0)
RETURNS TIMESTAMP
AS
$BODY$
BEGIN
    IF try THEN
        RETURN sys.babelfish_try_conv_to_datetime(arg);
    ELSE
        RETURN CAST(arg AS TIMESTAMP);
    END IF;
END;
$BODY$
LANGUAGE plpgsql
VOLATILE;


CREATE OR REPLACE FUNCTION sys.babelfish_try_conv_to_datetime(IN arg anyelement)
RETURNS TIMESTAMP
AS
$BODY$
BEGIN
    RETURN CAST(arg AS TIMESTAMP);
    EXCEPTION
        WHEN OTHERS THEN
            RETURN NULL;
END;
$BODY$
LANGUAGE plpgsql
VOLATILE;

-- conversion to datetime2
CREATE OR REPLACE FUNCTION sys.babelfish_conv_helper_to_datetime2(IN typename TEXT,
                                                            IN arg TEXT,
                                                            IN try BOOL,
                                                            IN p_style NUMERIC DEFAULT 0)
RETURNS sys.DATETIME2
AS
$BODY$
BEGIN
    IF try THEN
	    RETURN sys.babelfish_try_conv_string_to_datetime(typename, arg, p_style);
    ELSE
        RETURN sys.babelfish_conv_string_to_datetime(typename, arg, p_style);
    END IF;
END;
$BODY$
LANGUAGE plpgsql
VOLATILE;

CREATE OR REPLACE FUNCTION sys.babelfish_conv_helper_to_datetime2(IN typename TEXT,
                                                            IN arg anyelement,
                                                            IN try BOOL,
                                                            IN p_style NUMERIC DEFAULT 0)
RETURNS sys.DATETIME2
AS
$BODY$
BEGIN
    IF try THEN
        RETURN sys.babelfish_try_conv_to_datetime2(arg);
    ELSE
        RETURN CAST(arg AS sys.DATETIME2);
    END IF;
END;
$BODY$
LANGUAGE plpgsql
VOLATILE;


CREATE OR REPLACE FUNCTION sys.babelfish_try_conv_to_datetime2(IN arg anyelement)
RETURNS sys.DATETIME2
AS
$BODY$
BEGIN
    RETURN CAST(arg AS sys.DATETIME2);
    EXCEPTION
        WHEN OTHERS THEN
            RETURN NULL;
END;
$BODY$
LANGUAGE plpgsql
VOLATILE;

-- convertion to varchar
CREATE OR REPLACE FUNCTION sys.babelfish_conv_helper_to_varchar(IN typename TEXT,
                                                        IN arg TEXT,
                                                        IN try BOOL,
                                                        IN p_style NUMERIC DEFAULT 0)
RETURNS sys.VARCHAR
AS
$BODY$
BEGIN
	IF try THEN
	    RETURN sys.babelfish_try_conv_to_varchar(typename, arg, p_style);
    ELSE
	    RETURN sys.babelfish_conv_to_varchar(typename, arg, p_style);
    END IF;
END;
$BODY$
LANGUAGE plpgsql
VOLATILE;

CREATE OR REPLACE FUNCTION sys.babelfish_conv_helper_to_varchar(IN typename TEXT,
                                                        IN arg ANYELEMENT,
                                                        IN try BOOL,
                                                        IN p_style NUMERIC DEFAULT 0)
RETURNS sys.VARCHAR
AS
$BODY$
BEGIN
	IF try THEN
	    RETURN sys.babelfish_try_conv_to_varchar(typename, arg, p_style);
    ELSE
	    RETURN sys.babelfish_conv_to_varchar(typename, arg, p_style);
    END IF;
END;
$BODY$
LANGUAGE plpgsql
VOLATILE;

CREATE OR REPLACE FUNCTION sys.babelfish_conv_to_varchar(IN typename TEXT,
														IN arg TEXT,
														IN p_style NUMERIC DEFAULT 0)
RETURNS sys.VARCHAR
AS
$BODY$
BEGIN
    RETURN CAST(arg AS sys.VARCHAR);
END;
$BODY$
LANGUAGE plpgsql
VOLATILE;

CREATE OR REPLACE FUNCTION sys.babelfish_conv_to_varchar(IN typename TEXT,
														IN arg anyelement,
														IN p_style NUMERIC DEFAULT 0)
RETURNS sys.VARCHAR
AS
$BODY$
BEGIN
	CASE pg_typeof(arg)
	WHEN 'date'::regtype THEN
		RETURN sys.babelfish_try_conv_date_to_string(typename, arg, p_style);
	WHEN 'time'::regtype THEN
		RETURN sys.babelfish_try_conv_time_to_string(typename, 'TIME', arg, p_style);
	WHEN 'sys.datetime'::regtype THEN
		RETURN sys.babelfish_try_conv_datetime_to_string(typename, 'DATETIME', arg::timestamp, p_style);
	WHEN 'float'::regtype THEN
		RETURN sys.babelfish_try_conv_float_to_string(typename, arg, p_style);
	WHEN 'sys.money'::regtype THEN
		RETURN sys.babelfish_try_conv_money_to_string(typename, arg::numeric(19,4)::pg_catalog.money, p_style);
	ELSE
        RETURN CAST(arg AS sys.VARCHAR);
	END CASE;
END;
$BODY$
LANGUAGE plpgsql
VOLATILE;

CREATE OR REPLACE FUNCTION sys.babelfish_try_conv_to_varchar(IN typename TEXT,
														IN arg TEXT,
														IN p_style NUMERIC DEFAULT 0)
RETURNS sys.VARCHAR
AS
$BODY$
BEGIN
    RETURN sys.babelfish_conv_to_varchar(typename, arg, p_style);
    EXCEPTION
        WHEN OTHERS THEN
            RETURN NULL;
END;
$BODY$
LANGUAGE plpgsql
VOLATILE;

CREATE OR REPLACE FUNCTION sys.babelfish_try_conv_to_varchar(IN typename TEXT,
														IN arg anyelement,
														IN p_style NUMERIC DEFAULT 0)
RETURNS sys.VARCHAR
AS
$BODY$
BEGIN
    RETURN sys.babelfish_conv_to_varchar(typename, arg, p_style);
    EXCEPTION
        WHEN OTHERS THEN
            RETURN NULL;
END;
$BODY$
LANGUAGE plpgsql
VOLATILE;

CREATE OR REPLACE FUNCTION sys.babelfish_parse_helper_to_date(IN arg TEXT, IN try BOOL, IN culture TEXT DEFAULT '')
RETURNS DATE
AS
$BODY$
BEGIN
    IF try THEN
        RETURN sys.babelfish_try_parse_to_date(arg, culture);
    ELSE
        RETURN sys.babelfish_parse_to_date(arg, culture);
    END IF;
END;
$BODY$
LANGUAGE plpgsql
VOLATILE;

CREATE OR REPLACE FUNCTION sys.babelfish_parse_helper_to_time(IN arg TEXT, IN try BOOL, IN culture TEXT DEFAULT '')
RETURNS TIME WITHOUT TIME ZONE
AS
$BODY$
BEGIN
    IF try THEN
        RETURN sys.babelfish_try_parse_to_time('TIME', arg, culture);
    ELSE
        RETURN sys.babelfish_parse_to_time('TIME', arg, culture);
    END IF;
END;
$BODY$
LANGUAGE plpgsql
VOLATILE;

CREATE OR REPLACE FUNCTION sys.babelfish_parse_helper_to_datetime(IN arg TEXT, IN try BOOL, IN culture TEXT DEFAULT '')
RETURNS TIMESTAMP WITHOUT TIME ZONE
AS
$BODY$
BEGIN
    IF try THEN
        RETURN sys.babelfish_try_parse_to_datetime('DATETIME', arg, culture);
    ELSE
        RETURN sys.babelfish_parse_to_datetime('DATETIME', arg, culture);
    END IF;
END;
$BODY$
LANGUAGE plpgsql
VOLATILE;

CREATE OR REPLACE FUNCTION sys.babelfish_try_conv_money_to_string(IN p_datatype TEXT,
														IN p_moneyval PG_CATALOG.MONEY,
														IN p_style NUMERIC DEFAULT 0)
RETURNS TEXT
AS
$BODY$
DECLARE
	v_style SMALLINT;
	v_format VARCHAR COLLATE "C";
	v_moneyval NUMERIC(19,4) := p_moneyval::NUMERIC(19,4);
	v_moneysign NUMERIC(19,4) := sign(v_moneyval);
	v_moneyabs NUMERIC(19,4) := abs(v_moneyval);
	v_digits SMALLINT;
	v_integral_digits SMALLINT;
	v_decimal_digits SMALLINT;
	v_res_length SMALLINT;
	MASK_REGEXP CONSTANT VARCHAR COLLATE "C" := '^\s*(?:character varying)\s*\(\s*(\d+|MAX)\s*\)\s*$';
	v_result TEXT;
BEGIN
	v_style := floor(p_style)::SMALLINT;
	v_digits := length(v_moneyabs::TEXT);
	v_decimal_digits := scale(v_moneyabs);
	IF (v_decimal_digits > 0) THEN
		v_integral_digits := v_digits - v_decimal_digits - 1;
	ELSE
		v_integral_digits := v_digits;
	END IF;
	IF (v_style = 0) THEN
		v_format := (pow(10, v_integral_digits)-1)::TEXT || 'D99';
		v_result := to_char(v_moneyval, v_format);
	ELSIF (v_style = 1) THEN
		IF (v_moneysign::SMALLINT = 1) THEN
			v_result := substring(p_moneyval::TEXT, 2);
		ELSE
			v_result := substring(p_moneyval::TEXT, 1, 1) || substring(p_moneyval::TEXT, 3);
		END IF;
	ELSIF (v_style = 2) THEN
		v_format := (pow(10, v_integral_digits)-1)::TEXT || 'D9999';
		v_result := to_char(v_moneyval, v_format);
	ELSE
		RAISE invalid_parameter_value;
	END IF;
	v_res_length := substring(p_datatype, MASK_REGEXP)::SMALLINT;
	IF v_res_length IS NULL THEN
		RETURN v_result;
	ELSE
		RETURN rpad(v_result, v_res_length, ' ');
	END IF;
EXCEPTION
	WHEN invalid_parameter_value THEN
		RAISE USING MESSAGE := pg_catalog.format('%s is not a valid style number when converting from MONEY to a character string.', v_style),
					DETAIL := 'Use of incorrect "style" parameter value during conversion process.',
					HINT := 'Change "style" parameter to the proper value and try again.';
END;
$BODY$
LANGUAGE plpgsql
VOLATILE
RETURNS NULL ON NULL INPUT;

CREATE OR REPLACE FUNCTION sys.babelfish_try_conv_float_to_string(IN p_datatype TEXT,
														  IN p_floatval FLOAT,
														  IN p_style NUMERIC DEFAULT 0)
RETURNS TEXT
AS
$BODY$
DECLARE
	v_style SMALLINT;
	v_format VARCHAR COLLATE "C";
	v_floatval NUMERIC := abs(p_floatval);
	v_digits SMALLINT;
	v_integral_digits SMALLINT;
	v_decimal_digits SMALLINT;
	v_sign SMALLINT := sign(p_floatval);
	v_result TEXT;
	v_res_length SMALLINT;
	MASK_REGEXP CONSTANT VARCHAR COLLATE "C" := '^\s*(?:character varying)\s*\(\s*(\d+|MAX)\s*\)\s*$';
BEGIN
	v_style := floor(p_style)::SMALLINT;
	IF (v_style = 0) THEN
		v_digits := length(v_floatval::NUMERIC::TEXT);
		v_decimal_digits := scale(v_floatval);
		IF (v_decimal_digits > 0) THEN
			v_integral_digits := v_digits - v_decimal_digits - 1;
		ELSE
			v_integral_digits := v_digits;
		END IF;
		IF (v_floatval >= 999999.5) THEN
			v_format := '9D99999EEEE';
			v_result := to_char(v_sign * ceiling(v_floatval), v_format);
			v_result := to_char(substring(v_result, 1, 8)::NUMERIC, 'FM9D99999')::NUMERIC::TEXT || substring(v_result, 9);
		ELSE
			if (6 - v_integral_digits < v_decimal_digits) THEN
				v_decimal_digits := 6 - v_integral_digits;
			END IF;
			v_format := (pow(10, v_integral_digits)-1)::TEXT || 'D';
			IF (v_decimal_digits > 0) THEN
				v_format := v_format || (pow(10, v_decimal_digits)-1)::TEXT;
			END IF;
			v_result := to_char(p_floatval, v_format);
		END IF;
	ELSIF (v_style = 1) THEN
		v_format := '9D9999999EEEE';
		v_result := to_char(p_floatval, v_format);
	ELSIF (v_style = 2) THEN
		v_format := '9D999999999999999EEEE';
		v_result := to_char(p_floatval, v_format);
	ELSIF (v_style = 3) THEN
		v_format := '9D9999999999999999EEEE';
		v_result := to_char(p_floatval, v_format);
	ELSE
		RAISE invalid_parameter_value;
	END IF;

	v_res_length := substring(p_datatype, MASK_REGEXP)::SMALLINT;
	IF v_res_length IS NULL THEN
		RETURN v_result;
	ELSE
		RETURN rpad(v_result,  v_res_length, ' ');
	END IF;
EXCEPTION
	WHEN invalid_parameter_value THEN
		RAISE USING MESSAGE := pg_catalog.format('%s is not a valid style number when converting from FLOAT to a character string.', v_style),
					DETAIL := 'Use of incorrect "style" parameter value during conversion process.',
					HINT := 'Change "style" parameter to the proper value and try again.';
END;
$BODY$
LANGUAGE plpgsql
VOLATILE
RETURNS NULL ON NULL INPUT;

CREATE OR REPLACE FUNCTION sys.babelfish_try_parse_to_date(IN p_datestring TEXT,
                                                               IN p_culture TEXT DEFAULT NULL)
RETURNS DATE
AS
$BODY$
BEGIN
    RETURN sys.babelfish_parse_to_date(p_datestring, p_culture);
    EXCEPTION
        WHEN OTHERS THEN
            RETURN NULL;
END;
$BODY$
LANGUAGE plpgsql
VOLATILE
RETURNS NULL ON NULL INPUT;

CREATE OR REPLACE FUNCTION sys.babelfish_try_parse_to_datetime(IN p_datatype TEXT,
                                                                   IN p_datetimestring TEXT,
                                                                   IN p_culture TEXT DEFAULT '')
RETURNS TIMESTAMP WITHOUT TIME ZONE
AS
$BODY$
BEGIN
    RETURN sys.babelfish_parse_to_datetime(p_datatype, p_datetimestring, p_culture);
    EXCEPTION
        WHEN OTHERS THEN
            RETURN NULL;
END;
$BODY$
LANGUAGE plpgsql
VOLATILE
RETURNS NULL ON NULL INPUT;

CREATE OR REPLACE FUNCTION sys.babelfish_try_parse_to_time(IN p_datatype TEXT,
                                                               IN p_srctimestring TEXT,
                                                               IN p_culture TEXT DEFAULT '')
RETURNS TIME WITHOUT TIME ZONE
AS
$BODY$
BEGIN
    RETURN sys.babelfish_parse_to_time(p_datatype, p_srctimestring, p_culture);
    EXCEPTION
        WHEN OTHERS THEN
            RETURN NULL;
END;
$BODY$
LANGUAGE plpgsql
VOLATILE
RETURNS NULL ON NULL INPUT;

CREATE OR REPLACE FUNCTION sys.babelfish_update_job (
  p_job integer,
  p_error_message varchar
)
RETURNS void AS
$body$
DECLARE
  var_enabled smallint;
  var_freq_type integer;
  var_freq_interval integer;
  var_freq_subday_type integer;
  var_freq_subday_interval integer;
  var_freq_relative_interval integer;
  var_freq_recurrence_factor integer;
  var_tmp_interval varchar(50);
  var_job_id integer;
  var_schedule_id integer;
  var_job_step_id integer;
  var_step_id integer;
  var_step_name VARCHAR(128);
BEGIN
  /*
  var_job_step_id := p_job;

  SELECT jst.job_id, jsc.schedule_id, jst.step_name, jst.step_id
    FROM sys.sysjobsteps jst
   INNER JOIN sys.sysjobschedules jsc
      ON jsc.job_id = jst.job_id
    INTO var_job_id, var_schedule_id, var_step_name, var_step_id
   WHERE jst.job_step_id = var_job_step_id;
  */
  INSERT
    INTO sys.sysjobhistory (
         job_id
       , step_id
       , step_name
       , sql_message_id
       , sql_severity
       , message
       , run_status
       , run_date
       , run_time
       , run_duration
       , operator_id_emailed
       , operator_id_netsent
       , operator_id_paged
       , retries_attempted
       , server)
  VALUES (
         p_job
       , 0 -- var_step_id
       , ''--var_step_name
       , 0
       , 0
       , p_error_message
       , 0
       , now()::date
       , now()::time
       , 0
       , 0
       , 0
       , 0
       , 0
       , ''::character varying);

  -- PERFORM sys.babelfish_sp_set_next_run (var_job_id, var_schedule_id);

END;
$body$
LANGUAGE 'plpgsql';

CREATE OR REPLACE FUNCTION sys.babelfish_waitfor_delay(time_to_pass TEXT)
RETURNS void AS
$BODY$
  SELECT pg_sleep(EXTRACT(HOUR FROM $1::time)*60*60 +
                  EXTRACT(MINUTE FROM $1::time)*60 +
                  TRUNC(EXTRACT(SECOND FROM $1::time)) +
                  sys.babelfish_round_fractseconds(
                                                        (
                                                          EXTRACT(MILLISECONDS FROM $1::time)
                                                          - TRUNC(EXTRACT(SECOND FROM $1::time)) * 1000
                                                        )::numeric
                                                      )/1000::numeric);
$BODY$
LANGUAGE SQL;

CREATE OR REPLACE FUNCTION sys.babelfish_waitfor_delay(time_to_pass TIMESTAMP WITHOUT TIME ZONE)
RETURNS void AS
$BODY$
  SELECT pg_sleep(EXTRACT(HOUR FROM $1::time)*60*60 +
                  EXTRACT(MINUTE FROM $1::time)*60 +
                  TRUNC(EXTRACT(SECOND FROM $1::time)) +
                  sys.babelfish_round_fractseconds(
                                                        (
                                                          EXTRACT(MILLISECONDS FROM $1::time)
                                                          - TRUNC(EXTRACT(SECOND FROM $1::time)) * 1000
                                                        )::numeric
                                                      )/1000::numeric);
$BODY$
LANGUAGE SQL;

CREATE OR REPLACE FUNCTION sys.babelfish_get_name_delimiter_pos(name TEXT)
RETURNS INTEGER
AS $$
DECLARE
    pos int;
    name_tmp TEXT collate "C" := name;
BEGIN
    IF (length(name_tmp collate sys.database_default) <= 2 AND (position('"' IN name_tmp) != 0 OR position(']' IN name_tmp) != 0 OR position('[' IN name_tmp) != 0))
       -- invalid name
       THEN RETURN 0;
    ELSIF left(name_tmp, 1) collate sys.database_default = '[' THEN
        pos = position('].' IN name_tmp);
        IF pos = 0 THEN 
            -- invalid name
            RETURN 0;
        ELSE
            RETURN pos + 1;
        END IF;
    ELSIF left(name_tmp, 1) collate sys.database_default = '"' THEN
        -- search from position 1 in case name starts with ".
        pos = position('".' IN right(name_tmp, length(name_tmp) - 1));
        IF pos = 0 THEN
            -- invalid name
            RETURN 0;
        ELSE
            RETURN pos + 2;
        END IF;
    ELSE
        RETURN position('.' IN name_tmp);
    END IF;
END;
$$
LANGUAGE plpgsql;

-- valid names are db_name.schema_name.object_name or schema_name.object_name or object_name
CREATE OR REPLACE FUNCTION sys.babelfish_split_object_name(
    name TEXT, 
    OUT db_name TEXT, 
    OUT schema_name TEXT, 
    OUT object_name TEXT)
AS $$
DECLARE
    lower_object_name text;
    names text[2];
    counter int;
    cur_pos int;
BEGIN
    lower_object_name = lower(rtrim(name));

    counter = 1;
    cur_pos = babelfish_get_name_delimiter_pos(lower_object_name);

    -- Parse user input into names split by '.'
    WHILE cur_pos > 0 LOOP
        IF counter > 3 THEN
            -- Too many names provided
            RETURN;
        END IF;

        names[counter] = babelfish_remove_delimiter_pair(rtrim(left(lower_object_name, cur_pos - 1)));
        
        -- invalid name
        IF names[counter] IS NULL THEN
            RETURN;
        END IF;

        lower_object_name = substring(lower_object_name from cur_pos + 1);
        counter = counter + 1;
        cur_pos = babelfish_get_name_delimiter_pos(lower_object_name);
    END LOOP;

    CASE counter
        WHEN 1 THEN
            db_name = NULL;
            schema_name = NULL;
        WHEN 2 THEN
            db_name = NULL;
            schema_name = sys.babelfish_truncate_identifier(names[1]);
        WHEN 3 THEN
            db_name = sys.babelfish_truncate_identifier(names[1]);
            schema_name = sys.babelfish_truncate_identifier(names[2]);
        ELSE
            RETURN;
    END CASE;

    -- Assign each name accordingly
    object_name = sys.babelfish_truncate_identifier(babelfish_remove_delimiter_pair(rtrim(lower_object_name)));
END;
$$
LANGUAGE plpgsql;

CREATE OR REPLACE FUNCTION sys.babelfish_has_any_privilege(
    perm_target_type text,
    schema_name text,
    object_name text)
RETURNS INTEGER
AS
$BODY$
DECLARE
    relevant_permissions text[];
    namespace_id oid;
    function_signature text;
    qualified_name text;
    permission text;
BEGIN
 IF perm_target_type IS NULL OR perm_target_type COLLATE sys.database_default NOT IN('table', 'function', 'procedure')
        THEN RETURN NULL;
    END IF;

    relevant_permissions := (
        SELECT CASE
            WHEN perm_target_type = 'table' COLLATE sys.database_default
                THEN '{"select", "insert", "update", "delete", "references"}'
            WHEN perm_target_type = 'column' COLLATE sys.database_default
                THEN '{"select", "update", "references"}'
            WHEN perm_target_type COLLATE sys.database_default IN ('function', 'procedure')
                THEN '{"execute"}'
        END
    );

    SELECT oid INTO namespace_id FROM pg_catalog.pg_namespace WHERE nspname = schema_name COLLATE sys.database_default;

    IF perm_target_type COLLATE sys.database_default IN ('function', 'procedure')
        THEN SELECT oid::regprocedure
                INTO function_signature
                FROM pg_catalog.pg_proc
                WHERE proname = object_name COLLATE sys.database_default
                    AND pronamespace = namespace_id;
    END IF;

    -- Surround with double-quotes to handle names that contain periods/spaces
    qualified_name := concat('"', schema_name, '"."', object_name, '"');

    FOREACH permission IN ARRAY relevant_permissions
    LOOP
        IF perm_target_type = 'table' COLLATE sys.database_default AND has_table_privilege(qualified_name, permission)::integer = 1
            THEN RETURN 1;
        ELSIF perm_target_type COLLATE sys.database_default IN ('function', 'procedure') AND has_function_privilege(function_signature, permission)::integer = 1
            THEN RETURN 1;
        END IF;
    END LOOP;
    RETURN 0;
END
$BODY$
LANGUAGE plpgsql;

-- internal table function for sp_cursor_list and sp_decribe_cursor
CREATE OR REPLACE FUNCTION sys.babelfish_cursor_list(cursor_source integer)
RETURNS table (
  reference_name text,
  cursor_name text,
  cursor_scope smallint,
  status smallint,
  model smallint,
  concurrency smallint,
  scrollable smallint,
  open_status smallint,
  cursor_rows bigint,
  fetch_status smallint,
  column_count smallint,
  row_count bigint,
  last_operation smallint,
  cursor_handle int,
  cursor_source smallint
) AS 'babelfishpg_tsql', 'cursor_list' LANGUAGE C;

CREATE OR REPLACE FUNCTION sys.babelfish_get_datetimeoffset_tzoffset(SYS.DATETIMEOFFSET)
RETURNS SMALLINT
AS 'babelfishpg_common', 'get_datetimeoffset_tzoffset_internal'
LANGUAGE C IMMUTABLE STRICT;

-- internal table function for querying the registered ENRs
CREATE OR REPLACE FUNCTION sys.babelfish_get_enr_list()
RETURNS table (
  reloid int,
  relname text
) AS 'babelfishpg_tsql', 'get_enr_list' LANGUAGE C;

-- internal table function for collation_list
CREATE OR REPLACE FUNCTION sys.babelfish_collation_list()
RETURNS table (
  oid int,
  collation_name text,
  l1_priority int,
  l2_priority int,
  l3_priority int,
  l4_priority int,
  l5_priority int
) AS 'babelfishpg_tsql', 'collation_list' LANGUAGE C;

-- internal function to truncate long identifier
CREATE OR REPLACE FUNCTION sys.babelfish_truncate_identifier(IN object_name TEXT)
RETURNS text
AS 'babelfishpg_tsql', 'pltsql_truncate_identifier_func' LANGUAGE C IMMUTABLE STRICT;

-- internal functions for debuggig/testing purpose
CREATE OR REPLACE FUNCTION sys.babelfish_pltsql_cursor_show_textptr_only_column_indexes(cursor_handle INT)
RETURNS text
AS 'babelfishpg_tsql', 'pltsql_cursor_show_textptr_only_column_indexes' LANGUAGE C;

CREATE OR REPLACE FUNCTION sys.babelfish_pltsql_get_last_cursor_handle()
RETURNS INT
AS 'babelfishpg_tsql', 'pltsql_get_last_cursor_handle' LANGUAGE C;

CREATE OR REPLACE FUNCTION sys.babelfish_pltsql_get_last_stmt_handle()
RETURNS INT
AS 'babelfishpg_tsql', 'pltsql_get_last_stmt_handle' LANGUAGE C;

/*
CREATE OR REPLACE FUNCTION sys.get_babel_server_collation_oid() RETURNS OID
LANGUAGE C
AS 'babelfishpg_tsql', 'get_server_collation_oid';
*/

CREATE OR REPLACE FUNCTION sys.babelfish_get_pltsql_function_signature(IN funcoid OID)
RETURNS text
AS 'babelfishpg_tsql', 'get_pltsql_function_signature' LANGUAGE C;

CREATE OR REPLACE FUNCTION sys.num_days_in_date(IN d1 INTEGER, IN m1 INTEGER, IN y1 INTEGER) RETURNS INTEGER AS $$
DECLARE
	i INTEGER;
	n1 INTEGER;
BEGIN
	n1 = y1 * 365 + d1;
	FOR i in 0 .. m1-2 LOOP
		IF (i = 0 OR i = 2 OR i = 4 OR i = 6 OR i = 7 OR i = 9 OR i = 11) THEN
			n1 = n1 + 31;
		ELSIF (i = 3 OR i = 5 OR i = 8 OR i = 10) THEN
			n1 = n1 + 30;
		ELSIF (i = 1) THEN
			n1 = n1 + 28;
		END IF;
	END LOOP;
	IF m1 <= 2 THEN
		y1 = y1 - 1;
	END IF;
	n1 = n1 + (y1/4 - y1/100 + y1/400);

	return n1;
END
$$
LANGUAGE plpgsql;<|MERGE_RESOLUTION|>--- conflicted
+++ resolved
@@ -1669,13 +1669,7 @@
     v_seconds := coalesce(sys.babelfish_get_timeunit_from_string(v_timepart, 'SECONDS'), '0');
     v_fseconds := coalesce(sys.babelfish_get_timeunit_from_string(v_timepart, 'FRACTSECONDS'), '0');
 
-<<<<<<< HEAD
-    IF ((v_res_datatype COLLATE "C" IN ('DATETIME', 'SMALLDATETIME') OR
-         (v_res_datatype COLLATE "C" = 'DATETIME2' AND v_timepart !~* HHMMSSFS_DOT_PART_REGEXP)) AND
-        char_length(v_fseconds) > 3)
-=======
     IF (v_res_datatype IN ('DATETIME', 'SMALLDATETIME') AND char_length(v_fseconds) > 3)
->>>>>>> 53cab2d9
     THEN
         RAISE invalid_datetime_format;
     END IF;
