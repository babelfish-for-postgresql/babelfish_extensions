/* Tsql functions
 */

CREATE OR REPLACE FUNCTION sys.babelfish_get_last_identity()
RETURNS INT8
AS 'babelfishpg_tsql', 'get_last_identity'
LANGUAGE C STABLE;

CREATE OR REPLACE FUNCTION sys.babelfish_get_scope_identity()
RETURNS INT8
AS 'babelfishpg_tsql', 'get_scope_identity'
LANGUAGE C STABLE;

CREATE OR REPLACE FUNCTION sys.bbf_get_current_physical_schema_name(IN schemaname TEXT)
RETURNS TEXT
AS 'babelfishpg_tsql', 'get_current_physical_schema_name'
LANGUAGE C STABLE STRICT;

CREATE OR REPLACE FUNCTION sys.babelfish_set_role(IN role_name TEXT)
RETURNS INT4
AS 'babelfishpg_tsql', 'babelfish_set_role'
LANGUAGE C STRICT;

CREATE OR REPLACE FUNCTION sys.babelfish_get_last_identity_numeric()
RETURNS numeric(38,0) AS
$BODY$
	SELECT sys.babelfish_get_last_identity()::numeric(38,0);
$BODY$
LANGUAGE SQL STABLE;

CREATE OR REPLACE FUNCTION sys.user_name_sysname()
RETURNS sys.SYSNAME AS
$BODY$
	SELECT COALESCE(sys.user_name(), '');
$BODY$
LANGUAGE SQL STABLE;

CREATE OR REPLACE FUNCTION sys.system_user()
RETURNS sys.nvarchar(128) AS
$BODY$
	SELECT sys.suser_name();
$BODY$
LANGUAGE SQL STABLE;

CREATE OR REPLACE FUNCTION sys.session_user()
RETURNS sys.nvarchar(128) AS
$BODY$
	SELECT sys.user_name();
$BODY$
LANGUAGE SQL STABLE;

CREATE OR REPLACE FUNCTION sys.babelfish_get_identity_param(IN tablename TEXT, IN optionname TEXT)
RETURNS INT8
AS 'babelfishpg_tsql', 'get_identity_param'
LANGUAGE C STABLE STRICT;

CREATE OR REPLACE FUNCTION sys.babelfish_get_identity_current(IN tablename TEXT)
RETURNS INT8
AS 'babelfishpg_tsql', 'get_identity_current'
LANGUAGE C STABLE STRICT;

create or replace function sys.babelfish_get_id_by_name(object_name text)
returns bigint as
$BODY$
declare res bigint;
begin
  execute 'select x''' || substring(encode(digest(object_name, 'sha1'), 'hex'), 1, 8) || '''::bigint' into res;
  return res;
end;
$BODY$
language plpgsql STABLE returns null on null input;

create or replace function sys.babelfish_get_sequence_value(in sequence_name character varying)
returns bigint as
$BODY$
declare
  v_res bigint;
begin
  execute 'select last_value from '|| sequence_name into v_res;
  return v_res;
end;
$BODY$
language plpgsql STABLE returns null on null input;

CREATE OR REPLACE FUNCTION sys.babelfish_get_login_default_db(IN login_name TEXT)
RETURNS TEXT
AS 'babelfishpg_tsql', 'bbf_get_login_default_db'
LANGUAGE C STABLE STRICT;

CREATE OR REPLACE FUNCTION sys.babelfish_conv_date_to_string(IN p_datatype TEXT,
                                                                 IN p_dateval DATE,
                                                                 IN p_style NUMERIC DEFAULT 20)
RETURNS TEXT
AS
$BODY$
DECLARE
    v_day VARCHAR COLLATE "C";
    v_dateval DATE;
    v_style SMALLINT;
    v_month SMALLINT;
    v_resmask VARCHAR COLLATE "C";
    v_datatype VARCHAR COLLATE "C";
    v_language VARCHAR COLLATE "C";
    v_monthname VARCHAR COLLATE "C";
    v_resstring VARCHAR COLLATE "C";
    v_lengthexpr VARCHAR COLLATE "C";
    v_maxlength SMALLINT;
    v_res_length SMALLINT;
    v_err_message VARCHAR COLLATE "C";
    v_res_datatype VARCHAR COLLATE "C";
    v_lang_metadata_json JSONB;
    VARCHAR_MAX CONSTANT SMALLINT := 8000;
    NVARCHAR_MAX CONSTANT SMALLINT := 4000;
    CONVERSION_LANG CONSTANT VARCHAR COLLATE "C" := '';
    DATATYPE_REGEXP CONSTANT VARCHAR COLLATE "C" := '^\s*(CHAR|NCHAR|VARCHAR|NVARCHAR|CHARACTER VARYING)\s*$';
    DATATYPE_MASK_REGEXP CONSTANT VARCHAR COLLATE "C" := '^\s*(?:CHAR|NCHAR|VARCHAR|NVARCHAR|CHARACTER VARYING)\s*\(\s*(\d+|MAX)\s*\)\s*$';
BEGIN
    v_datatype := upper(trim(p_datatype));
    v_style := floor(p_style)::SMALLINT;

    IF (scale(p_style) > 0) THEN
        RAISE most_specific_type_mismatch;
    ELSIF (NOT ((v_style BETWEEN 0 AND 13) OR
                (v_style BETWEEN 20 AND 25) OR
                (v_style BETWEEN 100 AND 113) OR
                v_style IN (120, 121, 126, 127, 130, 131)))
    THEN
        RAISE invalid_parameter_value;
    ELSIF (v_style IN (8, 24, 108)) THEN
        RAISE invalid_datetime_format;
    END IF;

    IF (v_datatype ~* DATATYPE_MASK_REGEXP) THEN
        v_res_datatype := PG_CATALOG.rtrim(split_part(v_datatype, '(', 1));

        v_maxlength := CASE
                          WHEN (v_res_datatype IN ('CHAR', 'VARCHAR')) THEN VARCHAR_MAX
                          ELSE NVARCHAR_MAX
                       END;

        v_lengthexpr := substring(v_datatype, DATATYPE_MASK_REGEXP);

        IF (v_lengthexpr <> 'MAX' AND char_length(v_lengthexpr) > 4) THEN
            RAISE interval_field_overflow;
        END IF;

        v_res_length := CASE v_lengthexpr
                           WHEN 'MAX' THEN v_maxlength
                           ELSE v_lengthexpr::SMALLINT
                        END;
    ELSIF (v_datatype ~* DATATYPE_REGEXP) THEN
        v_res_datatype := v_datatype;
    ELSE
        RAISE datatype_mismatch;
    END IF;

    v_dateval := CASE
                    WHEN (v_style NOT IN (130, 131)) THEN p_dateval
                    ELSE sys.babelfish_conv_greg_to_hijri(p_dateval) + 1
                 END;

    v_day := PG_CATALOG.ltrim(to_char(v_dateval, 'DD'), '0');
    v_month := to_char(v_dateval, 'MM')::SMALLINT;

    v_language := CASE
                     WHEN (v_style IN (130, 131)) THEN 'HIJRI'
                     ELSE CONVERSION_LANG
                  END;
 RAISE NOTICE 'v_language=[%]', v_language;		  
    BEGIN
        v_lang_metadata_json := sys.babelfish_get_lang_metadata_json(v_language);
    EXCEPTION
        WHEN OTHERS THEN
        RAISE invalid_character_value_for_cast;
    END;

    v_monthname := (v_lang_metadata_json -> 'months_shortnames') ->> v_month - 1;

    v_resmask := CASE
                    WHEN (v_style IN (1, 22)) THEN 'MM/DD/YY'
                    WHEN (v_style = 101) THEN 'MM/DD/YYYY'
                    WHEN (v_style = 2) THEN 'YY.MM.DD'
                    WHEN (v_style = 102) THEN 'YYYY.MM.DD'
                    WHEN (v_style = 3) THEN 'DD/MM/YY'
                    WHEN (v_style = 103) THEN 'DD/MM/YYYY'
                    WHEN (v_style = 4) THEN 'DD.MM.YY'
                    WHEN (v_style = 104) THEN 'DD.MM.YYYY'
                    WHEN (v_style = 5) THEN 'DD-MM-YY'
                    WHEN (v_style = 105) THEN 'DD-MM-YYYY'
                    WHEN (v_style = 6) THEN 'DD $mnme$ YY'
                    WHEN (v_style IN (13, 106, 113)) THEN 'DD $mnme$ YYYY'
                    WHEN (v_style = 7) THEN '$mnme$ DD, YY'
                    WHEN (v_style = 107) THEN '$mnme$ DD, YYYY'
                    WHEN (v_style = 10) THEN 'MM-DD-YY'
                    WHEN (v_style = 110) THEN 'MM-DD-YYYY'
                    WHEN (v_style = 11) THEN 'YY/MM/DD'
                    WHEN (v_style = 111) THEN 'YYYY/MM/DD'
                    WHEN (v_style = 12) THEN 'YYMMDD'
                    WHEN (v_style = 112) THEN 'YYYYMMDD'
                    WHEN (v_style IN (20, 21, 23, 25, 120, 121, 126, 127)) THEN 'YYYY-MM-DD'
                    WHEN (v_style = 130) THEN 'DD $mnme$ YYYY'
                    WHEN (v_style = 131) THEN pg_catalog.format('%s/MM/YYYY', lpad(v_day, 2, ' '))
                    WHEN (v_style IN (0, 9, 100, 109)) THEN pg_catalog.format('$mnme$ %s YYYY', lpad(v_day, 2, ' '))
                 END;

    v_resstring := to_char(v_dateval, v_resmask);
    v_resstring := pg_catalog.replace(v_resstring, '$mnme$', v_monthname);
    v_resstring := substring(v_resstring, 1, coalesce(v_res_length, char_length(v_resstring)));
    v_res_length := coalesce(v_res_length,
                             CASE v_res_datatype
                                WHEN 'CHAR' THEN 30
                                ELSE 60
                             END);
    RETURN CASE
              WHEN (v_res_datatype NOT IN ('CHAR', 'NCHAR')) THEN v_resstring
              ELSE rpad(v_resstring, v_res_length, ' ')
           END;
EXCEPTION
    WHEN most_specific_type_mismatch THEN
        RAISE USING MESSAGE := 'Argument data type NUMERIC is invalid for argument 3 of convert function.',
                    DETAIL := 'Use of incorrect "style" parameter value during conversion process.',
                    HINT := 'Change "style" parameter to the proper value and try again.';

    WHEN invalid_parameter_value THEN
        RAISE USING MESSAGE := pg_catalog.format('%s is not a valid style number when converting from DATE to a character string.', v_style),
                    DETAIL := 'Use of incorrect "style" parameter value during conversion process.',
                    HINT := 'Change "style" parameter to the proper value and try again.';

    WHEN invalid_datetime_format THEN
        RAISE USING MESSAGE := pg_catalog.format('Error converting data type DATE to %s.', trim(p_datatype)),
                    DETAIL := 'Incorrect using of pair of input parameters values during conversion process.',
                    HINT := 'Check the input parameters values, correct them if needed, and try again.';

   WHEN interval_field_overflow THEN
       RAISE USING MESSAGE := pg_catalog.format('The size (%s) given to the convert specification ''%s'' exceeds the maximum allowed for any data type (%s).',
                                     v_lengthexpr,
                                     lower(v_res_datatype),
                                     v_maxlength),
                   DETAIL := 'Use of incorrect size value of data type parameter during conversion process.',
                   HINT := 'Change size component of data type parameter to the allowable value and try again.';

    WHEN datatype_mismatch THEN
        RAISE USING MESSAGE := 'Data type should be one of these values: ''CHAR(n|MAX)'', ''NCHAR(n|MAX)'', ''VARCHAR(n|MAX)'', ''NVARCHAR(n|MAX)''.',
                    DETAIL := 'Use of incorrect "datatype" parameter value during conversion process.',
                    HINT := 'Change "datatype" parameter to the proper value and try again.';

    WHEN invalid_character_value_for_cast THEN
        RAISE USING MESSAGE := pg_catalog.format('Invalid CONVERSION_LANG constant value - ''%s''. Allowed values are: ''English'', ''Deutsch'', etc.',
                                      CONVERSION_LANG),
                    DETAIL := 'Compiled incorrect CONVERSION_LANG constant value in function''s body.',
                    HINT := 'Correct CONVERSION_LANG constant value in function''s body, recompile it and try again.';

    WHEN invalid_text_representation THEN
        GET STACKED DIAGNOSTICS v_err_message = MESSAGE_TEXT;
        v_err_message := substring(lower(v_err_message), 'integer\:\s\"(.*)\"');

        RAISE USING MESSAGE := pg_catalog.format('Error while trying to convert "%s" value to SMALLINT (or INTEGER) data type.',
                                      v_err_message),
                    DETAIL := 'Supplied value contains illegal characters.',
                    HINT := 'Correct supplied value, remove all illegal characters.';
END;
$BODY$
LANGUAGE plpgsql
STABLE
RETURNS NULL ON NULL INPUT;

CREATE OR REPLACE FUNCTION sys.babelfish_conv_datetime_to_string(IN p_datatype TEXT,
                                                                     IN p_src_datatype TEXT,
                                                                     IN p_datetimeval TIMESTAMP(6) WITHOUT TIME ZONE,
                                                                     IN p_style NUMERIC DEFAULT -1)
RETURNS TEXT
AS
$BODY$
DECLARE
    v_day VARCHAR COLLATE "C";
    v_hour VARCHAR COLLATE "C";
    v_month SMALLINT;
    v_style SMALLINT;
    v_scale SMALLINT;
    v_resmask VARCHAR COLLATE "C";
    v_language VARCHAR COLLATE "C";
    v_datatype VARCHAR COLLATE "C";
    v_fseconds VARCHAR COLLATE "C";
    v_fractsep VARCHAR COLLATE "C";
    v_monthname VARCHAR COLLATE "C";
    v_resstring VARCHAR COLLATE "C";
    v_lengthexpr VARCHAR COLLATE "C";
    v_maxlength SMALLINT;
    v_res_length SMALLINT;
    v_err_message VARCHAR COLLATE "C";
    v_src_datatype VARCHAR COLLATE "C";
    v_res_datatype VARCHAR COLLATE "C";
    v_lang_metadata_json JSONB;
    VARCHAR_MAX CONSTANT SMALLINT := 8000;
    NVARCHAR_MAX CONSTANT SMALLINT := 4000;
    CONVERSION_LANG CONSTANT VARCHAR COLLATE "C" := '';
    DATATYPE_REGEXP CONSTANT VARCHAR COLLATE "C" := '^\s*(CHAR|NCHAR|VARCHAR|NVARCHAR|CHARACTER VARYING)\s*$';
    SRCDATATYPE_MASK_REGEXP VARCHAR COLLATE "C" := '^(?:DATETIME|SMALLDATETIME|DATETIME2)\s*(?:\s*\(\s*(\d+)\s*\)\s*)?$';
    DATATYPE_MASK_REGEXP CONSTANT VARCHAR COLLATE "C" := '^\s*(?:CHAR|NCHAR|VARCHAR|NVARCHAR|CHARACTER VARYING)\s*\(\s*(\d+|MAX)\s*\)\s*$';
    v_datetimeval TIMESTAMP(6) WITHOUT TIME ZONE;
BEGIN
    v_datatype := upper(trim(p_datatype));
    v_src_datatype := upper(trim(p_src_datatype));
    v_style := floor(p_style)::SMALLINT;

    IF (v_src_datatype ~* SRCDATATYPE_MASK_REGEXP)
    THEN
        v_scale := substring(v_src_datatype, SRCDATATYPE_MASK_REGEXP)::SMALLINT;

        v_src_datatype := PG_CATALOG.rtrim(split_part(v_src_datatype, '(', 1));

        IF (v_src_datatype <> 'DATETIME2' AND v_scale IS NOT NULL) THEN
            RAISE invalid_indicator_parameter_value;
        ELSIF (v_scale NOT BETWEEN 0 AND 7) THEN
            RAISE invalid_regular_expression;
        END IF;

        v_scale := coalesce(v_scale, 7);
    ELSE
        RAISE most_specific_type_mismatch;
    END IF;

    IF (scale(p_style) > 0) THEN
        RAISE escape_character_conflict;
    ELSIF (NOT ((v_style BETWEEN 0 AND 14) OR
                (v_style BETWEEN 20 AND 25) OR
                (v_style BETWEEN 100 AND 114) OR
                v_style IN (-1, 120, 121, 126, 127, 130, 131)))
    THEN
        RAISE invalid_parameter_value;
    END IF;

    IF (v_datatype ~* DATATYPE_MASK_REGEXP) THEN
        v_res_datatype := PG_CATALOG.rtrim(split_part(v_datatype, '(', 1));

        v_maxlength := CASE
                          WHEN (v_res_datatype IN ('CHAR', 'VARCHAR')) THEN VARCHAR_MAX
                          ELSE NVARCHAR_MAX
                       END;

        v_lengthexpr := substring(v_datatype, DATATYPE_MASK_REGEXP);

        IF (v_lengthexpr <> 'MAX' AND char_length(v_lengthexpr) > 4)
        THEN
            RAISE interval_field_overflow;
        END IF;

        v_res_length := CASE v_lengthexpr
                           WHEN 'MAX' THEN v_maxlength
                           ELSE v_lengthexpr::SMALLINT
                        END;
    ELSIF (v_datatype ~* DATATYPE_REGEXP) THEN
        v_res_datatype := v_datatype;
    ELSE
        RAISE datatype_mismatch;
    END IF;

    v_datetimeval := CASE
                        WHEN (v_style NOT IN (130, 131)) THEN p_datetimeval
                        ELSE sys.babelfish_conv_greg_to_hijri(p_datetimeval) + INTERVAL '1 day'
                     END;

    v_day := PG_CATALOG.ltrim(to_char(v_datetimeval, 'DD'), '0');
    v_hour := PG_CATALOG.ltrim(to_char(v_datetimeval, 'HH12'), '0');
    v_month := to_char(v_datetimeval, 'MM')::SMALLINT;

    v_language := CASE
                     WHEN (v_style IN (130, 131)) THEN 'HIJRI'
                     ELSE CONVERSION_LANG
                  END;
    BEGIN
        v_lang_metadata_json := sys.babelfish_get_lang_metadata_json(v_language);
    EXCEPTION
        WHEN OTHERS THEN
        RAISE invalid_character_value_for_cast;
    END;

    v_monthname := (v_lang_metadata_json -> 'months_shortnames') ->> v_month - 1;

    IF (v_src_datatype IN ('DATETIME', 'SMALLDATETIME')) THEN
        v_fseconds := sys.babelfish_round_fractseconds(to_char(v_datetimeval, 'MS'));

        IF (v_fseconds::INTEGER = 1000) THEN
            v_fseconds := '000';
            v_datetimeval := v_datetimeval + INTERVAL '1 second';
        ELSE
            v_fseconds := lpad(v_fseconds, 3, '0');
        END IF;
    ELSE
        v_fseconds := sys.babelfish_get_microsecs_from_fractsecs(to_char(v_datetimeval, 'US'), v_scale);

        IF (v_scale = 7) THEN
            v_fseconds := concat(v_fseconds, '0');
        END IF;
    END IF;

    v_fractsep := CASE v_src_datatype
                     WHEN 'DATETIME2' THEN '.'
                     ELSE ':'
                  END;

    IF ((v_style = -1 AND v_src_datatype <> 'DATETIME2') OR
        v_style IN (0, 9, 100, 109))
    THEN
        v_resmask := pg_catalog.format('$mnme$ %s YYYY %s:MI%s',
                            lpad(v_day, 2, ' '),
                            lpad(v_hour, 2, ' '),
                            CASE
                               WHEN (v_style IN (-1, 0, 100)) THEN 'AM'
                               ELSE pg_catalog.format(':SS:%sAM', v_fseconds)
                            END);
    ELSIF (v_style = 1) THEN
        v_resmask := 'MM/DD/YY';
    ELSIF (v_style = 101) THEN
        v_resmask := 'MM/DD/YYYY';
    ELSIF (v_style = 2) THEN
        v_resmask := 'YY.MM.DD';
    ELSIF (v_style = 102) THEN
        v_resmask := 'YYYY.MM.DD';
    ELSIF (v_style = 3) THEN
        v_resmask := 'DD/MM/YY';
    ELSIF (v_style = 103) THEN
        v_resmask := 'DD/MM/YYYY';
    ELSIF (v_style = 4) THEN
        v_resmask := 'DD.MM.YY';
    ELSIF (v_style = 104) THEN
        v_resmask := 'DD.MM.YYYY';
    ELSIF (v_style = 5) THEN
        v_resmask := 'DD-MM-YY';
    ELSIF (v_style = 105) THEN
        v_resmask := 'DD-MM-YYYY';
    ELSIF (v_style = 6) THEN
        v_resmask := 'DD $mnme$ YY';
    ELSIF (v_style = 106) THEN
        v_resmask := 'DD $mnme$ YYYY';
    ELSIF (v_style = 7) THEN
        v_resmask := '$mnme$ DD, YY';
    ELSIF (v_style = 107) THEN
        v_resmask := '$mnme$ DD, YYYY';
    ELSIF (v_style IN (8, 24, 108)) THEN
        v_resmask := 'HH24:MI:SS';
    ELSIF (v_style = 10) THEN
        v_resmask := 'MM-DD-YY';
    ELSIF (v_style = 110) THEN
        v_resmask := 'MM-DD-YYYY';
    ELSIF (v_style = 11) THEN
        v_resmask := 'YY/MM/DD';
    ELSIF (v_style = 111) THEN
        v_resmask := 'YYYY/MM/DD';
    ELSIF (v_style = 12) THEN
        v_resmask := 'YYMMDD';
    ELSIF (v_style = 112) THEN
        v_resmask := 'YYYYMMDD';
    ELSIF (v_style IN (13, 113)) THEN
        v_resmask := pg_catalog.format('DD $mnme$ YYYY HH24:MI:SS%s%s', v_fractsep, v_fseconds);
    ELSIF (v_style IN (14, 114)) THEN
        v_resmask := pg_catalog.format('HH24:MI:SS%s%s', v_fractsep, v_fseconds);
    ELSIF (v_style IN (20, 120)) THEN
        v_resmask := 'YYYY-MM-DD HH24:MI:SS';
    ELSIF ((v_style = -1 AND v_src_datatype = 'DATETIME2') OR
           v_style IN (21, 25, 121))
    THEN
        v_resmask := pg_catalog.format('YYYY-MM-DD HH24:MI:SS.%s', v_fseconds);
    ELSIF (v_style = 22) THEN
        v_resmask := pg_catalog.format('MM/DD/YY %s:MI:SS AM', lpad(v_hour, 2, ' '));
    ELSIF (v_style = 23) THEN
        v_resmask := 'YYYY-MM-DD';
    ELSIF (v_style IN (126, 127)) THEN
        v_resmask := CASE v_src_datatype
                        WHEN 'SMALLDATETIME' THEN 'YYYY-MM-DDT$rem$HH24:MI:SS'
                        ELSE pg_catalog.format('YYYY-MM-DDT$rem$HH24:MI:SS.%s', v_fseconds)
                     END;
    ELSIF (v_style IN (130, 131)) THEN
        v_resmask := concat(CASE p_style
                               WHEN 131 THEN pg_catalog.format('%s/MM/YYYY ', lpad(v_day, 2, ' '))
                               ELSE pg_catalog.format('%s $mnme$ YYYY ', lpad(v_day, 2, ' '))
                            END,
                            pg_catalog.format('%s:MI:SS%s%sAM', lpad(v_hour, 2, ' '), v_fractsep, v_fseconds));
    END IF;

    v_resstring := to_char(v_datetimeval, v_resmask);
    v_resstring := pg_catalog.replace(v_resstring, '$mnme$', v_monthname);
    v_resstring := pg_catalog.replace(v_resstring, '$rem$', '');

    v_resstring := substring(v_resstring, 1, coalesce(v_res_length, char_length(v_resstring)));
    v_res_length := coalesce(v_res_length,
                             CASE v_res_datatype
                                WHEN 'CHAR' THEN 30
                                ELSE 60
                             END);
    RETURN CASE
              WHEN (v_res_datatype NOT IN ('CHAR', 'NCHAR')) THEN v_resstring
              ELSE rpad(v_resstring, v_res_length, ' ')
           END;
EXCEPTION
    WHEN most_specific_type_mismatch THEN
        RAISE USING MESSAGE := 'Source data type should be one of these values: ''DATETIME'', ''SMALLDATETIME'', ''DATETIME2'' or ''DATETIME2(n)''.',
                    DETAIL := 'Use of incorrect "src_datatype" parameter value during conversion process.',
                    HINT := 'Change "srcdatatype" parameter to the proper value and try again.';

   WHEN invalid_regular_expression THEN
       RAISE USING MESSAGE := pg_catalog.format('The source data type scale (%s) given to the convert specification exceeds the maximum allowable value (7).',
                                     v_scale),
                   DETAIL := 'Use of incorrect scale value of source data type parameter during conversion process.',
                   HINT := 'Change scale component of source data type parameter to the allowable value and try again.';

    WHEN invalid_indicator_parameter_value THEN
        RAISE USING MESSAGE := pg_catalog.format('Invalid attributes specified for data type %s.', v_src_datatype),
                    DETAIL := 'Use of incorrect scale value, which is not corresponding to specified data type.',
                    HINT := 'Change data type scale component or select different data type and try again.';

    WHEN escape_character_conflict THEN
        RAISE USING MESSAGE := 'Argument data type NUMERIC is invalid for argument 4 of convert function.',
                    DETAIL := 'Use of incorrect "style" parameter value during conversion process.',
                    HINT := 'Change "style" parameter to the proper value and try again.';

    WHEN invalid_parameter_value THEN
        RAISE USING MESSAGE := pg_catalog.format('%s is not a valid style number when converting from %s to a character string.',
                                      v_style, v_src_datatype),
                    DETAIL := 'Use of incorrect "style" parameter value during conversion process.',
                    HINT := 'Change "style" parameter to the proper value and try again.';

    WHEN interval_field_overflow THEN
        RAISE USING MESSAGE := pg_catalog.format('The size (%s) given to the convert specification ''%s'' exceeds the maximum allowed for any data type (%s).',
                                      v_lengthexpr, lower(v_res_datatype), v_maxlength),
                    DETAIL := 'Use of incorrect size value of data type parameter during conversion process.',
                    HINT := 'Change size component of data type parameter to the allowable value and try again.';

    WHEN datatype_mismatch THEN
        RAISE USING MESSAGE := 'Data type should be one of these values: ''CHAR(n|MAX)'', ''NCHAR(n|MAX)'', ''VARCHAR(n|MAX)'', ''NVARCHAR(n|MAX)''.',
                    DETAIL := 'Use of incorrect "datatype" parameter value during conversion process.',
                    HINT := 'Change "datatype" parameter to the proper value and try again.';

    WHEN invalid_character_value_for_cast THEN
        RAISE USING MESSAGE := pg_catalog.format('Invalid CONVERSION_LANG constant value - ''%s''. Allowed values are: ''English'', ''Deutsch'', etc.',
                                      CONVERSION_LANG),
                    DETAIL := 'Compiled incorrect CONVERSION_LANG constant value in function''s body.',
                    HINT := 'Correct CONVERSION_LANG constant value in function''s body, recompile it and try again.';

    WHEN invalid_text_representation THEN
        GET STACKED DIAGNOSTICS v_err_message = MESSAGE_TEXT;
        v_err_message := substring(lower(v_err_message), 'integer\:\s\"(.*)\"');

        RAISE USING MESSAGE := pg_catalog.format('Error while trying to convert "%s" value to SMALLINT data type.',
                                      v_err_message),
                    DETAIL := 'Supplied value contains illegal characters.',
                    HINT := 'Correct supplied value, remove all illegal characters.';
END;
$BODY$
LANGUAGE plpgsql
STABLE
RETURNS NULL ON NULL INPUT;

CREATE OR REPLACE FUNCTION sys.babelfish_conv_greg_to_hijri(IN p_dateval DATE)
RETURNS DATE
AS
$BODY$
BEGIN
    RETURN sys.babelfish_conv_greg_to_hijri(extract(day from p_dateval)::NUMERIC,
                                                extract(month from p_dateval)::NUMERIC,
                                                extract(year from p_dateval)::NUMERIC);
END;
$BODY$
LANGUAGE plpgsql
STABLE
RETURNS NULL ON NULL INPUT;

CREATE OR REPLACE FUNCTION sys.babelfish_conv_greg_to_hijri(IN p_day NUMERIC,
                                                                IN p_month NUMERIC,
                                                                IN p_year NUMERIC)
RETURNS DATE
AS
$BODY$
DECLARE
    v_day SMALLINT;
    v_month SMALLINT;
    v_year INTEGER;
    v_jdnum DOUBLE PRECISION;
    v_lnum DOUBLE PRECISION;
    v_inum DOUBLE PRECISION;
    v_nnum DOUBLE PRECISION;
    v_jnum DOUBLE PRECISION;
BEGIN
    v_day := floor(p_day)::SMALLINT;
    v_month := floor(p_month)::SMALLINT;
    v_year := floor(p_year)::INTEGER;

    IF ((sign(v_day) = -1) OR (sign(v_month) = -1) OR (sign(v_year) = -1))
    THEN
        RAISE invalid_character_value_for_cast;
    ELSIF (v_year = 0) THEN
        RAISE null_value_not_allowed;
    END IF;

    IF ((p_year > 1582) OR ((p_year = 1582) AND (p_month > 10)) OR ((p_year = 1582) AND (p_month = 10) AND (p_day > 14)))
    THEN
        v_jdnum := sys.babelfish_get_int_part((1461 * (p_year + 4800 + sys.babelfish_get_int_part((p_month - 14) / 12))) / 4) +
                   sys.babelfish_get_int_part((367 * (p_month - 2 - 12 * (sys.babelfish_get_int_part((p_month - 14) / 12)))) / 12) -
                   sys.babelfish_get_int_part((3 * (sys.babelfish_get_int_part((p_year + 4900 +
                   sys.babelfish_get_int_part((p_month - 14) / 12)) / 100))) / 4) + p_day - 32075;
    ELSE
        v_jdnum := 367 * p_year - sys.babelfish_get_int_part((7 * (p_year + 5001 +
                   sys.babelfish_get_int_part((p_month - 9) / 7))) / 4) +
                   sys.babelfish_get_int_part((275 * p_month) / 9) + p_day + 1729777;
    END IF;

    v_lnum := v_jdnum - 1948440 + 10632;
    v_nnum := sys.babelfish_get_int_part((v_lnum - 1) / 10631);
    v_lnum := v_lnum - 10631 * v_nnum + 354;
    v_jnum := (sys.babelfish_get_int_part((10985 - v_lnum) / 5316)) * (sys.babelfish_get_int_part((50 * v_lnum) / 17719)) +
              (sys.babelfish_get_int_part(v_lnum / 5670)) * (sys.babelfish_get_int_part((43 * v_lnum) / 15238));
    v_lnum := v_lnum - (sys.babelfish_get_int_part((30 - v_jnum) / 15)) * (sys.babelfish_get_int_part((17719 * v_jnum) / 50)) -
              (sys.babelfish_get_int_part(v_jnum / 16)) * (sys.babelfish_get_int_part((15238 * v_jnum) / 43)) + 29;

    v_month := sys.babelfish_get_int_part((24 * v_lnum) / 709);
    v_day := v_lnum - sys.babelfish_get_int_part((709 * v_month) / 24);
    v_year := 30 * v_nnum + v_jnum - 30;

    RETURN to_date(concat_ws('.', v_day, v_month, v_year), 'DD.MM.YYYY');
EXCEPTION
    WHEN invalid_character_value_for_cast THEN
        RAISE USING MESSAGE := 'Could not convert Gregorian to Hijri date if any part of the date is negative.',
                    DETAIL := 'Some of the supplied date parts (day, month, year) is negative.',
                    HINT := 'Change the value of the date part (day, month, year) wich was found to be negative.';

    WHEN null_value_not_allowed THEN
        RAISE USING MESSAGE := 'Could not convert Gregorian to Hijri date if year value is equal to zero.',
                    DETAIL := 'Supplied year value is equal to zero.',
                    HINT := 'Change the value of the year so that it is greater than zero.';
END;
$BODY$
LANGUAGE plpgsql
STABLE
RETURNS NULL ON NULL INPUT;

CREATE OR REPLACE FUNCTION sys.babelfish_conv_greg_to_hijri(IN p_day TEXT,
                                                                IN p_month TEXT,
                                                                IN p_year TEXT)
RETURNS DATE
AS
$BODY$
BEGIN
    RETURN sys.babelfish_conv_greg_to_hijri(p_day::NUMERIC,
                                                p_month::NUMERIC,
                                                p_year::NUMERIC);
END;
$BODY$
LANGUAGE plpgsql
STABLE
RETURNS NULL ON NULL INPUT;

CREATE OR REPLACE FUNCTION sys.babelfish_conv_greg_to_hijri(IN p_datetimeval TIMESTAMP WITHOUT TIME ZONE)
RETURNS TIMESTAMP WITHOUT TIME ZONE
AS
$BODY$
DECLARE
    v_hijri_date DATE;
BEGIN
    v_hijri_date := sys.babelfish_conv_greg_to_hijri(extract(day from p_datetimeval)::SMALLINT,
                                                         extract(month from p_datetimeval)::SMALLINT,
                                                         extract(year from p_datetimeval)::INTEGER);

    RETURN to_timestamp(pg_catalog.format('%s %s', to_char(v_hijri_date, 'DD.MM.YYYY'),
                                        to_char(p_datetimeval, ' HH24:MI:SS.US')),
                        'DD.MM.YYYY HH24:MI:SS.US');
END;
$BODY$
LANGUAGE plpgsql
STABLE
RETURNS NULL ON NULL INPUT;

CREATE OR REPLACE FUNCTION sys.babelfish_conv_hijri_to_greg(IN p_dateval DATE)
RETURNS DATE
AS
$BODY$
BEGIN
    RETURN sys.babelfish_conv_hijri_to_greg(extract(day from p_dateval)::NUMERIC,
                                                extract(month from p_dateval)::NUMERIC,
                                                extract(year from p_dateval)::NUMERIC);
END;
$BODY$
LANGUAGE plpgsql
STABLE
RETURNS NULL ON NULL INPUT;

CREATE OR REPLACE FUNCTION sys.babelfish_conv_hijri_to_greg(IN p_day NUMERIC,
                                                                IN p_month NUMERIC,
                                                                IN p_year NUMERIC)
RETURNS DATE
AS
$BODY$
DECLARE
    v_day SMALLINT;
    v_month SMALLINT;
    v_year INTEGER;
    v_err_message VARCHAR COLLATE "C";
    v_jdnum DOUBLE PRECISION;
    v_lnum DOUBLE PRECISION;
    v_inum DOUBLE PRECISION;
    v_nnum DOUBLE PRECISION;
    v_jnum DOUBLE PRECISION;
    v_knum DOUBLE PRECISION;
BEGIN
    v_day := floor(p_day)::SMALLINT;
    v_month := floor(p_month)::SMALLINT;
    v_year := floor(p_year)::INTEGER;

    IF ((sign(v_day) = -1) OR (sign(v_month) = -1) OR (sign(v_year) = -1))
    THEN
        RAISE invalid_character_value_for_cast;
    ELSIF (v_year = 0) THEN
        RAISE null_value_not_allowed;
    END IF;

    v_jdnum = sys.babelfish_get_int_part((11 * v_year + 3) / 30) + 354 * v_year + 30 * v_month -
              sys.babelfish_get_int_part((v_month - 1) / 2) + v_day + 1948440 - 385;

    IF (v_jdnum > 2299160)
    THEN
        v_lnum := v_jdnum + 68569;
        v_nnum := sys.babelfish_get_int_part((4 * v_lnum) / 146097);
        v_lnum := v_lnum - sys.babelfish_get_int_part((146097 * v_nnum + 3) / 4);
        v_inum := sys.babelfish_get_int_part((4000 * (v_lnum + 1)) / 1461001);
        v_lnum := v_lnum - sys.babelfish_get_int_part((1461 * v_inum) / 4) + 31;
        v_jnum := sys.babelfish_get_int_part((80 * v_lnum) / 2447);
        v_day := v_lnum - sys.babelfish_get_int_part((2447 * v_jnum) / 80);
        v_lnum := sys.babelfish_get_int_part(v_jnum / 11);
        v_month := v_jnum + 2 - 12 * v_lnum;
        v_year := 100 * (v_nnum - 49) + v_inum + v_lnum;
    ELSE
        v_jnum := v_jdnum + 1402;
        v_knum := sys.babelfish_get_int_part((v_jnum - 1) / 1461);
        v_lnum := v_jnum - 1461 * v_knum;
        v_nnum := sys.babelfish_get_int_part((v_lnum - 1) / 365) - sys.babelfish_get_int_part(v_lnum / 1461);
        v_inum := v_lnum - 365 * v_nnum + 30;
        v_jnum := sys.babelfish_get_int_part((80 * v_inum) / 2447);
        v_day := v_inum-sys.babelfish_get_int_part((2447 * v_jnum) / 80);
        v_inum := sys.babelfish_get_int_part(v_jnum / 11);
        v_month := v_jnum + 2 - 12 * v_inum;
        v_year := 4 * v_knum + v_nnum + v_inum - 4716;
    END IF;

    RETURN to_date(concat_ws('.', v_day, v_month, v_year), 'DD.MM.YYYY');
EXCEPTION
    WHEN invalid_character_value_for_cast THEN
        RAISE USING MESSAGE := 'Could not convert Hijri to Gregorian date if any part of the date is negative.',
                    DETAIL := 'Some of the supplied date parts (day, month, year) is negative.',
                    HINT := 'Change the value of the date part (day, month, year) wich was found to be negative.';

    WHEN null_value_not_allowed THEN
        RAISE USING MESSAGE := 'Could not convert Hijri to Gregorian date if year value is equal to zero.',
                    DETAIL := 'Supplied year value is equal to zero.',
                    HINT := 'Change the value of the year so that it is greater than zero.';

    WHEN invalid_text_representation THEN
        GET STACKED DIAGNOSTICS v_err_message = MESSAGE_TEXT;
        v_err_message := substring(lower(v_err_message), 'integer\:\s\"(.*)\"');

        RAISE USING MESSAGE := pg_catalog.format('Error while trying to convert "%s" value to SMALLINT data type.', v_err_message),
                    DETAIL := 'Supplied value contains illegal characters.',
                    HINT := 'Correct supplied value, remove all illegal characters.';
END;
$BODY$
LANGUAGE plpgsql
STABLE
RETURNS NULL ON NULL INPUT;

CREATE OR REPLACE FUNCTION sys.babelfish_conv_hijri_to_greg(IN p_day TEXT,
                                                                IN p_month TEXT,
                                                                IN p_year TEXT)
RETURNS DATE
AS
$BODY$
BEGIN
    RETURN sys.babelfish_conv_hijri_to_greg(p_day::NUMERIC,
                                                p_month::NUMERIC,
                                                p_year::NUMERIC);
END;
$BODY$
LANGUAGE plpgsql
STABLE
RETURNS NULL ON NULL INPUT;

CREATE OR REPLACE FUNCTION sys.babelfish_conv_hijri_to_greg(IN p_datetimeval TIMESTAMP WITHOUT TIME ZONE)
RETURNS TIMESTAMP WITHOUT TIME ZONE
AS
$BODY$
DECLARE
    v_hijri_date DATE;
BEGIN
    v_hijri_date := sys.babelfish_conv_hijri_to_greg(extract(day from p_dateval)::NUMERIC,
                                                         extract(month from p_dateval)::NUMERIC,
                                                         extract(year from p_dateval)::NUMERIC);

    RETURN to_timestamp(pg_catalog.format('%s %s', to_char(v_hijri_date, 'DD.MM.YYYY'),
                                        to_char(p_datetimeval, ' HH24:MI:SS.US')),
                        'DD.MM.YYYY HH24:MI:SS.US');
END;
$BODY$
LANGUAGE plpgsql
STABLE
RETURNS NULL ON NULL INPUT;

CREATE OR REPLACE FUNCTION sys.babelfish_conv_string_to_date(IN p_datestring TEXT,
                                                                 IN p_style NUMERIC DEFAULT 0)
RETURNS DATE
AS
$BODY$
DECLARE
    v_day VARCHAR COLLATE "C";
    v_year VARCHAR COLLATE "C";
    v_month VARCHAR COLLATE "C";
    v_hijridate DATE;
    v_style SMALLINT;
    v_leftpart VARCHAR COLLATE "C";
    v_middlepart VARCHAR COLLATE "C";
    v_rightpart VARCHAR COLLATE "C";
    v_fractsecs VARCHAR COLLATE "C";
    v_datestring VARCHAR COLLATE "C";
    v_err_message VARCHAR COLLATE "C";
    v_date_format VARCHAR COLLATE "C";
    v_regmatch_groups TEXT[];
    v_lang_metadata_json JSONB;
    v_compmonth_regexp VARCHAR COLLATE "C";
    CONVERSION_LANG CONSTANT VARCHAR COLLATE "C" := '';
    DATE_FORMAT CONSTANT VARCHAR COLLATE "C" := '';
    DAYMM_REGEXP CONSTANT VARCHAR COLLATE "C" := '(\d{1,2})';
    FULLYEAR_REGEXP CONSTANT VARCHAR COLLATE "C" := '(\d{4})';
    SHORTYEAR_REGEXP CONSTANT VARCHAR COLLATE "C" := '(\d{1,2})';
    COMPYEAR_REGEXP CONSTANT VARCHAR COLLATE "C" := '(\d{1,2}|\d{4})';
    AMPM_REGEXP CONSTANT VARCHAR COLLATE "C" := '(?:[AP]M)';
    TIMEUNIT_REGEXP CONSTANT VARCHAR COLLATE "C" := '\s*\d{1,2}\s*';
    FRACTSECS_REGEXP CONSTANT VARCHAR COLLATE "C" := '\s*\d{1,9}';
    HHMMSSFS_PART_REGEXP CONSTANT VARCHAR COLLATE "C" := concat('(', TIMEUNIT_REGEXP, AMPM_REGEXP, '|',
                                                    TIMEUNIT_REGEXP, '\:', TIMEUNIT_REGEXP, '|',
                                                    TIMEUNIT_REGEXP, '\:', TIMEUNIT_REGEXP, '\:', TIMEUNIT_REGEXP, '|',
                                                    TIMEUNIT_REGEXP, '\:', TIMEUNIT_REGEXP, '\:', TIMEUNIT_REGEXP, '(?:\.|\:)', FRACTSECS_REGEXP,
                                                    ')\s*', AMPM_REGEXP, '?');
    HHMMSSFS_DOTPART_REGEXP CONSTANT VARCHAR COLLATE "C" := concat('(', TIMEUNIT_REGEXP, AMPM_REGEXP, '|',
                                                       TIMEUNIT_REGEXP, '\:', TIMEUNIT_REGEXP, '|',
                                                       TIMEUNIT_REGEXP, '\:', TIMEUNIT_REGEXP, '\:', TIMEUNIT_REGEXP, '|',
                                                       TIMEUNIT_REGEXP, '\:', TIMEUNIT_REGEXP, '\:', TIMEUNIT_REGEXP, '\.', FRACTSECS_REGEXP,
                                                       ')\s*', AMPM_REGEXP, '?');
    HHMMSSFS_REGEXP CONSTANT VARCHAR COLLATE "C" := concat('^', HHMMSSFS_PART_REGEXP, '$');
    HHMMSSFS_DOT_REGEXP CONSTANT VARCHAR COLLATE "C" := concat('^', HHMMSSFS_DOTPART_REGEXP, '$');
    v_defmask1_regexp VARCHAR COLLATE "C" := concat('^($comp_month$)\s*', DAYMM_REGEXP, '\s+', COMPYEAR_REGEXP, '$');
    v_defmask2_regexp VARCHAR COLLATE "C" := concat('^', DAYMM_REGEXP, '\s*($comp_month$)\s*', COMPYEAR_REGEXP, '$');
    v_defmask3_regexp VARCHAR COLLATE "C" := concat('^', FULLYEAR_REGEXP, '\s*($comp_month$)\s*', DAYMM_REGEXP, '$');
    v_defmask4_regexp VARCHAR COLLATE "C" := concat('^', FULLYEAR_REGEXP, '\s+', DAYMM_REGEXP, '\s*($comp_month$)$');
    v_defmask5_regexp VARCHAR COLLATE "C" := concat('^', DAYMM_REGEXP, '\s+', COMPYEAR_REGEXP, '\s*($comp_month$)$');
    v_defmask6_regexp VARCHAR COLLATE "C" := concat('^($comp_month$)\s*', FULLYEAR_REGEXP, '\s+', DAYMM_REGEXP, '$');
    v_defmask7_regexp VARCHAR COLLATE "C" := concat('^($comp_month$)\s*', DAYMM_REGEXP, '\s*\,\s*', COMPYEAR_REGEXP, '$');
    v_defmask8_regexp VARCHAR COLLATE "C" := concat('^', FULLYEAR_REGEXP, '\s*($comp_month$)$');
    v_defmask9_regexp VARCHAR COLLATE "C" := concat('^($comp_month$)\s*', FULLYEAR_REGEXP, '$');
    v_defmask10_regexp VARCHAR COLLATE "C" := concat('^', DAYMM_REGEXP, '\s*(?:\.|/|-)\s*($comp_month$)\s*(?:\.|/|-)\s*', COMPYEAR_REGEXP, '$');
    DOT_SHORTYEAR_REGEXP CONSTANT VARCHAR COLLATE "C" := concat('^', DAYMM_REGEXP, '\s*\.\s*', DAYMM_REGEXP, '\s*\.\s*', SHORTYEAR_REGEXP, '$');
    DOT_FULLYEAR_REGEXP CONSTANT VARCHAR COLLATE "C" := concat('^', DAYMM_REGEXP, '\s*\.\s*', DAYMM_REGEXP, '\s*\.\s*', FULLYEAR_REGEXP, '$');
    SLASH_SHORTYEAR_REGEXP CONSTANT VARCHAR COLLATE "C" := concat('^', DAYMM_REGEXP, '\s*/\s*', DAYMM_REGEXP, '\s*/\s*', SHORTYEAR_REGEXP, '$');
    SLASH_FULLYEAR_REGEXP CONSTANT VARCHAR COLLATE "C" := concat('^', DAYMM_REGEXP, '\s*/\s*', DAYMM_REGEXP, '\s*/\s*', FULLYEAR_REGEXP, '$');
    DASH_SHORTYEAR_REGEXP CONSTANT VARCHAR COLLATE "C" := concat('^', DAYMM_REGEXP, '\s*-\s*', DAYMM_REGEXP, '\s*-\s*', SHORTYEAR_REGEXP, '$');
    DASH_FULLYEAR_REGEXP CONSTANT VARCHAR COLLATE "C" := concat('^', DAYMM_REGEXP, '\s*-\s*', DAYMM_REGEXP, '\s*-\s*', FULLYEAR_REGEXP, '$');
    DOT_SLASH_DASH_YEAR_REGEXP CONSTANT VARCHAR COLLATE "C" := concat('^', DAYMM_REGEXP, '\s*(?:\.|/|-)\s*', DAYMM_REGEXP, '\s*(?:\.|/|-)\s*', COMPYEAR_REGEXP, '$');
    YEAR_DOTMASK_REGEXP CONSTANT VARCHAR COLLATE "C" := concat('^', FULLYEAR_REGEXP, '\s*\.\s*', DAYMM_REGEXP, '\s*\.\s*', DAYMM_REGEXP, '$');
    YEAR_SLASHMASK_REGEXP CONSTANT VARCHAR COLLATE "C" := concat('^', FULLYEAR_REGEXP, '\s*/\s*', DAYMM_REGEXP, '\s*/\s*', DAYMM_REGEXP, '$');
    YEAR_DASHMASK_REGEXP CONSTANT VARCHAR COLLATE "C" := concat('^', FULLYEAR_REGEXP, '\s*-\s*', DAYMM_REGEXP, '\s*-\s*', DAYMM_REGEXP, '$');
    YEAR_DOT_SLASH_DASH_REGEXP CONSTANT VARCHAR COLLATE "C" := concat('^', FULLYEAR_REGEXP, '\s*(?:\.|/|-)\s*', DAYMM_REGEXP, '\s*(?:\.|/|-)\s*', DAYMM_REGEXP, '$');
    DIGITMASK1_REGEXP CONSTANT VARCHAR COLLATE "C" := '^\d{6}$';
    DIGITMASK2_REGEXP CONSTANT VARCHAR COLLATE "C" := '^\d{8}$';
BEGIN
    v_style := floor(p_style)::SMALLINT;
    v_datestring := trim(p_datestring);

    IF (scale(p_style) > 0) THEN
        RAISE most_specific_type_mismatch;
    ELSIF (NOT ((v_style BETWEEN 0 AND 14) OR
                (v_style BETWEEN 20 AND 25) OR
                (v_style BETWEEN 100 AND 114) OR
                v_style IN (120, 121, 126, 127, 130, 131)))
    THEN
        RAISE invalid_parameter_value;
    END IF;

    IF (v_datestring ~* HHMMSSFS_PART_REGEXP AND v_datestring !~* HHMMSSFS_REGEXP)
    THEN
        v_datestring := trim(regexp_pg_catalog.replace(v_datestring, HHMMSSFS_PART_REGEXP, '', 'gi'));
    END IF;

    BEGIN
        v_lang_metadata_json := sys.babelfish_get_lang_metadata_json(CONVERSION_LANG);
    EXCEPTION
        WHEN OTHERS THEN
        RAISE invalid_character_value_for_cast;
    END;

    v_date_format := coalesce(nullif(DATE_FORMAT, ''), v_lang_metadata_json ->> 'date_format');

    v_compmonth_regexp := array_to_string(array_cat(ARRAY(SELECT jsonb_array_elements_text(v_lang_metadata_json -> 'months_shortnames')),
                                                    ARRAY(SELECT jsonb_array_elements_text(v_lang_metadata_json -> 'months_names'))), '|');

    v_defmask1_regexp := pg_catalog.replace(v_defmask1_regexp, '$comp_month$', v_compmonth_regexp);
    v_defmask2_regexp := pg_catalog.replace(v_defmask2_regexp, '$comp_month$', v_compmonth_regexp);
    v_defmask3_regexp := pg_catalog.replace(v_defmask3_regexp, '$comp_month$', v_compmonth_regexp);
    v_defmask4_regexp := pg_catalog.replace(v_defmask4_regexp, '$comp_month$', v_compmonth_regexp);
    v_defmask5_regexp := pg_catalog.replace(v_defmask5_regexp, '$comp_month$', v_compmonth_regexp);
    v_defmask6_regexp := pg_catalog.replace(v_defmask6_regexp, '$comp_month$', v_compmonth_regexp);
    v_defmask7_regexp := pg_catalog.replace(v_defmask7_regexp, '$comp_month$', v_compmonth_regexp);
    v_defmask8_regexp := pg_catalog.replace(v_defmask8_regexp, '$comp_month$', v_compmonth_regexp);
    v_defmask9_regexp := pg_catalog.replace(v_defmask9_regexp, '$comp_month$', v_compmonth_regexp);
    v_defmask10_regexp := pg_catalog.replace(v_defmask10_regexp, '$comp_month$', v_compmonth_regexp);

    IF (v_datestring ~* v_defmask1_regexp OR
        v_datestring ~* v_defmask2_regexp OR
        v_datestring ~* v_defmask3_regexp OR
        v_datestring ~* v_defmask4_regexp OR
        v_datestring ~* v_defmask5_regexp OR
        v_datestring ~* v_defmask6_regexp OR
        v_datestring ~* v_defmask7_regexp OR
        v_datestring ~* v_defmask8_regexp OR
        v_datestring ~* v_defmask9_regexp OR
        v_datestring ~* v_defmask10_regexp)
    THEN
        IF (v_style IN (130, 131)) THEN
            RAISE invalid_datetime_format;
        END IF;

        IF (v_datestring ~* v_defmask1_regexp)
        THEN
            v_regmatch_groups := regexp_matches(v_datestring, v_defmask1_regexp, 'gi');
            v_day := v_regmatch_groups[2];
            v_month := sys.babelfish_get_monthnum_by_name(v_regmatch_groups[1], v_lang_metadata_json);
            v_year := sys.babelfish_get_full_year(v_regmatch_groups[3]);

        ELSIF (v_datestring ~* v_defmask2_regexp)
        THEN
            v_regmatch_groups := regexp_matches(v_datestring, v_defmask2_regexp, 'gi');
            v_day := v_regmatch_groups[1];
            v_month := sys.babelfish_get_monthnum_by_name(v_regmatch_groups[2], v_lang_metadata_json);
            v_year := sys.babelfish_get_full_year(v_regmatch_groups[3]);

        ELSIF (v_datestring ~* v_defmask3_regexp)
        THEN
            v_regmatch_groups := regexp_matches(v_datestring, v_defmask3_regexp, 'gi');
            v_day := v_regmatch_groups[3];
            v_month := sys.babelfish_get_monthnum_by_name(v_regmatch_groups[2], v_lang_metadata_json);
            v_year := v_regmatch_groups[1];

        ELSIF (v_datestring ~* v_defmask4_regexp)
        THEN
            v_regmatch_groups := regexp_matches(v_datestring, v_defmask4_regexp, 'gi');
            v_day := v_regmatch_groups[2];
            v_month := sys.babelfish_get_monthnum_by_name(v_regmatch_groups[3], v_lang_metadata_json);
            v_year := v_regmatch_groups[1];

        ELSIF (v_datestring ~* v_defmask5_regexp)
        THEN
            v_regmatch_groups := regexp_matches(v_datestring, v_defmask5_regexp, 'gi');
            v_day := v_regmatch_groups[1];
            v_month := sys.babelfish_get_monthnum_by_name(v_regmatch_groups[3], v_lang_metadata_json);
            v_year := sys.babelfish_get_full_year(v_regmatch_groups[2]);

        ELSIF (v_datestring ~* v_defmask6_regexp)
        THEN
            v_regmatch_groups := regexp_matches(v_datestring, v_defmask6_regexp, 'gi');
            v_day := v_regmatch_groups[3];
            v_month := sys.babelfish_get_monthnum_by_name(v_regmatch_groups[1], v_lang_metadata_json);
            v_year := v_regmatch_groups[2];

        ELSIF (v_datestring ~* v_defmask7_regexp)
        THEN
            v_regmatch_groups := regexp_matches(v_datestring, v_defmask7_regexp, 'gi');
            v_day := v_regmatch_groups[2];
            v_month := sys.babelfish_get_monthnum_by_name(v_regmatch_groups[1], v_lang_metadata_json);
            v_year := sys.babelfish_get_full_year(v_regmatch_groups[3]);

        ELSIF (v_datestring ~* v_defmask8_regexp)
        THEN
            v_regmatch_groups := regexp_matches(v_datestring, v_defmask8_regexp, 'gi');
            v_day := '01';
            v_month := sys.babelfish_get_monthnum_by_name(v_regmatch_groups[2], v_lang_metadata_json);
            v_year := v_regmatch_groups[1];

        ELSIF (v_datestring ~* v_defmask9_regexp)
        THEN
            v_regmatch_groups := regexp_matches(v_datestring, v_defmask9_regexp, 'gi');
            v_day := '01';
            v_month := sys.babelfish_get_monthnum_by_name(v_regmatch_groups[1], v_lang_metadata_json);
            v_year := v_regmatch_groups[2];
        ELSE
            v_regmatch_groups := regexp_matches(v_datestring, v_defmask10_regexp, 'gi');
            v_day := v_regmatch_groups[1];
            v_month := sys.babelfish_get_monthnum_by_name(v_regmatch_groups[2], v_lang_metadata_json);
            v_year := sys.babelfish_get_full_year(v_regmatch_groups[3]);
        END IF;
    ELSEIF (v_datestring ~* DOT_SHORTYEAR_REGEXP OR
            v_datestring ~* DOT_FULLYEAR_REGEXP OR
            v_datestring ~* SLASH_SHORTYEAR_REGEXP OR
            v_datestring ~* SLASH_FULLYEAR_REGEXP OR
            v_datestring ~* DASH_SHORTYEAR_REGEXP OR
            v_datestring ~* DASH_FULLYEAR_REGEXP)
    THEN
        IF (v_style IN (6, 7, 8, 9, 12, 13, 14, 24, 100, 106, 107, 108, 109, 112, 113, 114, 130)) THEN
            RAISE invalid_regular_expression;
        ELSIF (v_style IN (20, 21, 23, 25, 102, 111, 120, 121, 126, 127)) THEN
            RAISE invalid_datetime_format;
        END IF;

        v_regmatch_groups := regexp_matches(v_datestring, DOT_SLASH_DASH_YEAR_REGEXP, 'gi');
        v_leftpart := v_regmatch_groups[1];
        v_middlepart := v_regmatch_groups[2];
        v_rightpart := v_regmatch_groups[3];

        IF (v_datestring ~* DOT_SHORTYEAR_REGEXP OR
            v_datestring ~* SLASH_SHORTYEAR_REGEXP OR
            v_datestring ~* DASH_SHORTYEAR_REGEXP)
        THEN
            IF ((v_style IN (1, 10, 22) AND v_date_format <> 'MDY') OR
                ((v_style IS NULL OR v_style IN (0, 1, 10, 22)) AND v_date_format NOT IN ('YDM', 'YMD', 'DMY', 'DYM', 'MYD')))
            THEN
                v_day := v_middlepart;
                v_month := v_leftpart;
                v_year := sys.babelfish_get_full_year(v_rightpart);

            ELSIF ((v_style IN (2, 11) AND v_date_format <> 'YMD') OR
                   ((v_style IS NULL OR v_style IN (0, 2, 11)) AND v_date_format = 'YMD'))
            THEN
                v_day := v_rightpart;
                v_month := v_middlepart;
                v_year := sys.babelfish_get_full_year(v_leftpart);

            ELSIF ((v_style IN (3, 4, 5) AND v_date_format <> 'DMY') OR
                   ((v_style IS NULL OR v_style IN (0, 3, 4, 5)) AND v_date_format = 'DMY'))
            THEN
                v_day := v_leftpart;
                v_month := v_middlepart;
                v_year := sys.babelfish_get_full_year(v_rightpart);

            ELSIF ((v_style IS NULL OR v_style = 0) AND v_date_format = 'DYM')
            THEN
                v_day := v_leftpart;
                v_month := v_rightpart;
                v_year := sys.babelfish_get_full_year(v_middlepart);

            ELSIF ((v_style IS NULL OR v_style = 0) AND v_date_format = 'MYD')
            THEN
                v_day := v_rightpart;
                v_month := v_leftpart;
                v_year := sys.babelfish_get_full_year(v_middlepart);

            ELSIF ((v_style IS NULL OR v_style = 0) AND v_date_format = 'YDM') THEN
                RAISE character_not_in_repertoire;
            ELSIF (v_style IN (101, 103, 104, 105, 110, 131)) THEN
                RAISE invalid_datetime_format;
            END IF;
        ELSE
            v_year := v_rightpart;

            IF (v_leftpart::SMALLINT <= 12)
            THEN
                IF ((v_style IN (103, 104, 105, 131) AND v_date_format <> 'DMY') OR
                    ((v_style IS NULL OR v_style IN (0, 103, 104, 105, 131)) AND v_date_format = 'DMY'))
                THEN
                    v_day := v_leftpart;
                    v_month := v_middlepart;
                ELSIF ((v_style IN (101, 110) AND v_date_format IN ('YDM', 'DMY', 'DYM')) OR
                       ((v_style IS NULL OR v_style IN (0, 101, 110)) AND v_date_format NOT IN ('YDM', 'DMY', 'DYM')))
                THEN
                    v_day := v_middlepart;
                    v_month := v_leftpart;
                ELSIF ((v_style IN (1, 2, 3, 4, 5, 10, 11, 22) AND v_date_format <> 'YDM') OR
                       ((v_style IS NULL OR v_style IN (0, 1, 2, 3, 4, 5, 10, 11, 22)) AND v_date_format = 'YDM'))
                THEN
                    RAISE invalid_datetime_format;
                END IF;
            ELSE
                IF ((v_style IN (103, 104, 105, 131) AND v_date_format <> 'DMY') OR
                    ((v_style IS NULL OR v_style IN (0, 103, 104, 105, 131)) AND v_date_format = 'DMY'))
                THEN
                    v_day := v_leftpart;
                    v_month := v_middlepart;
                ELSIF ((v_style IN (1, 2, 3, 4, 5, 10, 11, 22, 101, 110) AND v_date_format = 'DMY') OR
                       ((v_style IS NULL OR v_style IN (0, 1, 2, 3, 4, 5, 10, 11, 22, 101, 110)) AND v_date_format <> 'DMY'))
                THEN
                    RAISE invalid_datetime_format;
                END IF;
            END IF;
        END IF;
    ELSIF (v_datestring ~* YEAR_DOTMASK_REGEXP OR
           v_datestring ~* YEAR_SLASHMASK_REGEXP OR
           v_datestring ~* YEAR_DASHMASK_REGEXP)
    THEN
        IF (v_style IN (6, 7, 8, 9, 12, 13, 14, 24, 100, 106, 107, 108, 109, 112, 113, 114, 130)) THEN
            RAISE invalid_regular_expression;
        ELSIF (v_style IN (1, 2, 3, 4, 5, 10, 11, 22, 101, 103, 104, 105, 110, 131)) THEN
            RAISE invalid_datetime_format;
        END IF;

        v_regmatch_groups := regexp_matches(v_datestring, YEAR_DOT_SLASH_DASH_REGEXP, 'gi');
        v_day := v_regmatch_groups[3];
        v_month := v_regmatch_groups[2];
        v_year := v_regmatch_groups[1];

    ELSIF (v_datestring ~* DIGITMASK1_REGEXP OR
           v_datestring ~* DIGITMASK2_REGEXP)
    THEN
        IF (v_datestring ~* DIGITMASK1_REGEXP)
        THEN
            v_day := substring(v_datestring, 5, 2);
            v_month := substring(v_datestring, 3, 2);
            v_year := sys.babelfish_get_full_year(substring(v_datestring, 1, 2));
        ELSE
            v_day := substring(v_datestring, 7, 2);
            v_month := substring(v_datestring, 5, 2);
            v_year := substring(v_datestring, 1, 4);
        END IF;
    ELSIF (v_datestring ~* HHMMSSFS_REGEXP)
    THEN
        v_fractsecs := coalesce(sys.babelfish_get_timeunit_from_string(v_datestring, 'FRACTSECONDS'), '');
        IF (v_datestring !~* HHMMSSFS_DOT_REGEXP AND char_length(v_fractsecs) > 3) THEN
            RAISE invalid_datetime_format;
        END IF;

        v_day := '01';
        v_month := '01';
        v_year := '1900';
    ELSE
        RAISE invalid_datetime_format;
    END IF;

    IF (((v_datestring ~* HHMMSSFS_REGEXP OR v_datestring ~* DIGITMASK1_REGEXP OR v_datestring ~* DIGITMASK2_REGEXP) AND v_style IN (130, 131)) OR
        ((v_datestring ~* DOT_FULLYEAR_REGEXP OR v_datestring ~* SLASH_FULLYEAR_REGEXP OR v_datestring ~* DASH_FULLYEAR_REGEXP) AND v_style = 131))
    THEN
        IF ((v_day::SMALLINT NOT BETWEEN 1 AND 29) OR
            (v_month::SMALLINT NOT BETWEEN 1 AND 12))
        THEN
            RAISE invalid_datetime_format;
        END IF;

        v_hijridate := sys.babelfish_conv_hijri_to_greg(v_day, v_month, v_year) - 1;
        v_datestring := to_char(v_hijridate, 'DD.MM.YYYY');

        v_day := split_part(v_datestring, '.', 1);
        v_month := split_part(v_datestring, '.', 2);
        v_year := split_part(v_datestring, '.', 3);
    END IF;

    RETURN to_date(concat_ws('.', v_day, v_month, v_year), 'DD.MM.YYYY');
EXCEPTION
    WHEN most_specific_type_mismatch THEN
        RAISE USING MESSAGE := 'Argument data type NUMERIC is invalid for argument 2 of conv_string_to_date function.',
                    DETAIL := 'Use of incorrect "style" parameter value during conversion process.',
                    HINT := 'Change "style" parameter to the proper value and try again.';

    WHEN invalid_parameter_value THEN
        RAISE USING MESSAGE := pg_catalog.format('The style %s is not supported for conversions from VARCHAR to DATE.', v_style),
                    DETAIL := 'Use of incorrect "style" parameter value during conversion process.',
                    HINT := 'Change "style" parameter to the proper value and try again.';

    WHEN invalid_regular_expression THEN
        RAISE USING MESSAGE := pg_catalog.format('The input character string doesn''t follow style %s.', v_style),
                    DETAIL := 'Selected "style" param value isn''t valid for conversion of passed character string.',
                    HINT := 'Either change the input character string or use a different style.';

    WHEN invalid_datetime_format THEN
        RAISE USING MESSAGE := 'Conversion failed when converting date from character string.',
                    DETAIL := 'Incorrect using of pair of input parameters values during conversion process.',
                    HINT := 'Check the input parameters values, correct them if needed, and try again.';

    WHEN character_not_in_repertoire THEN
        RAISE USING MESSAGE := 'The YDM date format isn''t supported when converting from this string format to date.',
                    DETAIL := 'Use of incorrect DATE_FORMAT constant value regarding string format parameter during conversion process.',
                    HINT := 'Change DATE_FORMAT constant to one of these values: MDY|DMY|DYM, recompile function and try again.';

    WHEN invalid_character_value_for_cast THEN
        RAISE USING MESSAGE := pg_catalog.format('Invalid CONVERSION_LANG constant value - ''%s''. Allowed values are: ''English'', ''Deutsch'', etc.',
                                      CONVERSION_LANG),
                    DETAIL := 'Compiled incorrect CONVERSION_LANG constant value in function''s body.',
                    HINT := 'Correct CONVERSION_LANG constant value in function''s body, recompile it and try again.';

    WHEN invalid_text_representation THEN
        GET STACKED DIAGNOSTICS v_err_message = MESSAGE_TEXT;
        v_err_message := substring(lower(v_err_message), 'integer\:\s\"(.*)\"');

        RAISE USING MESSAGE := pg_catalog.format('Error while trying to convert "%s" value to SMALLINT data type.',
                                      v_err_message),
                    DETAIL := 'Passed argument value contains illegal characters.',
                    HINT := 'Correct passed argument value, remove all illegal characters.';
END;
$BODY$
LANGUAGE plpgsql
STABLE
RETURNS NULL ON NULL INPUT;

CREATE OR REPLACE FUNCTION sys.babelfish_conv_string_to_datetime(IN p_datatype TEXT,
                                                                     IN p_datetimestring TEXT,
                                                                     IN p_style NUMERIC DEFAULT 0)
RETURNS TIMESTAMP WITHOUT TIME ZONE
AS
$BODY$
DECLARE
    v_day VARCHAR COLLATE "C";
    v_year VARCHAR COLLATE "C";
    v_month VARCHAR COLLATE "C";
    v_style SMALLINT;
    v_scale SMALLINT;
    v_hours VARCHAR COLLATE "C";
    v_hijridate DATE;
    v_minutes VARCHAR COLLATE "C";
    v_seconds VARCHAR COLLATE "C";
    v_fseconds VARCHAR COLLATE "C";
    v_datatype VARCHAR COLLATE "C";
    v_timepart VARCHAR COLLATE "C";
    v_leftpart VARCHAR COLLATE "C";
    v_middlepart VARCHAR COLLATE "C";
    v_rightpart VARCHAR COLLATE "C";
    v_datestring VARCHAR COLLATE "C";
    v_err_message VARCHAR COLLATE "C";
    v_date_format VARCHAR COLLATE "C";
    v_res_datatype VARCHAR COLLATE "C";
    v_datetimestring VARCHAR COLLATE "C";
    v_datatype_groups TEXT[];
    v_regmatch_groups TEXT[];
    v_lang_metadata_json JSONB;
    v_compmonth_regexp VARCHAR COLLATE "C";
    v_resdatetime TIMESTAMP(6) WITHOUT TIME ZONE;
    CONVERSION_LANG CONSTANT VARCHAR COLLATE "C" := '';
    DATE_FORMAT CONSTANT VARCHAR COLLATE "C" := '';
    DAYMM_REGEXP CONSTANT VARCHAR COLLATE "C" := '(\d{1,2})';
    FULLYEAR_REGEXP CONSTANT VARCHAR COLLATE "C" := '(\d{4})';
    SHORTYEAR_REGEXP CONSTANT VARCHAR COLLATE "C" := '(\d{1,2})';
    COMPYEAR_REGEXP CONSTANT VARCHAR COLLATE "C" := '(\d{1,2}|\d{4})';
    AMPM_REGEXP CONSTANT VARCHAR COLLATE "C" := '(?:[AP]M)';
    MASKSEP_REGEXP CONSTANT VARCHAR COLLATE "C" := '(?:\.|-|/)';
    TIMEUNIT_REGEXP CONSTANT VARCHAR COLLATE "C" := '\s*\d{1,2}\s*';
    FRACTSECS_REGEXP CONSTANT VARCHAR COLLATE "C" := '\s*\d{1,9}\s*';
    DATATYPE_REGEXP CONSTANT VARCHAR COLLATE "C" := '^(DATETIME|SMALLDATETIME|DATETIME2)\s*(?:\()?\s*((?:-)?\d+)?\s*(?:\))?$';
    DIGITREPRESENT_REGEXP CONSTANT VARCHAR COLLATE "C" := '^\-?\d+\.?(?:\d+)?$';
    HHMMSSFS_PART_REGEXP CONSTANT VARCHAR COLLATE "C" := concat(TIMEUNIT_REGEXP, AMPM_REGEXP, '|',
                                                    TIMEUNIT_REGEXP, '\:', TIMEUNIT_REGEXP, AMPM_REGEXP, '?|',
                                                    TIMEUNIT_REGEXP, '\:', TIMEUNIT_REGEXP, '\.', FRACTSECS_REGEXP, AMPM_REGEXP, '?|',
                                                    TIMEUNIT_REGEXP, '\:', TIMEUNIT_REGEXP, '\:', TIMEUNIT_REGEXP, AMPM_REGEXP, '?|',
                                                    TIMEUNIT_REGEXP, '\:', TIMEUNIT_REGEXP, '\:', TIMEUNIT_REGEXP, '(?:\.|\:)', FRACTSECS_REGEXP, AMPM_REGEXP, '?');
    HHMMSSFS_DOT_PART_REGEXP CONSTANT VARCHAR COLLATE "C" := concat(TIMEUNIT_REGEXP, AMPM_REGEXP, '|',
                                                        TIMEUNIT_REGEXP, '\:', TIMEUNIT_REGEXP, AMPM_REGEXP, '?|',
                                                        TIMEUNIT_REGEXP, '\:', TIMEUNIT_REGEXP, '\.', FRACTSECS_REGEXP, AMPM_REGEXP, '?|',
                                                        TIMEUNIT_REGEXP, '\:', TIMEUNIT_REGEXP, '\:', TIMEUNIT_REGEXP, AMPM_REGEXP, '?|',
                                                        TIMEUNIT_REGEXP, '\:', TIMEUNIT_REGEXP, '\:', TIMEUNIT_REGEXP, '(?:\.)', FRACTSECS_REGEXP, AMPM_REGEXP, '?');
    HHMMSSFS_REGEXP CONSTANT VARCHAR COLLATE "C" := concat('^(', HHMMSSFS_PART_REGEXP, ')$');
    DEFMASK1_0_REGEXP CONSTANT VARCHAR COLLATE "C" := concat('^(', HHMMSSFS_PART_REGEXP, ')?\s*',
                                                 MASKSEP_REGEXP, '*\s*($comp_month$)\s*', DAYMM_REGEXP, '\s+', COMPYEAR_REGEXP,
                                                 '\s*(', HHMMSSFS_PART_REGEXP, ')?$');
    DEFMASK1_1_REGEXP CONSTANT VARCHAR COLLATE "C" := concat('^', MASKSEP_REGEXP, '?\s*($comp_month$)\s*', DAYMM_REGEXP, '\s+', COMPYEAR_REGEXP, '$');
    DEFMASK1_2_REGEXP CONSTANT VARCHAR COLLATE "C" := concat('^', MASKSEP_REGEXP, '\s*($comp_month$)\s*', DAYMM_REGEXP, '\s+', COMPYEAR_REGEXP, '$');
    DEFMASK2_0_REGEXP CONSTANT VARCHAR COLLATE "C" := concat('^(', HHMMSSFS_PART_REGEXP, ')?\s*',
                                                 DAYMM_REGEXP, '\s*', MASKSEP_REGEXP, '*\s*($comp_month$)\s*', COMPYEAR_REGEXP,
                                                 '\s*(', HHMMSSFS_PART_REGEXP, ')?$');
    DEFMASK2_1_REGEXP CONSTANT VARCHAR COLLATE "C" := concat('^', DAYMM_REGEXP, '\s*', MASKSEP_REGEXP, '?\s*($comp_month$)\s*', COMPYEAR_REGEXP, '$');
    DEFMASK2_2_REGEXP CONSTANT VARCHAR COLLATE "C" := concat('^', DAYMM_REGEXP, '\s*', MASKSEP_REGEXP, '\s*($comp_month$)\s*', COMPYEAR_REGEXP, '$');
    DEFMASK3_0_REGEXP CONSTANT VARCHAR COLLATE "C" := concat('^(', HHMMSSFS_PART_REGEXP, ')?\s*',
                                                 FULLYEAR_REGEXP, '\s*', MASKSEP_REGEXP, '*\s*($comp_month$)\s*', DAYMM_REGEXP,
                                                 '\s*(', HHMMSSFS_PART_REGEXP, ')?$');
    DEFMASK3_1_REGEXP CONSTANT VARCHAR COLLATE "C" := concat('^', FULLYEAR_REGEXP, '\s*', MASKSEP_REGEXP, '?\s*($comp_month$)\s*', DAYMM_REGEXP, '$');
    DEFMASK3_2_REGEXP CONSTANT VARCHAR COLLATE "C" := concat('^', FULLYEAR_REGEXP, '\s*', MASKSEP_REGEXP, '\s*($comp_month$)\s*', DAYMM_REGEXP, '$');
    DEFMASK4_0_REGEXP CONSTANT VARCHAR COLLATE "C" := concat('^(', HHMMSSFS_PART_REGEXP, ')?\s*',
                                                 FULLYEAR_REGEXP, '\s+', DAYMM_REGEXP, '\s*', MASKSEP_REGEXP, '*\s*($comp_month$)',
                                                 '\s*(', HHMMSSFS_PART_REGEXP, ')?$');
    DEFMASK4_1_REGEXP CONSTANT VARCHAR COLLATE "C" := concat('^', FULLYEAR_REGEXP, '\s+', DAYMM_REGEXP, '\s*', MASKSEP_REGEXP, '?\s*($comp_month$)$');
    DEFMASK4_2_REGEXP CONSTANT VARCHAR COLLATE "C" := concat('^', FULLYEAR_REGEXP, '\s+', DAYMM_REGEXP, '\s*', MASKSEP_REGEXP, '\s*($comp_month$)$');
    DEFMASK5_0_REGEXP CONSTANT VARCHAR COLLATE "C" := concat('^(', HHMMSSFS_PART_REGEXP, ')?\s*',
                                                 DAYMM_REGEXP, '\s+', COMPYEAR_REGEXP, '\s*', MASKSEP_REGEXP, '*\s*($comp_month$)',
                                                 '\s*(', HHMMSSFS_PART_REGEXP, ')?$');
    DEFMASK5_1_REGEXP CONSTANT VARCHAR COLLATE "C" := concat('^', DAYMM_REGEXP, '\s+', COMPYEAR_REGEXP, '\s*', MASKSEP_REGEXP, '?\s*($comp_month$)$');
    DEFMASK5_2_REGEXP CONSTANT VARCHAR COLLATE "C" := concat('^', DAYMM_REGEXP, '\s+', COMPYEAR_REGEXP, '\s*', MASKSEP_REGEXP, '\s*($comp_month$)$');
    DEFMASK6_0_REGEXP CONSTANT VARCHAR COLLATE "C" := concat('^(', HHMMSSFS_PART_REGEXP, ')?\s*',
                                                 MASKSEP_REGEXP, '*\s*($comp_month$)\s*', FULLYEAR_REGEXP, '\s+', DAYMM_REGEXP,
                                                 '\s*(', HHMMSSFS_PART_REGEXP, ')?$');
    DEFMASK6_1_REGEXP CONSTANT VARCHAR COLLATE "C" := concat('^', MASKSEP_REGEXP, '?\s*($comp_month$)\s*', FULLYEAR_REGEXP, '\s+', DAYMM_REGEXP, '$');
    DEFMASK6_2_REGEXP CONSTANT VARCHAR COLLATE "C" := concat('^', MASKSEP_REGEXP, '\s*($comp_month$)\s*', FULLYEAR_REGEXP, '\s+', DAYMM_REGEXP, '$');
    DEFMASK7_0_REGEXP CONSTANT VARCHAR COLLATE "C" := concat('^(', HHMMSSFS_PART_REGEXP, ')?\s*',
                                                 MASKSEP_REGEXP, '*\s*($comp_month$)\s*', DAYMM_REGEXP, '\s*,\s*', COMPYEAR_REGEXP,
                                                 '\s*(', HHMMSSFS_PART_REGEXP, ')?$');
    DEFMASK7_1_REGEXP CONSTANT VARCHAR COLLATE "C" := concat('^', MASKSEP_REGEXP, '?\s*($comp_month$)\s*', DAYMM_REGEXP, '\s*,\s*', COMPYEAR_REGEXP, '$');
    DEFMASK7_2_REGEXP CONSTANT VARCHAR COLLATE "C" := concat('^', MASKSEP_REGEXP, '\s*($comp_month$)\s*', DAYMM_REGEXP, '\s*,\s*', COMPYEAR_REGEXP, '$');
    DEFMASK8_0_REGEXP CONSTANT VARCHAR COLLATE "C" := concat('^(', HHMMSSFS_PART_REGEXP, ')?\s*',
                                                 FULLYEAR_REGEXP, '\s*', MASKSEP_REGEXP, '*\s*($comp_month$)',
                                                 '\s*(', HHMMSSFS_PART_REGEXP, ')?$');
    DEFMASK8_1_REGEXP CONSTANT VARCHAR COLLATE "C" := concat('^', FULLYEAR_REGEXP, '\s*', MASKSEP_REGEXP, '?\s*($comp_month$)$');
    DEFMASK8_2_REGEXP CONSTANT VARCHAR COLLATE "C" := concat('^', FULLYEAR_REGEXP, '\s*', MASKSEP_REGEXP, '\s*($comp_month$)$');
    DEFMASK9_0_REGEXP CONSTANT VARCHAR COLLATE "C" := concat('^(', HHMMSSFS_PART_REGEXP, ')?\s*',
                                                 MASKSEP_REGEXP, '*\s*($comp_month$)\s*', FULLYEAR_REGEXP,
                                                 '\s*(', HHMMSSFS_PART_REGEXP, ')?$');
    DEFMASK9_1_REGEXP CONSTANT VARCHAR COLLATE "C" := concat('^', MASKSEP_REGEXP, '?\s*($comp_month$)\s*', FULLYEAR_REGEXP, '$');
    DEFMASK9_2_REGEXP CONSTANT VARCHAR COLLATE "C" := concat('^', MASKSEP_REGEXP, '\s*($comp_month$)\s*', FULLYEAR_REGEXP, '$');
    DEFMASK10_0_REGEXP CONSTANT VARCHAR COLLATE "C" := concat('^(', HHMMSSFS_PART_REGEXP, ')?\s*',
                                                  DAYMM_REGEXP, '\s*', MASKSEP_REGEXP, '\s*($comp_month$)\s*', MASKSEP_REGEXP, '\s*', COMPYEAR_REGEXP,
                                                  '\s*(', HHMMSSFS_PART_REGEXP, ')?$');
    DEFMASK10_1_REGEXP CONSTANT VARCHAR COLLATE "C" := concat('^', DAYMM_REGEXP, '\s*', MASKSEP_REGEXP, '\s*($comp_month$)\s*', MASKSEP_REGEXP, '\s*', COMPYEAR_REGEXP, '$');
    DOT_SLASH_DASH_COMPYEAR1_0_REGEXP CONSTANT VARCHAR COLLATE "C" := concat('^(', HHMMSSFS_PART_REGEXP, ')?\s*',
                                                                 DAYMM_REGEXP, '\s*(?:\.|/|-)\s*', DAYMM_REGEXP, '\s*(?:\.|/|-)\s*', COMPYEAR_REGEXP,
                                                                 '\s*(', HHMMSSFS_PART_REGEXP, ')?$');
    DOT_SLASH_DASH_COMPYEAR1_1_REGEXP CONSTANT VARCHAR COLLATE "C" := concat('^', DAYMM_REGEXP, '\s*', MASKSEP_REGEXP, '\s*', DAYMM_REGEXP, '\s*', MASKSEP_REGEXP, '\s*', COMPYEAR_REGEXP, '$');
    DOT_SLASH_DASH_SHORTYEAR_REGEXP CONSTANT VARCHAR COLLATE "C" := concat('^', DAYMM_REGEXP, '\s*', MASKSEP_REGEXP, '\s*', DAYMM_REGEXP, '\s*', MASKSEP_REGEXP, '\s*', SHORTYEAR_REGEXP, '$');
    DOT_SLASH_DASH_FULLYEAR1_0_REGEXP CONSTANT VARCHAR COLLATE "C" := concat('^(', HHMMSSFS_PART_REGEXP, ')?\s*',
                                                                 DAYMM_REGEXP, '\s*(?:\.|/|-)\s*', DAYMM_REGEXP, '\s*(?:\.|/|-)\s*', FULLYEAR_REGEXP,
                                                                 '\s*(', HHMMSSFS_PART_REGEXP, ')?$');
    DOT_SLASH_DASH_FULLYEAR1_1_REGEXP CONSTANT VARCHAR COLLATE "C" := concat('^', DAYMM_REGEXP, '\s*', MASKSEP_REGEXP, '\s*', DAYMM_REGEXP, '\s*', MASKSEP_REGEXP, '\s*', FULLYEAR_REGEXP, '$');
    FULLYEAR_DOT_SLASH_DASH1_0_REGEXP CONSTANT VARCHAR COLLATE "C" := concat('^(', HHMMSSFS_PART_REGEXP, ')?\s*',
                                                                 FULLYEAR_REGEXP, '\s*', MASKSEP_REGEXP, '\s*', DAYMM_REGEXP, '\s*', MASKSEP_REGEXP, '\s*', DAYMM_REGEXP,
                                                                 '\s*(', HHMMSSFS_PART_REGEXP, ')?$');
    FULLYEAR_DOT_SLASH_DASH1_1_REGEXP CONSTANT VARCHAR COLLATE "C" := concat('^', FULLYEAR_REGEXP, '\s*', MASKSEP_REGEXP, '\s*', DAYMM_REGEXP, '\s*', MASKSEP_REGEXP, '\s*', DAYMM_REGEXP, '$');
    SHORT_DIGITMASK1_0_REGEXP CONSTANT VARCHAR COLLATE "C" := concat('^(', HHMMSSFS_PART_REGEXP, ')?\s*\d{6}\s*(', HHMMSSFS_PART_REGEXP, ')?$');
    FULL_DIGITMASK1_0_REGEXP CONSTANT VARCHAR COLLATE "C" := concat('^(', HHMMSSFS_PART_REGEXP, ')?\s*\d{8}\s*(', HHMMSSFS_PART_REGEXP, ')?$');
BEGIN
    v_datatype := trim(p_datatype);
    v_datetimestring := upper(trim(p_datetimestring));
    v_style := floor(p_style)::SMALLINT;

    v_datatype_groups := regexp_matches(v_datatype, DATATYPE_REGEXP, 'gi');

    v_res_datatype := upper(v_datatype_groups[1]);
    v_scale := v_datatype_groups[2]::SMALLINT;

    IF (v_res_datatype IS NULL) THEN
        RAISE datatype_mismatch;
    ELSIF (v_res_datatype <> 'DATETIME2' AND v_scale IS NOT NULL)
    THEN
        RAISE invalid_indicator_parameter_value;
    ELSIF (coalesce(v_scale, 0) NOT BETWEEN 0 AND 7)
    THEN
        RAISE interval_field_overflow;
    ELSIF (v_scale IS NULL) THEN
        v_scale := 7;
    END IF;

    IF (scale(p_style) > 0) THEN
        RAISE most_specific_type_mismatch;
    ELSIF (NOT ((v_style BETWEEN 0 AND 14) OR
             (v_style BETWEEN 20 AND 25) OR
             (v_style BETWEEN 100 AND 114) OR
             (v_style IN (120, 121, 126, 127, 130, 131))) AND
             v_res_datatype = 'DATETIME2')
    THEN
        RAISE invalid_parameter_value;
    END IF;

    v_timepart := trim(substring(v_datetimestring, HHMMSSFS_PART_REGEXP));
    v_datestring := trim(regexp_replace(v_datetimestring, HHMMSSFS_PART_REGEXP, '', 'gi'));

    BEGIN
        v_lang_metadata_json := sys.babelfish_get_lang_metadata_json(CONVERSION_LANG);
    EXCEPTION
        WHEN OTHERS THEN
        RAISE invalid_escape_sequence;
    END;

    v_date_format := coalesce(nullif(DATE_FORMAT, ''), v_lang_metadata_json ->> 'date_format');

    v_compmonth_regexp := array_to_string(array_cat(ARRAY(SELECT jsonb_array_elements_text(v_lang_metadata_json -> 'months_shortnames')),
                                                    ARRAY(SELECT jsonb_array_elements_text(v_lang_metadata_json -> 'months_names'))), '|');

    IF (v_datetimestring ~* pg_catalog.replace(DEFMASK1_0_REGEXP, '$comp_month$', v_compmonth_regexp) OR
        v_datetimestring ~* pg_catalog.replace(DEFMASK2_0_REGEXP, '$comp_month$', v_compmonth_regexp) OR
        v_datetimestring ~* pg_catalog.replace(DEFMASK3_0_REGEXP, '$comp_month$', v_compmonth_regexp) OR
        v_datetimestring ~* pg_catalog.replace(DEFMASK4_0_REGEXP, '$comp_month$', v_compmonth_regexp) OR
        v_datetimestring ~* pg_catalog.replace(DEFMASK5_0_REGEXP, '$comp_month$', v_compmonth_regexp) OR
        v_datetimestring ~* pg_catalog.replace(DEFMASK6_0_REGEXP, '$comp_month$', v_compmonth_regexp) OR
        v_datetimestring ~* pg_catalog.replace(DEFMASK7_0_REGEXP, '$comp_month$', v_compmonth_regexp) OR
        v_datetimestring ~* pg_catalog.replace(DEFMASK8_0_REGEXP, '$comp_month$', v_compmonth_regexp) OR
        v_datetimestring ~* pg_catalog.replace(DEFMASK9_0_REGEXP, '$comp_month$', v_compmonth_regexp) OR
        v_datetimestring ~* pg_catalog.replace(DEFMASK10_0_REGEXP, '$comp_month$', v_compmonth_regexp))
    THEN
        IF ((v_style IN (127, 130, 131) AND v_res_datatype IN ('DATETIME', 'SMALLDATETIME')) OR
            (v_style IN (130, 131) AND v_res_datatype = 'DATETIME2'))
        THEN
            RAISE invalid_datetime_format;
        END IF;

        IF ((v_datestring ~* pg_catalog.replace(DEFMASK1_2_REGEXP, '$comp_month$', v_compmonth_regexp) OR
             v_datestring ~* pg_catalog.replace(DEFMASK2_2_REGEXP, '$comp_month$', v_compmonth_regexp) OR
             v_datestring ~* pg_catalog.replace(DEFMASK3_2_REGEXP, '$comp_month$', v_compmonth_regexp) OR
             v_datestring ~* pg_catalog.replace(DEFMASK4_2_REGEXP, '$comp_month$', v_compmonth_regexp) OR
             v_datestring ~* pg_catalog.replace(DEFMASK5_2_REGEXP, '$comp_month$', v_compmonth_regexp) OR
             v_datestring ~* pg_catalog.replace(DEFMASK6_2_REGEXP, '$comp_month$', v_compmonth_regexp) OR
             v_datestring ~* pg_catalog.replace(DEFMASK7_2_REGEXP, '$comp_month$', v_compmonth_regexp) OR
             v_datestring ~* pg_catalog.replace(DEFMASK8_2_REGEXP, '$comp_month$', v_compmonth_regexp) OR
             v_datestring ~* pg_catalog.replace(DEFMASK9_2_REGEXP, '$comp_month$', v_compmonth_regexp)) AND
            v_res_datatype = 'DATETIME2')
        THEN
            RAISE invalid_datetime_format;
        END IF;

        IF (v_datestring ~* pg_catalog.replace(DEFMASK1_1_REGEXP, '$comp_month$', v_compmonth_regexp))
        THEN
            v_regmatch_groups := regexp_matches(v_datestring, pg_catalog.replace(DEFMASK1_1_REGEXP, '$comp_month$', v_compmonth_regexp), 'gi');
            v_day := v_regmatch_groups[2];
            v_month := sys.babelfish_get_monthnum_by_name(v_regmatch_groups[1], v_lang_metadata_json);
            v_year := sys.babelfish_get_full_year(v_regmatch_groups[3]);

        ELSIF (v_datestring ~* pg_catalog.replace(DEFMASK2_1_REGEXP, '$comp_month$', v_compmonth_regexp))
        THEN
            v_regmatch_groups := regexp_matches(v_datestring, pg_catalog.replace(DEFMASK2_1_REGEXP, '$comp_month$', v_compmonth_regexp), 'gi');
            v_day := v_regmatch_groups[1];
            v_month := sys.babelfish_get_monthnum_by_name(v_regmatch_groups[2], v_lang_metadata_json);
            v_year := sys.babelfish_get_full_year(v_regmatch_groups[3]);

        ELSIF (v_datestring ~* pg_catalog.replace(DEFMASK3_1_REGEXP, '$comp_month$', v_compmonth_regexp))
        THEN
            v_regmatch_groups := regexp_matches(v_datestring, pg_catalog.replace(DEFMASK3_1_REGEXP, '$comp_month$', v_compmonth_regexp), 'gi');
            v_day := v_regmatch_groups[3];
            v_month := sys.babelfish_get_monthnum_by_name(v_regmatch_groups[2], v_lang_metadata_json);
            v_year := v_regmatch_groups[1];

        ELSIF (v_datestring ~* pg_catalog.replace(DEFMASK4_1_REGEXP, '$comp_month$', v_compmonth_regexp))
        THEN
            v_regmatch_groups := regexp_matches(v_datestring, pg_catalog.replace(DEFMASK4_1_REGEXP, '$comp_month$', v_compmonth_regexp), 'gi');
            v_day := v_regmatch_groups[2];
            v_month := sys.babelfish_get_monthnum_by_name(v_regmatch_groups[3], v_lang_metadata_json);
            v_year := v_regmatch_groups[1];

        ELSIF (v_datestring ~* pg_catalog.replace(DEFMASK5_1_REGEXP, '$comp_month$', v_compmonth_regexp))
        THEN
            v_regmatch_groups := regexp_matches(v_datestring, pg_catalog.replace(DEFMASK5_1_REGEXP, '$comp_month$', v_compmonth_regexp), 'gi');
            v_day := v_regmatch_groups[1];
            v_month := sys.babelfish_get_monthnum_by_name(v_regmatch_groups[3], v_lang_metadata_json);
            v_year := sys.babelfish_get_full_year(v_regmatch_groups[2]);

        ELSIF (v_datestring ~* pg_catalog.replace(DEFMASK6_1_REGEXP, '$comp_month$', v_compmonth_regexp))
        THEN
            v_regmatch_groups := regexp_matches(v_datestring, pg_catalog.replace(DEFMASK6_1_REGEXP, '$comp_month$', v_compmonth_regexp), 'gi');
            v_day := v_regmatch_groups[3];
            v_month := sys.babelfish_get_monthnum_by_name(v_regmatch_groups[1], v_lang_metadata_json);
            v_year := v_regmatch_groups[2];

        ELSIF (v_datestring ~* pg_catalog.replace(DEFMASK7_1_REGEXP, '$comp_month$', v_compmonth_regexp))
        THEN
            v_regmatch_groups := regexp_matches(v_datestring, pg_catalog.replace(DEFMASK7_1_REGEXP, '$comp_month$', v_compmonth_regexp), 'gi');
            v_day := v_regmatch_groups[2];
            v_month := sys.babelfish_get_monthnum_by_name(v_regmatch_groups[1], v_lang_metadata_json);
            v_year := sys.babelfish_get_full_year(v_regmatch_groups[3]);

        ELSIF (v_datestring ~* pg_catalog.replace(DEFMASK8_1_REGEXP, '$comp_month$', v_compmonth_regexp))
        THEN
            v_regmatch_groups := regexp_matches(v_datestring, pg_catalog.replace(DEFMASK8_1_REGEXP, '$comp_month$', v_compmonth_regexp), 'gi');
            v_day := '01';
            v_month := sys.babelfish_get_monthnum_by_name(v_regmatch_groups[2], v_lang_metadata_json);
            v_year := v_regmatch_groups[1];

        ELSIF (v_datestring ~* pg_catalog.replace(DEFMASK9_1_REGEXP, '$comp_month$', v_compmonth_regexp))
        THEN
            v_regmatch_groups := regexp_matches(v_datestring, pg_catalog.replace(DEFMASK9_1_REGEXP, '$comp_month$', v_compmonth_regexp), 'gi');
            v_day := '01';
            v_month := sys.babelfish_get_monthnum_by_name(v_regmatch_groups[1], v_lang_metadata_json);
            v_year := v_regmatch_groups[2];

        ELSIF (v_datestring ~* pg_catalog.replace(DEFMASK10_1_REGEXP, '$comp_month$', v_compmonth_regexp))
        THEN
            v_regmatch_groups := regexp_matches(v_datestring, pg_catalog.replace(DEFMASK10_1_REGEXP, '$comp_month$', v_compmonth_regexp), 'gi');
            v_day := v_regmatch_groups[1];
            v_month := sys.babelfish_get_monthnum_by_name(v_regmatch_groups[2], v_lang_metadata_json);
            v_year := sys.babelfish_get_full_year(v_regmatch_groups[3]);
        ELSE
            RAISE invalid_character_value_for_cast;
        END IF;
    ELSIF (v_datetimestring ~* DOT_SLASH_DASH_COMPYEAR1_0_REGEXP)
    THEN
        IF (v_style IN (6, 7, 8, 9, 12, 13, 14, 24, 100, 106, 107, 108, 109, 112, 113, 114, 130) AND
            v_res_datatype = 'DATETIME2')
        THEN
            RAISE invalid_regular_expression;
        END IF;

        v_regmatch_groups := regexp_matches(v_datestring, DOT_SLASH_DASH_COMPYEAR1_1_REGEXP, 'gi');
        v_leftpart := v_regmatch_groups[1];
        v_middlepart := v_regmatch_groups[2];
        v_rightpart := v_regmatch_groups[3];

        IF (v_datestring ~* DOT_SLASH_DASH_SHORTYEAR_REGEXP)
        THEN
            IF ((v_style NOT IN (0, 1, 2, 3, 4, 5, 10, 11) AND v_res_datatype IN ('DATETIME', 'SMALLDATETIME')) OR
                (v_style NOT IN (0, 1, 2, 3, 4, 5, 10, 11, 12) AND v_res_datatype = 'DATETIME2'))
            THEN
                RAISE invalid_datetime_format;
            END IF;

            IF ((v_style IN (1, 10) AND v_date_format <> 'MDY' AND v_res_datatype IN ('DATETIME', 'SMALLDATETIME')) OR
                (v_style IN (0, 1, 10) AND v_date_format NOT IN ('DMY', 'DYM', 'MYD', 'YMD', 'YDM') AND v_res_datatype IN ('DATETIME', 'SMALLDATETIME')) OR
                (v_style IN (0, 1, 10, 22) AND v_date_format NOT IN ('DMY', 'DYM', 'MYD', 'YMD', 'YDM') AND v_res_datatype = 'DATETIME2') OR
                (v_style IN (1, 10, 22) AND v_date_format IN ('DMY', 'DYM', 'MYD', 'YMD', 'YDM') AND v_res_datatype = 'DATETIME2'))
            THEN
                v_day := v_middlepart;
                v_month := v_leftpart;
                v_year := sys.babelfish_get_full_year(v_rightpart);

            ELSIF ((v_style IN (2, 11) AND v_date_format <> 'YMD') OR
                   (v_style IN (0, 2, 11) AND v_date_format = 'YMD'))
            THEN
                v_day := v_rightpart;
                v_month := v_middlepart;
                v_year := sys.babelfish_get_full_year(v_leftpart);

            ELSIF ((v_style IN (3, 4, 5) AND v_date_format <> 'DMY') OR
                   (v_style IN (0, 3, 4, 5) AND v_date_format = 'DMY'))
            THEN
                v_day := v_leftpart;
                v_month := v_middlepart;
                v_year := sys.babelfish_get_full_year(v_rightpart);

            ELSIF (v_style = 0 AND v_date_format = 'DYM')
            THEN
                v_day = v_leftpart;
                v_month = v_rightpart;
                v_year = sys.babelfish_get_full_year(v_middlepart);

            ELSIF (v_style = 0 AND v_date_format = 'MYD')
            THEN
                v_day := v_rightpart;
                v_month := v_leftpart;
                v_year = sys.babelfish_get_full_year(v_middlepart);

            ELSIF (v_style = 0 AND v_date_format = 'YDM')
            THEN
                IF (v_res_datatype = 'DATETIME2') THEN
                    RAISE character_not_in_repertoire;
                END IF;

                v_day := v_middlepart;
                v_month := v_rightpart;
                v_year := sys.babelfish_get_full_year(v_leftpart);
            ELSE
                RAISE invalid_character_value_for_cast;
            END IF;
        ELSIF (v_datestring ~* DOT_SLASH_DASH_FULLYEAR1_1_REGEXP)
        THEN
            IF (v_style NOT IN (0, 20, 21, 101, 102, 103, 104, 105, 110, 111, 120, 121, 130, 131) AND
                v_res_datatype IN ('DATETIME', 'SMALLDATETIME'))
            THEN
                RAISE invalid_datetime_format;
            ELSIF (v_style IN (130, 131) AND v_res_datatype = 'SMALLDATETIME') THEN
                RAISE invalid_character_value_for_cast;
            END IF;

            v_year := v_rightpart;
            IF (v_leftpart::SMALLINT <= 12)
            THEN
                IF ((v_style IN (103, 104, 105, 130, 131) AND v_date_format NOT IN ('DMY', 'DYM', 'YDM')) OR
                    (v_style IN (0, 103, 104, 105, 130, 131) AND ((v_date_format = 'DMY' AND v_res_datatype = 'DATETIME2') OR
                    (v_date_format IN ('DMY', 'DYM', 'YDM') AND v_res_datatype <> 'DATETIME2'))) OR
                    (v_style IN (103, 104, 105, 130, 131) AND v_date_format IN ('DMY', 'DYM', 'YDM') AND v_res_datatype = 'DATETIME2'))
                THEN
                    v_day := v_leftpart;
                    v_month := v_middlepart;

                ELSIF ((v_style IN (20, 21, 101, 102, 110, 111, 120, 121) AND v_date_format IN ('DMY', 'DYM', 'YDM') AND v_res_datatype IN ('DATETIME', 'SMALLDATETIME')) OR
                       (v_style IN (0, 20, 21, 101, 102, 110, 111, 120, 121) AND v_date_format NOT IN ('DMY', 'DYM', 'YDM') AND v_res_datatype IN ('DATETIME', 'SMALLDATETIME')) OR
                       (v_style IN (101, 110) AND v_date_format IN ('DMY', 'DYM', 'MYD', 'YDM') AND v_res_datatype = 'DATETIME2') OR
                       (v_style IN (0, 101, 110) AND v_date_format NOT IN ('DMY', 'DYM', 'MYD', 'YDM') AND v_res_datatype = 'DATETIME2'))
                THEN
                    v_day := v_middlepart;
                    v_month := v_leftpart;
                END IF;
            ELSE
                IF ((v_style IN (103, 104, 105, 130, 131) AND v_date_format NOT IN ('DMY', 'DYM', 'YDM')) OR
                    (v_style IN (0, 103, 104, 105, 130, 131) AND ((v_date_format = 'DMY' AND v_res_datatype = 'DATETIME2') OR
                    (v_date_format IN ('DMY', 'DYM', 'YDM') AND v_res_datatype <> 'DATETIME2'))) OR
                    (v_style IN (103, 104, 105, 130, 131) AND v_date_format IN ('DMY', 'DYM', 'YDM') AND v_res_datatype = 'DATETIME2'))
                THEN
                    v_day := v_leftpart;
                    v_month := v_middlepart;
                ELSE
                    IF (v_res_datatype = 'DATETIME2') THEN
                        RAISE invalid_datetime_format;
                    END IF;

                    RAISE invalid_character_value_for_cast;
                END IF;
            END IF;
        END IF;
    ELSIF (v_datetimestring ~* FULLYEAR_DOT_SLASH_DASH1_0_REGEXP)
    THEN
        IF (v_style NOT IN (0, 20, 21, 101, 102, 103, 104, 105, 110, 111, 120, 121, 130, 131) AND
            v_res_datatype IN ('DATETIME', 'SMALLDATETIME'))
        THEN
            RAISE invalid_datetime_format;
        ELSIF (v_style IN (6, 7, 8, 9, 12, 13, 14, 24, 100, 106, 107, 108, 109, 112, 113, 114, 130) AND
            v_res_datatype = 'DATETIME2')
        THEN
            RAISE invalid_regular_expression;
        ELSIF (v_style IN (130, 131) AND v_res_datatype = 'SMALLDATETIME')
        THEN
            RAISE invalid_character_value_for_cast;
        END IF;

        v_regmatch_groups := regexp_matches(v_datestring, FULLYEAR_DOT_SLASH_DASH1_1_REGEXP, 'gi');
        v_year := v_regmatch_groups[1];
        v_middlepart := v_regmatch_groups[2];
        v_rightpart := v_regmatch_groups[3];

        IF ((v_res_datatype IN ('DATETIME', 'SMALLDATETIME') AND v_rightpart::SMALLINT <= 12) OR v_res_datatype = 'DATETIME2')
        THEN
            IF ((v_style IN (20, 21, 101, 102, 110, 111, 120, 121) AND v_date_format IN ('DMY', 'DYM', 'YDM') AND v_res_datatype <> 'DATETIME2') OR
                (v_style IN (0, 20, 21, 101, 102, 110, 111, 120, 121) AND v_date_format NOT IN ('DMY', 'DYM', 'YDM') AND v_res_datatype <> 'DATETIME2') OR
                (v_style IN (0, 20, 21, 23, 25, 101, 102, 110, 111, 120, 121, 126, 127) AND v_res_datatype = 'DATETIME2'))
            THEN
                v_day := v_rightpart;
                v_month := v_middlepart;

            ELSIF ((v_style IN (103, 104, 105, 130, 131) AND v_date_format NOT IN ('DMY', 'DYM', 'YDM')) OR
                    v_style IN (0, 103, 104, 105, 130, 131) AND v_date_format IN ('DMY', 'DYM', 'YDM'))
            THEN
                v_day := v_middlepart;
                v_month := v_rightpart;
            END IF;
        ELSIF (v_res_datatype IN ('DATETIME', 'SMALLDATETIME') AND v_rightpart::SMALLINT > 12)
        THEN
            IF ((v_style IN (20, 21, 101, 102, 110, 111, 120, 121) AND v_date_format IN ('DMY', 'DYM', 'YDM')) OR
                (v_style IN (0, 20, 21, 101, 102, 110, 111, 120, 121) AND v_date_format NOT IN ('DMY', 'DYM', 'YDM')))
            THEN
                v_day := v_rightpart;
                v_month := v_middlepart;

            ELSIF ((v_style IN (103, 104, 105, 130, 131) AND v_date_format NOT IN ('DMY', 'DYM', 'YDM')) OR
                   (v_style IN (0, 103, 104, 105, 130, 131) AND v_date_format IN ('DMY', 'DYM', 'YDM')))
            THEN
                RAISE invalid_character_value_for_cast;
            END IF;
        END IF;
    ELSIF (v_datetimestring ~* SHORT_DIGITMASK1_0_REGEXP OR
           v_datetimestring ~* FULL_DIGITMASK1_0_REGEXP)
    THEN
        IF (v_style = 127 AND v_res_datatype <> 'DATETIME2')
        THEN
            RAISE invalid_datetime_format;
        ELSIF (v_style IN (130, 131) AND v_res_datatype = 'SMALLDATETIME')
        THEN
            RAISE invalid_character_value_for_cast;
        END IF;

        IF (v_datestring ~* '^\d{6}$')
        THEN
            v_day := substr(v_datestring, 5, 2);
            v_month := substr(v_datestring, 3, 2);
            v_year := sys.babelfish_get_full_year(substr(v_datestring, 1, 2));

        ELSIF (v_datestring ~* '^\d{8}$')
        THEN
            v_day := substr(v_datestring, 7, 2);
            v_month := substr(v_datestring, 5, 2);
            v_year := substr(v_datestring, 1, 4);
        END IF;
    ELSIF (v_datetimestring ~* HHMMSSFS_REGEXP)
    THEN
        v_day := '01';
        v_month := '01';
        v_year := '1900';
    ELSIF (v_datetimestring ~* DIGITREPRESENT_REGEXP)
    THEN
        v_resdatetime = CAST('1900-01-01 00:00:00.0' AS sys.DATETIME) + v_datetimestring::NUMERIC;
        RETURN v_resdatetime;
    ELSE
        RAISE invalid_datetime_format;
    END IF;

    IF (((v_datetimestring ~* HHMMSSFS_PART_REGEXP AND v_res_datatype = 'DATETIME2') OR
        (v_datetimestring ~* SHORT_DIGITMASK1_0_REGEXP OR v_datetimestring ~* FULL_DIGITMASK1_0_REGEXP OR
          v_datetimestring ~* FULLYEAR_DOT_SLASH_DASH1_0_REGEXP OR v_datetimestring ~* DOT_SLASH_DASH_FULLYEAR1_0_REGEXP)) AND
        v_style IN (130, 131))
    THEN
        v_hijridate := sys.babelfish_conv_hijri_to_greg(v_day, v_month, v_year) - 1;
        v_day = to_char(v_hijridate, 'DD');
        v_month = to_char(v_hijridate, 'MM');
        v_year = to_char(v_hijridate, 'YYYY');
    END IF;

    v_hours := coalesce(sys.babelfish_get_timeunit_from_string(v_timepart, 'HOURS'), '0');
    v_minutes := coalesce(sys.babelfish_get_timeunit_from_string(v_timepart, 'MINUTES'), '0');
    v_seconds := coalesce(sys.babelfish_get_timeunit_from_string(v_timepart, 'SECONDS'), '0');
    v_fseconds := coalesce(sys.babelfish_get_timeunit_from_string(v_timepart, 'FRACTSECONDS'), '0');

    IF ((v_res_datatype IN ('DATETIME', 'SMALLDATETIME') OR
         (v_res_datatype = 'DATETIME2' AND v_timepart !~* HHMMSSFS_DOT_PART_REGEXP)) AND
        char_length(v_fseconds) > 3)
    THEN
        RAISE invalid_datetime_format;
    END IF;

    BEGIN
        IF (v_res_datatype IN ('DATETIME', 'SMALLDATETIME'))
        THEN
            v_resdatetime := sys.datetimefromparts(v_year, v_month, v_day,
                                                                 v_hours, v_minutes, v_seconds,
                                                                 rpad(v_fseconds, 3, '0'));
            IF (v_res_datatype = 'SMALLDATETIME' AND
                to_char(v_resdatetime, 'SS') <> '00')
            THEN
                IF (to_char(v_resdatetime, 'SS')::SMALLINT >= 30) THEN
                    v_resdatetime := v_resdatetime + INTERVAL '1 minute';
                END IF;

                v_resdatetime := to_timestamp(to_char(v_resdatetime, 'DD.MM.YYYY.HH24.MI'), 'DD.MM.YYYY.HH24.MI');
            END IF;
        ELSIF (v_res_datatype = 'DATETIME2')
        THEN
            v_fseconds := sys.babelfish_get_microsecs_from_fractsecs(v_fseconds, v_scale);
            v_seconds := concat_ws('.', v_seconds, v_fseconds);
            v_resdatetime := make_timestamp(v_year::SMALLINT, v_month::SMALLINT, v_day::SMALLINT,
                                            v_hours::SMALLINT, v_minutes::SMALLINT, v_seconds::NUMERIC);
        END IF;
    EXCEPTION
        WHEN datetime_field_overflow THEN
            RAISE invalid_datetime_format;
        WHEN OTHERS THEN
        GET STACKED DIAGNOSTICS v_err_message = MESSAGE_TEXT;

        IF (v_err_message ~* 'Cannot construct data type') THEN
            RAISE invalid_character_value_for_cast;
        END IF;
    END;

    RETURN v_resdatetime;
EXCEPTION
    WHEN most_specific_type_mismatch THEN
        RAISE USING MESSAGE := 'Argument data type NUMERIC is invalid for argument 3 of conv_string_to_datetime function.',
                    DETAIL := 'Use of incorrect "style" parameter value during conversion process.',
                    HINT := 'Change "style" parameter to the proper value and try again.';

    WHEN invalid_parameter_value THEN
        RAISE USING MESSAGE := pg_catalog.format('The style %s is not supported for conversions from VARCHAR to %s.', v_style, v_res_datatype),
                    DETAIL := 'Use of incorrect "style" parameter value during conversion process.',
                    HINT := 'Change "style" parameter to the proper value and try again.';

    WHEN invalid_regular_expression THEN
        RAISE USING MESSAGE := pg_catalog.format('The input character string doesn''t follow style %s.', v_style),
                    DETAIL := 'Selected "style" param value isn''t valid for conversion of passed character string.',
                    HINT := 'Either change the input character string or use a different style.';

    WHEN datatype_mismatch THEN
        RAISE USING MESSAGE := 'Data type should be one of these values: ''DATETIME'', ''SMALLDATETIME'', ''DATETIME2''/''DATETIME2(n)''.',
                    DETAIL := 'Use of incorrect "datatype" parameter value during conversion process.',
                    HINT := 'Change "datatype" parameter to the proper value and try again.';

    WHEN invalid_indicator_parameter_value THEN
        RAISE USING MESSAGE := pg_catalog.format('Invalid attributes specified for data type %s.', v_res_datatype),
                    DETAIL := 'Use of incorrect scale value, which is not corresponding to specified data type.',
                    HINT := 'Change data type scale component or select different data type and try again.';

    WHEN interval_field_overflow THEN
        RAISE USING MESSAGE := pg_catalog.format('Specified scale %s is invalid.', v_scale),
                    DETAIL := 'Use of incorrect data type scale value during conversion process.',
                    HINT := 'Change scale component of data type parameter to be in range [0..7] and try again.';

    WHEN invalid_datetime_format THEN
        RAISE USING MESSAGE := CASE v_res_datatype
                                  WHEN 'SMALLDATETIME' THEN 'Conversion failed when converting character string to SMALLDATETIME data type.'
                                  ELSE 'Conversion failed when converting date and time from character string.'
                               END,
                    DETAIL := 'Incorrect using of pair of input parameters values during conversion process.',
                    HINT := 'Check the input parameters values, correct them if needed, and try again.';

    WHEN invalid_character_value_for_cast THEN
        RAISE USING MESSAGE := 'The conversion of a VARCHAR data type to a DATETIME data type resulted in an out-of-range value.',
                    DETAIL := 'Use of incorrect pair of input parameter values during conversion process.',
                    HINT := 'Check input parameter values, correct them if needed, and try again.';

    WHEN character_not_in_repertoire THEN
        RAISE USING MESSAGE := 'The YDM date format isn''t supported when converting from this string format to date and time.',
                    DETAIL := 'Use of incorrect DATE_FORMAT constant value regarding string format parameter during conversion process.',
                    HINT := 'Change DATE_FORMAT constant to one of these values: MDY|DMY|DYM, recompile function and try again.';

    WHEN invalid_escape_sequence THEN
        RAISE USING MESSAGE := pg_catalog.format('Invalid CONVERSION_LANG constant value - ''%s''. Allowed values are: ''English'', ''Deutsch'', etc.',
                                      CONVERSION_LANG),
                    DETAIL := 'Compiled incorrect CONVERSION_LANG constant value in function''s body.',
                    HINT := 'Correct CONVERSION_LANG constant value in function''s body, recompile it and try again.';

    WHEN invalid_text_representation THEN
        GET STACKED DIAGNOSTICS v_err_message = MESSAGE_TEXT;
        v_err_message := substring(lower(v_err_message), 'integer\:\s\"(.*)\"');

        RAISE USING MESSAGE := pg_catalog.format('Error while trying to convert "%s" value to SMALLINT data type.',
                                      v_err_message),
                    DETAIL := 'Passed argument value contains illegal characters.',
                    HINT := 'Correct passed argument value, remove all illegal characters.';
END;
$BODY$
LANGUAGE plpgsql
STABLE
RETURNS NULL ON NULL INPUT;

CREATE OR REPLACE FUNCTION sys.babelfish_conv_string_to_time(IN p_datatype TEXT,
                                                                 IN p_timestring TEXT,
                                                                 IN p_style NUMERIC DEFAULT 0)
RETURNS TIME WITHOUT TIME ZONE
AS
$BODY$
DECLARE
    v_hours SMALLINT;
    v_style SMALLINT;
    v_scale SMALLINT;
    v_daypart VARCHAR COLLATE "C";
    v_seconds VARCHAR COLLATE "C";
    v_minutes SMALLINT;
    v_fseconds VARCHAR COLLATE "C";
    v_datatype VARCHAR COLLATE "C";
    v_timestring VARCHAR COLLATE "C";
    v_err_message VARCHAR COLLATE "C";
    v_src_datatype VARCHAR COLLATE "C";
    v_timeunit_mask VARCHAR COLLATE "C";
    v_datatype_groups TEXT[];
    v_regmatch_groups TEXT[];
    AMPM_REGEXP CONSTANT VARCHAR COLLATE "C" := '\s*([AP]M)';
    TIMEUNIT_REGEXP CONSTANT VARCHAR COLLATE "C" := '\s*(\d{1,2})\s*';
    FRACTSECS_REGEXP CONSTANT VARCHAR COLLATE "C" := '\s*(\d{1,9})';
    HHMMSSFS_REGEXP CONSTANT VARCHAR COLLATE "C" := concat('^', TIMEUNIT_REGEXP,
                                               '\:', TIMEUNIT_REGEXP,
                                               '\:', TIMEUNIT_REGEXP,
                                               '(?:\.|\:)', FRACTSECS_REGEXP, '$');
    HHMMSS_REGEXP CONSTANT VARCHAR COLLATE "C" := concat('^', TIMEUNIT_REGEXP, '\:', TIMEUNIT_REGEXP, '\:', TIMEUNIT_REGEXP, '$');
    HHMMFS_REGEXP CONSTANT VARCHAR COLLATE "C" := concat('^', TIMEUNIT_REGEXP, '\:', TIMEUNIT_REGEXP, '\.', FRACTSECS_REGEXP, '$');
    HHMM_REGEXP CONSTANT VARCHAR COLLATE "C" := concat('^', TIMEUNIT_REGEXP, '\:', TIMEUNIT_REGEXP, '$');
    HH_REGEXP CONSTANT VARCHAR COLLATE "C" := concat('^', TIMEUNIT_REGEXP, '$');
    DATATYPE_REGEXP CONSTANT VARCHAR COLLATE "C" := '^(TIME)\s*(?:\()?\s*((?:-)?\d+)?\s*(?:\))?$';
BEGIN
    v_datatype := trim(regexp_replace(p_datatype, 'DATETIME', 'TIME', 'gi'));
    v_timestring := upper(trim(p_timestring));
    v_style := floor(p_style)::SMALLINT;

    v_datatype_groups := regexp_matches(v_datatype, DATATYPE_REGEXP, 'gi');

    v_src_datatype := upper(v_datatype_groups[1]);
    v_scale := v_datatype_groups[2]::SMALLINT;

    IF (v_src_datatype IS NULL) THEN
        RAISE datatype_mismatch;
    ELSIF (coalesce(v_scale, 0) NOT BETWEEN 0 AND 7)
    THEN
        RAISE interval_field_overflow;
    ELSIF (v_scale IS NULL) THEN
        v_scale := 7;
    END IF;

    IF (scale(p_style) > 0) THEN
        RAISE most_specific_type_mismatch;
    ELSIF (NOT ((v_style BETWEEN 0 AND 14) OR
             (v_style BETWEEN 20 AND 25) OR
             (v_style BETWEEN 100 AND 114) OR
             v_style IN (120, 121, 126, 127, 130, 131)))
    THEN
        RAISE invalid_parameter_value;
    END IF;

    v_daypart := substring(v_timestring, 'AM|PM');
    v_timestring := trim(regexp_replace(v_timestring, coalesce(v_daypart, ''), ''));

    v_timeunit_mask :=
        CASE
           WHEN (v_timestring ~* HHMMSSFS_REGEXP) THEN HHMMSSFS_REGEXP
           WHEN (v_timestring ~* HHMMSS_REGEXP) THEN HHMMSS_REGEXP
           WHEN (v_timestring ~* HHMMFS_REGEXP) THEN HHMMFS_REGEXP
           WHEN (v_timestring ~* HHMM_REGEXP) THEN HHMM_REGEXP
           WHEN (v_timestring ~* HH_REGEXP) THEN HH_REGEXP
        END;

    IF (v_timeunit_mask IS NULL) THEN
        RAISE invalid_datetime_format;
    END IF;

    v_regmatch_groups := regexp_matches(v_timestring, v_timeunit_mask, 'gi');

    v_hours := v_regmatch_groups[1]::SMALLINT;
    v_minutes := v_regmatch_groups[2]::SMALLINT;

    IF (v_timestring ~* HHMMFS_REGEXP) THEN
        v_fseconds := v_regmatch_groups[3];
    ELSE
        v_seconds := v_regmatch_groups[3];
        v_fseconds := v_regmatch_groups[4];
    END IF;

   IF (v_daypart IS NOT NULL) THEN
      IF ((v_daypart = 'AM' AND v_hours NOT BETWEEN 0 AND 12) OR
          (v_daypart = 'PM' AND v_hours NOT BETWEEN 1 AND 23))
      THEN
          RAISE numeric_value_out_of_range;
      ELSIF (v_daypart = 'PM' AND v_hours < 12) THEN
          v_hours := v_hours + 12;
      ELSIF (v_daypart = 'AM' AND v_hours = 12) THEN
          v_hours := v_hours - 12;
      END IF;
   END IF;

    v_fseconds := sys.babelfish_get_microsecs_from_fractsecs(v_fseconds, v_scale);
    v_seconds := concat_ws('.', v_seconds, v_fseconds);

    RETURN make_time(v_hours, v_minutes, v_seconds::NUMERIC);
EXCEPTION
    WHEN most_specific_type_mismatch THEN
        RAISE USING MESSAGE := 'Argument data type NUMERIC is invalid for argument 3 of conv_string_to_time function.',
                    DETAIL := 'Use of incorrect "style" parameter value during conversion process.',
                    HINT := 'Change "style" parameter to the proper value and try again.';

    WHEN invalid_parameter_value THEN
        RAISE USING MESSAGE := pg_catalog.format('The style %s is not supported for conversions from VARCHAR to TIME.', v_style),
                    DETAIL := 'Use of incorrect "style" parameter value during conversion process.',
                    HINT := 'Change "style" parameter to the proper value and try again.';

    WHEN datatype_mismatch THEN
        RAISE USING MESSAGE := 'Source data type should be ''TIME'' or ''TIME(n)''.',
                    DETAIL := 'Use of incorrect "datatype" parameter value during conversion process.',
                    HINT := 'Change "datatype" parameter to the proper value and try again.';

    WHEN interval_field_overflow THEN
        RAISE USING MESSAGE := pg_catalog.format('Specified scale %s is invalid.', v_scale),
                    DETAIL := 'Use of incorrect data type scale value during conversion process.',
                    HINT := 'Change scale component of data type parameter to be in range [0..7] and try again.';

    WHEN numeric_value_out_of_range THEN
        RAISE USING MESSAGE := 'Could not extract correct hour value due to it''s inconsistency with AM|PM day part mark.',
                    DETAIL := 'Extracted hour value doesn''t fall in correct day part mark range: 0..12 for "AM" or 1..23 for "PM".',
                    HINT := 'Correct a hour value in the source string or remove AM|PM day part mark out of it.';

    WHEN invalid_datetime_format THEN
        RAISE USING MESSAGE := 'Conversion failed when converting time from character string.',
                    DETAIL := 'Incorrect using of pair of input parameters values during conversion process.',
                    HINT := 'Check the input parameters values, correct them if needed, and try again.';

    WHEN invalid_text_representation THEN
        GET STACKED DIAGNOSTICS v_err_message = MESSAGE_TEXT;
        v_err_message := substring(lower(v_err_message), 'integer\:\s\"(.*)\"');

        RAISE USING MESSAGE := pg_catalog.format('Error while trying to convert "%s" value to SMALLINT data type.',
                                      v_err_message),
                    DETAIL := 'Supplied value contains illegal characters.',
                    HINT := 'Correct supplied value, remove all illegal characters.';
END;
$BODY$
LANGUAGE plpgsql
STABLE
RETURNS NULL ON NULL INPUT;

CREATE OR REPLACE FUNCTION sys.babelfish_conv_time_to_string(IN p_datatype TEXT,
                                                                 IN p_src_datatype TEXT,
                                                                 IN p_timeval TIME(6) WITHOUT TIME ZONE,
                                                                 IN p_style NUMERIC DEFAULT 25)
RETURNS TEXT
AS
$BODY$
DECLARE
    v_hours VARCHAR COLLATE "C";
    v_style SMALLINT;
    v_scale SMALLINT;
    v_resmask VARCHAR COLLATE "C";
    v_fseconds VARCHAR COLLATE "C";
    v_datatype VARCHAR COLLATE "C";
    v_resstring VARCHAR COLLATE "C";
    v_lengthexpr VARCHAR COLLATE "C";
    v_res_length SMALLINT;
    v_res_datatype VARCHAR COLLATE "C";
    v_src_datatype VARCHAR COLLATE "C";
    v_res_maxlength SMALLINT;
    VARCHAR_MAX CONSTANT SMALLINT := 8000;
    NVARCHAR_MAX CONSTANT SMALLINT := 4000;
    -- We use the regex below to make sure input p_datatype is one of them
    DATATYPE_REGEXP CONSTANT VARCHAR COLLATE "C" := '^\s*(CHAR|NCHAR|VARCHAR|NVARCHAR|CHARACTER VARYING)\s*$';
    -- We use the regex below to get the length of the datatype, if specified
    -- For example, to get the '10' out of 'varchar(10)'
    DATATYPE_MASK_REGEXP CONSTANT VARCHAR COLLATE "C" := '^\s*(?:CHAR|NCHAR|VARCHAR|NVARCHAR|CHARACTER VARYING)\s*\(\s*(\d+|MAX)\s*\)\s*$';
    SRCDATATYPE_MASK_REGEXP VARCHAR COLLATE "C" := '^\s*(?:TIME)\s*(?:\s*\(\s*(\d+)\s*\)\s*)?\s*$';
BEGIN
    v_datatype := upper(trim(p_datatype));
    v_src_datatype := upper(trim(p_src_datatype));
    v_style := floor(p_style)::SMALLINT;

    IF (v_src_datatype ~* SRCDATATYPE_MASK_REGEXP)
    THEN
        v_scale := coalesce(substring(v_src_datatype, SRCDATATYPE_MASK_REGEXP)::SMALLINT, 7);

        IF (v_scale NOT BETWEEN 0 AND 7) THEN
            RAISE invalid_regular_expression;
        END IF;
    ELSE
        RAISE most_specific_type_mismatch;
    END IF;

    IF (v_datatype ~* DATATYPE_MASK_REGEXP)
    THEN
        v_res_datatype := PG_CATALOG.rtrim(split_part(v_datatype, '(', 1));

        v_res_maxlength := CASE
                              WHEN (v_res_datatype IN ('CHAR', 'VARCHAR')) THEN VARCHAR_MAX
                              ELSE NVARCHAR_MAX
                           END;

        v_lengthexpr := substring(v_datatype, DATATYPE_MASK_REGEXP);

        IF (v_lengthexpr <> 'MAX' AND char_length(v_lengthexpr) > 4) THEN
            RAISE interval_field_overflow;
        END IF;

        v_res_length := CASE v_lengthexpr
                           WHEN 'MAX' THEN v_res_maxlength
                           ELSE v_lengthexpr::SMALLINT
                        END;
    ELSIF (v_datatype ~* DATATYPE_REGEXP) THEN
        v_res_datatype := v_datatype;
    ELSE
        RAISE datatype_mismatch;
    END IF;

    IF (scale(p_style) > 0) THEN
        RAISE escape_character_conflict;
    ELSIF (NOT ((v_style BETWEEN 0 AND 14) OR
                (v_style BETWEEN 20 AND 25) OR
                (v_style BETWEEN 100 AND 114) OR
                v_style IN (120, 121, 126, 127, 130, 131)))
    THEN
        RAISE invalid_parameter_value;
    ELSIF ((v_style BETWEEN 1 AND 7) OR
           (v_style BETWEEN 10 AND 12) OR
           (v_style BETWEEN 101 AND 107) OR
           (v_style BETWEEN 110 AND 112) OR
           v_style = 23)
    THEN
        RAISE invalid_datetime_format;
    END IF;

    v_hours := PG_CATALOG.ltrim(to_char(p_timeval, 'HH12'), '0');
    v_fseconds := sys.babelfish_get_microsecs_from_fractsecs(to_char(p_timeval, 'US'), v_scale);

    IF (v_scale = 7) THEN
        v_fseconds := concat(v_fseconds, '0');
    END IF;

    IF (v_style IN (0, 100))
    THEN
        v_resmask := concat(v_hours, ':MIAM');
    ELSIF (v_style IN (8, 20, 24, 108, 120))
    THEN
        v_resmask := 'HH24:MI:SS';
    ELSIF (v_style IN (9, 109))
    THEN
        v_resmask := CASE
                        WHEN (char_length(v_fseconds) = 0) THEN concat(v_hours, ':MI:SSAM')
                        ELSE pg_catalog.format('%s:MI:SS.%sAM', v_hours, v_fseconds)
                     END;
    ELSIF (v_style IN (13, 14, 21, 25, 113, 114, 121, 126, 127))
    THEN
        v_resmask := CASE
                        WHEN (char_length(v_fseconds) = 0) THEN 'HH24:MI:SS'
                        ELSE concat('HH24:MI:SS.', v_fseconds)
                     END;
    ELSIF (v_style = 22)
    THEN
        v_resmask := pg_catalog.format('%s:MI:SS AM', lpad(v_hours, 2, ' '));
    ELSIF (v_style IN (130, 131))
    THEN
        v_resmask := CASE
                        WHEN (char_length(v_fseconds) = 0) THEN concat(lpad(v_hours, 2, ' '), ':MI:SSAM')
                        ELSE pg_catalog.format('%s:MI:SS.%sAM', lpad(v_hours, 2, ' '), v_fseconds)
                     END;
    END IF;

    v_resstring := to_char(p_timeval, v_resmask);

    v_resstring := substring(v_resstring, 1, coalesce(v_res_length, char_length(v_resstring)));
    v_res_length := coalesce(v_res_length,
                             CASE v_res_datatype
                                WHEN 'CHAR' THEN 30
                                ELSE 60
                             END);
    RETURN CASE
              WHEN (v_res_datatype NOT IN ('CHAR', 'NCHAR')) THEN v_resstring
              ELSE rpad(v_resstring, v_res_length, ' ')
           END;
EXCEPTION
    WHEN most_specific_type_mismatch THEN
        RAISE USING MESSAGE := 'Source data type should be ''TIME'' or ''TIME(n)''.',
                    DETAIL := 'Use of incorrect "src_datatype" parameter value during conversion process.',
                    HINT := 'Change "src_datatype" parameter to the proper value and try again.';

   WHEN invalid_regular_expression THEN
       RAISE USING MESSAGE := pg_catalog.format('The source data type scale (%s) given to the convert specification exceeds the maximum allowable value (7).',
                                     v_scale),
                   DETAIL := 'Use of incorrect scale value of source data type parameter during conversion process.',
                   HINT := 'Change scale component of source data type parameter to the allowable value and try again.';

   WHEN interval_field_overflow THEN
       RAISE USING MESSAGE := pg_catalog.format('The size (%s) given to the convert specification ''%s'' exceeds the maximum allowed for any data type (%s).',
                                     v_lengthexpr, lower(v_res_datatype), v_res_maxlength),
                   DETAIL := 'Use of incorrect size value of target data type parameter during conversion process.',
                   HINT := 'Change size component of data type parameter to the allowable value and try again.';

    WHEN escape_character_conflict THEN
        RAISE USING MESSAGE := 'Argument data type NUMERIC is invalid for argument 4 of convert function.',
                    DETAIL := 'Use of incorrect "style" parameter value during conversion process.',
                    HINT := 'Change "style" parameter to the proper value and try again.';

    WHEN invalid_parameter_value THEN
        RAISE USING MESSAGE := pg_catalog.format('%s is not a valid style number when converting from TIME to a character string.', v_style),
                    DETAIL := 'Use of incorrect "style" parameter value during conversion process.',
                    HINT := 'Change "style" parameter to the proper value and try again.';

    WHEN datatype_mismatch THEN
        RAISE USING MESSAGE := 'Data type should be one of these values: ''CHAR(n|MAX)'', ''NCHAR(n|MAX)'', ''VARCHAR(n|MAX)'', ''NVARCHAR(n|MAX)''.',
                    DETAIL := 'Use of incorrect "datatype" parameter value during conversion process.',
                    HINT := 'Change "datatype" parameter to the proper value and try again.';

    WHEN invalid_datetime_format THEN
        RAISE USING MESSAGE := pg_catalog.format('Error converting data type TIME to %s.',
                                      PG_CATALOG.rtrim(split_part(trim(p_datatype), '(', 1))),
                    DETAIL := 'Incorrect using of pair of input parameters values during conversion process.',
                    HINT := 'Check the input parameters values, correct them if needed, and try again.';
END;
$BODY$
LANGUAGE plpgsql
STABLE
RETURNS NULL ON NULL INPUT;

create or replace function sys.babelfish_dbts()
returns bigint as
$BODY$
declare
  v_res bigint;
begin
  SELECT last_value INTO v_res FROM sys_data.inc_seq_rowversion;
  return v_res;
end;
$BODY$
language plpgsql STABLE;

CREATE OR REPLACE FUNCTION sys.babelfish_get_full_year(IN p_short_year TEXT,
                                                           IN p_base_century TEXT DEFAULT '',
                                                           IN p_year_cutoff NUMERIC DEFAULT 49)
RETURNS VARCHAR
AS
$BODY$
DECLARE
    v_err_message VARCHAR;
    v_full_year SMALLINT;
    v_short_year SMALLINT;
    v_base_century SMALLINT;
    v_result_param_set JSONB;
    v_full_year_res_jsonb JSONB;
BEGIN
    v_short_year := p_short_year::SMALLINT;

    BEGIN
        v_full_year_res_jsonb := nullif(current_setting('sys.full_year_res_json'), '')::JSONB;
    EXCEPTION
        WHEN undefined_object THEN
        v_full_year_res_jsonb := NULL;
    END;

    SELECT result
      INTO v_full_year
      FROM jsonb_to_recordset(v_full_year_res_jsonb) AS result_set (param1 SMALLINT,
                                                                    param2 TEXT,
                                                                    param3 NUMERIC,
                                                                    result VARCHAR)
     WHERE param1 = v_short_year
       AND param2 = p_base_century
       AND param3 = p_year_cutoff;

    IF (v_full_year IS NULL)
    THEN
        IF (v_short_year <= 99)
        THEN
            v_base_century := CASE
                                 WHEN (p_base_century ~ '^\s*([1-9]{1,2})\s*$') THEN concat(trim(p_base_century), '00')::SMALLINT
                                 ELSE trunc(extract(year from current_date)::NUMERIC, -2)
                              END;

            v_full_year = v_base_century + v_short_year;
            v_full_year = CASE
                             WHEN (v_short_year::NUMERIC > p_year_cutoff) THEN v_full_year - 100
                             ELSE v_full_year
                          END;
        ELSE v_full_year := v_short_year;
        END IF;

        v_result_param_set := jsonb_build_object('param1', v_short_year,
                                                 'param2', p_base_century,
                                                 'param3', p_year_cutoff,
                                                 'result', v_full_year);
        v_full_year_res_jsonb := CASE
                                    WHEN (v_full_year_res_jsonb IS NULL) THEN jsonb_build_array(v_result_param_set)
                                    ELSE v_full_year_res_jsonb || v_result_param_set
                                 END;

        PERFORM set_config('sys.full_year_res_json',
                           v_full_year_res_jsonb::TEXT,
                           FALSE);
    END IF;

    RETURN v_full_year;
EXCEPTION
    WHEN invalid_text_representation THEN
        GET STACKED DIAGNOSTICS v_err_message = MESSAGE_TEXT;
        v_err_message := substring(lower(v_err_message), 'integer\:\s\"(.*)\"');

        RAISE USING MESSAGE := pg_catalog.format('Error while trying to convert "%s" value to SMALLINT data type.',
                                      v_err_message),
                    DETAIL := 'Supplied value contains illegal characters.',
                    HINT := 'Correct supplied value, remove all illegal characters.';
END;
$BODY$
LANGUAGE plpgsql
STABLE
RETURNS NULL ON NULL INPUT;

CREATE OR REPLACE FUNCTION sys.babelfish_get_int_part(IN p_srcnumber DOUBLE PRECISION)
RETURNS DOUBLE PRECISION
AS
$BODY$
BEGIN
    RETURN CASE
              WHEN (p_srcnumber < -0.0000001) THEN ceil(p_srcnumber - 0.0000001)
              ELSE floor(p_srcnumber + 0.0000001)
           END;
END;
$BODY$
LANGUAGE plpgsql
STABLE
RETURNS NULL ON NULL INPUT;

CREATE OR REPLACE FUNCTION sys.babelfish_get_jobs ()
RETURNS table( job integer, what text, search_path varchar )
AS
$body$
DECLARE
  var_job integer;
  var_what text;
  var_search_path varchar;
BEGIN

  SELECT js.job_step_id, js.command, ''
    FROM sys.sysjobschedules s
   INNER JOIN sys.sysjobs j on j.job_id = s.job_id
   INNER JOIN sys.sysjobsteps js ON js.job_id = j.job_id
    INTO var_job, var_what, var_search_path
   WHERE (s.next_run_date + s.next_run_time) <= now()::timestamp
     AND j.enabled = 1
   ORDER BY (s.next_run_date + s.next_run_time) ASC
   LIMIT 1;

  IF var_job > 0
  THEN
    return query select var_job, var_what, var_search_path;
  END IF;

END;
$body$
LANGUAGE 'plpgsql'
STABLE;

CREATE OR REPLACE FUNCTION sys.babelfish_get_lang_metadata_json(IN p_lang_spec_culture TEXT)
RETURNS JSONB
AS
$BODY$
DECLARE
    v_locale_parts TEXT[] COLLATE "C";
    v_lang_data_jsonb JSONB;
    v_lang_spec_culture VARCHAR COLLATE "C";
    v_is_cached BOOLEAN := FALSE;
BEGIN
    v_lang_spec_culture := upper(trim(p_lang_spec_culture));

    IF (char_length(v_lang_spec_culture) > 0)
    THEN
        BEGIN
            v_lang_data_jsonb := nullif(current_setting(format('sys.lang_metadata_json.%s',
                                                               v_lang_spec_culture)), '')::JSONB;
        EXCEPTION
            WHEN undefined_object THEN
            v_lang_data_jsonb := NULL;
        END;

        IF (v_lang_data_jsonb IS NULL)
        THEN
            v_lang_spec_culture := upper(regexp_replace(v_lang_spec_culture, '-\s*', '_', 'gi'));
            IF (v_lang_spec_culture IN ('AR', 'FI') OR
                v_lang_spec_culture ~ '_')
            THEN
                SELECT lang_data_jsonb
                  INTO STRICT v_lang_data_jsonb
                  FROM sys.babelfish_syslanguages
                 WHERE spec_culture = v_lang_spec_culture;
            ELSE
                SELECT lang_data_jsonb
                  INTO STRICT v_lang_data_jsonb
                  FROM sys.babelfish_syslanguages
                 WHERE lang_name_mssql = v_lang_spec_culture
                    OR lang_alias_mssql = v_lang_spec_culture;
            END IF;
        ELSE
            v_is_cached := TRUE;
        END IF;
    ELSE
        v_lang_spec_culture := current_setting('LC_TIME');

        v_lang_spec_culture := CASE
                                  WHEN (v_lang_spec_culture !~ '\.') THEN v_lang_spec_culture
                                  ELSE substring(v_lang_spec_culture, '(.*)(?:\.)')
                               END;

        v_lang_spec_culture := upper(regexp_replace(v_lang_spec_culture, ',\s*', '_', 'gi'));

        BEGIN
            v_lang_data_jsonb := nullif(current_setting(format('sys.lang_metadata_json.%s',
                                                               v_lang_spec_culture)), '')::JSONB;
        EXCEPTION
            WHEN undefined_object THEN
            v_lang_data_jsonb := NULL;
        END;

        IF (v_lang_data_jsonb IS NULL)
        THEN
            BEGIN
                IF (char_length(v_lang_spec_culture) = 5)
                THEN
                    SELECT lang_data_jsonb
                      INTO STRICT v_lang_data_jsonb
                      FROM sys.babelfish_syslanguages
                     WHERE spec_culture = v_lang_spec_culture;
                ELSE
                    v_locale_parts := string_to_array(v_lang_spec_culture, '-');

                    SELECT lang_data_jsonb
                      INTO STRICT v_lang_data_jsonb
                      FROM sys.babelfish_syslanguages
                     WHERE lang_name_pg = v_locale_parts[1]
                       AND territory = v_locale_parts[2];
                END IF;
            EXCEPTION
                WHEN OTHERS THEN
                    v_lang_spec_culture := 'EN_US';

                    SELECT lang_data_jsonb
                      INTO v_lang_data_jsonb
                      FROM sys.babelfish_syslanguages
                     WHERE spec_culture = v_lang_spec_culture;
            END;
        ELSE
            v_is_cached := TRUE;
        END IF;
    END IF;

    IF (NOT v_is_cached) THEN
        PERFORM set_config(format('sys.lang_metadata_json.%s',
                                  v_lang_spec_culture),
                           v_lang_data_jsonb::TEXT,
                           FALSE);
    END IF;

    RETURN v_lang_data_jsonb;
EXCEPTION
    WHEN invalid_text_representation THEN
        RAISE USING MESSAGE := pg_catalog.format('The language metadata JSON value extracted from chache is not a valid JSON object.',
                                      p_lang_spec_culture),
                    HINT := 'Drop the current session, fix the appropriate record in "sys.babelfish_syslanguages" table, and try again after reconnection.';

    WHEN OTHERS THEN
        RAISE USING MESSAGE := pg_catalog.format('"%s" is not a valid special culture or language name parameter.',
                                      p_lang_spec_culture),
                    DETAIL := 'Use of incorrect "lang_spec_culture" parameter value during conversion process.',
                    HINT := 'Change "lang_spec_culture" parameter to the proper value and try again.';
END;
$BODY$
LANGUAGE plpgsql
STABLE;

CREATE OR REPLACE FUNCTION sys.babelfish_get_microsecs_from_fractsecs(IN p_fractsecs TEXT,
                                                                          IN p_scale NUMERIC DEFAULT 7)
RETURNS VARCHAR
AS
$BODY$
DECLARE
    v_scale SMALLINT;
    v_decplaces INTEGER;
    v_fractsecs VARCHAR COLLATE "C";
    v_pureplaces VARCHAR COLLATE "C";
    v_rnd_fractsecs INTEGER;
    v_fractsecs_len INTEGER;
    v_pureplaces_len INTEGER;
    v_err_message VARCHAR COLLATE "C";
BEGIN
    v_fractsecs := trim(p_fractsecs);
    v_fractsecs_len := char_length(v_fractsecs);
    v_scale := floor(p_scale)::SMALLINT;

    IF (v_fractsecs_len < 7) THEN
        v_fractsecs := rpad(v_fractsecs, 7, '0');
        v_fractsecs_len := char_length(v_fractsecs);
    END IF;

    v_pureplaces := trim(leading '0' from v_fractsecs);
    v_pureplaces_len := char_length(v_pureplaces);

    v_decplaces := v_fractsecs_len - v_pureplaces_len;

    v_rnd_fractsecs := round(v_fractsecs::INTEGER, (v_pureplaces_len - (v_scale - (v_fractsecs_len - v_pureplaces_len))) * (-1));

    v_fractsecs := concat(pg_catalog.replace(rpad('', v_decplaces), ' ', '0'), v_rnd_fractsecs);

    RETURN substring(v_fractsecs, 1, CASE
                                        WHEN (v_scale >= 7) THEN 6
                                        ELSE v_scale
                                     END);
EXCEPTION
    WHEN invalid_text_representation THEN
        GET STACKED DIAGNOSTICS v_err_message = MESSAGE_TEXT;
        v_err_message := substring(lower(v_err_message), 'integer\:\s\"(.*)\"');

        RAISE USING MESSAGE := pg_catalog.format('Error while trying to convert "%s" value to SMALLINT data type.', v_err_message),
                    DETAIL := 'Supplied value contains illegal characters.',
                    HINT := 'Correct supplied value, remove all illegal characters.';
END;
$BODY$
LANGUAGE plpgsql
STABLE
RETURNS NULL ON NULL INPUT;

CREATE OR REPLACE FUNCTION sys.babelfish_get_monthnum_by_name(IN p_monthname TEXT,
                                                                  IN p_lang_metadata_json JSONB)
RETURNS VARCHAR
AS
$BODY$
DECLARE
    v_monthname TEXT;
    v_monthnum SMALLINT;
BEGIN
    v_monthname := lower(trim(p_monthname));

    v_monthnum := array_position(ARRAY(SELECT lower(jsonb_array_elements_text(p_lang_metadata_json -> 'months_shortnames'))), v_monthname);

    v_monthnum := coalesce(v_monthnum,
                           array_position(ARRAY(SELECT lower(jsonb_array_elements_text(p_lang_metadata_json -> 'months_names'))), v_monthname));

    v_monthnum := coalesce(v_monthnum,
                           array_position(ARRAY(SELECT lower(jsonb_array_elements_text(p_lang_metadata_json -> 'months_extrashortnames'))), v_monthname));

    v_monthnum := coalesce(v_monthnum,
                           array_position(ARRAY(SELECT lower(jsonb_array_elements_text(p_lang_metadata_json -> 'months_extranames'))), v_monthname));

    IF (v_monthnum IS NULL) THEN
        RAISE datetime_field_overflow;
    END IF;

    RETURN v_monthnum;
EXCEPTION
    WHEN datetime_field_overflow THEN
        RAISE USING MESSAGE := pg_catalog.format('Can not convert value "%s" to a correct month number.',
                                      trim(p_monthname)),
                    DETAIL := 'Supplied month name is not valid.',
                    HINT := 'Correct supplied month name value and try again.';
END;
$BODY$
LANGUAGE plpgsql
IMMUTABLE
RETURNS NULL ON NULL INPUT;

CREATE OR REPLACE FUNCTION sys.babelfish_get_service_setting (
    IN p_service sys.service_settings.service%TYPE
  , IN p_setting sys.service_settings.setting%TYPE
)
RETURNS sys.service_settings.value%TYPE
AS
$BODY$
DECLARE
  settingValue sys.service_settings.value%TYPE;
BEGIN
  SELECT value
    INTO settingValue
    FROM sys.service_settings
   WHERE service = p_service
     AND setting = p_setting;

  RETURN settingValue;
END;
$BODY$
LANGUAGE plpgsql
STABLE;

CREATE OR REPLACE FUNCTION sys.babelfish_get_timeunit_from_string(IN p_timepart TEXT,
                                                                      IN p_timeunit TEXT)
RETURNS VARCHAR
AS
$BODY$
DECLARE
    v_hours VARCHAR COLLATE "C";
    v_minutes VARCHAR COLLATE "C";
    v_seconds VARCHAR COLLATE "C";
    v_fractsecs VARCHAR COLLATE "C";
    v_daypart VARCHAR COLLATE "C";
    v_timepart VARCHAR COLLATE "C";
    v_timeunit VARCHAR COLLATE "C";
    v_err_message VARCHAR COLLATE "C";
    v_timeunit_mask VARCHAR COLLATE "C";
    v_regmatch_groups TEXT[];
    AMPM_REGEXP CONSTANT VARCHAR COLLATE "C" := '\s*([AP]M)';
    TIMEUNIT_REGEXP CONSTANT VARCHAR COLLATE "C" := '\s*(\d{1,2})\s*';
    FRACTSECS_REGEXP CONSTANT VARCHAR COLLATE "C" := '\s*(\d{1,9})';
    HHMMSSFS_REGEXP CONSTANT VARCHAR COLLATE "C" := concat('^', TIMEUNIT_REGEXP,
                                               '\:', TIMEUNIT_REGEXP,
                                               '\:', TIMEUNIT_REGEXP,
                                               '(?:\.|\:)', FRACTSECS_REGEXP, '$');
    HHMMSS_REGEXP CONSTANT VARCHAR COLLATE "C" := concat('^', TIMEUNIT_REGEXP, '\:', TIMEUNIT_REGEXP, '\:', TIMEUNIT_REGEXP, '$');
    HHMMFS_REGEXP CONSTANT VARCHAR COLLATE "C" := concat('^', TIMEUNIT_REGEXP, '\:', TIMEUNIT_REGEXP, '\.', FRACTSECS_REGEXP, '$');
    HHMM_REGEXP CONSTANT VARCHAR COLLATE "C" := concat('^', TIMEUNIT_REGEXP, '\:', TIMEUNIT_REGEXP, '$');
    HH_REGEXP CONSTANT VARCHAR COLLATE "C" := concat('^', TIMEUNIT_REGEXP, '$');
BEGIN
    v_timepart := upper(trim(p_timepart));
    v_timeunit := upper(trim(p_timeunit));

    v_daypart := substring(v_timepart, 'AM|PM');
    v_timepart := trim(regexp_replace(v_timepart, coalesce(v_daypart, ''), ''));

    v_timeunit_mask :=
        CASE
           WHEN (v_timepart ~* HHMMSSFS_REGEXP) THEN HHMMSSFS_REGEXP
           WHEN (v_timepart ~* HHMMSS_REGEXP) THEN HHMMSS_REGEXP
           WHEN (v_timepart ~* HHMMFS_REGEXP) THEN HHMMFS_REGEXP
           WHEN (v_timepart ~* HHMM_REGEXP) THEN HHMM_REGEXP
           WHEN (v_timepart ~* HH_REGEXP) THEN HH_REGEXP
        END;

    v_regmatch_groups := regexp_matches(v_timepart, v_timeunit_mask, 'gi');

    v_hours := v_regmatch_groups[1];
    v_minutes := v_regmatch_groups[2];

    IF (v_timepart ~* HHMMFS_REGEXP) THEN
        v_fractsecs := v_regmatch_groups[3];
    ELSE
        v_seconds := v_regmatch_groups[3];
        v_fractsecs := v_regmatch_groups[4];
    END IF;

    IF (v_timeunit = 'HOURS' AND v_daypart IS NOT NULL)
    THEN
        IF ((v_daypart = 'AM' AND v_hours::SMALLINT NOT BETWEEN 0 AND 12) OR
            (v_daypart = 'PM' AND v_hours::SMALLINT NOT BETWEEN 1 AND 23))
        THEN
            RAISE numeric_value_out_of_range;
        ELSIF (v_daypart = 'PM' AND v_hours::SMALLINT < 12) THEN
            v_hours := (v_hours::SMALLINT + 12)::VARCHAR;
        ELSIF (v_daypart = 'AM' AND v_hours::SMALLINT = 12) THEN
            v_hours := (v_hours::SMALLINT - 12)::VARCHAR;
        END IF;
    END IF;

    RETURN CASE v_timeunit
              WHEN 'HOURS' THEN v_hours
              WHEN 'MINUTES' THEN v_minutes
              WHEN 'SECONDS' THEN v_seconds
              WHEN 'FRACTSECONDS' THEN v_fractsecs
           END;
EXCEPTION
    WHEN numeric_value_out_of_range THEN
        RAISE USING MESSAGE := 'Could not extract correct hour value due to it''s inconsistency with AM|PM day part mark.',
                    DETAIL := 'Extracted hour value doesn''t fall in correct day part mark range: 0..12 for "AM" or 1..23 for "PM".',
                    HINT := 'Correct a hour value in the source string or remove AM|PM day part mark out of it.';

    WHEN invalid_text_representation THEN
        GET STACKED DIAGNOSTICS v_err_message = MESSAGE_TEXT;
        v_err_message := substring(lower(v_err_message), 'integer\:\s\"(.*)\"');

        RAISE USING MESSAGE := pg_catalog.format('Error while trying to convert "%s" value to SMALLINT data type.', v_err_message),
                    DETAIL := 'Supplied value contains illegal characters.',
                    HINT := 'Correct supplied value, remove all illegal characters.';
END;
$BODY$
LANGUAGE plpgsql
IMMUTABLE
RETURNS NULL ON NULL INPUT;

CREATE OR REPLACE FUNCTION sys.babelfish_get_version(pComponentName VARCHAR(256))
  RETURNS VARCHAR(256) AS
$BODY$
DECLARE
  lComponentVersion VARCHAR(256);
BEGIN
	SELECT componentversion
	  INTO lComponentVersion
	  FROM sys.versions
	 WHERE extpackcomponentname = pComponentName;

	RETURN lComponentVersion;
END;
$BODY$
LANGUAGE plpgsql
STABLE;

CREATE OR REPLACE FUNCTION sys.babelfish_get_weekdaynum_by_name(IN p_weekdayname TEXT,
                                                                    IN p_lang_metadata_json JSONB)
RETURNS SMALLINT
AS
$BODY$
DECLARE
    v_weekdayname TEXT;
    v_weekdaynum SMALLINT;
BEGIN
    v_weekdayname := lower(trim(p_weekdayname));

    v_weekdaynum := array_position(ARRAY(SELECT lower(jsonb_array_elements_text(p_lang_metadata_json -> 'days_names'))), v_weekdayname);

    v_weekdaynum := coalesce(v_weekdaynum,
                             array_position(ARRAY(SELECT lower(jsonb_array_elements_text(p_lang_metadata_json -> 'days_shortnames'))), v_weekdayname));

    v_weekdaynum := coalesce(v_weekdaynum,
                             array_position(ARRAY(SELECT lower(jsonb_array_elements_text(p_lang_metadata_json -> 'days_extrashortnames'))), v_weekdayname));

    IF (v_weekdaynum IS NULL) THEN
        RAISE datetime_field_overflow;
    END IF;

    RETURN v_weekdaynum;
EXCEPTION
    WHEN datetime_field_overflow THEN
        RAISE USING MESSAGE := pg_catalog.format('Can not convert value "%s" to a correct weekday number.',
                                      trim(p_weekdayname)),
                    DETAIL := 'Supplied weekday name is not valid.',
                    HINT := 'Correct supplied weekday name value and try again.';
END;
$BODY$
LANGUAGE plpgsql
IMMUTABLE
RETURNS NULL ON NULL INPUT;

CREATE OR REPLACE FUNCTION sys.babelfish_is_ossp_present()
RETURNS BOOLEAN AS
$BODY$
DECLARE
    result SMALLINT;
BEGIN
	select
	    case when exists
	     (select 1 from  pg_extension where extname = 'uuid-ossp')
	      then 1
	      else 0 end
	    INTO result;

	RETURN (result = 1);
END;
$BODY$
LANGUAGE plpgsql
STABLE;

CREATE OR REPLACE FUNCTION sys.babelfish_is_spatial_present()
RETURNS BOOLEAN AS
$BODY$
DECLARE
    result SMALLINT;
BEGIN
	select
	    case when exists
	     (select 1 from  pg_extension where extname = 'postgis')
	      then 1
	      else 0 end
	    INTO result;

	RETURN (result = 1);
END;
$BODY$
LANGUAGE plpgsql
STABLE;

create or replace function sys.babelfish_istime(v text)
returns boolean
as
$body$
begin
  perform v::time;
  return true;
exception
  when others then
   return false;
end
$body$
language 'plpgsql'
STABLE;

-- Remove single pair of either square brackets or double-quotes from outer ends if present
-- If name begins with a delimiter but does not end with the matching delimiter return NULL
-- Otherwise, return the name unchanged
CREATE OR REPLACE FUNCTION babelfish_remove_delimiter_pair(IN name TEXT)
RETURNS TEXT AS
$BODY$
BEGIN
    IF name IN('[' COLLATE "C", ']' COLLATE "C", '"' COLLATE "C") THEN
        RETURN NULL;

    ELSIF length(name) >= 2 AND PG_CATALOG.left(name, 1) = '[' COLLATE "C" AND PG_CATALOG.right(name, 1) = ']' COLLATE "C" THEN
        IF length(name) = 2 THEN
            RETURN '';
        ELSE
            RETURN substring(name from 2 for length(name)-2);
        END IF;
    ELSIF length(name) >= 2 AND PG_CATALOG.left(name, 1) = '[' COLLATE "C" AND PG_CATALOG.right(name, 1) != ']' COLLATE "C" THEN
        RETURN NULL;
    ELSIF length(name) >= 2 AND PG_CATALOG.left(name, 1) != '[' COLLATE "C" AND PG_CATALOG.right(name, 1) = ']' COLLATE "C" THEN
        RETURN NULL;

    ELSIF length(name) >= 2 AND PG_CATALOG.left(name, 1) = '"' COLLATE "C" AND PG_CATALOG.right(name, 1) = '"' COLLATE "C" THEN
        IF length(name) = 2 THEN
            RETURN '';
        ELSE
            RETURN substring(name from 2 for length(name)-2);
        END IF;
    ELSIF length(name) >= 2 AND PG_CATALOG.left(name, 1) = '"' COLLATE "C" AND PG_CATALOG.right(name, 1) != '"' COLLATE "C" THEN
        RETURN NULL;
    ELSIF length(name) >= 2 AND PG_CATALOG.left(name, 1) != '"' COLLATE "C" AND PG_CATALOG.right(name, 1) = '"' COLLATE "C" THEN
        RETURN NULL;
    
    END IF;
    RETURN name;
END;
$BODY$
LANGUAGE plpgsql
STABLE;

CREATE OR REPLACE FUNCTION sys.babelfish_openxml(IN DocHandle BIGINT)
   RETURNS TABLE (XmlData XML)
AS
$BODY$
DECLARE
   XmlDocument$data XML;
BEGIN

    SELECT t.XmlData
	  INTO STRICT XmlDocument$data
	  FROM sys$openxml t
	 WHERE t.DocID = DocHandle;

   RETURN QUERY SELECT XmlDocument$data;

   EXCEPTION
	  WHEN SQLSTATE '42P01' OR SQLSTATE 'P0002' THEN
	      RAISE EXCEPTION '%','Could not find prepared statement with handle '||CASE
                                                                              WHEN DocHandle IS NULL THEN 'null'
                                                                                ELSE DocHandle::TEXT
                                                                             END;
END;
$BODY$
LANGUAGE  plpgsql
STABLE;

CREATE OR REPLACE FUNCTION sys.babelfish_parse_to_date(IN p_datestring TEXT,
                                                           IN p_culture TEXT DEFAULT '')
RETURNS DATE
AS
$BODY$
DECLARE
    v_day VARCHAR COLLATE "C";
    v_year SMALLINT;
    v_month VARCHAR COLLATE "C";
    v_res_date DATE;
    v_hijridate DATE;
    v_culture VARCHAR COLLATE "C";
    v_dayparts TEXT[];
    v_resmask VARCHAR COLLATE "C";
    v_raw_year VARCHAR COLLATE "C";
    v_left_part VARCHAR COLLATE "C";
    v_right_part VARCHAR COLLATE "C";
    v_resmask_fi VARCHAR COLLATE "C";
    v_datestring VARCHAR COLLATE "C";
    v_timestring VARCHAR COLLATE "C";
    v_correctnum VARCHAR COLLATE "C";
    v_weekdaynum SMALLINT;
    v_err_message VARCHAR COLLATE "C";
    v_date_format VARCHAR COLLATE "C";
    v_weekdaynames TEXT[];
    v_hours SMALLINT := 0;
    v_minutes SMALLINT := 0;
    v_seconds NUMERIC := 0;
    v_found BOOLEAN := TRUE;
    v_compday_regexp VARCHAR COLLATE "C";
    v_regmatch_groups TEXT[];
    v_compmonth_regexp VARCHAR COLLATE "C";
    v_lang_metadata_json JSONB;
    v_resmask_cnt SMALLINT := 10;
    DAYMM_REGEXP CONSTANT VARCHAR COLLATE "C" := '(\d{1,2})';
    FULLYEAR_REGEXP CONSTANT VARCHAR COLLATE "C" := '(\d{3,4})';
    SHORTYEAR_REGEXP CONSTANT VARCHAR COLLATE "C" := '(\d{1,2})';
    COMPYEAR_REGEXP CONSTANT VARCHAR COLLATE "C" := '(\d{1,4})';
    AMPM_REGEXP CONSTANT VARCHAR COLLATE "C" := '(?:[AP]M|ص|م)';
    TIMEUNIT_REGEXP CONSTANT VARCHAR COLLATE "C" := '\s*\d{1,2}\s*';
    MASKSEPONE_REGEXP CONSTANT VARCHAR COLLATE "C" := '\s*(?:/|-)?';
    MASKSEPTWO_REGEXP CONSTANT VARCHAR COLLATE "C" := '\s*(?:\s|/|-|\.|,)';
    MASKSEPTWO_FI_REGEXP CONSTANT VARCHAR COLLATE "C" := '\s*(?:\s|/|-|,)';
    MASKSEPTHREE_REGEXP CONSTANT VARCHAR COLLATE "C" := '\s*(?:/|-|\.|,)';
    TIME_MASKSEP_REGEXP CONSTANT VARCHAR COLLATE "C" := '(?:\s|\.|,)*';
    TIME_MASKSEP_FI_REGEXP CONSTANT VARCHAR COLLATE "C" := '(?:\s|,)*';
    WEEKDAYAMPM_START_REGEXP CONSTANT VARCHAR COLLATE "C" := '(^|[[:digit:][:space:]\.,])';
    WEEKDAYAMPM_END_REGEXP CONSTANT VARCHAR COLLATE "C" := '([[:digit:][:space:]\.,]|$)(?=[^/-]|$)';
    CORRECTNUM_REGEXP CONSTANT VARCHAR COLLATE "C" := '(?:([+-]\d{1,4})(?:[[:space:]\.,]|[AP]M|ص|م|$))';
    ANNO_DOMINI_REGEXP VARCHAR COLLATE "C" := '(AD|A\.D\.)';
    ANNO_DOMINI_COMPREGEXP VARCHAR COLLATE "C" := concat(WEEKDAYAMPM_START_REGEXP, ANNO_DOMINI_REGEXP, WEEKDAYAMPM_END_REGEXP);
    HHMMSSFS_PART_REGEXP CONSTANT VARCHAR COLLATE "C" :=
        concat(TIMEUNIT_REGEXP, AMPM_REGEXP, '|',
               AMPM_REGEXP, '?', TIME_MASKSEP_REGEXP, TIMEUNIT_REGEXP, '\:', TIME_MASKSEP_REGEXP,
               AMPM_REGEXP, '?', TIME_MASKSEP_REGEXP, TIMEUNIT_REGEXP, '(?!\d)', TIME_MASKSEP_REGEXP, AMPM_REGEXP, '?|',
               AMPM_REGEXP, '?', TIME_MASKSEP_REGEXP, TIMEUNIT_REGEXP, '\:', TIME_MASKSEP_REGEXP,
               AMPM_REGEXP, '?', TIME_MASKSEP_REGEXP, TIMEUNIT_REGEXP, '\:', TIME_MASKSEP_REGEXP,
               AMPM_REGEXP, '?', TIME_MASKSEP_REGEXP, TIMEUNIT_REGEXP, '(?!\d)', TIME_MASKSEP_REGEXP, AMPM_REGEXP, '?|',
               AMPM_REGEXP, '?', TIME_MASKSEP_REGEXP, TIMEUNIT_REGEXP, '\:', TIME_MASKSEP_REGEXP,
               AMPM_REGEXP, '?', TIME_MASKSEP_REGEXP, TIMEUNIT_REGEXP, '\:', TIME_MASKSEP_REGEXP,
               AMPM_REGEXP, '?', TIME_MASKSEP_REGEXP, '\s*\d{1,2}\.\d+(?!\d)', TIME_MASKSEP_REGEXP, AMPM_REGEXP, '?|',
               AMPM_REGEXP, '?');
    HHMMSSFS_PART_FI_REGEXP CONSTANT VARCHAR COLLATE "C" :=
        concat(TIMEUNIT_REGEXP, AMPM_REGEXP, '|',
               AMPM_REGEXP, '?', TIME_MASKSEP_FI_REGEXP, TIMEUNIT_REGEXP, '[\:\.]', TIME_MASKSEP_FI_REGEXP,
               AMPM_REGEXP, '?', TIME_MASKSEP_FI_REGEXP, TIMEUNIT_REGEXP, '(?!\d)', TIME_MASKSEP_FI_REGEXP, AMPM_REGEXP, '?\.?|',
               AMPM_REGEXP, '?', TIME_MASKSEP_FI_REGEXP, TIMEUNIT_REGEXP, '[\:\.]', TIME_MASKSEP_FI_REGEXP,
               AMPM_REGEXP, '?', TIME_MASKSEP_FI_REGEXP, TIMEUNIT_REGEXP, '[\:\.]', TIME_MASKSEP_FI_REGEXP,
               AMPM_REGEXP, '?', TIME_MASKSEP_FI_REGEXP, TIMEUNIT_REGEXP, '(?!\d)', TIME_MASKSEP_FI_REGEXP, AMPM_REGEXP, '?|',
               AMPM_REGEXP, '?', TIME_MASKSEP_FI_REGEXP, TIMEUNIT_REGEXP, '[\:\.]', TIME_MASKSEP_FI_REGEXP,
               AMPM_REGEXP, '?', TIME_MASKSEP_FI_REGEXP, TIMEUNIT_REGEXP, '[\:\.]', TIME_MASKSEP_FI_REGEXP,
               AMPM_REGEXP, '?', TIME_MASKSEP_FI_REGEXP, '\s*\d{1,2}\.\d+(?!\d)\.?', TIME_MASKSEP_FI_REGEXP, AMPM_REGEXP, '?|',
               AMPM_REGEXP, '?');
    v_defmask1_regexp VARCHAR COLLATE "C" := concat('^', TIME_MASKSEP_REGEXP, CORRECTNUM_REGEXP, '?', TIME_MASKSEP_REGEXP,
                                        '(', HHMMSSFS_PART_REGEXP, ')?', TIME_MASKSEP_REGEXP,
                                        CORRECTNUM_REGEXP, '?', TIME_MASKSEP_REGEXP, AMPM_REGEXP, '?', TIME_MASKSEP_REGEXP,
                                        DAYMM_REGEXP,
                                        '(?:(?:', MASKSEPTWO_REGEXP, TIME_MASKSEP_REGEXP, AMPM_REGEXP, '?)|',
                                        '(?:', MASKSEPTWO_REGEXP, TIME_MASKSEP_REGEXP, AMPM_REGEXP, '?', TIME_MASKSEP_REGEXP,
                                        CORRECTNUM_REGEXP, '?', TIME_MASKSEP_REGEXP, AMPM_REGEXP, '?)|',
                                        '(?:[\.|,]+', AMPM_REGEXP, '?', TIME_MASKSEP_REGEXP, CORRECTNUM_REGEXP, '?))', TIME_MASKSEP_REGEXP,
                                        DAYMM_REGEXP,
                                        TIME_MASKSEP_REGEXP, '(?:[\.|,]+', TIME_MASKSEP_REGEXP, AMPM_REGEXP, '?)', TIME_MASKSEP_REGEXP, '$');
    v_defmask1_fi_regexp VARCHAR COLLATE "C" := concat('^', TIME_MASKSEP_FI_REGEXP, CORRECTNUM_REGEXP, '?', TIME_MASKSEP_FI_REGEXP,
                                           '(', HHMMSSFS_PART_FI_REGEXP, ')?', TIME_MASKSEP_FI_REGEXP,
                                           CORRECTNUM_REGEXP, '?', TIME_MASKSEP_REGEXP, AMPM_REGEXP, '?', TIME_MASKSEP_REGEXP,
                                           DAYMM_REGEXP,
                                           '(?:(?:', MASKSEPTWO_FI_REGEXP, TIME_MASKSEP_FI_REGEXP, AMPM_REGEXP, '?)|',
                                           '(?:', MASKSEPTWO_FI_REGEXP, TIME_MASKSEP_FI_REGEXP, AMPM_REGEXP, '?', TIME_MASKSEP_FI_REGEXP,
                                           CORRECTNUM_REGEXP, '?', TIME_MASKSEP_FI_REGEXP, AMPM_REGEXP, '?)|',
                                           '(?:[,]+', AMPM_REGEXP, '?', TIME_MASKSEP_FI_REGEXP, CORRECTNUM_REGEXP, '?))', TIME_MASKSEP_FI_REGEXP,
                                           DAYMM_REGEXP,
                                           TIME_MASKSEP_FI_REGEXP, '(?:[\.|,]+', TIME_MASKSEP_FI_REGEXP, AMPM_REGEXP, ')?', TIME_MASKSEP_FI_REGEXP, '$');
    v_defmask2_regexp VARCHAR COLLATE "C" := concat('^', TIME_MASKSEP_REGEXP, CORRECTNUM_REGEXP, '?', TIME_MASKSEP_REGEXP,
                                        '(', HHMMSSFS_PART_REGEXP, ')?', TIME_MASKSEP_REGEXP,
                                        CORRECTNUM_REGEXP, '?', TIME_MASKSEP_REGEXP, AMPM_REGEXP, '?', TIME_MASKSEP_REGEXP,
                                        FULLYEAR_REGEXP,
                                        '(?:(?:', MASKSEPTWO_REGEXP, TIME_MASKSEP_REGEXP, AMPM_REGEXP, '?)|',
                                        '(?:', TIME_MASKSEP_REGEXP, CORRECTNUM_REGEXP, '?', TIME_MASKSEP_REGEXP,
                                        AMPM_REGEXP, TIME_MASKSEP_REGEXP, CORRECTNUM_REGEXP, '?))', TIME_MASKSEP_REGEXP,
                                        DAYMM_REGEXP,
                                        TIME_MASKSEP_REGEXP, '(?:(?:[\.|,]+', TIME_MASKSEP_REGEXP, AMPM_REGEXP, TIME_MASKSEP_REGEXP, CORRECTNUM_REGEXP, '?)|',
                                        CORRECTNUM_REGEXP, TIME_MASKSEP_REGEXP, AMPM_REGEXP, '?)?', TIME_MASKSEP_REGEXP, '$');
    v_defmask2_fi_regexp VARCHAR COLLATE "C" := concat('^', TIME_MASKSEP_FI_REGEXP, CORRECTNUM_REGEXP, '?', TIME_MASKSEP_FI_REGEXP,
                                           '(', HHMMSSFS_PART_FI_REGEXP, ')?', TIME_MASKSEP_FI_REGEXP,
                                           CORRECTNUM_REGEXP, '?', TIME_MASKSEP_FI_REGEXP, AMPM_REGEXP, '?', TIME_MASKSEP_FI_REGEXP,
                                           FULLYEAR_REGEXP,
                                           '(?:(?:', MASKSEPTWO_FI_REGEXP, TIME_MASKSEP_FI_REGEXP, AMPM_REGEXP, '?)|',
                                           '(?:', TIME_MASKSEP_FI_REGEXP, CORRECTNUM_REGEXP, '?', TIME_MASKSEP_FI_REGEXP,
                                           AMPM_REGEXP, TIME_MASKSEP_FI_REGEXP, CORRECTNUM_REGEXP, '?))', TIME_MASKSEP_FI_REGEXP,
                                           DAYMM_REGEXP,
                                           TIME_MASKSEP_FI_REGEXP, '(?:(?:[\.|,]+', TIME_MASKSEP_FI_REGEXP, AMPM_REGEXP, TIME_MASKSEP_FI_REGEXP, CORRECTNUM_REGEXP, '?)|',
                                           CORRECTNUM_REGEXP, TIME_MASKSEP_FI_REGEXP, AMPM_REGEXP, '?)?', TIME_MASKSEP_FI_REGEXP, '$');
    v_defmask3_regexp VARCHAR COLLATE "C" := concat('^', TIME_MASKSEP_REGEXP, '(', HHMMSSFS_PART_REGEXP, ')?', TIME_MASKSEP_REGEXP,
                                        DAYMM_REGEXP,
                                        '(?:(?:', MASKSEPTWO_REGEXP, TIME_MASKSEP_REGEXP, ')|',
                                        '(?:', MASKSEPTHREE_REGEXP, TIME_MASKSEP_REGEXP, AMPM_REGEXP, '))', TIME_MASKSEP_REGEXP,
                                        FULLYEAR_REGEXP,
                                        TIME_MASKSEP_REGEXP, '(', TIME_MASKSEP_REGEXP, AMPM_REGEXP, ')?', TIME_MASKSEP_REGEXP, '$');
    v_defmask3_fi_regexp VARCHAR COLLATE "C" := concat('^', TIME_MASKSEP_FI_REGEXP, '(', HHMMSSFS_PART_FI_REGEXP, ')?', TIME_MASKSEP_FI_REGEXP,
                                           TIME_MASKSEP_FI_REGEXP, '[\./]?', TIME_MASKSEP_FI_REGEXP,
                                           DAYMM_REGEXP,
                                           '(?:', MASKSEPTWO_REGEXP, TIME_MASKSEP_FI_REGEXP, AMPM_REGEXP, '?)',
                                           FULLYEAR_REGEXP,
                                           TIME_MASKSEP_FI_REGEXP, AMPM_REGEXP, '?', TIME_MASKSEP_FI_REGEXP, '$');
    v_defmask4_0_regexp VARCHAR COLLATE "C" := concat('^', TIME_MASKSEP_REGEXP,
                                          DAYMM_REGEXP,
                                          MASKSEPTWO_REGEXP, TIME_MASKSEP_REGEXP,
                                          DAYMM_REGEXP,
                                          TIME_MASKSEP_REGEXP,
                                          DAYMM_REGEXP, '\s*(', AMPM_REGEXP, ')',
                                          TIME_MASKSEP_REGEXP, '$');
    v_defmask4_1_regexp VARCHAR COLLATE "C" := concat('^', TIME_MASKSEP_REGEXP,
                                          DAYMM_REGEXP,
                                          MASKSEPTWO_REGEXP, TIME_MASKSEP_REGEXP,
                                          DAYMM_REGEXP,
                                          '(?:\s|,)+',
                                          DAYMM_REGEXP, '\s*(', AMPM_REGEXP, ')',
                                          TIME_MASKSEP_REGEXP, '$');
    v_defmask4_2_regexp VARCHAR COLLATE "C" := concat('^', TIME_MASKSEP_REGEXP,
                                          DAYMM_REGEXP,
                                          MASKSEPTWO_REGEXP, TIME_MASKSEP_REGEXP,
                                          DAYMM_REGEXP,
                                          '\s*[\.]+', TIME_MASKSEP_REGEXP,
                                          DAYMM_REGEXP, '\s*(', AMPM_REGEXP, ')',
                                          TIME_MASKSEP_REGEXP, '$');
    v_defmask5_regexp VARCHAR COLLATE "C" := concat('^', TIME_MASKSEP_REGEXP, '(', HHMMSSFS_PART_REGEXP, ')?', TIME_MASKSEP_REGEXP,
                                        DAYMM_REGEXP,
                                        '(?:(?:', MASKSEPTWO_REGEXP, TIME_MASKSEP_REGEXP, AMPM_REGEXP, '?)|',
                                        '(?:[\.|,]+', AMPM_REGEXP, '))', TIME_MASKSEP_REGEXP,
                                        DAYMM_REGEXP,
                                        '(?:(?:', MASKSEPTWO_REGEXP, TIME_MASKSEP_REGEXP, AMPM_REGEXP, '?)|',
                                        '(?:[\.|,]+', AMPM_REGEXP, '))', TIME_MASKSEP_REGEXP,
                                        FULLYEAR_REGEXP,
                                        TIME_MASKSEP_REGEXP, '(', HHMMSSFS_PART_REGEXP, ')?', TIME_MASKSEP_REGEXP, '$');
    v_defmask5_fi_regexp VARCHAR COLLATE "C" := concat('^', TIME_MASKSEP_FI_REGEXP, '(', HHMMSSFS_PART_FI_REGEXP, ')?', TIME_MASKSEP_FI_REGEXP,
                                           DAYMM_REGEXP,
                                           '(?:(?:', MASKSEPTWO_REGEXP, TIME_MASKSEP_FI_REGEXP, AMPM_REGEXP, '?)|',
                                           '(?:[\.|,]+', AMPM_REGEXP, '))', TIME_MASKSEP_FI_REGEXP,
                                           DAYMM_REGEXP,
                                           '(?:(?:', MASKSEPTWO_REGEXP, TIME_MASKSEP_FI_REGEXP, AMPM_REGEXP, '?)|',
                                           '(?:[\.|,]+', AMPM_REGEXP, '))', TIME_MASKSEP_FI_REGEXP,
                                           FULLYEAR_REGEXP,
                                           TIME_MASKSEP_FI_REGEXP, '(', HHMMSSFS_PART_FI_REGEXP, ')?', TIME_MASKSEP_FI_REGEXP, '$');
    v_defmask6_regexp VARCHAR COLLATE "C" := concat('^', TIME_MASKSEP_REGEXP, '(', HHMMSSFS_PART_REGEXP, ')?', TIME_MASKSEP_REGEXP,
                                        FULLYEAR_REGEXP,
                                        '(?:(?:', MASKSEPTWO_REGEXP, TIME_MASKSEP_REGEXP, AMPM_REGEXP, '?)|',
                                        '(?:', TIME_MASKSEP_REGEXP, AMPM_REGEXP, '))', TIME_MASKSEP_REGEXP,
                                        DAYMM_REGEXP,
                                        '(?:(?:', MASKSEPTWO_REGEXP, TIME_MASKSEP_REGEXP, AMPM_REGEXP, '?)|',
                                        '(?:[\.|,]+', AMPM_REGEXP, '))', TIME_MASKSEP_REGEXP,
                                        DAYMM_REGEXP,
                                        '((?:(?:\s|\.|,)+|', AMPM_REGEXP, ')(?:', HHMMSSFS_PART_REGEXP, '))?', TIME_MASKSEP_REGEXP, '$');
    v_defmask6_fi_regexp VARCHAR COLLATE "C" := concat('^', TIME_MASKSEP_FI_REGEXP, '(', HHMMSSFS_PART_FI_REGEXP, ')?', TIME_MASKSEP_FI_REGEXP,
                                           FULLYEAR_REGEXP,
                                           '(?:(?:', MASKSEPTWO_REGEXP, TIME_MASKSEP_FI_REGEXP, AMPM_REGEXP, '?)|',
                                           '(?:', TIME_MASKSEP_FI_REGEXP, AMPM_REGEXP, '))', TIME_MASKSEP_FI_REGEXP,
                                           DAYMM_REGEXP,
                                           '(?:(?:', MASKSEPTWO_REGEXP, TIME_MASKSEP_FI_REGEXP, AMPM_REGEXP, '?)|',
                                           '(?:[\.|,]+', AMPM_REGEXP, '))', TIME_MASKSEP_FI_REGEXP,
                                           DAYMM_REGEXP,
                                           '(?:\s*[\.])?',
                                           '((?:(?:\s|,)+|', AMPM_REGEXP, ')(?:', HHMMSSFS_PART_FI_REGEXP, '))?', TIME_MASKSEP_FI_REGEXP, '$');
    v_defmask7_regexp VARCHAR COLLATE "C" := concat('^', TIME_MASKSEP_REGEXP, '(', HHMMSSFS_PART_REGEXP, ')?', TIME_MASKSEP_REGEXP,
                                        DAYMM_REGEXP,
                                        '(?:(?:', MASKSEPTWO_REGEXP, TIME_MASKSEP_REGEXP, AMPM_REGEXP, '?)|',
                                        '(?:[\.|,]+', AMPM_REGEXP, '))', TIME_MASKSEP_REGEXP,
                                        FULLYEAR_REGEXP,
                                        '(?:(?:', MASKSEPTWO_REGEXP, TIME_MASKSEP_REGEXP, AMPM_REGEXP, '?)|',
                                        '(?:', TIME_MASKSEP_REGEXP, AMPM_REGEXP, '))', TIME_MASKSEP_REGEXP,
                                        DAYMM_REGEXP,
                                        '((?:(?:\s|\.|,)+|', AMPM_REGEXP, ')(?:', HHMMSSFS_PART_REGEXP, '))?', TIME_MASKSEP_REGEXP, '$');
    v_defmask7_fi_regexp VARCHAR COLLATE "C" := concat('^', TIME_MASKSEP_FI_REGEXP, '(', HHMMSSFS_PART_FI_REGEXP, ')?', TIME_MASKSEP_FI_REGEXP,
                                           DAYMM_REGEXP,
                                           '(?:(?:', MASKSEPTWO_REGEXP, TIME_MASKSEP_FI_REGEXP, AMPM_REGEXP, '?)|',
                                           '(?:[\.|,]+', AMPM_REGEXP, '))', TIME_MASKSEP_FI_REGEXP,
                                           FULLYEAR_REGEXP,
                                           '(?:(?:', MASKSEPTWO_REGEXP, TIME_MASKSEP_FI_REGEXP, AMPM_REGEXP, '?)|',
                                           '(?:', TIME_MASKSEP_FI_REGEXP, AMPM_REGEXP, '))', TIME_MASKSEP_FI_REGEXP,
                                           DAYMM_REGEXP,
                                           '((?:(?:\s|,)+|', AMPM_REGEXP, ')(?:', HHMMSSFS_PART_FI_REGEXP, '))?', TIME_MASKSEP_FI_REGEXP, '$');
    v_defmask8_regexp VARCHAR COLLATE "C" := concat('^', TIME_MASKSEP_REGEXP, '(', HHMMSSFS_PART_REGEXP, ')?', TIME_MASKSEP_REGEXP,
                                        DAYMM_REGEXP,
                                        '(?:(?:', MASKSEPTWO_REGEXP, TIME_MASKSEP_REGEXP, AMPM_REGEXP, '?)|',
                                        '(?:[\.|,]+', AMPM_REGEXP, '))', TIME_MASKSEP_REGEXP,
                                        DAYMM_REGEXP,
                                        '(?:(?:', MASKSEPTWO_REGEXP, TIME_MASKSEP_REGEXP, AMPM_REGEXP, '?)|',
                                        '(?:[\.|,]+', AMPM_REGEXP, '))', TIME_MASKSEP_REGEXP,
                                        DAYMM_REGEXP,
                                        '(?:[\.|,]+', AMPM_REGEXP, ')?',
                                        TIME_MASKSEP_REGEXP, '(', HHMMSSFS_PART_REGEXP, ')?', TIME_MASKSEP_REGEXP, '$');
    v_defmask8_fi_regexp VARCHAR COLLATE "C" := concat('^', TIME_MASKSEP_FI_REGEXP, '(', HHMMSSFS_PART_FI_REGEXP, ')?', TIME_MASKSEP_FI_REGEXP,
                                           DAYMM_REGEXP,
                                           '(?:(?:', MASKSEPTWO_FI_REGEXP, TIME_MASKSEP_FI_REGEXP, AMPM_REGEXP, '?)|',
                                           '(?:[,]+', AMPM_REGEXP, '))', TIME_MASKSEP_FI_REGEXP,
                                           DAYMM_REGEXP,
                                           '(?:(?:', MASKSEPTWO_REGEXP, TIME_MASKSEP_FI_REGEXP, AMPM_REGEXP, '?)|',
                                           '(?:[,]+', AMPM_REGEXP, '))', TIME_MASKSEP_FI_REGEXP,
                                           DAYMM_REGEXP,
                                           '(?:(?:[\,]+|\s*/\s*)', AMPM_REGEXP, ')?',
                                           TIME_MASKSEP_FI_REGEXP, '(', HHMMSSFS_PART_FI_REGEXP, ')?', TIME_MASKSEP_FI_REGEXP, '$');
    v_defmask9_regexp VARCHAR COLLATE "C" := concat('^', TIME_MASKSEP_REGEXP, '(',
                                        HHMMSSFS_PART_REGEXP,
                                        ')', TIME_MASKSEP_REGEXP, '$');
    v_defmask9_fi_regexp VARCHAR COLLATE "C" := concat('^', TIME_MASKSEP_FI_REGEXP, AMPM_REGEXP, '?', TIME_MASKSEP_FI_REGEXP, '(',
                                           HHMMSSFS_PART_FI_REGEXP,
                                           ')', TIME_MASKSEP_FI_REGEXP, '$');
    v_defmask10_regexp VARCHAR COLLATE "C" := concat('^', TIME_MASKSEP_REGEXP, '(', HHMMSSFS_PART_REGEXP, ')?', TIME_MASKSEP_REGEXP,
                                         DAYMM_REGEXP,
                                         '(?:', MASKSEPTHREE_REGEXP, TIME_MASKSEP_REGEXP, '(?:', AMPM_REGEXP, '(?=(?:[[:space:]\.,])+))?)?', TIME_MASKSEP_REGEXP,
                                         '($comp_month$)',
                                         TIME_MASKSEP_REGEXP, '(', HHMMSSFS_PART_REGEXP, ')?', TIME_MASKSEP_REGEXP, '$');
    v_defmask10_fi_regexp VARCHAR COLLATE "C" := concat('^', TIME_MASKSEP_FI_REGEXP, '(', HHMMSSFS_PART_FI_REGEXP, ')?', TIME_MASKSEP_FI_REGEXP,
                                            DAYMM_REGEXP,
                                            '(?:', MASKSEPTHREE_REGEXP, TIME_MASKSEP_REGEXP, '(?:', AMPM_REGEXP, '(?=(?:[[:space:]\.,])+))?)?', TIME_MASKSEP_REGEXP,
                                            '($comp_month$)',
                                            TIME_MASKSEP_FI_REGEXP, '(', HHMMSSFS_PART_FI_REGEXP, ')?', TIME_MASKSEP_FI_REGEXP, '$');
    v_defmask11_regexp VARCHAR COLLATE "C" := concat('^', TIME_MASKSEP_REGEXP, '(', HHMMSSFS_PART_REGEXP, ')?', TIME_MASKSEP_REGEXP,
                                         '($comp_month$)',
                                         '(?:', MASKSEPTHREE_REGEXP, TIME_MASKSEP_REGEXP, AMPM_REGEXP, '?)?', TIME_MASKSEP_REGEXP,
                                         DAYMM_REGEXP,
                                         TIME_MASKSEP_REGEXP, '(', HHMMSSFS_PART_REGEXP, ')?', TIME_MASKSEP_REGEXP, '$');
    v_defmask11_fi_regexp VARCHAR COLLATE "C" := concat('^', TIME_MASKSEP_FI_REGEXP, '(', HHMMSSFS_PART_FI_REGEXP, ')?', TIME_MASKSEP_FI_REGEXP,
                                           '($comp_month$)',
                                           '(?:', MASKSEPTHREE_REGEXP, TIME_MASKSEP_REGEXP, AMPM_REGEXP, '?)?', TIME_MASKSEP_FI_REGEXP,
                                           DAYMM_REGEXP,
                                           '((?:(?:\s|,)+|', AMPM_REGEXP, ')(?:', HHMMSSFS_PART_FI_REGEXP, '))?', TIME_MASKSEP_FI_REGEXP, '$');
    v_defmask12_regexp VARCHAR COLLATE "C" := concat('^', TIME_MASKSEP_REGEXP, '(', HHMMSSFS_PART_REGEXP, ')?', TIME_MASKSEP_REGEXP,
                                         FULLYEAR_REGEXP,
                                         '(?:(?:', MASKSEPTWO_REGEXP, '?', TIME_MASKSEP_REGEXP, '(?:', AMPM_REGEXP, '(?=(?:[[:space:]\.,])+))?)|',
                                         '(?:(?:', TIME_MASKSEP_REGEXP, AMPM_REGEXP, '(?=(?:[[:space:]\.,])+))))', TIME_MASKSEP_REGEXP,
                                         '($comp_month$)',
                                         TIME_MASKSEP_REGEXP, '(', HHMMSSFS_PART_REGEXP, ')?', TIME_MASKSEP_REGEXP, '$');
    v_defmask12_fi_regexp VARCHAR COLLATE "C" := concat('^', TIME_MASKSEP_FI_REGEXP, '(', HHMMSSFS_PART_FI_REGEXP, ')?', TIME_MASKSEP_FI_REGEXP,
                                            FULLYEAR_REGEXP,
                                            '(?:(?:', MASKSEPTWO_REGEXP, '?', TIME_MASKSEP_REGEXP, '(?:', AMPM_REGEXP, '(?=(?:[[:space:]\.,])+))?)|',
                                            '(?:(?:', TIME_MASKSEP_REGEXP, AMPM_REGEXP, '(?=(?:[[:space:]\.,])+))))', TIME_MASKSEP_REGEXP,
                                            '($comp_month$)',
                                            TIME_MASKSEP_FI_REGEXP, '(', HHMMSSFS_PART_FI_REGEXP, ')?', TIME_MASKSEP_FI_REGEXP, '$');
    v_defmask13_regexp VARCHAR COLLATE "C" := concat('^', TIME_MASKSEP_REGEXP, '(', HHMMSSFS_PART_REGEXP, ')?', TIME_MASKSEP_REGEXP,
                                         '($comp_month$)',
                                         '(?:', MASKSEPTHREE_REGEXP, TIME_MASKSEP_REGEXP, AMPM_REGEXP, '?)?', TIME_MASKSEP_REGEXP,
                                         FULLYEAR_REGEXP,
                                         TIME_MASKSEP_REGEXP, AMPM_REGEXP, '?', TIME_MASKSEP_REGEXP, '$');
    v_defmask13_fi_regexp VARCHAR COLLATE "C" := concat('^', TIME_MASKSEP_FI_REGEXP, '(', HHMMSSFS_PART_FI_REGEXP, ')?', TIME_MASKSEP_FI_REGEXP,
                                            '($comp_month$)',
                                            '(?:', MASKSEPTHREE_REGEXP, TIME_MASKSEP_REGEXP, AMPM_REGEXP, '?)?', TIME_MASKSEP_REGEXP,
                                            FULLYEAR_REGEXP,
                                            TIME_MASKSEP_FI_REGEXP, AMPM_REGEXP, '?', TIME_MASKSEP_FI_REGEXP, '$');
    v_defmask14_regexp VARCHAR COLLATE "C" := concat('^', TIME_MASKSEP_REGEXP, '(', HHMMSSFS_PART_REGEXP, ')?', TIME_MASKSEP_REGEXP,
                                         '($comp_month$)'
                                         '(?:', MASKSEPTHREE_REGEXP, TIME_MASKSEP_REGEXP, AMPM_REGEXP, '?)?', TIME_MASKSEP_REGEXP,
                                         DAYMM_REGEXP,
                                         '(?:', MASKSEPTWO_REGEXP, TIME_MASKSEP_REGEXP, AMPM_REGEXP, '?)', TIME_MASKSEP_REGEXP,
                                         COMPYEAR_REGEXP,
                                         TIME_MASKSEP_REGEXP, '(', HHMMSSFS_PART_REGEXP, ')?', TIME_MASKSEP_REGEXP, '$');
    v_defmask14_fi_regexp VARCHAR COLLATE "C" := concat('^', TIME_MASKSEP_FI_REGEXP, '(', HHMMSSFS_PART_FI_REGEXP, ')?', TIME_MASKSEP_FI_REGEXP,
                                            '($comp_month$)'
                                            '(?:', MASKSEPTHREE_REGEXP, TIME_MASKSEP_FI_REGEXP, AMPM_REGEXP, '?)?', TIME_MASKSEP_FI_REGEXP,
                                            DAYMM_REGEXP,
                                            '(?:', MASKSEPTWO_REGEXP, TIME_MASKSEP_FI_REGEXP, AMPM_REGEXP, '?)', TIME_MASKSEP_FI_REGEXP,
                                            COMPYEAR_REGEXP,
                                            '((?:(?:\s|,)+|', AMPM_REGEXP, ')(?:', HHMMSSFS_PART_FI_REGEXP, '))?', TIME_MASKSEP_FI_REGEXP, '$');
    v_defmask15_regexp VARCHAR COLLATE "C" := concat('^', TIME_MASKSEP_REGEXP, '(', HHMMSSFS_PART_REGEXP, ')?', TIME_MASKSEP_REGEXP,
                                         DAYMM_REGEXP,
                                         '(?:(?:', MASKSEPTWO_REGEXP, '?', TIME_MASKSEP_REGEXP, '(?:', AMPM_REGEXP, '(?=(?:[[:space:]\.,])+))?)|',
                                         '(?:(?:', TIME_MASKSEP_REGEXP, AMPM_REGEXP, '(?=(?:[[:space:]\.,])+))))', TIME_MASKSEP_REGEXP,
                                         '($comp_month$)',
                                         '(?:', MASKSEPTHREE_REGEXP, TIME_MASKSEP_REGEXP, AMPM_REGEXP, '?)?', TIME_MASKSEP_REGEXP,
                                         COMPYEAR_REGEXP,
                                         TIME_MASKSEP_REGEXP, '(', HHMMSSFS_PART_REGEXP, ')?', TIME_MASKSEP_REGEXP, '$');
    v_defmask15_fi_regexp VARCHAR COLLATE "C" := concat('^', TIME_MASKSEP_FI_REGEXP, '(', HHMMSSFS_PART_FI_REGEXP, ')?', TIME_MASKSEP_FI_REGEXP,
                                            DAYMM_REGEXP,
                                            '(?:(?:', MASKSEPTWO_REGEXP, '?', TIME_MASKSEP_REGEXP, '(?:', AMPM_REGEXP, '(?=(?:[[:space:]\.,])+))?)|',
                                            '(?:(?:', TIME_MASKSEP_REGEXP, AMPM_REGEXP, '(?=(?:[[:space:]\.,])+))))', TIME_MASKSEP_REGEXP,
                                            '($comp_month$)',
                                            '(?:', MASKSEPTHREE_REGEXP, TIME_MASKSEP_REGEXP, AMPM_REGEXP, '?)?', TIME_MASKSEP_REGEXP,
                                            COMPYEAR_REGEXP,
                                            '((?:(?:\s|,)+|', AMPM_REGEXP, ')(?:', HHMMSSFS_PART_FI_REGEXP, '))?', TIME_MASKSEP_FI_REGEXP, '$');
    v_defmask16_regexp VARCHAR COLLATE "C" := concat('^', TIME_MASKSEP_REGEXP, '(', HHMMSSFS_PART_REGEXP, ')?', TIME_MASKSEP_REGEXP,
                                         DAYMM_REGEXP,
                                         '(?:', MASKSEPTWO_REGEXP, TIME_MASKSEP_REGEXP, AMPM_REGEXP, '?)', TIME_MASKSEP_REGEXP,
                                         COMPYEAR_REGEXP,
                                         '(?:(?:', MASKSEPTWO_REGEXP, '?', TIME_MASKSEP_REGEXP, '(?:', AMPM_REGEXP, '(?=(?:[[:space:]\.,])+))?)|',
                                         '(?:(?:', TIME_MASKSEP_REGEXP, AMPM_REGEXP, '(?=(?:[[:space:]\.,])+))))', TIME_MASKSEP_REGEXP,
                                         '($comp_month$)',
                                         TIME_MASKSEP_REGEXP, '(', HHMMSSFS_PART_REGEXP, ')?', TIME_MASKSEP_REGEXP, '$');
    v_defmask16_fi_regexp VARCHAR COLLATE "C" := concat('^', TIME_MASKSEP_FI_REGEXP, '(', HHMMSSFS_PART_FI_REGEXP, ')?', TIME_MASKSEP_FI_REGEXP,
                                            DAYMM_REGEXP,
                                            '(?:', MASKSEPTWO_REGEXP, TIME_MASKSEP_REGEXP, AMPM_REGEXP, '?)', TIME_MASKSEP_REGEXP,
                                            COMPYEAR_REGEXP,
                                            '(?:(?:', MASKSEPTWO_REGEXP, '?', TIME_MASKSEP_REGEXP, '(?:', AMPM_REGEXP, '(?=(?:[[:space:]\.,])+))?)|',
                                            '(?:(?:', TIME_MASKSEP_REGEXP, AMPM_REGEXP, '(?=(?:[[:space:]\.,])+))))', TIME_MASKSEP_REGEXP,
                                            '($comp_month$)',
                                            TIME_MASKSEP_FI_REGEXP, '(', HHMMSSFS_PART_FI_REGEXP, ')?', TIME_MASKSEP_FI_REGEXP, '$');
    v_defmask17_regexp VARCHAR COLLATE "C" := concat('^', TIME_MASKSEP_REGEXP, '(', HHMMSSFS_PART_REGEXP, ')?', TIME_MASKSEP_REGEXP,
                                         FULLYEAR_REGEXP,
                                         '(?:(?:', MASKSEPTWO_REGEXP, '?', TIME_MASKSEP_REGEXP, '(?:', AMPM_REGEXP, '(?=(?:[[:space:]\.,])+))?)|',
                                         '(?:(?:', TIME_MASKSEP_REGEXP, AMPM_REGEXP, '(?=(?:[[:space:]\.,])+))))', TIME_MASKSEP_REGEXP,
                                         '($comp_month$)',
                                         '(?:', MASKSEPTHREE_REGEXP, TIME_MASKSEP_REGEXP, AMPM_REGEXP, '?)?', TIME_MASKSEP_REGEXP,
                                         DAYMM_REGEXP,
                                         TIME_MASKSEP_REGEXP, '(', HHMMSSFS_PART_REGEXP, ')?', TIME_MASKSEP_REGEXP, '$');
    v_defmask17_fi_regexp VARCHAR COLLATE "C" := concat('^', TIME_MASKSEP_FI_REGEXP, '(', HHMMSSFS_PART_FI_REGEXP, ')?', TIME_MASKSEP_FI_REGEXP,
                                            FULLYEAR_REGEXP,
                                            '(?:(?:', MASKSEPTWO_REGEXP, '?', TIME_MASKSEP_REGEXP, '(?:', AMPM_REGEXP, '(?=(?:[[:space:]\.,])+))?)|',
                                            '(?:(?:', TIME_MASKSEP_REGEXP, AMPM_REGEXP, '(?=(?:[[:space:]\.,])+))))', TIME_MASKSEP_REGEXP,
                                            '($comp_month$)',
                                            '(?:', MASKSEPTHREE_REGEXP, TIME_MASKSEP_REGEXP, AMPM_REGEXP, '?)?', TIME_MASKSEP_REGEXP,
                                            DAYMM_REGEXP,
                                            '((?:(?:\s|,)+|', AMPM_REGEXP, ')(?:', HHMMSSFS_PART_FI_REGEXP, '))?', TIME_MASKSEP_FI_REGEXP, '$');
    v_defmask18_regexp VARCHAR COLLATE "C" := concat('^', TIME_MASKSEP_REGEXP, '(', HHMMSSFS_PART_REGEXP, ')?', TIME_MASKSEP_REGEXP,
                                         FULLYEAR_REGEXP,
                                         '(?:(?:', MASKSEPTWO_REGEXP, TIME_MASKSEP_REGEXP, AMPM_REGEXP, '?)|',
                                         '(?:', TIME_MASKSEP_REGEXP, AMPM_REGEXP, '))', TIME_MASKSEP_REGEXP,
                                         DAYMM_REGEXP,
                                         '(?:(?:', MASKSEPTWO_REGEXP, '?', TIME_MASKSEP_REGEXP, '(?:', AMPM_REGEXP, '(?=(?:[[:space:]\.,])+))?)|',
                                         '(?:(?:', TIME_MASKSEP_REGEXP, AMPM_REGEXP, '(?=(?:[[:space:]\.,])+))))', TIME_MASKSEP_REGEXP,
                                         '($comp_month$)',
                                         TIME_MASKSEP_REGEXP, '(', HHMMSSFS_PART_REGEXP, ')?', TIME_MASKSEP_REGEXP, '$');
    v_defmask18_fi_regexp VARCHAR COLLATE "C" := concat('^', TIME_MASKSEP_FI_REGEXP, '(', HHMMSSFS_PART_FI_REGEXP, ')?', TIME_MASKSEP_FI_REGEXP,
                                            FULLYEAR_REGEXP,
                                            '(?:(?:', MASKSEPTWO_REGEXP, TIME_MASKSEP_REGEXP, AMPM_REGEXP, '?)|',
                                            '(?:', TIME_MASKSEP_REGEXP, AMPM_REGEXP, '))', TIME_MASKSEP_REGEXP,
                                            DAYMM_REGEXP,
                                            '(?:(?:', MASKSEPTWO_REGEXP, '?', TIME_MASKSEP_REGEXP, '(?:', AMPM_REGEXP, '(?=(?:[[:space:]\.,])+))?)|',
                                            '(?:(?:', TIME_MASKSEP_REGEXP, AMPM_REGEXP, '(?=(?:[[:space:]\.,])+))))', TIME_MASKSEP_REGEXP,
                                            '($comp_month$)',
                                            TIME_MASKSEP_FI_REGEXP, '(', HHMMSSFS_PART_FI_REGEXP, ')?', TIME_MASKSEP_FI_REGEXP, '$');
    v_defmask19_regexp VARCHAR COLLATE "C" := concat('^', TIME_MASKSEP_REGEXP, '(', HHMMSSFS_PART_REGEXP, ')?', TIME_MASKSEP_REGEXP,
                                         '($comp_month$)',
                                         '(?:', MASKSEPTHREE_REGEXP, TIME_MASKSEP_REGEXP, AMPM_REGEXP, '?)?', TIME_MASKSEP_REGEXP,
                                         FULLYEAR_REGEXP,
                                         '(?:(?:', MASKSEPTWO_REGEXP, TIME_MASKSEP_REGEXP, AMPM_REGEXP, '?)|',
                                         '(?:', TIME_MASKSEP_REGEXP, AMPM_REGEXP, '))', TIME_MASKSEP_REGEXP,
                                         DAYMM_REGEXP,
                                         '((?:(?:\s|\.|,)+|', AMPM_REGEXP, ')(?:', HHMMSSFS_PART_REGEXP, '))?', TIME_MASKSEP_REGEXP, '$');
    v_defmask19_fi_regexp VARCHAR COLLATE "C" := concat('^', TIME_MASKSEP_FI_REGEXP, '(', HHMMSSFS_PART_FI_REGEXP, ')?', TIME_MASKSEP_FI_REGEXP,
                                            '($comp_month$)',
                                            '(?:', MASKSEPTHREE_REGEXP, TIME_MASKSEP_REGEXP, AMPM_REGEXP, '?)?', TIME_MASKSEP_REGEXP,
                                            FULLYEAR_REGEXP,
                                            '(?:(?:', MASKSEPTWO_REGEXP, TIME_MASKSEP_REGEXP, AMPM_REGEXP, '?)|',
                                            '(?:', TIME_MASKSEP_REGEXP, AMPM_REGEXP, '))', TIME_MASKSEP_REGEXP,
                                            DAYMM_REGEXP,
                                            '((?:(?:\s|,)+|', AMPM_REGEXP, ')(?:', HHMMSSFS_PART_FI_REGEXP, '))?', TIME_MASKSEP_FI_REGEXP, '$');
    CONVERSION_LANG CONSTANT VARCHAR COLLATE "C" := '';
    DATE_FORMAT CONSTANT VARCHAR COLLATE "C" := '';
BEGIN
    v_datestring := upper(trim(p_datestring));
    v_culture := coalesce(nullif(upper(trim(p_culture)), ''), 'EN-US');

    v_dayparts := ARRAY(SELECT upper(array_to_string(regexp_matches(v_datestring, '[AP]M|ص|م', 'gi'), '')));

    IF (array_length(v_dayparts, 1) > 1) THEN
        RAISE invalid_datetime_format;
    END IF;

    BEGIN
        v_lang_metadata_json := sys.babelfish_get_lang_metadata_json(coalesce(nullif(CONVERSION_LANG, ''), p_culture));
    EXCEPTION
        WHEN OTHERS THEN
        RAISE invalid_parameter_value;
    END;

    v_compday_regexp := array_to_string(array_cat(array_cat(ARRAY(SELECT jsonb_array_elements_text(v_lang_metadata_json -> 'days_names')),
                                                            ARRAY(SELECT jsonb_array_elements_text(v_lang_metadata_json -> 'days_shortnames'))),
                                                  ARRAY(SELECT jsonb_array_elements_text(v_lang_metadata_json -> 'days_extrashortnames'))), '|');

    v_weekdaynames := ARRAY(SELECT array_to_string(regexp_matches(v_datestring, v_compday_regexp, 'gi'), ''));

    IF (array_length(v_weekdaynames, 1) > 1) THEN
        RAISE invalid_datetime_format;
    END IF;

    IF (v_weekdaynames[1] IS NOT NULL AND
        v_datestring ~* concat(WEEKDAYAMPM_START_REGEXP, '(', v_compday_regexp, ')', WEEKDAYAMPM_END_REGEXP))
    THEN
        v_datestring := pg_catalog.replace(v_datestring, v_weekdaynames[1], ' ');
    END IF;

    IF (v_datestring ~* ANNO_DOMINI_COMPREGEXP)
    THEN
        IF (v_culture !~ 'EN[-_]US|DA[-_]DK|SV[-_]SE|EN[-_]GB|HI[-_]IS') THEN
            RAISE invalid_datetime_format;
        END IF;

        v_datestring := regexp_replace(v_datestring,
                                       ANNO_DOMINI_COMPREGEXP,
                                       regexp_replace(array_to_string(regexp_matches(v_datestring, ANNO_DOMINI_COMPREGEXP, 'gi'), ''),
                                                      ANNO_DOMINI_REGEXP, ' ', 'gi'),
                                       'gi');
    END IF;

    v_date_format := coalesce(nullif(upper(trim(DATE_FORMAT)), ''), v_lang_metadata_json ->> 'date_format');

    v_compmonth_regexp :=
        array_to_string(array_cat(array_cat(ARRAY(SELECT jsonb_array_elements_text(v_lang_metadata_json -> 'months_shortnames')),
                                            ARRAY(SELECT jsonb_array_elements_text(v_lang_metadata_json -> 'months_names'))),
                                  array_cat(ARRAY(SELECT jsonb_array_elements_text(v_lang_metadata_json -> 'months_extrashortnames')),
                                            ARRAY(SELECT jsonb_array_elements_text(v_lang_metadata_json -> 'months_extranames')))
                                 ), '|');

    IF ((v_datestring ~* v_defmask1_regexp AND v_culture <> 'FI') OR
        (v_datestring ~* v_defmask1_fi_regexp AND v_culture = 'FI'))
    THEN
        IF (v_datestring ~ concat(CORRECTNUM_REGEXP, '?', TIME_MASKSEP_REGEXP, '\d+\s*(?:\.)+', TIME_MASKSEP_REGEXP, AMPM_REGEXP, '?', TIME_MASKSEP_REGEXP,
                                  CORRECTNUM_REGEXP, '?', TIME_MASKSEP_REGEXP, AMPM_REGEXP, '?', TIME_MASKSEP_REGEXP, '\d{1,2}', MASKSEPTWO_REGEXP, TIME_MASKSEP_REGEXP,
                                  AMPM_REGEXP, '?', TIME_MASKSEP_REGEXP, CORRECTNUM_REGEXP, '?', TIME_MASKSEP_REGEXP, AMPM_REGEXP, '?', TIME_MASKSEP_REGEXP, '\d{1,2}|',
                                  '\d+\s*(?:\.)+', TIME_MASKSEP_REGEXP, AMPM_REGEXP, '?', TIME_MASKSEP_REGEXP,
                                  CORRECTNUM_REGEXP, '?', TIME_MASKSEP_REGEXP, AMPM_REGEXP, '?', TIME_MASKSEP_REGEXP, '$') AND
            v_culture ~ 'DE[-_]DE|NN[-_]NO|CS[-_]CZ|PL[-_]PL|RO[-_]RO|SK[-_]SK|SL[-_]SI|BG[-_]BG|RU[-_]RU|TR[-_]TR|ET[-_]EE|LV[-_]LV')
        THEN
            RAISE invalid_datetime_format;
        END IF;

        v_regmatch_groups := regexp_matches(v_datestring, CASE v_culture
                                                             WHEN 'FI' THEN v_defmask1_fi_regexp
                                                             ELSE v_defmask1_regexp
                                                          END, 'gi');
        v_timestring := v_regmatch_groups[2];
        v_correctnum := coalesce(v_regmatch_groups[1], v_regmatch_groups[3],
                                 v_regmatch_groups[5], v_regmatch_groups[6]);

        IF (v_date_format = 'DMY' OR
            v_culture IN ('SV-SE', 'SV_SE', 'LV-LV', 'LV_LV'))
        THEN
            v_day := v_regmatch_groups[4];
            v_month := v_regmatch_groups[7];
        ELSE
            v_day := v_regmatch_groups[7];
            v_month := v_regmatch_groups[4];
        END IF;

        IF (v_culture IN ('AR', 'AR-SA', 'AR_SA'))
        THEN
            IF (v_day::SMALLINT > 30 OR
                v_month::SMALLINT > 12) THEN
                RAISE invalid_datetime_format;
            END IF;

            v_raw_year := to_char(sys.babelfish_conv_greg_to_hijri(current_date + 1), 'YYYY');
            v_hijridate := sys.babelfish_conv_hijri_to_greg(v_day, v_month, v_raw_year) - 1;

            v_day := to_char(v_hijridate, 'DD');
            v_month := to_char(v_hijridate, 'MM');
            v_year := to_char(v_hijridate, 'YYYY')::SMALLINT;
        ELSE
            v_year := to_char(current_date, 'YYYY')::SMALLINT;
        END IF;

    ELSIF ((v_datestring ~* v_defmask6_regexp AND v_culture <> 'FI') OR
           (v_datestring ~* v_defmask6_fi_regexp AND v_culture = 'FI'))
    THEN
        IF (v_culture IN ('AR', 'AR-SA', 'AR_SA') OR
            (v_datestring ~ concat('\s*\d{1,2}\.\s*(?:\.|\d+(?!\d)\s*\.)', TIME_MASKSEP_REGEXP, AMPM_REGEXP, '?', TIME_MASKSEP_REGEXP, '\d{3,4}',
                                   '(?:(?:', MASKSEPTWO_REGEXP, TIME_MASKSEP_REGEXP, AMPM_REGEXP, '?)|',
                                   '(?:', TIME_MASKSEP_REGEXP, AMPM_REGEXP, '))', TIME_MASKSEP_REGEXP, '\d{1,2}|',
                                   '\d{3,4}', MASKSEPTWO_REGEXP, '?', TIME_MASKSEP_REGEXP, AMPM_REGEXP, '?', TIME_MASKSEP_REGEXP, '\d{1,2}', MASKSEPTWO_REGEXP,
                                   TIME_MASKSEP_REGEXP, AMPM_REGEXP, '?', TIME_MASKSEP_REGEXP, '\d{1,2}\s*(?:\.)+|',
                                   '\d+\s*(?:\.)+', TIME_MASKSEP_REGEXP, AMPM_REGEXP, '?', TIME_MASKSEP_REGEXP, '$') AND
             v_culture ~ 'DE[-_]DE|NN[-_]NO|CS[-_]CZ|PL[-_]PL|RO[-_]RO|SK[-_]SK|SL[-_]SI|BG[-_]BG|RU[-_]RU|TR[-_]TR|ET[-_]EE|LV[-_]LV'))
        THEN
            RAISE invalid_datetime_format;
        END IF;

        v_regmatch_groups := regexp_matches(v_datestring, CASE v_culture
                                                             WHEN 'FI' THEN v_defmask6_fi_regexp
                                                             ELSE v_defmask6_regexp
                                                          END, 'gi');
        v_timestring := concat(v_regmatch_groups[1], v_regmatch_groups[5]);
        v_day := v_regmatch_groups[4];
        v_month := v_regmatch_groups[3];
        v_year := CASE
                     WHEN v_culture IN ('TH-TH', 'TH_TH') THEN v_regmatch_groups[2]::SMALLINT - 543
                     ELSE v_regmatch_groups[2]::SMALLINT
                  END;

    ELSIF ((v_datestring ~* v_defmask2_regexp AND v_culture <> 'FI') OR
           (v_datestring ~* v_defmask2_fi_regexp AND v_culture = 'FI'))
    THEN
        IF (v_culture IN ('AR', 'AR-SA', 'AR_SA') OR
            (v_datestring ~ concat('\s*\d{1,2}\.\s*(?:\.|\d+(?!\d)\s*\.)', TIME_MASKSEP_REGEXP, AMPM_REGEXP, '?', TIME_MASKSEP_REGEXP, '\d{3,4}',
                                   '(?:(?:', MASKSEPTWO_REGEXP, TIME_MASKSEP_REGEXP, AMPM_REGEXP, '?)|',
                                   '(?:', TIME_MASKSEP_REGEXP, CORRECTNUM_REGEXP, '?', TIME_MASKSEP_REGEXP,
                                   AMPM_REGEXP, TIME_MASKSEP_REGEXP, CORRECTNUM_REGEXP, '?))', TIME_MASKSEP_REGEXP, '\d{1,2}|',
                                   '\d+\s*(?:\.)+', TIME_MASKSEP_REGEXP, AMPM_REGEXP, '?', TIME_MASKSEP_REGEXP, '$') AND
             v_culture ~ 'DE[-_]DE|NN[-_]NO|CS[-_]CZ|PL[-_]PL|RO[-_]RO|SK[-_]SK|SL[-_]SI|BG[-_]BG|RU[-_]RU|TR[-_]TR|ET[-_]EE|LV[-_]LV'))
        THEN
            RAISE invalid_datetime_format;
        END IF;

        v_regmatch_groups := regexp_matches(v_datestring, CASE v_culture
                                                             WHEN 'FI' THEN v_defmask2_fi_regexp
                                                             ELSE v_defmask2_regexp
                                                          END, 'gi');
        v_timestring := v_regmatch_groups[2];
        v_correctnum := coalesce(v_regmatch_groups[1], v_regmatch_groups[3], v_regmatch_groups[5],
                                 v_regmatch_groups[6], v_regmatch_groups[8], v_regmatch_groups[9]);
        v_day := '01';
        v_month := v_regmatch_groups[7];
        v_year := CASE
                     WHEN v_culture IN ('TH-TH', 'TH_TH') THEN v_regmatch_groups[4]::SMALLINT - 543
                     ELSE v_regmatch_groups[4]::SMALLINT
                  END;

    ELSIF (v_datestring ~* v_defmask4_1_regexp OR
           (v_datestring ~* v_defmask4_2_regexp AND v_culture !~ 'DE[-_]DE|NN[-_]NO|CS[-_]CZ|PL[-_]PL|RO[-_]RO|SK[-_]SK|SL[-_]SI|BG[-_]BG|RU[-_]RU|TR[-_]TR|ET[-_]EE|LV[-_]LV') OR
           (v_datestring ~* v_defmask9_regexp AND v_culture <> 'FI') OR
           (v_datestring ~* v_defmask9_fi_regexp AND v_culture = 'FI'))
    THEN
        IF (v_datestring ~ concat('\d+\s*\.?(?:,+|,*', AMPM_REGEXP, ')', TIME_MASKSEP_FI_REGEXP, '\.+', TIME_MASKSEP_REGEXP, '$|',
                                  '\d+\s*\.', TIME_MASKSEP_FI_REGEXP, '\.', TIME_MASKSEP_FI_REGEXP, '$') AND
            v_culture = 'FI')
        THEN
            RAISE invalid_datetime_format;
        END IF;

        IF (v_datestring ~* v_defmask4_0_regexp) THEN
            v_timestring := (regexp_matches(v_datestring, v_defmask4_0_regexp, 'gi'))[1];
        ELSE
            v_timestring := v_datestring;
        END IF;

        v_res_date := current_date;
        v_day := to_char(v_res_date, 'DD');
        v_month := to_char(v_res_date, 'MM');
        v_year := to_char(v_res_date, 'YYYY')::SMALLINT;

    ELSIF ((v_datestring ~* v_defmask3_regexp AND v_culture <> 'FI') OR
           (v_datestring ~* v_defmask3_fi_regexp AND v_culture = 'FI'))
    THEN
        IF (v_culture IN ('AR', 'AR-SA', 'AR_SA') OR
            (v_datestring ~ concat('\s*\d{1,2}\.\s*(?:\.|\d+(?!\d)\s*\.)', TIME_MASKSEP_REGEXP, AMPM_REGEXP, '?',
                                   TIME_MASKSEP_REGEXP, '\d{1,2}', MASKSEPTWO_REGEXP, '|',
                                   '\d+\s*(?:\.)+', TIME_MASKSEP_REGEXP, AMPM_REGEXP, '?', TIME_MASKSEP_REGEXP, '$') AND
             v_culture ~ 'DE[-_]DE|NN[-_]NO|CS[-_]CZ|PL[-_]PL|RO[-_]RO|SK[-_]SK|SL[-_]SI|BG[-_]BG|RU[-_]RU|TR[-_]TR|ET[-_]EE|LV[-_]LV'))
        THEN
            RAISE invalid_datetime_format;
        END IF;

        v_regmatch_groups := regexp_matches(v_datestring, CASE v_culture
                                                             WHEN 'FI' THEN v_defmask3_fi_regexp
                                                             ELSE v_defmask3_regexp
                                                          END, 'gi');
        v_timestring := v_regmatch_groups[1];
        v_day := '01';
        v_month := v_regmatch_groups[2];
        v_year := CASE
                     WHEN v_culture IN ('TH-TH', 'TH_TH') THEN v_regmatch_groups[3]::SMALLINT - 543
                     ELSE v_regmatch_groups[3]::SMALLINT
                  END;

    ELSIF ((v_datestring ~* v_defmask5_regexp AND v_culture <> 'FI') OR
           (v_datestring ~* v_defmask5_fi_regexp AND v_culture = 'FI'))
    THEN
        IF (v_culture IN ('AR', 'AR-SA', 'AR_SA') OR
            (v_datestring ~ concat('\s*\d{1,2}\.\s*(?:\.|\d+(?!\d)\s*\.)', TIME_MASKSEP_REGEXP, AMPM_REGEXP, '?', TIME_MASKSEP_REGEXP, '\d{1,2}', MASKSEPTWO_REGEXP,
                                   TIME_MASKSEP_REGEXP, AMPM_REGEXP, '?', TIME_MASKSEP_REGEXP, '\d{1,2}', MASKSEPTWO_REGEXP,
                                   TIME_MASKSEP_REGEXP, AMPM_REGEXP, '?', TIME_MASKSEP_REGEXP, '\d{3,4}', TIME_MASKSEP_REGEXP, AMPM_REGEXP, '?', TIME_MASKSEP_REGEXP, '$|',
                                   '\d{1,2}', MASKSEPTWO_REGEXP, TIME_MASKSEP_REGEXP, AMPM_REGEXP, '?', TIME_MASKSEP_REGEXP, '\d{3,4}\s*(?:\.)+|',
                                   '\d+\s*(?:\.)+', TIME_MASKSEP_REGEXP, AMPM_REGEXP, '?', TIME_MASKSEP_REGEXP, '$') AND
             v_culture ~ 'DE[-_]DE|NN[-_]NO|CS[-_]CZ|PL[-_]PL|RO[-_]RO|SK[-_]SK|SL[-_]SI|BG[-_]BG|RU[-_]RU|TR[-_]TR|ET[-_]EE|LV[-_]LV'))
        THEN
            RAISE invalid_datetime_format;
        END IF;

        v_regmatch_groups := regexp_matches(v_datestring, v_defmask5_regexp, 'gi');
        v_timestring := concat(v_regmatch_groups[1], v_regmatch_groups[5]);
        v_year := CASE
                     WHEN v_culture IN ('TH-TH', 'TH_TH') THEN v_regmatch_groups[4]::SMALLINT - 543
                     ELSE v_regmatch_groups[4]::SMALLINT
                  END;

        IF (v_date_format = 'DMY' OR
            v_culture IN ('LV-LV', 'LV_LV'))
        THEN
            v_day := v_regmatch_groups[2];
            v_month := v_regmatch_groups[3];
        ELSE
            v_day := v_regmatch_groups[3];
            v_month := v_regmatch_groups[2];
        END IF;

    ELSIF ((v_datestring ~* v_defmask7_regexp AND v_culture <> 'FI') OR
           (v_datestring ~* v_defmask7_fi_regexp AND v_culture = 'FI'))
    THEN
        IF (v_culture IN ('AR', 'AR-SA', 'AR_SA') OR
            (v_datestring ~ concat('\s*\d{1,2}\.\s*(?:\.|\d+(?!\d)\s*\.)', TIME_MASKSEP_REGEXP, AMPM_REGEXP, '?', TIME_MASKSEP_REGEXP, '\d{1,2}',
                                   MASKSEPTWO_REGEXP, '?', TIME_MASKSEP_REGEXP, AMPM_REGEXP, '?', TIME_MASKSEP_REGEXP, '\d{3,4}|',
                                   '\d{3,4}', MASKSEPTWO_REGEXP, '?', TIME_MASKSEP_REGEXP, AMPM_REGEXP, '?', TIME_MASKSEP_REGEXP, '\d{1,2}\s*(?:\.)+|',
                                   '\d+\s*(?:\.)+', TIME_MASKSEP_REGEXP, AMPM_REGEXP, '?', TIME_MASKSEP_REGEXP, '$') AND
             v_culture ~ 'DE[-_]DE|NN[-_]NO|CS[-_]CZ|PL[-_]PL|RO[-_]RO|SK[-_]SK|SL[-_]SI|BG[-_]BG|RU[-_]RU|TR[-_]TR|ET[-_]EE|LV[-_]LV'))
        THEN
            RAISE invalid_datetime_format;
        END IF;

        v_regmatch_groups := regexp_matches(v_datestring, CASE v_culture
                                                             WHEN 'FI' THEN v_defmask7_fi_regexp
                                                             ELSE v_defmask7_regexp
                                                          END, 'gi');
        v_timestring := concat(v_regmatch_groups[1], v_regmatch_groups[5]);
        v_day := v_regmatch_groups[4];
        v_month := v_regmatch_groups[2];
        v_year := CASE
                     WHEN v_culture IN ('TH-TH', 'TH_TH') THEN v_regmatch_groups[3]::SMALLINT - 543
                     ELSE v_regmatch_groups[3]::SMALLINT
                  END;

    ELSIF ((v_datestring ~* v_defmask8_regexp AND v_culture <> 'FI') OR
           (v_datestring ~* v_defmask8_fi_regexp AND v_culture = 'FI'))
    THEN
        IF (v_datestring ~ concat('\s*\d{1,2}\.\s*(?:\.|\d+(?!\d)\s*\.)', TIME_MASKSEP_REGEXP, AMPM_REGEXP, '?', TIME_MASKSEP_REGEXP, '\d{1,2}',
                                  MASKSEPTWO_REGEXP, TIME_MASKSEP_REGEXP, AMPM_REGEXP, '?', TIME_MASKSEP_REGEXP, '\d{1,2}', MASKSEPTWO_REGEXP,
                                  TIME_MASKSEP_REGEXP, AMPM_REGEXP, '?', TIME_MASKSEP_REGEXP, '\d{1,2}|',
                                  '\d{1,2}', MASKSEPTWO_REGEXP, TIME_MASKSEP_REGEXP, AMPM_REGEXP, '?', TIME_MASKSEP_REGEXP, '\d{1,2}', MASKSEPTWO_REGEXP,
                                  TIME_MASKSEP_REGEXP, AMPM_REGEXP, '?', TIME_MASKSEP_REGEXP, '\d{1,2}\s*(?:\.)+|',
                                  '\d+\s*(?:\.)+', TIME_MASKSEP_REGEXP, AMPM_REGEXP, '?', TIME_MASKSEP_REGEXP, '$') AND
            v_culture ~ 'FI|DE[-_]DE|NN[-_]NO|CS[-_]CZ|PL[-_]PL|RO[-_]RO|SK[-_]SK|SL[-_]SI|BG[-_]BG|RU[-_]RU|TR[-_]TR|ET[-_]EE|LV[-_]LV')
        THEN
            RAISE invalid_datetime_format;
        END IF;

        v_regmatch_groups := regexp_matches(v_datestring, CASE v_culture
                                                             WHEN 'FI' THEN v_defmask8_fi_regexp
                                                             ELSE v_defmask8_regexp
                                                          END, 'gi');
        v_timestring := concat(v_regmatch_groups[1], v_regmatch_groups[5]);

        IF (v_date_format = 'DMY' OR
            v_culture IN ('LV-LV', 'LV_LV'))
        THEN
            v_day := v_regmatch_groups[2];
            v_month := v_regmatch_groups[3];
            v_raw_year := v_regmatch_groups[4];
        ELSIF (v_date_format = 'YMD')
        THEN
            v_day := v_regmatch_groups[4];
            v_month := v_regmatch_groups[3];
            v_raw_year := v_regmatch_groups[2];
        ELSE
            v_day := v_regmatch_groups[3];
            v_month := v_regmatch_groups[2];
            v_raw_year := v_regmatch_groups[4];
        END IF;

        IF (v_culture IN ('AR', 'AR-SA', 'AR_SA'))
        THEN
            IF (v_day::SMALLINT > 30 OR
                v_month::SMALLINT > 12) THEN
                RAISE invalid_datetime_format;
            END IF;

            v_raw_year := sys.babelfish_get_full_year(v_raw_year, '14');
            v_hijridate := sys.babelfish_conv_hijri_to_greg(v_day, v_month, v_raw_year) - 1;

            v_day := to_char(v_hijridate, 'DD');
            v_month := to_char(v_hijridate, 'MM');
            v_year := to_char(v_hijridate, 'YYYY')::SMALLINT;

        ELSIF (v_culture IN ('TH-TH', 'TH_TH')) THEN
            v_year := sys.babelfish_get_full_year(v_raw_year)::SMALLINT - 43;
        ELSE
            v_year := sys.babelfish_get_full_year(v_raw_year, '', 29)::SMALLINT;
        END IF;
    ELSE
        v_found := FALSE;
    END IF;

    WHILE (NOT v_found AND v_resmask_cnt < 20)
    LOOP
        v_resmask := pg_catalog.replace(CASE v_resmask_cnt
                                WHEN 10 THEN v_defmask10_regexp
                                WHEN 11 THEN v_defmask11_regexp
                                WHEN 12 THEN v_defmask12_regexp
                                WHEN 13 THEN v_defmask13_regexp
                                WHEN 14 THEN v_defmask14_regexp
                                WHEN 15 THEN v_defmask15_regexp
                                WHEN 16 THEN v_defmask16_regexp
                                WHEN 17 THEN v_defmask17_regexp
                                WHEN 18 THEN v_defmask18_regexp
                                WHEN 19 THEN v_defmask19_regexp
                             END,
                             '$comp_month$', v_compmonth_regexp);

        v_resmask_fi := pg_catalog.replace(CASE v_resmask_cnt
                                   WHEN 10 THEN v_defmask10_fi_regexp
                                   WHEN 11 THEN v_defmask11_fi_regexp
                                   WHEN 12 THEN v_defmask12_fi_regexp
                                   WHEN 13 THEN v_defmask13_fi_regexp
                                   WHEN 14 THEN v_defmask14_fi_regexp
                                   WHEN 15 THEN v_defmask15_fi_regexp
                                   WHEN 16 THEN v_defmask16_fi_regexp
                                   WHEN 17 THEN v_defmask17_fi_regexp
                                   WHEN 18 THEN v_defmask18_fi_regexp
                                   WHEN 19 THEN v_defmask19_fi_regexp
                                END,
                                '$comp_month$', v_compmonth_regexp);

        IF ((v_datestring ~* v_resmask AND v_culture <> 'FI') OR
            (v_datestring ~* v_resmask_fi AND v_culture = 'FI'))
        THEN
            v_found := TRUE;
            v_regmatch_groups := regexp_matches(v_datestring, CASE v_culture
                                                                 WHEN 'FI' THEN v_resmask_fi
                                                                 ELSE v_resmask
                                                              END, 'gi');
            v_timestring := CASE
                               WHEN v_resmask_cnt IN (10, 11, 12, 13) THEN concat(v_regmatch_groups[1], v_regmatch_groups[4])
                               ELSE concat(v_regmatch_groups[1], v_regmatch_groups[5])
                            END;

            IF (v_resmask_cnt = 10)
            THEN
                IF (v_regmatch_groups[3] = 'MAR' AND
                    v_culture IN ('IT-IT', 'IT_IT'))
                THEN
                    RAISE invalid_datetime_format;
                END IF;

                IF (v_date_format = 'YMD' AND v_culture NOT IN ('SV-SE', 'SV_SE', 'LV-LV', 'LV_LV'))
                THEN
                    v_day := '01';
                    v_year := sys.babelfish_get_full_year(v_regmatch_groups[2], '', 29)::SMALLINT;
                ELSE
                    v_day := v_regmatch_groups[2];
                    v_year := to_char(current_date, 'YYYY')::SMALLINT;
                END IF;

                v_month := sys.babelfish_get_monthnum_by_name(v_regmatch_groups[3], v_lang_metadata_json);
                v_raw_year := to_char(sys.babelfish_conv_greg_to_hijri(current_date + 1), 'YYYY');

            ELSIF (v_resmask_cnt = 11)
            THEN
                IF (v_date_format IN ('YMD', 'MDY') AND v_culture NOT IN ('SV-SE', 'SV_SE'))
                THEN
                    v_day := v_regmatch_groups[3];
                    v_year := to_char(current_date, 'YYYY')::SMALLINT;
                ELSE
                    v_day := '01';
                    v_year := CASE
                                 WHEN v_culture IN ('TH-TH', 'TH_TH') THEN sys.babelfish_get_full_year(v_regmatch_groups[3])::SMALLINT - 43
                                 ELSE sys.babelfish_get_full_year(v_regmatch_groups[3], '', 29)::SMALLINT
                              END;
                END IF;

                v_month := sys.babelfish_get_monthnum_by_name(v_regmatch_groups[2], v_lang_metadata_json);
                v_raw_year := sys.babelfish_get_full_year(substring(v_year::TEXT, 3, 2), '14');

            ELSIF (v_resmask_cnt = 12)
            THEN
                v_day := '01';
                v_month := sys.babelfish_get_monthnum_by_name(v_regmatch_groups[3], v_lang_metadata_json);
                v_raw_year := v_regmatch_groups[2];

            ELSIF (v_resmask_cnt = 13)
            THEN
                v_day := '01';
                v_month := sys.babelfish_get_monthnum_by_name(v_regmatch_groups[2], v_lang_metadata_json);
                v_raw_year := v_regmatch_groups[3];

            ELSIF (v_resmask_cnt IN (14, 15, 16))
            THEN
                IF (v_resmask_cnt = 14)
                THEN
                    v_left_part := v_regmatch_groups[4];
                    v_right_part := v_regmatch_groups[3];
                    v_month := sys.babelfish_get_monthnum_by_name(v_regmatch_groups[2], v_lang_metadata_json);
                ELSIF (v_resmask_cnt = 15)
                THEN
                    v_left_part := v_regmatch_groups[4];
                    v_right_part := v_regmatch_groups[2];
                    v_month := sys.babelfish_get_monthnum_by_name(v_regmatch_groups[3], v_lang_metadata_json);
                ELSE
                    v_left_part := v_regmatch_groups[3];
                    v_right_part := v_regmatch_groups[2];
                    v_month := sys.babelfish_get_monthnum_by_name(v_regmatch_groups[4], v_lang_metadata_json);
                END IF;

                IF (char_length(v_left_part) <= 2)
                THEN
                    IF (v_date_format = 'YMD' AND v_culture NOT IN ('LV-LV', 'LV_LV'))
                    THEN
                        v_day := v_left_part;
                        v_raw_year := sys.babelfish_get_full_year(v_right_part, '14');
                        v_year := CASE
                                     WHEN v_culture IN ('TH-TH', 'TH_TH') THEN sys.babelfish_get_full_year(v_right_part)::SMALLINT - 43
                                     ELSE sys.babelfish_get_full_year(v_right_part, '', 29)::SMALLINT
                                  END;
                        BEGIN
                            v_res_date := make_date(v_year, v_month::SMALLINT, v_day::SMALLINT);
                        EXCEPTION
                        WHEN OTHERS THEN
                            v_day := v_right_part;
                            v_raw_year := sys.babelfish_get_full_year(v_left_part, '14');
                            v_year := CASE
                                         WHEN v_culture IN ('TH-TH', 'TH_TH') THEN sys.babelfish_get_full_year(v_left_part)::SMALLINT - 43
                                         ELSE sys.babelfish_get_full_year(v_left_part, '', 29)::SMALLINT
                                      END;
                        END;
                    END IF;

                    IF (v_date_format IN ('MDY', 'DMY') OR v_culture IN ('LV-LV', 'LV_LV'))
                    THEN
                        v_day := v_right_part;
                        v_raw_year := sys.babelfish_get_full_year(v_left_part, '14');
                        v_year := CASE
                                     WHEN v_culture IN ('TH-TH', 'TH_TH') THEN sys.babelfish_get_full_year(v_left_part)::SMALLINT - 43
                                     ELSE sys.babelfish_get_full_year(v_left_part, '', 29)::SMALLINT
                                  END;
                        BEGIN
                            v_res_date := make_date(v_year, v_month::SMALLINT, v_day::SMALLINT);
                        EXCEPTION
                        WHEN OTHERS THEN
                            v_day := v_left_part;
                            v_raw_year := sys.babelfish_get_full_year(v_right_part, '14');
                            v_year := CASE
                                         WHEN v_culture IN ('TH-TH', 'TH_TH') THEN sys.babelfish_get_full_year(v_right_part)::SMALLINT - 43
                                         ELSE sys.babelfish_get_full_year(v_right_part, '', 29)::SMALLINT
                                      END;
                        END;
                    END IF;
                ELSE
                    v_day := v_right_part;
                    v_raw_year := v_left_part;
	            v_year := CASE
                                 WHEN v_culture IN ('TH-TH', 'TH_TH') THEN v_left_part::SMALLINT - 543
                                 ELSE v_left_part::SMALLINT
                              END;
                END IF;

            ELSIF (v_resmask_cnt = 17)
            THEN
                v_day := v_regmatch_groups[4];
                v_month := sys.babelfish_get_monthnum_by_name(v_regmatch_groups[3], v_lang_metadata_json);
                v_raw_year := v_regmatch_groups[2];

            ELSIF (v_resmask_cnt = 18)
            THEN
                v_day := v_regmatch_groups[3];
                v_month := sys.babelfish_get_monthnum_by_name(v_regmatch_groups[4], v_lang_metadata_json);
                v_raw_year := v_regmatch_groups[2];

            ELSIF (v_resmask_cnt = 19)
            THEN
                v_day := v_regmatch_groups[4];
                v_month := sys.babelfish_get_monthnum_by_name(v_regmatch_groups[2], v_lang_metadata_json);
                v_raw_year := v_regmatch_groups[3];
            END IF;

            IF (v_resmask_cnt NOT IN (10, 11, 14, 15, 16))
            THEN
                v_year := CASE
                             WHEN v_culture IN ('TH-TH', 'TH_TH') THEN v_raw_year::SMALLINT - 543
                             ELSE v_raw_year::SMALLINT
                          END;
            END IF;

            IF (v_culture IN ('AR', 'AR-SA', 'AR_SA'))
            THEN
                IF (v_day::SMALLINT > 30 OR
                    (v_resmask_cnt NOT IN (10, 11, 14, 15, 16) AND v_year NOT BETWEEN 1318 AND 1501) OR
                    (v_resmask_cnt IN (14, 15, 16) AND v_raw_year::SMALLINT NOT BETWEEN 1318 AND 1501))
                THEN
                    RAISE invalid_datetime_format;
                END IF;

                v_hijridate := sys.babelfish_conv_hijri_to_greg(v_day, v_month, v_raw_year) - 1;

                v_day := to_char(v_hijridate, 'DD');
                v_month := to_char(v_hijridate, 'MM');
                v_year := to_char(v_hijridate, 'YYYY')::SMALLINT;
            END IF;
        END IF;

        v_resmask_cnt := v_resmask_cnt + 1;
    END LOOP;

    IF (NOT v_found) THEN
        RAISE invalid_datetime_format;
    END IF;

    IF (char_length(v_timestring) > 0 AND v_timestring NOT IN ('AM', 'ص', 'PM', 'م'))
    THEN
        IF (v_culture = 'FI') THEN
            v_timestring := translate(v_timestring, '.,', ': ');

            IF (char_length(split_part(v_timestring, ':', 4)) > 0) THEN
                v_timestring := regexp_replace(v_timestring, ':(?=\s*\d+\s*:?\s*(?:[AP]M|ص|م)?\s*$)', '.');
            END IF;
        END IF;

        v_timestring := pg_catalog.replace(regexp_replace(v_timestring, '\.?[AP]M|ص|م|\s|\,|\.\D|[\.|:]$', '', 'gi'), ':.', ':');
        BEGIN
            v_hours := coalesce(split_part(v_timestring, ':', 1)::SMALLINT, 0);

            IF ((v_dayparts[1] IN ('AM', 'ص') AND v_hours NOT BETWEEN 0 AND 12) OR
                (v_dayparts[1] IN ('PM', 'م') AND v_hours NOT BETWEEN 1 AND 23))
            THEN
                RAISE invalid_datetime_format;
            END IF;

            v_minutes := coalesce(nullif(split_part(v_timestring, ':', 2), '')::SMALLINT, 0);
            v_seconds := coalesce(nullif(split_part(v_timestring, ':', 3), '')::NUMERIC, 0);
        EXCEPTION
            WHEN OTHERS THEN
            RAISE invalid_datetime_format;
        END;
    ELSIF (v_dayparts[1] IN ('PM', 'م'))
    THEN
        v_hours := 12;
    END IF;

    v_res_date := make_timestamp(v_year, v_month::SMALLINT, v_day::SMALLINT,
                                 v_hours, v_minutes, v_seconds);

    IF (v_weekdaynames[1] IS NOT NULL) THEN
        v_weekdaynum := sys.babelfish_get_weekdaynum_by_name(v_weekdaynames[1], v_lang_metadata_json);

        IF (CASE date_part('dow', v_res_date)::SMALLINT
               WHEN 0 THEN 7
               ELSE date_part('dow', v_res_date)::SMALLINT
            END <> v_weekdaynum)
        THEN
            RAISE invalid_datetime_format;
        END IF;
    END IF;

    RETURN v_res_date;
EXCEPTION
    WHEN invalid_datetime_format OR datetime_field_overflow THEN
        RAISE USING MESSAGE := pg_catalog.format('Error converting string value ''%s'' into data type DATE using culture ''%s''.',
                                      p_datestring, p_culture),
                    DETAIL := 'Incorrect using of pair of input parameters values during conversion process.',
                    HINT := 'Check the input parameters values, correct them if needed, and try again.';

    WHEN invalid_parameter_value THEN
        RAISE USING MESSAGE := CASE char_length(coalesce(CONVERSION_LANG, ''))
                                  WHEN 0 THEN pg_catalog.format('The culture parameter ''%s'' provided in the function call is not supported.',
                                                     p_culture)
                                  ELSE pg_catalog.format('Invalid CONVERSION_LANG constant value - ''%s''. Allowed values are: ''English'', ''Deutsch'', etc.',
                                              CONVERSION_LANG)
                               END,
                    DETAIL := 'Passed incorrect value for "p_culture" parameter or compiled incorrect CONVERSION_LANG constant value in function''s body.',
                    HINT := 'Check "p_culture" input parameter value, correct it if needed, and try again. Also check CONVERSION_LANG constant value.';

    WHEN invalid_text_representation THEN
        GET STACKED DIAGNOSTICS v_err_message = MESSAGE_TEXT;
        v_err_message := substring(lower(v_err_message), 'integer\:\s\"(.*)\"');

        RAISE USING MESSAGE := pg_catalog.format('Error while trying to convert "%s" value to SMALLINT data type.',
                                      v_err_message),
                    DETAIL := 'Supplied value contains illegal characters.',
                    HINT := 'Correct supplied value, remove all illegal characters.';
END;
$BODY$
LANGUAGE plpgsql
STABLE
RETURNS NULL ON NULL INPUT;

CREATE OR REPLACE FUNCTION sys.babelfish_parse_to_datetime(IN p_datatype TEXT,
                                                               IN p_datetimestring TEXT,
                                                               IN p_culture TEXT DEFAULT '')
RETURNS TIMESTAMP WITHOUT TIME ZONE
AS
$BODY$
DECLARE
    v_day VARCHAR COLLATE "C";
    v_year SMALLINT;
    v_month VARCHAR COLLATE "C";
    v_res_date DATE;
    v_scale SMALLINT;
    v_hijridate DATE;
    v_culture VARCHAR COLLATE "C";
    v_dayparts TEXT[];
    v_resmask VARCHAR COLLATE "C";
    v_datatype VARCHAR COLLATE "C";
    v_raw_year VARCHAR COLLATE "C";
    v_left_part VARCHAR COLLATE "C";
    v_right_part VARCHAR COLLATE "C";
    v_resmask_fi VARCHAR COLLATE "C";
    v_timestring VARCHAR COLLATE "C";
    v_correctnum VARCHAR COLLATE "C";
    v_weekdaynum SMALLINT;
    v_err_message VARCHAR COLLATE "C";
    v_date_format VARCHAR COLLATE "C";
    v_weekdaynames TEXT[];
    v_hours SMALLINT := 0;
    v_minutes SMALLINT := 0;
    v_res_datatype VARCHAR COLLATE "C";
    v_error_message VARCHAR COLLATE "C";
    v_found BOOLEAN := TRUE;
    v_compday_regexp VARCHAR COLLATE "C";
    v_regmatch_groups TEXT[];
    v_datatype_groups TEXT[];
    v_datetimestring VARCHAR COLLATE "C";
    v_seconds VARCHAR COLLATE "C" := '0';
    v_fseconds VARCHAR COLLATE "C" := '0';
    v_compmonth_regexp VARCHAR COLLATE "C";
    v_lang_metadata_json JSONB;
    v_resmask_cnt SMALLINT := 10;
    v_res_datetime TIMESTAMP(6) WITHOUT TIME ZONE;
    DAYMM_REGEXP CONSTANT VARCHAR COLLATE "C" := '(\d{1,2})';
    FULLYEAR_REGEXP CONSTANT VARCHAR COLLATE "C" := '(\d{3,4})';
    SHORTYEAR_REGEXP CONSTANT VARCHAR COLLATE "C" := '(\d{1,2})';
    COMPYEAR_REGEXP CONSTANT VARCHAR COLLATE "C" := '(\d{1,4})';
    AMPM_REGEXP CONSTANT VARCHAR COLLATE "C" := '(?:[AP]M|ص|م)';
    TIMEUNIT_REGEXP CONSTANT VARCHAR COLLATE "C" := '\s*\d{1,2}\s*';
    MASKSEPONE_REGEXP CONSTANT VARCHAR COLLATE "C" := '\s*(?:/|-)?';
    MASKSEPTWO_REGEXP CONSTANT VARCHAR COLLATE "C" := '\s*(?:\s|/|-|\.|,)';
    MASKSEPTWO_FI_REGEXP CONSTANT VARCHAR COLLATE "C" := '\s*(?:\s|/|-|,)';
    MASKSEPTHREE_REGEXP CONSTANT VARCHAR COLLATE "C" := '\s*(?:/|-|\.|,)';
    TIME_MASKSEP_REGEXP CONSTANT VARCHAR COLLATE "C" := '(?:\s|\.|,)*';
    TIME_MASKSEP_FI_REGEXP CONSTANT VARCHAR COLLATE "C" := '(?:\s|,)*';
    WEEKDAYAMPM_START_REGEXP CONSTANT VARCHAR COLLATE "C" := '(^|[[:digit:][:space:]\.,])';
    WEEKDAYAMPM_END_REGEXP CONSTANT VARCHAR COLLATE "C" := '([[:digit:][:space:]\.,]|$)(?=[^/-]|$)';
    CORRECTNUM_REGEXP CONSTANT VARCHAR COLLATE "C" := '(?:([+-]\d{1,4})(?:[[:space:]\.,]|[AP]M|ص|م|$))';
    DATATYPE_REGEXP CONSTANT VARCHAR COLLATE "C" := '^(DATETIME|SMALLDATETIME|DATETIME2)\s*(?:\()?\s*((?:-)?\d+)?\s*(?:\))?$';
    ANNO_DOMINI_REGEXP VARCHAR COLLATE "C" := '(AD|A\.D\.)';
    ANNO_DOMINI_COMPREGEXP VARCHAR COLLATE "C" := concat(WEEKDAYAMPM_START_REGEXP, ANNO_DOMINI_REGEXP, WEEKDAYAMPM_END_REGEXP);
    HHMMSSFS_PART_REGEXP CONSTANT VARCHAR COLLATE "C" :=
        concat(TIMEUNIT_REGEXP, AMPM_REGEXP, '|',
               AMPM_REGEXP, '?', TIME_MASKSEP_REGEXP, TIMEUNIT_REGEXP, '\:', TIME_MASKSEP_REGEXP,
               AMPM_REGEXP, '?', TIME_MASKSEP_REGEXP, TIMEUNIT_REGEXP, '(?!\d)', TIME_MASKSEP_REGEXP, AMPM_REGEXP, '?|',
               AMPM_REGEXP, '?', TIME_MASKSEP_REGEXP, TIMEUNIT_REGEXP, '\:', TIME_MASKSEP_REGEXP,
               AMPM_REGEXP, '?', TIME_MASKSEP_REGEXP, TIMEUNIT_REGEXP, '\:', TIME_MASKSEP_REGEXP,
               AMPM_REGEXP, '?', TIME_MASKSEP_REGEXP, TIMEUNIT_REGEXP, '(?!\d)', TIME_MASKSEP_REGEXP, AMPM_REGEXP, '?|',
               AMPM_REGEXP, '?', TIME_MASKSEP_REGEXP, TIMEUNIT_REGEXP, '\:', TIME_MASKSEP_REGEXP,
               AMPM_REGEXP, '?', TIME_MASKSEP_REGEXP, TIMEUNIT_REGEXP, '\:', TIME_MASKSEP_REGEXP,
               AMPM_REGEXP, '?', TIME_MASKSEP_REGEXP, '\s*\d{1,2}\.\d+(?!\d)', TIME_MASKSEP_REGEXP, AMPM_REGEXP, '?|',
               AMPM_REGEXP, '?');
    HHMMSSFS_PART_FI_REGEXP CONSTANT VARCHAR COLLATE "C" :=
        concat(TIMEUNIT_REGEXP, AMPM_REGEXP, '|',
               AMPM_REGEXP, '?', TIME_MASKSEP_FI_REGEXP, TIMEUNIT_REGEXP, '[\:\.]', TIME_MASKSEP_FI_REGEXP,
               AMPM_REGEXP, '?', TIME_MASKSEP_FI_REGEXP, TIMEUNIT_REGEXP, '(?!\d)', TIME_MASKSEP_FI_REGEXP, AMPM_REGEXP, '?\.?|',
               AMPM_REGEXP, '?', TIME_MASKSEP_FI_REGEXP, TIMEUNIT_REGEXP, '[\:\.]', TIME_MASKSEP_FI_REGEXP,
               AMPM_REGEXP, '?', TIME_MASKSEP_FI_REGEXP, TIMEUNIT_REGEXP, '[\:\.]', TIME_MASKSEP_FI_REGEXP,
               AMPM_REGEXP, '?', TIME_MASKSEP_FI_REGEXP, TIMEUNIT_REGEXP, '(?!\d)', TIME_MASKSEP_FI_REGEXP, AMPM_REGEXP, '?|',
               AMPM_REGEXP, '?', TIME_MASKSEP_FI_REGEXP, TIMEUNIT_REGEXP, '[\:\.]', TIME_MASKSEP_FI_REGEXP,
               AMPM_REGEXP, '?', TIME_MASKSEP_FI_REGEXP, TIMEUNIT_REGEXP, '[\:\.]', TIME_MASKSEP_FI_REGEXP,
               AMPM_REGEXP, '?', TIME_MASKSEP_FI_REGEXP, '\s*\d{1,2}\.\d+(?!\d)\.?', TIME_MASKSEP_FI_REGEXP, AMPM_REGEXP, '?|',
               AMPM_REGEXP, '?');
    v_defmask1_regexp VARCHAR COLLATE "C" := concat('^', TIME_MASKSEP_REGEXP, CORRECTNUM_REGEXP, '?', TIME_MASKSEP_REGEXP,
                                        '(', HHMMSSFS_PART_REGEXP, ')?', TIME_MASKSEP_REGEXP,
                                        CORRECTNUM_REGEXP, '?', TIME_MASKSEP_REGEXP, AMPM_REGEXP, '?', TIME_MASKSEP_REGEXP,
                                        DAYMM_REGEXP,
                                        '(?:(?:', MASKSEPTWO_REGEXP, TIME_MASKSEP_REGEXP, AMPM_REGEXP, '?)|',
                                        '(?:', MASKSEPTWO_REGEXP, TIME_MASKSEP_REGEXP, AMPM_REGEXP, '?', TIME_MASKSEP_REGEXP,
                                        CORRECTNUM_REGEXP, '?', TIME_MASKSEP_REGEXP, AMPM_REGEXP, '?)|',
                                        '(?:[\.|,]+', AMPM_REGEXP, '?', TIME_MASKSEP_REGEXP, CORRECTNUM_REGEXP, '?))', TIME_MASKSEP_REGEXP,
                                        DAYMM_REGEXP,
                                        TIME_MASKSEP_REGEXP, '(?:[\.|,]+', TIME_MASKSEP_REGEXP, AMPM_REGEXP, '?)', TIME_MASKSEP_REGEXP, '$');
    v_defmask1_fi_regexp VARCHAR COLLATE "C" := concat('^', TIME_MASKSEP_FI_REGEXP, CORRECTNUM_REGEXP, '?', TIME_MASKSEP_FI_REGEXP,
                                           '(', HHMMSSFS_PART_FI_REGEXP, ')?', TIME_MASKSEP_FI_REGEXP,
                                           CORRECTNUM_REGEXP, '?', TIME_MASKSEP_REGEXP, AMPM_REGEXP, '?', TIME_MASKSEP_REGEXP,
                                           DAYMM_REGEXP,
                                           '(?:(?:', MASKSEPTWO_FI_REGEXP, TIME_MASKSEP_FI_REGEXP, AMPM_REGEXP, '?)|',
                                           '(?:', MASKSEPTWO_FI_REGEXP, TIME_MASKSEP_FI_REGEXP, AMPM_REGEXP, '?', TIME_MASKSEP_FI_REGEXP,
                                           CORRECTNUM_REGEXP, '?', TIME_MASKSEP_FI_REGEXP, AMPM_REGEXP, '?)|',
                                           '(?:[,]+', AMPM_REGEXP, '?', TIME_MASKSEP_FI_REGEXP, CORRECTNUM_REGEXP, '?))', TIME_MASKSEP_FI_REGEXP,
                                           DAYMM_REGEXP,
                                           TIME_MASKSEP_FI_REGEXP, '(?:[\.|,]+', TIME_MASKSEP_FI_REGEXP, AMPM_REGEXP, ')?', TIME_MASKSEP_FI_REGEXP, '$');
    v_defmask2_regexp VARCHAR COLLATE "C" := concat('^', TIME_MASKSEP_REGEXP, CORRECTNUM_REGEXP, '?', TIME_MASKSEP_REGEXP,
                                        '(', HHMMSSFS_PART_REGEXP, ')?', TIME_MASKSEP_REGEXP,
                                        CORRECTNUM_REGEXP, '?', TIME_MASKSEP_REGEXP, AMPM_REGEXP, '?', TIME_MASKSEP_REGEXP,
                                        FULLYEAR_REGEXP,
                                        '(?:(?:', MASKSEPTWO_REGEXP, TIME_MASKSEP_REGEXP, AMPM_REGEXP, '?)|',
                                        '(?:', TIME_MASKSEP_REGEXP, CORRECTNUM_REGEXP, '?', TIME_MASKSEP_REGEXP,
                                        AMPM_REGEXP, TIME_MASKSEP_REGEXP, CORRECTNUM_REGEXP, '?))', TIME_MASKSEP_REGEXP,
                                        DAYMM_REGEXP,
                                        TIME_MASKSEP_REGEXP, '(?:(?:[\.|,]+', TIME_MASKSEP_REGEXP, AMPM_REGEXP, TIME_MASKSEP_REGEXP, CORRECTNUM_REGEXP, '?)|',
                                        CORRECTNUM_REGEXP, TIME_MASKSEP_REGEXP, AMPM_REGEXP, '?)?', TIME_MASKSEP_REGEXP, '$');
    v_defmask2_fi_regexp VARCHAR COLLATE "C" := concat('^', TIME_MASKSEP_FI_REGEXP, CORRECTNUM_REGEXP, '?', TIME_MASKSEP_FI_REGEXP,
                                           '(', HHMMSSFS_PART_FI_REGEXP, ')?', TIME_MASKSEP_FI_REGEXP,
                                           CORRECTNUM_REGEXP, '?', TIME_MASKSEP_FI_REGEXP, AMPM_REGEXP, '?', TIME_MASKSEP_FI_REGEXP,
                                           FULLYEAR_REGEXP,
                                           '(?:(?:', MASKSEPTWO_FI_REGEXP, TIME_MASKSEP_FI_REGEXP, AMPM_REGEXP, '?)|',
                                           '(?:', TIME_MASKSEP_FI_REGEXP, CORRECTNUM_REGEXP, '?', TIME_MASKSEP_FI_REGEXP,
                                           AMPM_REGEXP, TIME_MASKSEP_FI_REGEXP, CORRECTNUM_REGEXP, '?))', TIME_MASKSEP_FI_REGEXP,
                                           DAYMM_REGEXP,
                                           TIME_MASKSEP_FI_REGEXP, '(?:(?:[\.|,]+', TIME_MASKSEP_FI_REGEXP, AMPM_REGEXP, TIME_MASKSEP_FI_REGEXP, CORRECTNUM_REGEXP, '?)|',
                                           CORRECTNUM_REGEXP, TIME_MASKSEP_FI_REGEXP, AMPM_REGEXP, '?)?', TIME_MASKSEP_FI_REGEXP, '$');
    v_defmask3_regexp VARCHAR COLLATE "C" := concat('^', TIME_MASKSEP_REGEXP, '(', HHMMSSFS_PART_REGEXP, ')?', TIME_MASKSEP_REGEXP,
                                        DAYMM_REGEXP,
                                        '(?:(?:', MASKSEPTWO_REGEXP, TIME_MASKSEP_REGEXP, ')|',
                                        '(?:', MASKSEPTHREE_REGEXP, TIME_MASKSEP_REGEXP, AMPM_REGEXP, '))', TIME_MASKSEP_REGEXP,
                                        FULLYEAR_REGEXP,
                                        TIME_MASKSEP_REGEXP, '(', TIME_MASKSEP_REGEXP, AMPM_REGEXP, ')?', TIME_MASKSEP_REGEXP, '$');
    v_defmask3_fi_regexp VARCHAR COLLATE "C" := concat('^', TIME_MASKSEP_FI_REGEXP, '(', HHMMSSFS_PART_FI_REGEXP, ')?', TIME_MASKSEP_FI_REGEXP,
                                           TIME_MASKSEP_FI_REGEXP, '[\./]?', TIME_MASKSEP_FI_REGEXP,
                                           DAYMM_REGEXP,
                                           '(?:', MASKSEPTWO_REGEXP, TIME_MASKSEP_FI_REGEXP, AMPM_REGEXP, '?)',
                                           FULLYEAR_REGEXP,
                                           TIME_MASKSEP_FI_REGEXP, AMPM_REGEXP, '?', TIME_MASKSEP_FI_REGEXP, '$');
    v_defmask4_0_regexp VARCHAR COLLATE "C" := concat('^', TIME_MASKSEP_REGEXP,
                                          DAYMM_REGEXP,
                                          MASKSEPTWO_REGEXP, TIME_MASKSEP_REGEXP,
                                          DAYMM_REGEXP,
                                          TIME_MASKSEP_REGEXP,
                                          DAYMM_REGEXP, '\s*(', AMPM_REGEXP, ')',
                                          TIME_MASKSEP_REGEXP, '$');
    v_defmask4_1_regexp VARCHAR COLLATE "C" := concat('^', TIME_MASKSEP_REGEXP,
                                          DAYMM_REGEXP,
                                          MASKSEPTWO_REGEXP, TIME_MASKSEP_REGEXP,
                                          DAYMM_REGEXP,
                                          '(?:\s|,)+',
                                          DAYMM_REGEXP, '\s*(', AMPM_REGEXP, ')',
                                          TIME_MASKSEP_REGEXP, '$');
    v_defmask4_2_regexp VARCHAR COLLATE "C" := concat('^', TIME_MASKSEP_REGEXP,
                                          DAYMM_REGEXP,
                                          MASKSEPTWO_REGEXP, TIME_MASKSEP_REGEXP,
                                          DAYMM_REGEXP,
                                          '\s*[\.]+', TIME_MASKSEP_REGEXP,
                                          DAYMM_REGEXP, '\s*(', AMPM_REGEXP, ')',
                                          TIME_MASKSEP_REGEXP, '$');
    v_defmask5_regexp VARCHAR COLLATE "C" := concat('^', TIME_MASKSEP_REGEXP, '(', HHMMSSFS_PART_REGEXP, ')?', TIME_MASKSEP_REGEXP,
                                        DAYMM_REGEXP,
                                        '(?:(?:', MASKSEPTWO_REGEXP, TIME_MASKSEP_REGEXP, AMPM_REGEXP, '?)|',
                                        '(?:[\.|,]+', AMPM_REGEXP, '))', TIME_MASKSEP_REGEXP,
                                        DAYMM_REGEXP,
                                        '(?:(?:', MASKSEPTWO_REGEXP, TIME_MASKSEP_REGEXP, AMPM_REGEXP, '?)|',
                                        '(?:[\.|,]+', AMPM_REGEXP, '))', TIME_MASKSEP_REGEXP,
                                        FULLYEAR_REGEXP,
                                        TIME_MASKSEP_REGEXP, '(', HHMMSSFS_PART_REGEXP, ')?', TIME_MASKSEP_REGEXP, '$');
    v_defmask5_fi_regexp VARCHAR COLLATE "C" := concat('^', TIME_MASKSEP_FI_REGEXP, '(', HHMMSSFS_PART_FI_REGEXP, ')?', TIME_MASKSEP_FI_REGEXP,
                                           DAYMM_REGEXP,
                                           '(?:(?:', MASKSEPTWO_REGEXP, TIME_MASKSEP_FI_REGEXP, AMPM_REGEXP, '?)|',
                                           '(?:[\.|,]+', AMPM_REGEXP, '))', TIME_MASKSEP_FI_REGEXP,
                                           DAYMM_REGEXP,
                                           '(?:(?:', MASKSEPTWO_REGEXP, TIME_MASKSEP_FI_REGEXP, AMPM_REGEXP, '?)|',
                                           '(?:[\.|,]+', AMPM_REGEXP, '))', TIME_MASKSEP_FI_REGEXP,
                                           FULLYEAR_REGEXP,
                                           TIME_MASKSEP_FI_REGEXP, '(', HHMMSSFS_PART_FI_REGEXP, ')?', TIME_MASKSEP_FI_REGEXP, '$');
    v_defmask6_regexp VARCHAR COLLATE "C" := concat('^', TIME_MASKSEP_REGEXP, '(', HHMMSSFS_PART_REGEXP, ')?', TIME_MASKSEP_REGEXP,
                                        FULLYEAR_REGEXP,
                                        '(?:(?:', MASKSEPTWO_REGEXP, TIME_MASKSEP_REGEXP, AMPM_REGEXP, '?)|',
                                        '(?:', TIME_MASKSEP_REGEXP, AMPM_REGEXP, '))', TIME_MASKSEP_REGEXP,
                                        DAYMM_REGEXP,
                                        '(?:(?:', MASKSEPTWO_REGEXP, TIME_MASKSEP_REGEXP, AMPM_REGEXP, '?)|',
                                        '(?:[\.|,]+', AMPM_REGEXP, '))', TIME_MASKSEP_REGEXP,
                                        DAYMM_REGEXP,
                                        '((?:(?:\s|\.|,)+|', AMPM_REGEXP, ')(?:', HHMMSSFS_PART_REGEXP, '))?', TIME_MASKSEP_REGEXP, '$');
    v_defmask6_fi_regexp VARCHAR COLLATE "C" := concat('^', TIME_MASKSEP_FI_REGEXP, '(', HHMMSSFS_PART_FI_REGEXP, ')?', TIME_MASKSEP_FI_REGEXP,
                                           FULLYEAR_REGEXP,
                                           '(?:(?:', MASKSEPTWO_REGEXP, TIME_MASKSEP_FI_REGEXP, AMPM_REGEXP, '?)|',
                                           '(?:', TIME_MASKSEP_FI_REGEXP, AMPM_REGEXP, '))', TIME_MASKSEP_FI_REGEXP,
                                           DAYMM_REGEXP,
                                           '(?:(?:', MASKSEPTWO_REGEXP, TIME_MASKSEP_FI_REGEXP, AMPM_REGEXP, '?)|',
                                           '(?:[\.|,]+', AMPM_REGEXP, '))', TIME_MASKSEP_FI_REGEXP,
                                           DAYMM_REGEXP,
                                           '(?:\s*[\.])?',
                                           '((?:(?:\s|,)+|', AMPM_REGEXP, ')(?:', HHMMSSFS_PART_FI_REGEXP, '))?', TIME_MASKSEP_FI_REGEXP, '$');
    v_defmask7_regexp VARCHAR COLLATE "C" := concat('^', TIME_MASKSEP_REGEXP, '(', HHMMSSFS_PART_REGEXP, ')?', TIME_MASKSEP_REGEXP,
                                        DAYMM_REGEXP,
                                        '(?:(?:', MASKSEPTWO_REGEXP, TIME_MASKSEP_REGEXP, AMPM_REGEXP, '?)|',
                                        '(?:[\.|,]+', AMPM_REGEXP, '))', TIME_MASKSEP_REGEXP,
                                        FULLYEAR_REGEXP,
                                        '(?:(?:', MASKSEPTWO_REGEXP, TIME_MASKSEP_REGEXP, AMPM_REGEXP, '?)|',
                                        '(?:', TIME_MASKSEP_REGEXP, AMPM_REGEXP, '))', TIME_MASKSEP_REGEXP,
                                        DAYMM_REGEXP,
                                        '((?:(?:\s|\.|,)+|', AMPM_REGEXP, ')(?:', HHMMSSFS_PART_REGEXP, '))?', TIME_MASKSEP_REGEXP, '$');
    v_defmask7_fi_regexp VARCHAR COLLATE "C" := concat('^', TIME_MASKSEP_FI_REGEXP, '(', HHMMSSFS_PART_FI_REGEXP, ')?', TIME_MASKSEP_FI_REGEXP,
                                           DAYMM_REGEXP,
                                           '(?:(?:', MASKSEPTWO_REGEXP, TIME_MASKSEP_FI_REGEXP, AMPM_REGEXP, '?)|',
                                           '(?:[\.|,]+', AMPM_REGEXP, '))', TIME_MASKSEP_FI_REGEXP,
                                           FULLYEAR_REGEXP,
                                           '(?:(?:', MASKSEPTWO_REGEXP, TIME_MASKSEP_FI_REGEXP, AMPM_REGEXP, '?)|',
                                           '(?:', TIME_MASKSEP_FI_REGEXP, AMPM_REGEXP, '))', TIME_MASKSEP_FI_REGEXP,
                                           DAYMM_REGEXP,
                                           '((?:(?:\s|,)+|', AMPM_REGEXP, ')(?:', HHMMSSFS_PART_FI_REGEXP, '))?', TIME_MASKSEP_FI_REGEXP, '$');
    v_defmask8_regexp VARCHAR COLLATE "C" := concat('^', TIME_MASKSEP_REGEXP, '(', HHMMSSFS_PART_REGEXP, ')?', TIME_MASKSEP_REGEXP,
                                        DAYMM_REGEXP,
                                        '(?:(?:', MASKSEPTWO_REGEXP, TIME_MASKSEP_REGEXP, AMPM_REGEXP, '?)|',
                                        '(?:[\.|,]+', AMPM_REGEXP, '))', TIME_MASKSEP_REGEXP,
                                        DAYMM_REGEXP,
                                        '(?:(?:', MASKSEPTWO_REGEXP, TIME_MASKSEP_REGEXP, AMPM_REGEXP, '?)|',
                                        '(?:[\.|,]+', AMPM_REGEXP, '))', TIME_MASKSEP_REGEXP,
                                        DAYMM_REGEXP,
                                        '(?:[\.|,]+', AMPM_REGEXP, ')?',
                                        TIME_MASKSEP_REGEXP, '(', HHMMSSFS_PART_REGEXP, ')?', TIME_MASKSEP_REGEXP, '$');
    v_defmask8_fi_regexp VARCHAR COLLATE "C" := concat('^', TIME_MASKSEP_FI_REGEXP, '(', HHMMSSFS_PART_FI_REGEXP, ')?', TIME_MASKSEP_FI_REGEXP,
                                           DAYMM_REGEXP,
                                           '(?:(?:', MASKSEPTWO_FI_REGEXP, TIME_MASKSEP_FI_REGEXP, AMPM_REGEXP, '?)|',
                                           '(?:[,]+', AMPM_REGEXP, '))', TIME_MASKSEP_FI_REGEXP,
                                           DAYMM_REGEXP,
                                           '(?:(?:', MASKSEPTWO_REGEXP, TIME_MASKSEP_FI_REGEXP, AMPM_REGEXP, '?)|',
                                           '(?:[,]+', AMPM_REGEXP, '))', TIME_MASKSEP_FI_REGEXP,
                                           DAYMM_REGEXP,
                                           '(?:(?:[\,]+|\s*/\s*)', AMPM_REGEXP, ')?',
                                           TIME_MASKSEP_FI_REGEXP, '(', HHMMSSFS_PART_FI_REGEXP, ')?', TIME_MASKSEP_FI_REGEXP, '$');
    v_defmask9_regexp VARCHAR COLLATE "C" := concat('^', TIME_MASKSEP_REGEXP, '(',
                                        HHMMSSFS_PART_REGEXP,
                                        ')', TIME_MASKSEP_REGEXP, '$');
    v_defmask9_fi_regexp VARCHAR COLLATE "C" := concat('^', TIME_MASKSEP_FI_REGEXP, AMPM_REGEXP, '?', TIME_MASKSEP_FI_REGEXP, '(',
                                           HHMMSSFS_PART_FI_REGEXP,
                                           ')', TIME_MASKSEP_FI_REGEXP, '$');
    v_defmask10_regexp VARCHAR COLLATE "C" := concat('^', TIME_MASKSEP_REGEXP, '(', HHMMSSFS_PART_REGEXP, ')?', TIME_MASKSEP_REGEXP,
                                         DAYMM_REGEXP,
                                         '(?:', MASKSEPTHREE_REGEXP, TIME_MASKSEP_REGEXP, '(?:', AMPM_REGEXP, '(?=(?:[[:space:]\.,])+))?)?', TIME_MASKSEP_REGEXP,
                                         '($comp_month$)',
                                         TIME_MASKSEP_REGEXP, '(', HHMMSSFS_PART_REGEXP, ')?', TIME_MASKSEP_REGEXP, '$');
    v_defmask10_fi_regexp VARCHAR COLLATE "C" := concat('^', TIME_MASKSEP_FI_REGEXP, '(', HHMMSSFS_PART_FI_REGEXP, ')?', TIME_MASKSEP_FI_REGEXP,
                                            DAYMM_REGEXP,
                                            '(?:', MASKSEPTHREE_REGEXP, TIME_MASKSEP_REGEXP, '(?:', AMPM_REGEXP, '(?=(?:[[:space:]\.,])+))?)?', TIME_MASKSEP_REGEXP,
                                            '($comp_month$)',
                                            TIME_MASKSEP_FI_REGEXP, '(', HHMMSSFS_PART_FI_REGEXP, ')?', TIME_MASKSEP_FI_REGEXP, '$');
    v_defmask11_regexp VARCHAR COLLATE "C" := concat('^', TIME_MASKSEP_REGEXP, '(', HHMMSSFS_PART_REGEXP, ')?', TIME_MASKSEP_REGEXP,
                                         '($comp_month$)',
                                         '(?:', MASKSEPTHREE_REGEXP, TIME_MASKSEP_REGEXP, AMPM_REGEXP, '?)?', TIME_MASKSEP_REGEXP,
                                         DAYMM_REGEXP,
                                         TIME_MASKSEP_REGEXP, '(', HHMMSSFS_PART_REGEXP, ')?', TIME_MASKSEP_REGEXP, '$');
    v_defmask11_fi_regexp VARCHAR COLLATE "C" := concat('^', TIME_MASKSEP_FI_REGEXP, '(', HHMMSSFS_PART_FI_REGEXP, ')?', TIME_MASKSEP_FI_REGEXP,
                                           '($comp_month$)',
                                           '(?:', MASKSEPTHREE_REGEXP, TIME_MASKSEP_REGEXP, AMPM_REGEXP, '?)?', TIME_MASKSEP_FI_REGEXP,
                                           DAYMM_REGEXP,
                                           '((?:(?:\s|,)+|', AMPM_REGEXP, ')(?:', HHMMSSFS_PART_FI_REGEXP, '))?', TIME_MASKSEP_FI_REGEXP, '$');
    v_defmask12_regexp VARCHAR COLLATE "C" := concat('^', TIME_MASKSEP_REGEXP, '(', HHMMSSFS_PART_REGEXP, ')?', TIME_MASKSEP_REGEXP,
                                         FULLYEAR_REGEXP,
                                         '(?:(?:', MASKSEPTWO_REGEXP, '?', TIME_MASKSEP_REGEXP, '(?:', AMPM_REGEXP, '(?=(?:[[:space:]\.,])+))?)|',
                                         '(?:(?:', TIME_MASKSEP_REGEXP, AMPM_REGEXP, '(?=(?:[[:space:]\.,])+))))', TIME_MASKSEP_REGEXP,
                                         '($comp_month$)',
                                         TIME_MASKSEP_REGEXP, '(', HHMMSSFS_PART_REGEXP, ')?', TIME_MASKSEP_REGEXP, '$');
    v_defmask12_fi_regexp VARCHAR COLLATE "C" := concat('^', TIME_MASKSEP_FI_REGEXP, '(', HHMMSSFS_PART_FI_REGEXP, ')?', TIME_MASKSEP_FI_REGEXP,
                                            FULLYEAR_REGEXP,
                                            '(?:(?:', MASKSEPTWO_REGEXP, '?', TIME_MASKSEP_REGEXP, '(?:', AMPM_REGEXP, '(?=(?:[[:space:]\.,])+))?)|',
                                            '(?:(?:', TIME_MASKSEP_REGEXP, AMPM_REGEXP, '(?=(?:[[:space:]\.,])+))))', TIME_MASKSEP_REGEXP,
                                            '($comp_month$)',
                                            TIME_MASKSEP_FI_REGEXP, '(', HHMMSSFS_PART_FI_REGEXP, ')?', TIME_MASKSEP_FI_REGEXP, '$');
    v_defmask13_regexp VARCHAR COLLATE "C" := concat('^', TIME_MASKSEP_REGEXP, '(', HHMMSSFS_PART_REGEXP, ')?', TIME_MASKSEP_REGEXP,
                                         '($comp_month$)',
                                         '(?:', MASKSEPTHREE_REGEXP, TIME_MASKSEP_REGEXP, AMPM_REGEXP, '?)?', TIME_MASKSEP_REGEXP,
                                         FULLYEAR_REGEXP,
                                         TIME_MASKSEP_REGEXP, AMPM_REGEXP, '?', TIME_MASKSEP_REGEXP, '$');
    v_defmask13_fi_regexp VARCHAR COLLATE "C" := concat('^', TIME_MASKSEP_FI_REGEXP, '(', HHMMSSFS_PART_FI_REGEXP, ')?', TIME_MASKSEP_FI_REGEXP,
                                            '($comp_month$)',
                                            '(?:', MASKSEPTHREE_REGEXP, TIME_MASKSEP_REGEXP, AMPM_REGEXP, '?)?', TIME_MASKSEP_REGEXP,
                                            FULLYEAR_REGEXP,
                                            TIME_MASKSEP_FI_REGEXP, AMPM_REGEXP, '?', TIME_MASKSEP_FI_REGEXP, '$');
    v_defmask14_regexp VARCHAR COLLATE "C" := concat('^', TIME_MASKSEP_REGEXP, '(', HHMMSSFS_PART_REGEXP, ')?', TIME_MASKSEP_REGEXP,
                                         '($comp_month$)'
                                         '(?:', MASKSEPTHREE_REGEXP, TIME_MASKSEP_REGEXP, AMPM_REGEXP, '?)?', TIME_MASKSEP_REGEXP,
                                         DAYMM_REGEXP,
                                         '(?:', MASKSEPTWO_REGEXP, TIME_MASKSEP_REGEXP, AMPM_REGEXP, '?)', TIME_MASKSEP_REGEXP,
                                         COMPYEAR_REGEXP,
                                         TIME_MASKSEP_REGEXP, '(', HHMMSSFS_PART_REGEXP, ')?', TIME_MASKSEP_REGEXP, '$');
    v_defmask14_fi_regexp VARCHAR COLLATE "C" := concat('^', TIME_MASKSEP_FI_REGEXP, '(', HHMMSSFS_PART_FI_REGEXP, ')?', TIME_MASKSEP_FI_REGEXP,
                                            '($comp_month$)'
                                            '(?:', MASKSEPTHREE_REGEXP, TIME_MASKSEP_FI_REGEXP, AMPM_REGEXP, '?)?', TIME_MASKSEP_FI_REGEXP,
                                            DAYMM_REGEXP,
                                            '(?:', MASKSEPTWO_REGEXP, TIME_MASKSEP_FI_REGEXP, AMPM_REGEXP, '?)', TIME_MASKSEP_FI_REGEXP,
                                            COMPYEAR_REGEXP,
                                            '((?:(?:\s|,)+|', AMPM_REGEXP, ')(?:', HHMMSSFS_PART_FI_REGEXP, '))?', TIME_MASKSEP_FI_REGEXP, '$');
    v_defmask15_regexp VARCHAR COLLATE "C" := concat('^', TIME_MASKSEP_REGEXP, '(', HHMMSSFS_PART_REGEXP, ')?', TIME_MASKSEP_REGEXP,
                                         DAYMM_REGEXP,
                                         '(?:(?:', MASKSEPTWO_REGEXP, '?', TIME_MASKSEP_REGEXP, '(?:', AMPM_REGEXP, '(?=(?:[[:space:]\.,])+))?)|',
                                         '(?:(?:', TIME_MASKSEP_REGEXP, AMPM_REGEXP, '(?=(?:[[:space:]\.,])+))))', TIME_MASKSEP_REGEXP,
                                         '($comp_month$)',
                                         '(?:', MASKSEPTHREE_REGEXP, TIME_MASKSEP_REGEXP, AMPM_REGEXP, '?)?', TIME_MASKSEP_REGEXP,
                                         COMPYEAR_REGEXP,
                                         TIME_MASKSEP_REGEXP, '(', HHMMSSFS_PART_REGEXP, ')?', TIME_MASKSEP_REGEXP, '$');
    v_defmask15_fi_regexp VARCHAR COLLATE "C" := concat('^', TIME_MASKSEP_FI_REGEXP, '(', HHMMSSFS_PART_FI_REGEXP, ')?', TIME_MASKSEP_FI_REGEXP,
                                            DAYMM_REGEXP,
                                            '(?:(?:', MASKSEPTWO_REGEXP, '?', TIME_MASKSEP_REGEXP, '(?:', AMPM_REGEXP, '(?=(?:[[:space:]\.,])+))?)|',
                                            '(?:(?:', TIME_MASKSEP_REGEXP, AMPM_REGEXP, '(?=(?:[[:space:]\.,])+))))', TIME_MASKSEP_REGEXP,
                                            '($comp_month$)',
                                            '(?:', MASKSEPTHREE_REGEXP, TIME_MASKSEP_REGEXP, AMPM_REGEXP, '?)?', TIME_MASKSEP_REGEXP,
                                            COMPYEAR_REGEXP,
                                            '((?:(?:\s|,)+|', AMPM_REGEXP, ')(?:', HHMMSSFS_PART_FI_REGEXP, '))?', TIME_MASKSEP_FI_REGEXP, '$');
    v_defmask16_regexp VARCHAR COLLATE "C" := concat('^', TIME_MASKSEP_REGEXP, '(', HHMMSSFS_PART_REGEXP, ')?', TIME_MASKSEP_REGEXP,
                                         DAYMM_REGEXP,
                                         '(?:', MASKSEPTWO_REGEXP, TIME_MASKSEP_REGEXP, AMPM_REGEXP, '?)', TIME_MASKSEP_REGEXP,
                                         COMPYEAR_REGEXP,
                                         '(?:(?:', MASKSEPTWO_REGEXP, '?', TIME_MASKSEP_REGEXP, '(?:', AMPM_REGEXP, '(?=(?:[[:space:]\.,])+))?)|',
                                         '(?:(?:', TIME_MASKSEP_REGEXP, AMPM_REGEXP, '(?=(?:[[:space:]\.,])+))))', TIME_MASKSEP_REGEXP,
                                         '($comp_month$)',
                                         TIME_MASKSEP_REGEXP, '(', HHMMSSFS_PART_REGEXP, ')?', TIME_MASKSEP_REGEXP, '$');
    v_defmask16_fi_regexp VARCHAR COLLATE "C" := concat('^', TIME_MASKSEP_FI_REGEXP, '(', HHMMSSFS_PART_FI_REGEXP, ')?', TIME_MASKSEP_FI_REGEXP,
                                            DAYMM_REGEXP,
                                            '(?:', MASKSEPTWO_REGEXP, TIME_MASKSEP_REGEXP, AMPM_REGEXP, '?)', TIME_MASKSEP_REGEXP,
                                            COMPYEAR_REGEXP,
                                            '(?:(?:', MASKSEPTWO_REGEXP, '?', TIME_MASKSEP_REGEXP, '(?:', AMPM_REGEXP, '(?=(?:[[:space:]\.,])+))?)|',
                                            '(?:(?:', TIME_MASKSEP_REGEXP, AMPM_REGEXP, '(?=(?:[[:space:]\.,])+))))', TIME_MASKSEP_REGEXP,
                                            '($comp_month$)',
                                            TIME_MASKSEP_FI_REGEXP, '(', HHMMSSFS_PART_FI_REGEXP, ')?', TIME_MASKSEP_FI_REGEXP, '$');
    v_defmask17_regexp VARCHAR COLLATE "C" := concat('^', TIME_MASKSEP_REGEXP, '(', HHMMSSFS_PART_REGEXP, ')?', TIME_MASKSEP_REGEXP,
                                         FULLYEAR_REGEXP,
                                         '(?:(?:', MASKSEPTWO_REGEXP, '?', TIME_MASKSEP_REGEXP, '(?:', AMPM_REGEXP, '(?=(?:[[:space:]\.,])+))?)|',
                                         '(?:(?:', TIME_MASKSEP_REGEXP, AMPM_REGEXP, '(?=(?:[[:space:]\.,])+))))', TIME_MASKSEP_REGEXP,
                                         '($comp_month$)',
                                         '(?:', MASKSEPTHREE_REGEXP, TIME_MASKSEP_REGEXP, AMPM_REGEXP, '?)?', TIME_MASKSEP_REGEXP,
                                         DAYMM_REGEXP,
                                         TIME_MASKSEP_REGEXP, '(', HHMMSSFS_PART_REGEXP, ')?', TIME_MASKSEP_REGEXP, '$');
    v_defmask17_fi_regexp VARCHAR COLLATE "C" := concat('^', TIME_MASKSEP_FI_REGEXP, '(', HHMMSSFS_PART_FI_REGEXP, ')?', TIME_MASKSEP_FI_REGEXP,
                                            FULLYEAR_REGEXP,
                                            '(?:(?:', MASKSEPTWO_REGEXP, '?', TIME_MASKSEP_REGEXP, '(?:', AMPM_REGEXP, '(?=(?:[[:space:]\.,])+))?)|',
                                            '(?:(?:', TIME_MASKSEP_REGEXP, AMPM_REGEXP, '(?=(?:[[:space:]\.,])+))))', TIME_MASKSEP_REGEXP,
                                            '($comp_month$)',
                                            '(?:', MASKSEPTHREE_REGEXP, TIME_MASKSEP_REGEXP, AMPM_REGEXP, '?)?', TIME_MASKSEP_REGEXP,
                                            DAYMM_REGEXP,
                                            '((?:(?:\s|,)+|', AMPM_REGEXP, ')(?:', HHMMSSFS_PART_FI_REGEXP, '))?', TIME_MASKSEP_FI_REGEXP, '$');
    v_defmask18_regexp VARCHAR COLLATE "C" := concat('^', TIME_MASKSEP_REGEXP, '(', HHMMSSFS_PART_REGEXP, ')?', TIME_MASKSEP_REGEXP,
                                         FULLYEAR_REGEXP,
                                         '(?:(?:', MASKSEPTWO_REGEXP, TIME_MASKSEP_REGEXP, AMPM_REGEXP, '?)|',
                                         '(?:', TIME_MASKSEP_REGEXP, AMPM_REGEXP, '))', TIME_MASKSEP_REGEXP,
                                         DAYMM_REGEXP,
                                         '(?:(?:', MASKSEPTWO_REGEXP, '?', TIME_MASKSEP_REGEXP, '(?:', AMPM_REGEXP, '(?=(?:[[:space:]\.,])+))?)|',
                                         '(?:(?:', TIME_MASKSEP_REGEXP, AMPM_REGEXP, '(?=(?:[[:space:]\.,])+))))', TIME_MASKSEP_REGEXP,
                                         '($comp_month$)',
                                         TIME_MASKSEP_REGEXP, '(', HHMMSSFS_PART_REGEXP, ')?', TIME_MASKSEP_REGEXP, '$');
    v_defmask18_fi_regexp VARCHAR COLLATE "C" := concat('^', TIME_MASKSEP_FI_REGEXP, '(', HHMMSSFS_PART_FI_REGEXP, ')?', TIME_MASKSEP_FI_REGEXP,
                                            FULLYEAR_REGEXP,
                                            '(?:(?:', MASKSEPTWO_REGEXP, TIME_MASKSEP_REGEXP, AMPM_REGEXP, '?)|',
                                            '(?:', TIME_MASKSEP_REGEXP, AMPM_REGEXP, '))', TIME_MASKSEP_REGEXP,
                                            DAYMM_REGEXP,
                                            '(?:(?:', MASKSEPTWO_REGEXP, '?', TIME_MASKSEP_REGEXP, '(?:', AMPM_REGEXP, '(?=(?:[[:space:]\.,])+))?)|',
                                            '(?:(?:', TIME_MASKSEP_REGEXP, AMPM_REGEXP, '(?=(?:[[:space:]\.,])+))))', TIME_MASKSEP_REGEXP,
                                            '($comp_month$)',
                                            TIME_MASKSEP_FI_REGEXP, '(', HHMMSSFS_PART_FI_REGEXP, ')?', TIME_MASKSEP_FI_REGEXP, '$');
    v_defmask19_regexp VARCHAR COLLATE "C" := concat('^', TIME_MASKSEP_REGEXP, '(', HHMMSSFS_PART_REGEXP, ')?', TIME_MASKSEP_REGEXP,
                                         '($comp_month$)',
                                         '(?:', MASKSEPTHREE_REGEXP, TIME_MASKSEP_REGEXP, AMPM_REGEXP, '?)?', TIME_MASKSEP_REGEXP,
                                         FULLYEAR_REGEXP,
                                         '(?:(?:', MASKSEPTWO_REGEXP, TIME_MASKSEP_REGEXP, AMPM_REGEXP, '?)|',
                                         '(?:', TIME_MASKSEP_REGEXP, AMPM_REGEXP, '))', TIME_MASKSEP_REGEXP,
                                         DAYMM_REGEXP,
                                         '((?:(?:\s|\.|,)+|', AMPM_REGEXP, ')(?:', HHMMSSFS_PART_REGEXP, '))?', TIME_MASKSEP_REGEXP, '$');
    v_defmask19_fi_regexp VARCHAR COLLATE "C" := concat('^', TIME_MASKSEP_FI_REGEXP, '(', HHMMSSFS_PART_FI_REGEXP, ')?', TIME_MASKSEP_FI_REGEXP,
                                            '($comp_month$)',
                                            '(?:', MASKSEPTHREE_REGEXP, TIME_MASKSEP_REGEXP, AMPM_REGEXP, '?)?', TIME_MASKSEP_REGEXP,
                                            FULLYEAR_REGEXP,
                                            '(?:(?:', MASKSEPTWO_REGEXP, TIME_MASKSEP_REGEXP, AMPM_REGEXP, '?)|',
                                            '(?:', TIME_MASKSEP_REGEXP, AMPM_REGEXP, '))', TIME_MASKSEP_REGEXP,
                                            DAYMM_REGEXP,
                                            '((?:(?:\s|,)+|', AMPM_REGEXP, ')(?:', HHMMSSFS_PART_FI_REGEXP, '))?', TIME_MASKSEP_FI_REGEXP, '$');
    CONVERSION_LANG CONSTANT VARCHAR COLLATE "C" := '';
    DATE_FORMAT CONSTANT VARCHAR COLLATE "C" := '';
BEGIN
    v_datatype := trim(p_datatype);
    v_datetimestring := upper(trim(p_datetimestring));
    v_culture := coalesce(nullif(upper(trim(p_culture)), ''), 'EN-US');

    v_datatype_groups := regexp_matches(v_datatype, DATATYPE_REGEXP, 'gi');

    v_res_datatype := upper(v_datatype_groups[1]);
    v_scale := v_datatype_groups[2]::SMALLINT;

    IF (v_res_datatype IS NULL) THEN
        RAISE datatype_mismatch;
    ELSIF (v_res_datatype <> 'DATETIME2' AND v_scale IS NOT NULL)
    THEN
        RAISE invalid_indicator_parameter_value;
    ELSIF (coalesce(v_scale, 0) NOT BETWEEN 0 AND 7)
    THEN
        RAISE interval_field_overflow;
    ELSIF (v_scale IS NULL) THEN
        v_scale := 7;
    END IF;

    v_dayparts := ARRAY(SELECT upper(array_to_string(regexp_matches(v_datetimestring, '[AP]M|ص|م', 'gi'), '')));

    IF (array_length(v_dayparts, 1) > 1) THEN
        RAISE invalid_datetime_format;
    END IF;

    BEGIN
        v_lang_metadata_json := sys.babelfish_get_lang_metadata_json(coalesce(nullif(CONVERSION_LANG, ''), p_culture));
    EXCEPTION
        WHEN OTHERS THEN
        RAISE invalid_parameter_value;
    END;

    v_compday_regexp := array_to_string(array_cat(array_cat(ARRAY(SELECT jsonb_array_elements_text(v_lang_metadata_json -> 'days_names')),
                                                            ARRAY(SELECT jsonb_array_elements_text(v_lang_metadata_json -> 'days_shortnames'))),
                                                  ARRAY(SELECT jsonb_array_elements_text(v_lang_metadata_json -> 'days_extrashortnames'))), '|');

    v_weekdaynames := ARRAY(SELECT array_to_string(regexp_matches(v_datetimestring, v_compday_regexp, 'gi'), ''));

    IF (array_length(v_weekdaynames, 1) > 1) THEN
        RAISE invalid_datetime_format;
    END IF;

    IF (v_weekdaynames[1] IS NOT NULL AND
        v_datetimestring ~* concat(WEEKDAYAMPM_START_REGEXP, '(', v_compday_regexp, ')', WEEKDAYAMPM_END_REGEXP))
    THEN
        v_datetimestring := pg_catalog.replace(v_datetimestring, v_weekdaynames[1], ' ');
    END IF;

    IF (v_datetimestring ~* ANNO_DOMINI_COMPREGEXP)
    THEN
        IF (v_culture !~ 'EN[-_]US|DA[-_]DK|SV[-_]SE|EN[-_]GB|HI[-_]IS') THEN
            RAISE invalid_datetime_format;
        END IF;

        v_datetimestring := regexp_replace(v_datetimestring,
                                           ANNO_DOMINI_COMPREGEXP,
                                           regexp_replace(array_to_string(regexp_matches(v_datetimestring, ANNO_DOMINI_COMPREGEXP, 'gi'), ''),
                                                          ANNO_DOMINI_REGEXP, ' ', 'gi'),
                                           'gi');
    END IF;

    v_date_format := coalesce(nullif(upper(trim(DATE_FORMAT)), ''), v_lang_metadata_json ->> 'date_format');

    v_compmonth_regexp :=
        array_to_string(array_cat(array_cat(ARRAY(SELECT jsonb_array_elements_text(v_lang_metadata_json -> 'months_shortnames')),
                                            ARRAY(SELECT jsonb_array_elements_text(v_lang_metadata_json -> 'months_names'))),
                                  array_cat(ARRAY(SELECT jsonb_array_elements_text(v_lang_metadata_json -> 'months_extrashortnames')),
                                            ARRAY(SELECT jsonb_array_elements_text(v_lang_metadata_json -> 'months_extranames')))
                                 ), '|');

    IF ((v_datetimestring ~* v_defmask1_regexp AND v_culture <> 'FI') OR
        (v_datetimestring ~* v_defmask1_fi_regexp AND v_culture = 'FI'))
    THEN
        IF (v_datetimestring ~ concat(CORRECTNUM_REGEXP, '?', TIME_MASKSEP_REGEXP, '\d+\s*(?:\.)+', TIME_MASKSEP_REGEXP, AMPM_REGEXP, '?', TIME_MASKSEP_REGEXP,
                                      CORRECTNUM_REGEXP, '?', TIME_MASKSEP_REGEXP, AMPM_REGEXP, '?', TIME_MASKSEP_REGEXP, '\d{1,2}', MASKSEPTWO_REGEXP, TIME_MASKSEP_REGEXP,
                                      AMPM_REGEXP, '?', TIME_MASKSEP_REGEXP, CORRECTNUM_REGEXP, '?', TIME_MASKSEP_REGEXP, AMPM_REGEXP, '?', TIME_MASKSEP_REGEXP, '\d{1,2}|',
                                      '\d+\s*(?:\.)+', TIME_MASKSEP_REGEXP, AMPM_REGEXP, '?', TIME_MASKSEP_REGEXP,
                                      CORRECTNUM_REGEXP, '?', TIME_MASKSEP_REGEXP, AMPM_REGEXP, '?', TIME_MASKSEP_REGEXP, '$') AND
            v_culture ~ 'DE[-_]DE|NN[-_]NO|CS[-_]CZ|PL[-_]PL|RO[-_]RO|SK[-_]SK|SL[-_]SI|BG[-_]BG|RU[-_]RU|TR[-_]TR|ET[-_]EE|LV[-_]LV')
        THEN
            RAISE invalid_datetime_format;
        END IF;

        v_regmatch_groups := regexp_matches(v_datetimestring, CASE v_culture
                                                                 WHEN 'FI' THEN v_defmask1_fi_regexp
                                                                 ELSE v_defmask1_regexp
                                                              END, 'gi');
        v_timestring := v_regmatch_groups[2];
        v_correctnum := coalesce(v_regmatch_groups[1], v_regmatch_groups[3],
                                 v_regmatch_groups[5], v_regmatch_groups[6]);

        IF (v_date_format = 'DMY' OR
            v_culture IN ('SV-SE', 'SV_SE', 'LV-LV', 'LV_LV'))
        THEN
            v_day := v_regmatch_groups[4];
            v_month := v_regmatch_groups[7];
        ELSE
            v_day := v_regmatch_groups[7];
            v_month := v_regmatch_groups[4];
        END IF;

        IF (v_culture IN ('AR', 'AR-SA', 'AR_SA'))
        THEN
            IF (v_day::SMALLINT > 30 OR
                v_month::SMALLINT > 12) THEN
                RAISE invalid_datetime_format;
            END IF;

            v_raw_year := to_char(sys.babelfish_conv_greg_to_hijri(current_date + 1), 'YYYY');
            v_hijridate := sys.babelfish_conv_hijri_to_greg(v_day, v_month, v_raw_year) - 1;

            v_day := to_char(v_hijridate, 'DD');
            v_month := to_char(v_hijridate, 'MM');
            v_year := to_char(v_hijridate, 'YYYY')::SMALLINT;
        ELSE
            v_year := to_char(current_date, 'YYYY')::SMALLINT;
        END IF;

    ELSIF ((v_datetimestring ~* v_defmask6_regexp AND v_culture <> 'FI') OR
           (v_datetimestring ~* v_defmask6_fi_regexp AND v_culture = 'FI'))
    THEN
        IF (v_culture IN ('AR', 'AR-SA', 'AR_SA') OR
            (v_datetimestring ~ concat('\s*\d{1,2}\.\s*(?:\.|\d+(?!\d)\s*\.)', TIME_MASKSEP_REGEXP, AMPM_REGEXP, '?', TIME_MASKSEP_REGEXP, '\d{3,4}',
                                       '(?:(?:', MASKSEPTWO_REGEXP, TIME_MASKSEP_REGEXP, AMPM_REGEXP, '?)|',
                                       '(?:', TIME_MASKSEP_REGEXP, AMPM_REGEXP, '))', TIME_MASKSEP_REGEXP, '\d{1,2}|',
                                       '\d{3,4}', MASKSEPTWO_REGEXP, '?', TIME_MASKSEP_REGEXP, AMPM_REGEXP, '?', TIME_MASKSEP_REGEXP, '\d{1,2}', MASKSEPTWO_REGEXP,
                                       TIME_MASKSEP_REGEXP, AMPM_REGEXP, '?', TIME_MASKSEP_REGEXP, '\d{1,2}\s*(?:\.)+|',
                                       '\d+\s*(?:\.)+', TIME_MASKSEP_REGEXP, AMPM_REGEXP, '?', TIME_MASKSEP_REGEXP, '$') AND
             v_culture ~ 'DE[-_]DE|NN[-_]NO|CS[-_]CZ|PL[-_]PL|RO[-_]RO|SK[-_]SK|SL[-_]SI|BG[-_]BG|RU[-_]RU|TR[-_]TR|ET[-_]EE|LV[-_]LV'))
        THEN
            RAISE invalid_datetime_format;
        END IF;

        v_regmatch_groups := regexp_matches(v_datetimestring, CASE v_culture
                                                                 WHEN 'FI' THEN v_defmask6_fi_regexp
                                                                 ELSE v_defmask6_regexp
                                                              END, 'gi');
        v_timestring := concat(v_regmatch_groups[1], v_regmatch_groups[5]);
        v_day := v_regmatch_groups[4];
        v_month := v_regmatch_groups[3];
        v_year := CASE
                     WHEN v_culture IN ('TH-TH', 'TH_TH') THEN v_regmatch_groups[2]::SMALLINT - 543
                     ELSE v_regmatch_groups[2]::SMALLINT
                  END;

    ELSIF ((v_datetimestring ~* v_defmask2_regexp AND v_culture <> 'FI') OR
           (v_datetimestring ~* v_defmask2_fi_regexp AND v_culture = 'FI'))
    THEN
        IF (v_culture IN ('AR', 'AR-SA', 'AR_SA') OR
            (v_datetimestring ~ concat('\s*\d{1,2}\.\s*(?:\.|\d+(?!\d)\s*\.)', TIME_MASKSEP_REGEXP, AMPM_REGEXP, '?', TIME_MASKSEP_REGEXP, '\d{3,4}',
                                       '(?:(?:', MASKSEPTWO_REGEXP, TIME_MASKSEP_REGEXP, AMPM_REGEXP, '?)|',
                                       '(?:', TIME_MASKSEP_REGEXP, CORRECTNUM_REGEXP, '?', TIME_MASKSEP_REGEXP,
                                       AMPM_REGEXP, TIME_MASKSEP_REGEXP, CORRECTNUM_REGEXP, '?))', TIME_MASKSEP_REGEXP, '\d{1,2}|',
                                       '\d+\s*(?:\.)+', TIME_MASKSEP_REGEXP, AMPM_REGEXP, '?', TIME_MASKSEP_REGEXP, '$') AND
             v_culture ~ 'DE[-_]DE|NN[-_]NO|CS[-_]CZ|PL[-_]PL|RO[-_]RO|SK[-_]SK|SL[-_]SI|BG[-_]BG|RU[-_]RU|TR[-_]TR|ET[-_]EE|LV[-_]LV'))
        THEN
            RAISE invalid_datetime_format;
        END IF;

        v_regmatch_groups := regexp_matches(v_datetimestring, CASE v_culture
                                                                 WHEN 'FI' THEN v_defmask2_fi_regexp
                                                                 ELSE v_defmask2_regexp
                                                              END, 'gi');
        v_timestring := v_regmatch_groups[2];
        v_correctnum := coalesce(v_regmatch_groups[1], v_regmatch_groups[3], v_regmatch_groups[5],
                                 v_regmatch_groups[6], v_regmatch_groups[8], v_regmatch_groups[9]);
        v_day := '01';
        v_month := v_regmatch_groups[7];
        v_year := CASE
                     WHEN v_culture IN ('TH-TH', 'TH_TH') THEN v_regmatch_groups[4]::SMALLINT - 543
                     ELSE v_regmatch_groups[4]::SMALLINT
                  END;

    ELSIF (v_datetimestring ~* v_defmask4_1_regexp OR
           (v_datetimestring ~* v_defmask4_2_regexp AND v_culture !~ 'DE[-_]DE|NN[-_]NO|CS[-_]CZ|PL[-_]PL|RO[-_]RO|SK[-_]SK|SL[-_]SI|BG[-_]BG|RU[-_]RU|TR[-_]TR|ET[-_]EE|LV[-_]LV') OR
           (v_datetimestring ~* v_defmask9_regexp AND v_culture <> 'FI') OR
           (v_datetimestring ~* v_defmask9_fi_regexp AND v_culture = 'FI'))
    THEN
        IF (v_datetimestring ~ concat('\d+\s*\.?(?:,+|,*', AMPM_REGEXP, ')', TIME_MASKSEP_FI_REGEXP, '\.+', TIME_MASKSEP_REGEXP, '$|',
                                      '\d+\s*\.', TIME_MASKSEP_FI_REGEXP, '\.', TIME_MASKSEP_FI_REGEXP, '$') AND
            v_culture = 'FI')
        THEN
            RAISE invalid_datetime_format;
        END IF;

        IF (v_datetimestring ~* v_defmask4_0_regexp) THEN
            v_timestring := (regexp_matches(v_datetimestring, v_defmask4_0_regexp, 'gi'))[1];
        ELSE
            v_timestring := v_datetimestring;
        END IF;

        v_res_date := current_date;
        v_day := to_char(v_res_date, 'DD');
        v_month := to_char(v_res_date, 'MM');
        v_year := to_char(v_res_date, 'YYYY')::SMALLINT;

    ELSIF ((v_datetimestring ~* v_defmask3_regexp AND v_culture <> 'FI') OR
           (v_datetimestring ~* v_defmask3_fi_regexp AND v_culture = 'FI'))
    THEN
        IF (v_culture IN ('AR', 'AR-SA', 'AR_SA') OR
            (v_datetimestring ~ concat('\s*\d{1,2}\.\s*(?:\.|\d+(?!\d)\s*\.)', TIME_MASKSEP_REGEXP, AMPM_REGEXP, '?',
                                       TIME_MASKSEP_REGEXP, '\d{1,2}', MASKSEPTWO_REGEXP, '|',
                                       '\d+\s*(?:\.)+', TIME_MASKSEP_REGEXP, AMPM_REGEXP, '?', TIME_MASKSEP_REGEXP, '$') AND
             v_culture ~ 'DE[-_]DE|NN[-_]NO|CS[-_]CZ|PL[-_]PL|RO[-_]RO|SK[-_]SK|SL[-_]SI|BG[-_]BG|RU[-_]RU|TR[-_]TR|ET[-_]EE|LV[-_]LV'))
        THEN
            RAISE invalid_datetime_format;
        END IF;

        v_regmatch_groups := regexp_matches(v_datetimestring, CASE v_culture
                                                                 WHEN 'FI' THEN v_defmask3_fi_regexp
                                                                 ELSE v_defmask3_regexp
                                                              END, 'gi');
        v_timestring := v_regmatch_groups[1];
        v_day := '01';
        v_month := v_regmatch_groups[2];
        v_year := CASE
                     WHEN v_culture IN ('TH-TH', 'TH_TH') THEN v_regmatch_groups[3]::SMALLINT - 543
                     ELSE v_regmatch_groups[3]::SMALLINT
                  END;

    ELSIF ((v_datetimestring ~* v_defmask5_regexp AND v_culture <> 'FI') OR
           (v_datetimestring ~* v_defmask5_fi_regexp AND v_culture = 'FI'))
    THEN
        IF (v_culture IN ('AR', 'AR-SA', 'AR_SA') OR
            (v_datetimestring ~ concat('\s*\d{1,2}\.\s*(?:\.|\d+(?!\d)\s*\.)', TIME_MASKSEP_REGEXP, AMPM_REGEXP, '?', TIME_MASKSEP_REGEXP, '\d{1,2}', MASKSEPTWO_REGEXP,
                                       TIME_MASKSEP_REGEXP, AMPM_REGEXP, '?', TIME_MASKSEP_REGEXP, '\d{1,2}', MASKSEPTWO_REGEXP,
                                       TIME_MASKSEP_REGEXP, AMPM_REGEXP, '?', TIME_MASKSEP_REGEXP, '\d{3,4}', TIME_MASKSEP_REGEXP, AMPM_REGEXP, '?', TIME_MASKSEP_REGEXP, '$|',
                                       '\d{1,2}', MASKSEPTWO_REGEXP, TIME_MASKSEP_REGEXP, AMPM_REGEXP, '?', TIME_MASKSEP_REGEXP, '\d{3,4}\s*(?:\.)+|',
                                       '\d+\s*(?:\.)+', TIME_MASKSEP_REGEXP, AMPM_REGEXP, '?', TIME_MASKSEP_REGEXP, '$') AND
             v_culture ~ 'DE[-_]DE|NN[-_]NO|CS[-_]CZ|PL[-_]PL|RO[-_]RO|SK[-_]SK|SL[-_]SI|BG[-_]BG|RU[-_]RU|TR[-_]TR|ET[-_]EE|LV[-_]LV'))
        THEN
            RAISE invalid_datetime_format;
        END IF;

        v_regmatch_groups := regexp_matches(v_datetimestring, v_defmask5_regexp, 'gi');
        v_timestring := concat(v_regmatch_groups[1], v_regmatch_groups[5]);
        v_year := CASE
                     WHEN v_culture IN ('TH-TH', 'TH_TH') THEN v_regmatch_groups[4]::SMALLINT - 543
                     ELSE v_regmatch_groups[4]::SMALLINT
                  END;

        IF (v_date_format = 'DMY' OR
            v_culture IN ('LV-LV', 'LV_LV'))
        THEN
            v_day := v_regmatch_groups[2];
            v_month := v_regmatch_groups[3];
        ELSE
            v_day := v_regmatch_groups[3];
            v_month := v_regmatch_groups[2];
        END IF;

    ELSIF ((v_datetimestring ~* v_defmask7_regexp AND v_culture <> 'FI') OR
           (v_datetimestring ~* v_defmask7_fi_regexp AND v_culture = 'FI'))
    THEN
        IF (v_culture IN ('AR', 'AR-SA', 'AR_SA') OR
            (v_datetimestring ~ concat('\s*\d{1,2}\.\s*(?:\.|\d+(?!\d)\s*\.)', TIME_MASKSEP_REGEXP, AMPM_REGEXP, '?', TIME_MASKSEP_REGEXP, '\d{1,2}',
                                       MASKSEPTWO_REGEXP, '?', TIME_MASKSEP_REGEXP, AMPM_REGEXP, '?', TIME_MASKSEP_REGEXP, '\d{3,4}|',
                                       '\d{3,4}', MASKSEPTWO_REGEXP, '?', TIME_MASKSEP_REGEXP, AMPM_REGEXP, '?', TIME_MASKSEP_REGEXP, '\d{1,2}\s*(?:\.)+|',
                                       '\d+\s*(?:\.)+', TIME_MASKSEP_REGEXP, AMPM_REGEXP, '?', TIME_MASKSEP_REGEXP, '$') AND
             v_culture ~ 'DE[-_]DE|NN[-_]NO|CS[-_]CZ|PL[-_]PL|RO[-_]RO|SK[-_]SK|SL[-_]SI|BG[-_]BG|RU[-_]RU|TR[-_]TR|ET[-_]EE|LV[-_]LV'))
        THEN
            RAISE invalid_datetime_format;
        END IF;

        v_regmatch_groups := regexp_matches(v_datetimestring, CASE v_culture
                                                                 WHEN 'FI' THEN v_defmask7_fi_regexp
                                                                 ELSE v_defmask7_regexp
                                                              END, 'gi');
        v_timestring := concat(v_regmatch_groups[1], v_regmatch_groups[5]);
        v_day := v_regmatch_groups[4];
        v_month := v_regmatch_groups[2];
        v_year := CASE
                     WHEN v_culture IN ('TH-TH', 'TH_TH') THEN v_regmatch_groups[3]::SMALLINT - 543
                     ELSE v_regmatch_groups[3]::SMALLINT
                  END;

    ELSIF ((v_datetimestring ~* v_defmask8_regexp AND v_culture <> 'FI') OR
           (v_datetimestring ~* v_defmask8_fi_regexp AND v_culture = 'FI'))
    THEN
        IF (v_datetimestring ~ concat('\s*\d{1,2}\.\s*(?:\.|\d+(?!\d)\s*\.)', TIME_MASKSEP_REGEXP, AMPM_REGEXP, '?', TIME_MASKSEP_REGEXP, '\d{1,2}',
                                      MASKSEPTWO_REGEXP, TIME_MASKSEP_REGEXP, AMPM_REGEXP, '?', TIME_MASKSEP_REGEXP, '\d{1,2}', MASKSEPTWO_REGEXP,
                                      TIME_MASKSEP_REGEXP, AMPM_REGEXP, '?', TIME_MASKSEP_REGEXP, '\d{1,2}|',
                                      '\d{1,2}', MASKSEPTWO_REGEXP, TIME_MASKSEP_REGEXP, AMPM_REGEXP, '?', TIME_MASKSEP_REGEXP, '\d{1,2}', MASKSEPTWO_REGEXP,
                                      TIME_MASKSEP_REGEXP, AMPM_REGEXP, '?', TIME_MASKSEP_REGEXP, '\d{1,2}\s*(?:\.)+|',
                                      '\d+\s*(?:\.)+', TIME_MASKSEP_REGEXP, AMPM_REGEXP, '?', TIME_MASKSEP_REGEXP, '$') AND
            v_culture ~ 'FI|DE[-_]DE|NN[-_]NO|CS[-_]CZ|PL[-_]PL|RO[-_]RO|SK[-_]SK|SL[-_]SI|BG[-_]BG|RU[-_]RU|TR[-_]TR|ET[-_]EE|LV[-_]LV')
        THEN
            RAISE invalid_datetime_format;
        END IF;

        v_regmatch_groups := regexp_matches(v_datetimestring, CASE v_culture
                                                                 WHEN 'FI' THEN v_defmask8_fi_regexp
                                                                 ELSE v_defmask8_regexp
                                                              END, 'gi');
        v_timestring := concat(v_regmatch_groups[1], v_regmatch_groups[5]);

        IF (v_date_format = 'DMY' OR
            v_culture IN ('LV-LV', 'LV_LV'))
        THEN
            v_day := v_regmatch_groups[2];
            v_month := v_regmatch_groups[3];
            v_raw_year := v_regmatch_groups[4];
        ELSIF (v_date_format = 'YMD')
        THEN
            v_day := v_regmatch_groups[4];
            v_month := v_regmatch_groups[3];
            v_raw_year := v_regmatch_groups[2];
        ELSE
            v_day := v_regmatch_groups[3];
            v_month := v_regmatch_groups[2];
            v_raw_year := v_regmatch_groups[4];
        END IF;

        IF (v_culture IN ('AR', 'AR-SA', 'AR_SA'))
        THEN
            IF (v_day::SMALLINT > 30 OR
                v_month::SMALLINT > 12) THEN
                RAISE invalid_datetime_format;
            END IF;

            v_raw_year := sys.babelfish_get_full_year(v_raw_year, '14');
            v_hijridate := sys.babelfish_conv_hijri_to_greg(v_day, v_month, v_raw_year) - 1;

            v_day := to_char(v_hijridate, 'DD');
            v_month := to_char(v_hijridate, 'MM');
            v_year := to_char(v_hijridate, 'YYYY')::SMALLINT;

        ELSIF (v_culture IN ('TH-TH', 'TH_TH')) THEN
            v_year := sys.babelfish_get_full_year(v_raw_year)::SMALLINT - 43;
        ELSE
            v_year := sys.babelfish_get_full_year(v_raw_year, '', 29)::SMALLINT;
        END IF;
    ELSE
        v_found := FALSE;
    END IF;

    WHILE (NOT v_found AND v_resmask_cnt < 20)
    LOOP
        v_resmask := pg_catalog.replace(CASE v_resmask_cnt
                                WHEN 10 THEN v_defmask10_regexp
                                WHEN 11 THEN v_defmask11_regexp
                                WHEN 12 THEN v_defmask12_regexp
                                WHEN 13 THEN v_defmask13_regexp
                                WHEN 14 THEN v_defmask14_regexp
                                WHEN 15 THEN v_defmask15_regexp
                                WHEN 16 THEN v_defmask16_regexp
                                WHEN 17 THEN v_defmask17_regexp
                                WHEN 18 THEN v_defmask18_regexp
                                WHEN 19 THEN v_defmask19_regexp
                             END,
                             '$comp_month$', v_compmonth_regexp);

        v_resmask_fi := pg_catalog.replace(CASE v_resmask_cnt
                                   WHEN 10 THEN v_defmask10_fi_regexp
                                   WHEN 11 THEN v_defmask11_fi_regexp
                                   WHEN 12 THEN v_defmask12_fi_regexp
                                   WHEN 13 THEN v_defmask13_fi_regexp
                                   WHEN 14 THEN v_defmask14_fi_regexp
                                   WHEN 15 THEN v_defmask15_fi_regexp
                                   WHEN 16 THEN v_defmask16_fi_regexp
                                   WHEN 17 THEN v_defmask17_fi_regexp
                                   WHEN 18 THEN v_defmask18_fi_regexp
                                   WHEN 19 THEN v_defmask19_fi_regexp
                                END,
                                '$comp_month$', v_compmonth_regexp);

        IF ((v_datetimestring ~* v_resmask AND v_culture <> 'FI') OR
            (v_datetimestring ~* v_resmask_fi AND v_culture = 'FI'))
        THEN
            v_found := TRUE;
            v_regmatch_groups := regexp_matches(v_datetimestring, CASE v_culture
                                                                     WHEN 'FI' THEN v_resmask_fi
                                                                     ELSE v_resmask
                                                                  END, 'gi');
            v_timestring := CASE
                               WHEN v_resmask_cnt IN (10, 11, 12, 13) THEN concat(v_regmatch_groups[1], v_regmatch_groups[4])
                               ELSE concat(v_regmatch_groups[1], v_regmatch_groups[5])
                            END;

            IF (v_resmask_cnt = 10)
            THEN
                IF (v_regmatch_groups[3] = 'MAR' AND
                    v_culture IN ('IT-IT', 'IT_IT'))
                THEN
                    RAISE invalid_datetime_format;
                END IF;

                IF (v_date_format = 'YMD' AND v_culture NOT IN ('SV-SE', 'SV_SE', 'LV-LV', 'LV_LV'))
                THEN
                    v_day := '01';
                    v_year := sys.babelfish_get_full_year(v_regmatch_groups[2], '', 29)::SMALLINT;
                ELSE
                    v_day := v_regmatch_groups[2];
                    v_year := to_char(current_date, 'YYYY')::SMALLINT;
                END IF;

                v_month := sys.babelfish_get_monthnum_by_name(v_regmatch_groups[3], v_lang_metadata_json);
                v_raw_year := to_char(sys.babelfish_conv_greg_to_hijri(current_date + 1), 'YYYY');

            ELSIF (v_resmask_cnt = 11)
            THEN
                IF (v_date_format IN ('YMD', 'MDY') AND v_culture NOT IN ('SV-SE', 'SV_SE'))
                THEN
                    v_day := v_regmatch_groups[3];
                    v_year := to_char(current_date, 'YYYY')::SMALLINT;
                ELSE
                    v_day := '01';
                    v_year := CASE
                                 WHEN v_culture IN ('TH-TH', 'TH_TH') THEN sys.babelfish_get_full_year(v_regmatch_groups[3])::SMALLINT - 43
                                 ELSE sys.babelfish_get_full_year(v_regmatch_groups[3], '', 29)::SMALLINT
                              END;
                END IF;

                v_month := sys.babelfish_get_monthnum_by_name(v_regmatch_groups[2], v_lang_metadata_json);
                v_raw_year := sys.babelfish_get_full_year(substring(v_year::TEXT, 3, 2), '14');

            ELSIF (v_resmask_cnt = 12)
            THEN
                v_day := '01';
                v_month := sys.babelfish_get_monthnum_by_name(v_regmatch_groups[3], v_lang_metadata_json);
                v_raw_year := v_regmatch_groups[2];

            ELSIF (v_resmask_cnt = 13)
            THEN
                v_day := '01';
                v_month := sys.babelfish_get_monthnum_by_name(v_regmatch_groups[2], v_lang_metadata_json);
                v_raw_year := v_regmatch_groups[3];

            ELSIF (v_resmask_cnt IN (14, 15, 16))
            THEN
                IF (v_resmask_cnt = 14)
                THEN
                    v_left_part := v_regmatch_groups[4];
                    v_right_part := v_regmatch_groups[3];
                    v_month := sys.babelfish_get_monthnum_by_name(v_regmatch_groups[2], v_lang_metadata_json);
                ELSIF (v_resmask_cnt = 15)
                THEN
                    v_left_part := v_regmatch_groups[4];
                    v_right_part := v_regmatch_groups[2];
                    v_month := sys.babelfish_get_monthnum_by_name(v_regmatch_groups[3], v_lang_metadata_json);
                ELSE
                    v_left_part := v_regmatch_groups[3];
                    v_right_part := v_regmatch_groups[2];
                    v_month := sys.babelfish_get_monthnum_by_name(v_regmatch_groups[4], v_lang_metadata_json);
                END IF;

                IF (char_length(v_left_part) <= 2)
                THEN
                    IF (v_date_format = 'YMD' AND v_culture NOT IN ('LV-LV', 'LV_LV'))
                    THEN
                        v_day := v_left_part;
                        v_raw_year := sys.babelfish_get_full_year(v_right_part, '14');
                        v_year := CASE
                                     WHEN v_culture IN ('TH-TH', 'TH_TH') THEN sys.babelfish_get_full_year(v_right_part)::SMALLINT - 43
                                     ELSE sys.babelfish_get_full_year(v_right_part, '', 29)::SMALLINT
                                  END;
                        BEGIN
                            v_res_date := make_date(v_year, v_month::SMALLINT, v_day::SMALLINT);
                        EXCEPTION
                        WHEN OTHERS THEN
                            v_day := v_right_part;
                            v_raw_year := sys.babelfish_get_full_year(v_left_part, '14');
                            v_year := CASE
                                         WHEN v_culture IN ('TH-TH', 'TH_TH') THEN sys.babelfish_get_full_year(v_left_part)::SMALLINT - 43
                                         ELSE sys.babelfish_get_full_year(v_left_part, '', 29)::SMALLINT
                                      END;
                        END;
                    END IF;

                    IF (v_date_format IN ('MDY', 'DMY') OR v_culture IN ('LV-LV', 'LV_LV'))
                    THEN
                        v_day := v_right_part;
                        v_raw_year := sys.babelfish_get_full_year(v_left_part, '14');
                        v_year := CASE
                                     WHEN v_culture IN ('TH-TH', 'TH_TH') THEN sys.babelfish_get_full_year(v_left_part)::SMALLINT - 43
                                     ELSE sys.babelfish_get_full_year(v_left_part, '', 29)::SMALLINT
                                  END;
                        BEGIN
                            v_res_date := make_date(v_year, v_month::SMALLINT, v_day::SMALLINT);
                        EXCEPTION
                        WHEN OTHERS THEN
                            v_day := v_left_part;
                            v_raw_year := sys.babelfish_get_full_year(v_right_part, '14');
                            v_year := CASE
                                         WHEN v_culture IN ('TH-TH', 'TH_TH') THEN sys.babelfish_get_full_year(v_right_part)::SMALLINT - 43
                                         ELSE sys.babelfish_get_full_year(v_right_part, '', 29)::SMALLINT
                                      END;
                        END;
                    END IF;
                ELSE
                    v_day := v_right_part;
                    v_raw_year := v_left_part;
	            v_year := CASE
                                 WHEN v_culture IN ('TH-TH', 'TH_TH') THEN v_left_part::SMALLINT - 543
                                 ELSE v_left_part::SMALLINT
                              END;
                END IF;

            ELSIF (v_resmask_cnt = 17)
            THEN
                v_day := v_regmatch_groups[4];
                v_month := sys.babelfish_get_monthnum_by_name(v_regmatch_groups[3], v_lang_metadata_json);
                v_raw_year := v_regmatch_groups[2];

            ELSIF (v_resmask_cnt = 18)
            THEN
                v_day := v_regmatch_groups[3];
                v_month := sys.babelfish_get_monthnum_by_name(v_regmatch_groups[4], v_lang_metadata_json);
                v_raw_year := v_regmatch_groups[2];

            ELSIF (v_resmask_cnt = 19)
            THEN
                v_day := v_regmatch_groups[4];
                v_month := sys.babelfish_get_monthnum_by_name(v_regmatch_groups[2], v_lang_metadata_json);
                v_raw_year := v_regmatch_groups[3];
            END IF;

            IF (v_resmask_cnt NOT IN (10, 11, 14, 15, 16))
            THEN
                v_year := CASE
                             WHEN v_culture IN ('TH-TH', 'TH_TH') THEN v_raw_year::SMALLINT - 543
                             ELSE v_raw_year::SMALLINT
                          END;
            END IF;

            IF (v_culture IN ('AR', 'AR-SA', 'AR_SA'))
            THEN
                IF (v_day::SMALLINT > 30 OR
                    (v_resmask_cnt NOT IN (10, 11, 14, 15, 16) AND v_year NOT BETWEEN 1318 AND 1501) OR
                    (v_resmask_cnt IN (14, 15, 16) AND v_raw_year::SMALLINT NOT BETWEEN 1318 AND 1501))
                THEN
                    RAISE invalid_datetime_format;
                END IF;

                v_hijridate := sys.babelfish_conv_hijri_to_greg(v_day, v_month, v_raw_year) - 1;

                v_day := to_char(v_hijridate, 'DD');
                v_month := to_char(v_hijridate, 'MM');
                v_year := to_char(v_hijridate, 'YYYY')::SMALLINT;
            END IF;
        END IF;

        v_resmask_cnt := v_resmask_cnt + 1;
    END LOOP;

    IF (NOT v_found) THEN
        RAISE invalid_datetime_format;
    END IF;

    IF (char_length(v_timestring) > 0 AND v_timestring NOT IN ('AM', 'ص', 'PM', 'م'))
    THEN
        IF (v_culture = 'FI') THEN
            v_timestring := translate(v_timestring, '.,', ': ');

            IF (char_length(split_part(v_timestring, ':', 4)) > 0) THEN
                v_timestring := regexp_replace(v_timestring, ':(?=\s*\d+\s*:?\s*(?:[AP]M|ص|م)?\s*$)', '.');
            END IF;
        END IF;

        v_timestring := pg_catalog.replace(regexp_replace(v_timestring, '\.?[AP]M|ص|م|\s|\,|\.\D|[\.|:]$', '', 'gi'), ':.', ':');
        BEGIN
            v_hours := coalesce(split_part(v_timestring, ':', 1)::SMALLINT, 0);

            IF ((v_dayparts[1] IN ('AM', 'ص') AND v_hours NOT BETWEEN 0 AND 12) OR
                (v_dayparts[1] IN ('PM', 'م') AND v_hours NOT BETWEEN 1 AND 23))
            THEN
                RAISE invalid_datetime_format;
            ELSIF (v_dayparts[1] = 'PM' AND v_hours < 12) THEN
                v_hours := v_hours + 12;
            ELSIF (v_dayparts[1] = 'AM' AND v_hours = 12) THEN
                v_hours := v_hours - 12;
            END IF;

            v_minutes := coalesce(nullif(split_part(v_timestring, ':', 2), '')::SMALLINT, 0);
            v_seconds := coalesce(nullif(split_part(v_timestring, ':', 3), ''), '0');

            IF (v_seconds ~ '\.') THEN
                v_fseconds := split_part(v_seconds, '.', 2);
                v_seconds := split_part(v_seconds, '.', 1);
            END IF;
        EXCEPTION
            WHEN OTHERS THEN
            RAISE invalid_datetime_format;
        END;
    ELSIF (v_dayparts[1] IN ('PM', 'م'))
    THEN
        v_hours := 12;
    END IF;

    BEGIN
        IF (v_res_datatype IN ('DATETIME', 'SMALLDATETIME'))
        THEN
            v_res_datetime := sys.datetimefromparts(v_year, v_month::SMALLINT, v_day::SMALLINT,
                                                                  v_hours, v_minutes, v_seconds::SMALLINT,
                                                                  rpad(v_fseconds, 3, '0')::NUMERIC);
            IF (v_res_datatype = 'SMALLDATETIME' AND
                to_char(v_res_datetime, 'SS') <> '00')
            THEN
                IF (to_char(v_res_datetime, 'SS')::SMALLINT >= 30) THEN
                    v_res_datetime := v_res_datetime + INTERVAL '1 minute';
                END IF;

                v_res_datetime := to_timestamp(to_char(v_res_datetime, 'DD.MM.YYYY.HH24.MI'), 'DD.MM.YYYY.HH24.MI');
            END IF;
        ELSE
            v_fseconds := sys.babelfish_get_microsecs_from_fractsecs(rpad(v_fseconds, 9, '0'), v_scale);
            v_seconds := concat_ws('.', v_seconds, v_fseconds);

            v_res_datetime := make_timestamp(v_year, v_month::SMALLINT, v_day::SMALLINT,
                                             v_hours, v_minutes, v_seconds::NUMERIC);
        END IF;
    EXCEPTION
        WHEN OTHERS THEN
        GET STACKED DIAGNOSTICS v_err_message = MESSAGE_TEXT;

        IF (v_err_message ~* 'Cannot construct data type') THEN
            RAISE invalid_datetime_format;
        END IF;
    END;

    IF (v_weekdaynames[1] IS NOT NULL) THEN
        v_weekdaynum := sys.babelfish_get_weekdaynum_by_name(v_weekdaynames[1], v_lang_metadata_json);

        IF (CASE date_part('dow', v_res_date)::SMALLINT
               WHEN 0 THEN 7
               ELSE date_part('dow', v_res_date)::SMALLINT
            END <> v_weekdaynum)
        THEN
            RAISE invalid_datetime_format;
        END IF;
    END IF;

    RETURN v_res_datetime;
EXCEPTION
    WHEN invalid_datetime_format OR datetime_field_overflow THEN
        RAISE USING MESSAGE := pg_catalog.format('Error converting string value ''%s'' into data type %s using culture ''%s''.',
                                      p_datetimestring, v_res_datatype, p_culture),
                    DETAIL := 'Incorrect using of pair of input parameters values during conversion process.',
                    HINT := 'Check the input parameters values, correct them if needed, and try again.';

    WHEN datatype_mismatch THEN
        RAISE USING MESSAGE := 'Data type should be one of these values: ''DATETIME'', ''SMALLDATETIME'', ''DATETIME2''/''DATETIME2(n)''.',
                    DETAIL := 'Use of incorrect "datatype" parameter value during conversion process.',
                    HINT := 'Change "datatype" parameter to the proper value and try again.';

    WHEN invalid_indicator_parameter_value THEN
        RAISE USING MESSAGE := pg_catalog.format('Invalid attributes specified for data type %s.', v_res_datatype),
                    DETAIL := 'Use of incorrect scale value, which is not corresponding to specified data type.',
                    HINT := 'Change data type scale component or select different data type and try again.';

    WHEN interval_field_overflow THEN
        RAISE USING MESSAGE := pg_catalog.format('Specified scale %s is invalid.', v_scale),
                    DETAIL := 'Use of incorrect data type scale value during conversion process.',
                    HINT := 'Change scale component of data type parameter to be in range [0..7] and try again.';

    WHEN invalid_parameter_value THEN
        RAISE USING MESSAGE := CASE char_length(coalesce(CONVERSION_LANG, ''))
                                  WHEN 0 THEN pg_catalog.format('The culture parameter ''%s'' provided in the function call is not supported.',
                                                     p_culture)
                                  ELSE pg_catalog.format('Invalid CONVERSION_LANG constant value - ''%s''. Allowed values are: ''English'', ''Deutsch'', etc.',
                                              CONVERSION_LANG)
                               END,
                    DETAIL := 'Passed incorrect value for "p_culture" parameter or compiled incorrect CONVERSION_LANG constant value in function''s body.',
                    HINT := 'Check "p_culture" input parameter value, correct it if needed, and try again. Also check CONVERSION_LANG constant value.';

    WHEN invalid_text_representation THEN
        GET STACKED DIAGNOSTICS v_err_message = MESSAGE_TEXT;
        v_err_message := substring(lower(v_err_message), 'integer\:\s\"(.*)\"');

        RAISE USING MESSAGE := pg_catalog.format('Error while trying to convert "%s" value to SMALLINT data type.',
                                      v_err_message),
                    DETAIL := 'Supplied value contains illegal characters.',
                    HINT := 'Correct supplied value, remove all illegal characters.';
END;
$BODY$
LANGUAGE plpgsql
STABLE
RETURNS NULL ON NULL INPUT;

CREATE OR REPLACE FUNCTION sys.babelfish_parse_to_time(IN p_datatype TEXT,
                                                           IN p_srctimestring TEXT,
                                                           IN p_culture TEXT DEFAULT '')
RETURNS TIME WITHOUT TIME ZONE
AS
$BODY$
DECLARE
    v_day VARCHAR COLLATE "C";
    v_year SMALLINT;
    v_month VARCHAR COLLATE "C";
    v_res_date DATE;
    v_scale SMALLINT;
    v_hijridate DATE;
    v_culture VARCHAR COLLATE "C";
    v_dayparts TEXT[];
    v_resmask VARCHAR COLLATE "C";
    v_datatype VARCHAR COLLATE "C";
    v_raw_year VARCHAR COLLATE "C";
    v_left_part VARCHAR COLLATE "C";
    v_right_part VARCHAR COLLATE "C";
    v_resmask_fi VARCHAR COLLATE "C";
    v_timestring VARCHAR COLLATE "C";
    v_correctnum VARCHAR COLLATE "C";
    v_weekdaynum SMALLINT;
    v_err_message VARCHAR COLLATE "C";
    v_date_format VARCHAR COLLATE "C";
    v_weekdaynames TEXT[];
    v_hours SMALLINT := 0;
    v_srctimestring VARCHAR COLLATE "C";
    v_minutes SMALLINT := 0;
    v_res_datatype VARCHAR COLLATE "C";
    v_error_message VARCHAR COLLATE "C";
    v_found BOOLEAN := TRUE;
    v_compday_regexp VARCHAR COLLATE "C";
    v_regmatch_groups TEXT[];
    v_datatype_groups TEXT[];
    v_seconds VARCHAR COLLATE "C" := '0';
    v_fseconds VARCHAR COLLATE "C" := '0';
    v_compmonth_regexp VARCHAR COLLATE "C";
    v_lang_metadata_json JSONB;
    v_resmask_cnt SMALLINT := 10;
    v_res_time TIME WITHOUT TIME ZONE;
    DAYMM_REGEXP CONSTANT VARCHAR COLLATE "C" := '(\d{1,2})';
    FULLYEAR_REGEXP CONSTANT VARCHAR COLLATE "C" := '(\d{3,4})';
    SHORTYEAR_REGEXP CONSTANT VARCHAR COLLATE "C" := '(\d{1,2})';
    COMPYEAR_REGEXP CONSTANT VARCHAR COLLATE "C" := '(\d{1,4})';
    AMPM_REGEXP CONSTANT VARCHAR COLLATE "C" := '(?:[AP]M|ص|م)';
    TIMEUNIT_REGEXP CONSTANT VARCHAR COLLATE "C" := '\s*\d{1,2}\s*';
    MASKSEPONE_REGEXP CONSTANT VARCHAR COLLATE "C" := '\s*(?:/|-)?';
    MASKSEPTWO_REGEXP CONSTANT VARCHAR COLLATE "C" := '\s*(?:\s|/|-|\.|,)';
    MASKSEPTWO_FI_REGEXP CONSTANT VARCHAR COLLATE "C" := '\s*(?:\s|/|-|,)';
    MASKSEPTHREE_REGEXP CONSTANT VARCHAR COLLATE "C" := '\s*(?:/|-|\.|,)';
    TIME_MASKSEP_REGEXP CONSTANT VARCHAR COLLATE "C" := '(?:\s|\.|,)*';
    TIME_MASKSEP_FI_REGEXP CONSTANT VARCHAR COLLATE "C" := '(?:\s|,)*';
    WEEKDAYAMPM_START_REGEXP CONSTANT VARCHAR COLLATE "C" := '(^|[[:digit:][:space:]\.,])';
    WEEKDAYAMPM_END_REGEXP CONSTANT VARCHAR COLLATE "C" := '([[:digit:][:space:]\.,]|$)(?=[^/-]|$)';
    CORRECTNUM_REGEXP CONSTANT VARCHAR COLLATE "C" := '(?:([+-]\d{1,4})(?:[[:space:]\.,]|[AP]M|ص|م|$))';
    DATATYPE_REGEXP CONSTANT VARCHAR COLLATE "C" := '^(TIME)\s*(?:\()?\s*((?:-)?\d+)?\s*(?:\))?$';
    ANNO_DOMINI_REGEXP VARCHAR COLLATE "C" := '(AD|A\.D\.)';
    ANNO_DOMINI_COMPREGEXP VARCHAR COLLATE "C" := concat(WEEKDAYAMPM_START_REGEXP, ANNO_DOMINI_REGEXP, WEEKDAYAMPM_END_REGEXP);
    HHMMSSFS_PART_REGEXP CONSTANT VARCHAR COLLATE "C" :=
        concat(TIMEUNIT_REGEXP, AMPM_REGEXP, '|',
               AMPM_REGEXP, '?', TIME_MASKSEP_REGEXP, TIMEUNIT_REGEXP, '\:', TIME_MASKSEP_REGEXP,
               AMPM_REGEXP, '?', TIME_MASKSEP_REGEXP, TIMEUNIT_REGEXP, '(?!\d)', TIME_MASKSEP_REGEXP, AMPM_REGEXP, '?|',
               AMPM_REGEXP, '?', TIME_MASKSEP_REGEXP, TIMEUNIT_REGEXP, '\:', TIME_MASKSEP_REGEXP,
               AMPM_REGEXP, '?', TIME_MASKSEP_REGEXP, TIMEUNIT_REGEXP, '\:', TIME_MASKSEP_REGEXP,
               AMPM_REGEXP, '?', TIME_MASKSEP_REGEXP, TIMEUNIT_REGEXP, '(?!\d)', TIME_MASKSEP_REGEXP, AMPM_REGEXP, '?|',
               AMPM_REGEXP, '?', TIME_MASKSEP_REGEXP, TIMEUNIT_REGEXP, '\:', TIME_MASKSEP_REGEXP,
               AMPM_REGEXP, '?', TIME_MASKSEP_REGEXP, TIMEUNIT_REGEXP, '\:', TIME_MASKSEP_REGEXP,
               AMPM_REGEXP, '?', TIME_MASKSEP_REGEXP, '\s*\d{1,2}\.\d+(?!\d)', TIME_MASKSEP_REGEXP, AMPM_REGEXP, '?|',
               AMPM_REGEXP, '?');
    HHMMSSFS_PART_FI_REGEXP CONSTANT VARCHAR COLLATE "C" :=
        concat(TIMEUNIT_REGEXP, AMPM_REGEXP, '|',
               AMPM_REGEXP, '?', TIME_MASKSEP_FI_REGEXP, TIMEUNIT_REGEXP, '[\:\.]', TIME_MASKSEP_FI_REGEXP,
               AMPM_REGEXP, '?', TIME_MASKSEP_FI_REGEXP, TIMEUNIT_REGEXP, '(?!\d)', TIME_MASKSEP_FI_REGEXP, AMPM_REGEXP, '?\.?|',
               AMPM_REGEXP, '?', TIME_MASKSEP_FI_REGEXP, TIMEUNIT_REGEXP, '[\:\.]', TIME_MASKSEP_FI_REGEXP,
               AMPM_REGEXP, '?', TIME_MASKSEP_FI_REGEXP, TIMEUNIT_REGEXP, '[\:\.]', TIME_MASKSEP_FI_REGEXP,
               AMPM_REGEXP, '?', TIME_MASKSEP_FI_REGEXP, TIMEUNIT_REGEXP, '(?!\d)', TIME_MASKSEP_FI_REGEXP, AMPM_REGEXP, '?|',
               AMPM_REGEXP, '?', TIME_MASKSEP_FI_REGEXP, TIMEUNIT_REGEXP, '[\:\.]', TIME_MASKSEP_FI_REGEXP,
               AMPM_REGEXP, '?', TIME_MASKSEP_FI_REGEXP, TIMEUNIT_REGEXP, '[\:\.]', TIME_MASKSEP_FI_REGEXP,
               AMPM_REGEXP, '?', TIME_MASKSEP_FI_REGEXP, '\s*\d{1,2}\.\d+(?!\d)\.?', TIME_MASKSEP_FI_REGEXP, AMPM_REGEXP, '?|',
               AMPM_REGEXP, '?');
    v_defmask1_regexp VARCHAR COLLATE "C" := concat('^', TIME_MASKSEP_REGEXP, CORRECTNUM_REGEXP, '?', TIME_MASKSEP_REGEXP,
                                        '(', HHMMSSFS_PART_REGEXP, ')?', TIME_MASKSEP_REGEXP,
                                        CORRECTNUM_REGEXP, '?', TIME_MASKSEP_REGEXP, AMPM_REGEXP, '?', TIME_MASKSEP_REGEXP,
                                        DAYMM_REGEXP,
                                        '(?:(?:', MASKSEPTWO_REGEXP, TIME_MASKSEP_REGEXP, AMPM_REGEXP, '?)|',
                                        '(?:', MASKSEPTWO_REGEXP, TIME_MASKSEP_REGEXP, AMPM_REGEXP, '?', TIME_MASKSEP_REGEXP,
                                        CORRECTNUM_REGEXP, '?', TIME_MASKSEP_REGEXP, AMPM_REGEXP, '?)|',
                                        '(?:[\.|,]+', AMPM_REGEXP, '?', TIME_MASKSEP_REGEXP, CORRECTNUM_REGEXP, '?))', TIME_MASKSEP_REGEXP,
                                        DAYMM_REGEXP,
                                        TIME_MASKSEP_REGEXP, '(?:[\.|,]+', TIME_MASKSEP_REGEXP, AMPM_REGEXP, '?)', TIME_MASKSEP_REGEXP, '$');
    v_defmask1_fi_regexp VARCHAR COLLATE "C" := concat('^', TIME_MASKSEP_FI_REGEXP, CORRECTNUM_REGEXP, '?', TIME_MASKSEP_FI_REGEXP,
                                           '(', HHMMSSFS_PART_FI_REGEXP, ')?', TIME_MASKSEP_FI_REGEXP,
                                           CORRECTNUM_REGEXP, '?', TIME_MASKSEP_REGEXP, AMPM_REGEXP, '?', TIME_MASKSEP_REGEXP,
                                           DAYMM_REGEXP,
                                           '(?:(?:', MASKSEPTWO_FI_REGEXP, TIME_MASKSEP_FI_REGEXP, AMPM_REGEXP, '?)|',
                                           '(?:', MASKSEPTWO_FI_REGEXP, TIME_MASKSEP_FI_REGEXP, AMPM_REGEXP, '?', TIME_MASKSEP_FI_REGEXP,
                                           CORRECTNUM_REGEXP, '?', TIME_MASKSEP_FI_REGEXP, AMPM_REGEXP, '?)|',
                                           '(?:[,]+', AMPM_REGEXP, '?', TIME_MASKSEP_FI_REGEXP, CORRECTNUM_REGEXP, '?))', TIME_MASKSEP_FI_REGEXP,
                                           DAYMM_REGEXP,
                                           TIME_MASKSEP_FI_REGEXP, '(?:[\.|,]+', TIME_MASKSEP_FI_REGEXP, AMPM_REGEXP, ')?', TIME_MASKSEP_FI_REGEXP, '$');
    v_defmask2_regexp VARCHAR COLLATE "C" := concat('^', TIME_MASKSEP_REGEXP, CORRECTNUM_REGEXP, '?', TIME_MASKSEP_REGEXP,
                                        '(', HHMMSSFS_PART_REGEXP, ')?', TIME_MASKSEP_REGEXP,
                                        CORRECTNUM_REGEXP, '?', TIME_MASKSEP_REGEXP, AMPM_REGEXP, '?', TIME_MASKSEP_REGEXP,
                                        FULLYEAR_REGEXP,
                                        '(?:(?:', MASKSEPTWO_REGEXP, TIME_MASKSEP_REGEXP, AMPM_REGEXP, '?)|',
                                        '(?:', TIME_MASKSEP_REGEXP, CORRECTNUM_REGEXP, '?', TIME_MASKSEP_REGEXP,
                                        AMPM_REGEXP, TIME_MASKSEP_REGEXP, CORRECTNUM_REGEXP, '?))', TIME_MASKSEP_REGEXP,
                                        DAYMM_REGEXP,
                                        TIME_MASKSEP_REGEXP, '(?:(?:[\.|,]+', TIME_MASKSEP_REGEXP, AMPM_REGEXP, TIME_MASKSEP_REGEXP, CORRECTNUM_REGEXP, '?)|',
                                        CORRECTNUM_REGEXP, TIME_MASKSEP_REGEXP, AMPM_REGEXP, '?)?', TIME_MASKSEP_REGEXP, '$');
    v_defmask2_fi_regexp VARCHAR COLLATE "C" := concat('^', TIME_MASKSEP_FI_REGEXP, CORRECTNUM_REGEXP, '?', TIME_MASKSEP_FI_REGEXP,
                                           '(', HHMMSSFS_PART_FI_REGEXP, ')?', TIME_MASKSEP_FI_REGEXP,
                                           CORRECTNUM_REGEXP, '?', TIME_MASKSEP_FI_REGEXP, AMPM_REGEXP, '?', TIME_MASKSEP_FI_REGEXP,
                                           FULLYEAR_REGEXP,
                                           '(?:(?:', MASKSEPTWO_FI_REGEXP, TIME_MASKSEP_FI_REGEXP, AMPM_REGEXP, '?)|',
                                           '(?:', TIME_MASKSEP_FI_REGEXP, CORRECTNUM_REGEXP, '?', TIME_MASKSEP_FI_REGEXP,
                                           AMPM_REGEXP, TIME_MASKSEP_FI_REGEXP, CORRECTNUM_REGEXP, '?))', TIME_MASKSEP_FI_REGEXP,
                                           DAYMM_REGEXP,
                                           TIME_MASKSEP_FI_REGEXP, '(?:(?:[\.|,]+', TIME_MASKSEP_FI_REGEXP, AMPM_REGEXP, TIME_MASKSEP_FI_REGEXP, CORRECTNUM_REGEXP, '?)|',
                                           CORRECTNUM_REGEXP, TIME_MASKSEP_FI_REGEXP, AMPM_REGEXP, '?)?', TIME_MASKSEP_FI_REGEXP, '$');
    v_defmask3_regexp VARCHAR COLLATE "C" := concat('^', TIME_MASKSEP_REGEXP, '(', HHMMSSFS_PART_REGEXP, ')?', TIME_MASKSEP_REGEXP,
                                        DAYMM_REGEXP,
                                        '(?:(?:', MASKSEPTWO_REGEXP, TIME_MASKSEP_REGEXP, ')|',
                                        '(?:', MASKSEPTHREE_REGEXP, TIME_MASKSEP_REGEXP, AMPM_REGEXP, '))', TIME_MASKSEP_REGEXP,
                                        FULLYEAR_REGEXP,
                                        TIME_MASKSEP_REGEXP, '(', TIME_MASKSEP_REGEXP, AMPM_REGEXP, ')?', TIME_MASKSEP_REGEXP, '$');
    v_defmask3_fi_regexp VARCHAR COLLATE "C" := concat('^', TIME_MASKSEP_FI_REGEXP, '(', HHMMSSFS_PART_FI_REGEXP, ')?', TIME_MASKSEP_FI_REGEXP,
                                           TIME_MASKSEP_FI_REGEXP, '[\./]?', TIME_MASKSEP_FI_REGEXP,
                                           DAYMM_REGEXP,
                                           '(?:', MASKSEPTWO_REGEXP, TIME_MASKSEP_FI_REGEXP, AMPM_REGEXP, '?)',
                                           FULLYEAR_REGEXP,
                                           TIME_MASKSEP_FI_REGEXP, AMPM_REGEXP, '?', TIME_MASKSEP_FI_REGEXP, '$');
    v_defmask4_0_regexp VARCHAR COLLATE "C" := concat('^', TIME_MASKSEP_REGEXP,
                                          DAYMM_REGEXP,
                                          MASKSEPTWO_REGEXP, TIME_MASKSEP_REGEXP,
                                          DAYMM_REGEXP,
                                          TIME_MASKSEP_REGEXP,
                                          DAYMM_REGEXP, '\s*(', AMPM_REGEXP, ')',
                                          TIME_MASKSEP_REGEXP, '$');
    v_defmask4_1_regexp VARCHAR COLLATE "C" := concat('^', TIME_MASKSEP_REGEXP,
                                          DAYMM_REGEXP,
                                          MASKSEPTWO_REGEXP, TIME_MASKSEP_REGEXP,
                                          DAYMM_REGEXP,
                                          '(?:\s|,)+',
                                          DAYMM_REGEXP, '\s*(', AMPM_REGEXP, ')',
                                          TIME_MASKSEP_REGEXP, '$');
    v_defmask4_2_regexp VARCHAR COLLATE "C" := concat('^', TIME_MASKSEP_REGEXP,
                                          DAYMM_REGEXP,
                                          MASKSEPTWO_REGEXP, TIME_MASKSEP_REGEXP,
                                          DAYMM_REGEXP,
                                          '\s*[\.]+', TIME_MASKSEP_REGEXP,
                                          DAYMM_REGEXP, '\s*(', AMPM_REGEXP, ')',
                                          TIME_MASKSEP_REGEXP, '$');
    v_defmask5_regexp VARCHAR COLLATE "C" := concat('^', TIME_MASKSEP_REGEXP, '(', HHMMSSFS_PART_REGEXP, ')?', TIME_MASKSEP_REGEXP,
                                        DAYMM_REGEXP,
                                        '(?:(?:', MASKSEPTWO_REGEXP, TIME_MASKSEP_REGEXP, AMPM_REGEXP, '?)|',
                                        '(?:[\.|,]+', AMPM_REGEXP, '))', TIME_MASKSEP_REGEXP,
                                        DAYMM_REGEXP,
                                        '(?:(?:', MASKSEPTWO_REGEXP, TIME_MASKSEP_REGEXP, AMPM_REGEXP, '?)|',
                                        '(?:[\.|,]+', AMPM_REGEXP, '))', TIME_MASKSEP_REGEXP,
                                        FULLYEAR_REGEXP,
                                        TIME_MASKSEP_REGEXP, '(', HHMMSSFS_PART_REGEXP, ')?', TIME_MASKSEP_REGEXP, '$');
    v_defmask5_fi_regexp VARCHAR COLLATE "C" := concat('^', TIME_MASKSEP_FI_REGEXP, '(', HHMMSSFS_PART_FI_REGEXP, ')?', TIME_MASKSEP_FI_REGEXP,
                                           DAYMM_REGEXP,
                                           '(?:(?:', MASKSEPTWO_REGEXP, TIME_MASKSEP_FI_REGEXP, AMPM_REGEXP, '?)|',
                                           '(?:[\.|,]+', AMPM_REGEXP, '))', TIME_MASKSEP_FI_REGEXP,
                                           DAYMM_REGEXP,
                                           '(?:(?:', MASKSEPTWO_REGEXP, TIME_MASKSEP_FI_REGEXP, AMPM_REGEXP, '?)|',
                                           '(?:[\.|,]+', AMPM_REGEXP, '))', TIME_MASKSEP_FI_REGEXP,
                                           FULLYEAR_REGEXP,
                                           TIME_MASKSEP_FI_REGEXP, '(', HHMMSSFS_PART_FI_REGEXP, ')?', TIME_MASKSEP_FI_REGEXP, '$');
    v_defmask6_regexp VARCHAR COLLATE "C" := concat('^', TIME_MASKSEP_REGEXP, '(', HHMMSSFS_PART_REGEXP, ')?', TIME_MASKSEP_REGEXP,
                                        FULLYEAR_REGEXP,
                                        '(?:(?:', MASKSEPTWO_REGEXP, TIME_MASKSEP_REGEXP, AMPM_REGEXP, '?)|',
                                        '(?:', TIME_MASKSEP_REGEXP, AMPM_REGEXP, '))', TIME_MASKSEP_REGEXP,
                                        DAYMM_REGEXP,
                                        '(?:(?:', MASKSEPTWO_REGEXP, TIME_MASKSEP_REGEXP, AMPM_REGEXP, '?)|',
                                        '(?:[\.|,]+', AMPM_REGEXP, '))', TIME_MASKSEP_REGEXP,
                                        DAYMM_REGEXP,
                                        '((?:(?:\s|\.|,)+|', AMPM_REGEXP, ')(?:', HHMMSSFS_PART_REGEXP, '))?', TIME_MASKSEP_REGEXP, '$');
    v_defmask6_fi_regexp VARCHAR COLLATE "C" := concat('^', TIME_MASKSEP_FI_REGEXP, '(', HHMMSSFS_PART_FI_REGEXP, ')?', TIME_MASKSEP_FI_REGEXP,
                                           FULLYEAR_REGEXP,
                                           '(?:(?:', MASKSEPTWO_REGEXP, TIME_MASKSEP_FI_REGEXP, AMPM_REGEXP, '?)|',
                                           '(?:', TIME_MASKSEP_FI_REGEXP, AMPM_REGEXP, '))', TIME_MASKSEP_FI_REGEXP,
                                           DAYMM_REGEXP,
                                           '(?:(?:', MASKSEPTWO_REGEXP, TIME_MASKSEP_FI_REGEXP, AMPM_REGEXP, '?)|',
                                           '(?:[\.|,]+', AMPM_REGEXP, '))', TIME_MASKSEP_FI_REGEXP,
                                           DAYMM_REGEXP,
                                           '(?:\s*[\.])?',
                                           '((?:(?:\s|,)+|', AMPM_REGEXP, ')(?:', HHMMSSFS_PART_FI_REGEXP, '))?', TIME_MASKSEP_FI_REGEXP, '$');
    v_defmask7_regexp VARCHAR COLLATE "C" := concat('^', TIME_MASKSEP_REGEXP, '(', HHMMSSFS_PART_REGEXP, ')?', TIME_MASKSEP_REGEXP,
                                        DAYMM_REGEXP,
                                        '(?:(?:', MASKSEPTWO_REGEXP, TIME_MASKSEP_REGEXP, AMPM_REGEXP, '?)|',
                                        '(?:[\.|,]+', AMPM_REGEXP, '))', TIME_MASKSEP_REGEXP,
                                        FULLYEAR_REGEXP,
                                        '(?:(?:', MASKSEPTWO_REGEXP, TIME_MASKSEP_REGEXP, AMPM_REGEXP, '?)|',
                                        '(?:', TIME_MASKSEP_REGEXP, AMPM_REGEXP, '))', TIME_MASKSEP_REGEXP,
                                        DAYMM_REGEXP,
                                        '((?:(?:\s|\.|,)+|', AMPM_REGEXP, ')(?:', HHMMSSFS_PART_REGEXP, '))?', TIME_MASKSEP_REGEXP, '$');
    v_defmask7_fi_regexp VARCHAR COLLATE "C" := concat('^', TIME_MASKSEP_FI_REGEXP, '(', HHMMSSFS_PART_FI_REGEXP, ')?', TIME_MASKSEP_FI_REGEXP,
                                           DAYMM_REGEXP,
                                           '(?:(?:', MASKSEPTWO_REGEXP, TIME_MASKSEP_FI_REGEXP, AMPM_REGEXP, '?)|',
                                           '(?:[\.|,]+', AMPM_REGEXP, '))', TIME_MASKSEP_FI_REGEXP,
                                           FULLYEAR_REGEXP,
                                           '(?:(?:', MASKSEPTWO_REGEXP, TIME_MASKSEP_FI_REGEXP, AMPM_REGEXP, '?)|',
                                           '(?:', TIME_MASKSEP_FI_REGEXP, AMPM_REGEXP, '))', TIME_MASKSEP_FI_REGEXP,
                                           DAYMM_REGEXP,
                                           '((?:(?:\s|,)+|', AMPM_REGEXP, ')(?:', HHMMSSFS_PART_FI_REGEXP, '))?', TIME_MASKSEP_FI_REGEXP, '$');
    v_defmask8_regexp VARCHAR COLLATE "C" := concat('^', TIME_MASKSEP_REGEXP, '(', HHMMSSFS_PART_REGEXP, ')?', TIME_MASKSEP_REGEXP,
                                        DAYMM_REGEXP,
                                        '(?:(?:', MASKSEPTWO_REGEXP, TIME_MASKSEP_REGEXP, AMPM_REGEXP, '?)|',
                                        '(?:[\.|,]+', AMPM_REGEXP, '))', TIME_MASKSEP_REGEXP,
                                        DAYMM_REGEXP,
                                        '(?:(?:', MASKSEPTWO_REGEXP, TIME_MASKSEP_REGEXP, AMPM_REGEXP, '?)|',
                                        '(?:[\.|,]+', AMPM_REGEXP, '))', TIME_MASKSEP_REGEXP,
                                        DAYMM_REGEXP,
                                        '(?:[\.|,]+', AMPM_REGEXP, ')?',
                                        TIME_MASKSEP_REGEXP, '(', HHMMSSFS_PART_REGEXP, ')?', TIME_MASKSEP_REGEXP, '$');
    v_defmask8_fi_regexp VARCHAR COLLATE "C" := concat('^', TIME_MASKSEP_FI_REGEXP, '(', HHMMSSFS_PART_FI_REGEXP, ')?', TIME_MASKSEP_FI_REGEXP,
                                           DAYMM_REGEXP,
                                           '(?:(?:', MASKSEPTWO_FI_REGEXP, TIME_MASKSEP_FI_REGEXP, AMPM_REGEXP, '?)|',
                                           '(?:[,]+', AMPM_REGEXP, '))', TIME_MASKSEP_FI_REGEXP,
                                           DAYMM_REGEXP,
                                           '(?:(?:', MASKSEPTWO_REGEXP, TIME_MASKSEP_FI_REGEXP, AMPM_REGEXP, '?)|',
                                           '(?:[,]+', AMPM_REGEXP, '))', TIME_MASKSEP_FI_REGEXP,
                                           DAYMM_REGEXP,
                                           '(?:(?:[\,]+|\s*/\s*)', AMPM_REGEXP, ')?',
                                           TIME_MASKSEP_FI_REGEXP, '(', HHMMSSFS_PART_FI_REGEXP, ')?', TIME_MASKSEP_FI_REGEXP, '$');
    v_defmask9_regexp VARCHAR COLLATE "C" := concat('^', TIME_MASKSEP_REGEXP, '(',
                                        HHMMSSFS_PART_REGEXP,
                                        ')', TIME_MASKSEP_REGEXP, '$');
    v_defmask9_fi_regexp VARCHAR COLLATE "C" := concat('^', TIME_MASKSEP_FI_REGEXP, AMPM_REGEXP, '?', TIME_MASKSEP_FI_REGEXP, '(',
                                           HHMMSSFS_PART_FI_REGEXP,
                                           ')', TIME_MASKSEP_FI_REGEXP, '$');
    v_defmask10_regexp VARCHAR COLLATE "C" := concat('^', TIME_MASKSEP_REGEXP, '(', HHMMSSFS_PART_REGEXP, ')?', TIME_MASKSEP_REGEXP,
                                         DAYMM_REGEXP,
                                         '(?:', MASKSEPTHREE_REGEXP, TIME_MASKSEP_REGEXP, '(?:', AMPM_REGEXP, '(?=(?:[[:space:]\.,])+))?)?', TIME_MASKSEP_REGEXP,
                                         '($comp_month$)',
                                         TIME_MASKSEP_REGEXP, '(', HHMMSSFS_PART_REGEXP, ')?', TIME_MASKSEP_REGEXP, '$');
    v_defmask10_fi_regexp VARCHAR COLLATE "C" := concat('^', TIME_MASKSEP_FI_REGEXP, '(', HHMMSSFS_PART_FI_REGEXP, ')?', TIME_MASKSEP_FI_REGEXP,
                                            DAYMM_REGEXP,
                                            '(?:', MASKSEPTHREE_REGEXP, TIME_MASKSEP_REGEXP, '(?:', AMPM_REGEXP, '(?=(?:[[:space:]\.,])+))?)?', TIME_MASKSEP_REGEXP,
                                            '($comp_month$)',
                                            TIME_MASKSEP_FI_REGEXP, '(', HHMMSSFS_PART_FI_REGEXP, ')?', TIME_MASKSEP_FI_REGEXP, '$');
    v_defmask11_regexp VARCHAR COLLATE "C" := concat('^', TIME_MASKSEP_REGEXP, '(', HHMMSSFS_PART_REGEXP, ')?', TIME_MASKSEP_REGEXP,
                                         '($comp_month$)',
                                         '(?:', MASKSEPTHREE_REGEXP, TIME_MASKSEP_REGEXP, AMPM_REGEXP, '?)?', TIME_MASKSEP_REGEXP,
                                         DAYMM_REGEXP,
                                         TIME_MASKSEP_REGEXP, '(', HHMMSSFS_PART_REGEXP, ')?', TIME_MASKSEP_REGEXP, '$');
    v_defmask11_fi_regexp VARCHAR COLLATE "C" := concat('^', TIME_MASKSEP_FI_REGEXP, '(', HHMMSSFS_PART_FI_REGEXP, ')?', TIME_MASKSEP_FI_REGEXP,
                                           '($comp_month$)',
                                           '(?:', MASKSEPTHREE_REGEXP, TIME_MASKSEP_REGEXP, AMPM_REGEXP, '?)?', TIME_MASKSEP_FI_REGEXP,
                                           DAYMM_REGEXP,
                                           '((?:(?:\s|,)+|', AMPM_REGEXP, ')(?:', HHMMSSFS_PART_FI_REGEXP, '))?', TIME_MASKSEP_FI_REGEXP, '$');
    v_defmask12_regexp VARCHAR COLLATE "C" := concat('^', TIME_MASKSEP_REGEXP, '(', HHMMSSFS_PART_REGEXP, ')?', TIME_MASKSEP_REGEXP,
                                         FULLYEAR_REGEXP,
                                         '(?:(?:', MASKSEPTWO_REGEXP, '?', TIME_MASKSEP_REGEXP, '(?:', AMPM_REGEXP, '(?=(?:[[:space:]\.,])+))?)|',
                                         '(?:(?:', TIME_MASKSEP_REGEXP, AMPM_REGEXP, '(?=(?:[[:space:]\.,])+))))', TIME_MASKSEP_REGEXP,
                                         '($comp_month$)',
                                         TIME_MASKSEP_REGEXP, '(', HHMMSSFS_PART_REGEXP, ')?', TIME_MASKSEP_REGEXP, '$');
    v_defmask12_fi_regexp VARCHAR COLLATE "C" := concat('^', TIME_MASKSEP_FI_REGEXP, '(', HHMMSSFS_PART_FI_REGEXP, ')?', TIME_MASKSEP_FI_REGEXP,
                                            FULLYEAR_REGEXP,
                                            '(?:(?:', MASKSEPTWO_REGEXP, '?', TIME_MASKSEP_REGEXP, '(?:', AMPM_REGEXP, '(?=(?:[[:space:]\.,])+))?)|',
                                            '(?:(?:', TIME_MASKSEP_REGEXP, AMPM_REGEXP, '(?=(?:[[:space:]\.,])+))))', TIME_MASKSEP_REGEXP,
                                            '($comp_month$)',
                                            TIME_MASKSEP_FI_REGEXP, '(', HHMMSSFS_PART_FI_REGEXP, ')?', TIME_MASKSEP_FI_REGEXP, '$');
    v_defmask13_regexp VARCHAR COLLATE "C" := concat('^', TIME_MASKSEP_REGEXP, '(', HHMMSSFS_PART_REGEXP, ')?', TIME_MASKSEP_REGEXP,
                                         '($comp_month$)',
                                         '(?:', MASKSEPTHREE_REGEXP, TIME_MASKSEP_REGEXP, AMPM_REGEXP, '?)?', TIME_MASKSEP_REGEXP,
                                         FULLYEAR_REGEXP,
                                         TIME_MASKSEP_REGEXP, AMPM_REGEXP, '?', TIME_MASKSEP_REGEXP, '$');
    v_defmask13_fi_regexp VARCHAR COLLATE "C" := concat('^', TIME_MASKSEP_FI_REGEXP, '(', HHMMSSFS_PART_FI_REGEXP, ')?', TIME_MASKSEP_FI_REGEXP,
                                            '($comp_month$)',
                                            '(?:', MASKSEPTHREE_REGEXP, TIME_MASKSEP_REGEXP, AMPM_REGEXP, '?)?', TIME_MASKSEP_REGEXP,
                                            FULLYEAR_REGEXP,
                                            TIME_MASKSEP_FI_REGEXP, AMPM_REGEXP, '?', TIME_MASKSEP_FI_REGEXP, '$');
    v_defmask14_regexp VARCHAR COLLATE "C" := concat('^', TIME_MASKSEP_REGEXP, '(', HHMMSSFS_PART_REGEXP, ')?', TIME_MASKSEP_REGEXP,
                                         '($comp_month$)'
                                         '(?:', MASKSEPTHREE_REGEXP, TIME_MASKSEP_REGEXP, AMPM_REGEXP, '?)?', TIME_MASKSEP_REGEXP,
                                         DAYMM_REGEXP,
                                         '(?:', MASKSEPTWO_REGEXP, TIME_MASKSEP_REGEXP, AMPM_REGEXP, '?)', TIME_MASKSEP_REGEXP,
                                         COMPYEAR_REGEXP,
                                         TIME_MASKSEP_REGEXP, '(', HHMMSSFS_PART_REGEXP, ')?', TIME_MASKSEP_REGEXP, '$');
    v_defmask14_fi_regexp VARCHAR COLLATE "C" := concat('^', TIME_MASKSEP_FI_REGEXP, '(', HHMMSSFS_PART_FI_REGEXP, ')?', TIME_MASKSEP_FI_REGEXP,
                                            '($comp_month$)'
                                            '(?:', MASKSEPTHREE_REGEXP, TIME_MASKSEP_FI_REGEXP, AMPM_REGEXP, '?)?', TIME_MASKSEP_FI_REGEXP,
                                            DAYMM_REGEXP,
                                            '(?:', MASKSEPTWO_REGEXP, TIME_MASKSEP_FI_REGEXP, AMPM_REGEXP, '?)', TIME_MASKSEP_FI_REGEXP,
                                            COMPYEAR_REGEXP,
                                            '((?:(?:\s|,)+|', AMPM_REGEXP, ')(?:', HHMMSSFS_PART_FI_REGEXP, '))?', TIME_MASKSEP_FI_REGEXP, '$');
    v_defmask15_regexp VARCHAR COLLATE "C" := concat('^', TIME_MASKSEP_REGEXP, '(', HHMMSSFS_PART_REGEXP, ')?', TIME_MASKSEP_REGEXP,
                                         DAYMM_REGEXP,
                                         '(?:(?:', MASKSEPTWO_REGEXP, '?', TIME_MASKSEP_REGEXP, '(?:', AMPM_REGEXP, '(?=(?:[[:space:]\.,])+))?)|',
                                         '(?:(?:', TIME_MASKSEP_REGEXP, AMPM_REGEXP, '(?=(?:[[:space:]\.,])+))))', TIME_MASKSEP_REGEXP,
                                         '($comp_month$)',
                                         '(?:', MASKSEPTHREE_REGEXP, TIME_MASKSEP_REGEXP, AMPM_REGEXP, '?)?', TIME_MASKSEP_REGEXP,
                                         COMPYEAR_REGEXP,
                                         TIME_MASKSEP_REGEXP, '(', HHMMSSFS_PART_REGEXP, ')?', TIME_MASKSEP_REGEXP, '$');
    v_defmask15_fi_regexp VARCHAR COLLATE "C" := concat('^', TIME_MASKSEP_FI_REGEXP, '(', HHMMSSFS_PART_FI_REGEXP, ')?', TIME_MASKSEP_FI_REGEXP,
                                            DAYMM_REGEXP,
                                            '(?:(?:', MASKSEPTWO_REGEXP, '?', TIME_MASKSEP_REGEXP, '(?:', AMPM_REGEXP, '(?=(?:[[:space:]\.,])+))?)|',
                                            '(?:(?:', TIME_MASKSEP_REGEXP, AMPM_REGEXP, '(?=(?:[[:space:]\.,])+))))', TIME_MASKSEP_REGEXP,
                                            '($comp_month$)',
                                            '(?:', MASKSEPTHREE_REGEXP, TIME_MASKSEP_REGEXP, AMPM_REGEXP, '?)?', TIME_MASKSEP_REGEXP,
                                            COMPYEAR_REGEXP,
                                            '((?:(?:\s|,)+|', AMPM_REGEXP, ')(?:', HHMMSSFS_PART_FI_REGEXP, '))?', TIME_MASKSEP_FI_REGEXP, '$');
    v_defmask16_regexp VARCHAR COLLATE "C" := concat('^', TIME_MASKSEP_REGEXP, '(', HHMMSSFS_PART_REGEXP, ')?', TIME_MASKSEP_REGEXP,
                                         DAYMM_REGEXP,
                                         '(?:', MASKSEPTWO_REGEXP, TIME_MASKSEP_REGEXP, AMPM_REGEXP, '?)', TIME_MASKSEP_REGEXP,
                                         COMPYEAR_REGEXP,
                                         '(?:(?:', MASKSEPTWO_REGEXP, '?', TIME_MASKSEP_REGEXP, '(?:', AMPM_REGEXP, '(?=(?:[[:space:]\.,])+))?)|',
                                         '(?:(?:', TIME_MASKSEP_REGEXP, AMPM_REGEXP, '(?=(?:[[:space:]\.,])+))))', TIME_MASKSEP_REGEXP,
                                         '($comp_month$)',
                                         TIME_MASKSEP_REGEXP, '(', HHMMSSFS_PART_REGEXP, ')?', TIME_MASKSEP_REGEXP, '$');
    v_defmask16_fi_regexp VARCHAR COLLATE "C" := concat('^', TIME_MASKSEP_FI_REGEXP, '(', HHMMSSFS_PART_FI_REGEXP, ')?', TIME_MASKSEP_FI_REGEXP,
                                            DAYMM_REGEXP,
                                            '(?:', MASKSEPTWO_REGEXP, TIME_MASKSEP_REGEXP, AMPM_REGEXP, '?)', TIME_MASKSEP_REGEXP,
                                            COMPYEAR_REGEXP,
                                            '(?:(?:', MASKSEPTWO_REGEXP, '?', TIME_MASKSEP_REGEXP, '(?:', AMPM_REGEXP, '(?=(?:[[:space:]\.,])+))?)|',
                                            '(?:(?:', TIME_MASKSEP_REGEXP, AMPM_REGEXP, '(?=(?:[[:space:]\.,])+))))', TIME_MASKSEP_REGEXP,
                                            '($comp_month$)',
                                            TIME_MASKSEP_FI_REGEXP, '(', HHMMSSFS_PART_FI_REGEXP, ')?', TIME_MASKSEP_FI_REGEXP, '$');
    v_defmask17_regexp VARCHAR COLLATE "C" := concat('^', TIME_MASKSEP_REGEXP, '(', HHMMSSFS_PART_REGEXP, ')?', TIME_MASKSEP_REGEXP,
                                         FULLYEAR_REGEXP,
                                         '(?:(?:', MASKSEPTWO_REGEXP, '?', TIME_MASKSEP_REGEXP, '(?:', AMPM_REGEXP, '(?=(?:[[:space:]\.,])+))?)|',
                                         '(?:(?:', TIME_MASKSEP_REGEXP, AMPM_REGEXP, '(?=(?:[[:space:]\.,])+))))', TIME_MASKSEP_REGEXP,
                                         '($comp_month$)',
                                         '(?:', MASKSEPTHREE_REGEXP, TIME_MASKSEP_REGEXP, AMPM_REGEXP, '?)?', TIME_MASKSEP_REGEXP,
                                         DAYMM_REGEXP,
                                         TIME_MASKSEP_REGEXP, '(', HHMMSSFS_PART_REGEXP, ')?', TIME_MASKSEP_REGEXP, '$');
    v_defmask17_fi_regexp VARCHAR COLLATE "C" := concat('^', TIME_MASKSEP_FI_REGEXP, '(', HHMMSSFS_PART_FI_REGEXP, ')?', TIME_MASKSEP_FI_REGEXP,
                                            FULLYEAR_REGEXP,
                                            '(?:(?:', MASKSEPTWO_REGEXP, '?', TIME_MASKSEP_REGEXP, '(?:', AMPM_REGEXP, '(?=(?:[[:space:]\.,])+))?)|',
                                            '(?:(?:', TIME_MASKSEP_REGEXP, AMPM_REGEXP, '(?=(?:[[:space:]\.,])+))))', TIME_MASKSEP_REGEXP,
                                            '($comp_month$)',
                                            '(?:', MASKSEPTHREE_REGEXP, TIME_MASKSEP_REGEXP, AMPM_REGEXP, '?)?', TIME_MASKSEP_REGEXP,
                                            DAYMM_REGEXP,
                                            '((?:(?:\s|,)+|', AMPM_REGEXP, ')(?:', HHMMSSFS_PART_FI_REGEXP, '))?', TIME_MASKSEP_FI_REGEXP, '$');
    v_defmask18_regexp VARCHAR COLLATE "C" := concat('^', TIME_MASKSEP_REGEXP, '(', HHMMSSFS_PART_REGEXP, ')?', TIME_MASKSEP_REGEXP,
                                         FULLYEAR_REGEXP,
                                         '(?:(?:', MASKSEPTWO_REGEXP, TIME_MASKSEP_REGEXP, AMPM_REGEXP, '?)|',
                                         '(?:', TIME_MASKSEP_REGEXP, AMPM_REGEXP, '))', TIME_MASKSEP_REGEXP,
                                         DAYMM_REGEXP,
                                         '(?:(?:', MASKSEPTWO_REGEXP, '?', TIME_MASKSEP_REGEXP, '(?:', AMPM_REGEXP, '(?=(?:[[:space:]\.,])+))?)|',
                                         '(?:(?:', TIME_MASKSEP_REGEXP, AMPM_REGEXP, '(?=(?:[[:space:]\.,])+))))', TIME_MASKSEP_REGEXP,
                                         '($comp_month$)',
                                         TIME_MASKSEP_REGEXP, '(', HHMMSSFS_PART_REGEXP, ')?', TIME_MASKSEP_REGEXP, '$');
    v_defmask18_fi_regexp VARCHAR COLLATE "C" := concat('^', TIME_MASKSEP_FI_REGEXP, '(', HHMMSSFS_PART_FI_REGEXP, ')?', TIME_MASKSEP_FI_REGEXP,
                                            FULLYEAR_REGEXP,
                                            '(?:(?:', MASKSEPTWO_REGEXP, TIME_MASKSEP_REGEXP, AMPM_REGEXP, '?)|',
                                            '(?:', TIME_MASKSEP_REGEXP, AMPM_REGEXP, '))', TIME_MASKSEP_REGEXP,
                                            DAYMM_REGEXP,
                                            '(?:(?:', MASKSEPTWO_REGEXP, '?', TIME_MASKSEP_REGEXP, '(?:', AMPM_REGEXP, '(?=(?:[[:space:]\.,])+))?)|',
                                            '(?:(?:', TIME_MASKSEP_REGEXP, AMPM_REGEXP, '(?=(?:[[:space:]\.,])+))))', TIME_MASKSEP_REGEXP,
                                            '($comp_month$)',
                                            TIME_MASKSEP_FI_REGEXP, '(', HHMMSSFS_PART_FI_REGEXP, ')?', TIME_MASKSEP_FI_REGEXP, '$');
    v_defmask19_regexp VARCHAR COLLATE "C" := concat('^', TIME_MASKSEP_REGEXP, '(', HHMMSSFS_PART_REGEXP, ')?', TIME_MASKSEP_REGEXP,
                                         '($comp_month$)',
                                         '(?:', MASKSEPTHREE_REGEXP, TIME_MASKSEP_REGEXP, AMPM_REGEXP, '?)?', TIME_MASKSEP_REGEXP,
                                         FULLYEAR_REGEXP,
                                         '(?:(?:', MASKSEPTWO_REGEXP, TIME_MASKSEP_REGEXP, AMPM_REGEXP, '?)|',
                                         '(?:', TIME_MASKSEP_REGEXP, AMPM_REGEXP, '))', TIME_MASKSEP_REGEXP,
                                         DAYMM_REGEXP,
                                         '((?:(?:\s|\.|,)+|', AMPM_REGEXP, ')(?:', HHMMSSFS_PART_REGEXP, '))?', TIME_MASKSEP_REGEXP, '$');
    v_defmask19_fi_regexp VARCHAR COLLATE "C" := concat('^', TIME_MASKSEP_FI_REGEXP, '(', HHMMSSFS_PART_FI_REGEXP, ')?', TIME_MASKSEP_FI_REGEXP,
                                            '($comp_month$)',
                                            '(?:', MASKSEPTHREE_REGEXP, TIME_MASKSEP_REGEXP, AMPM_REGEXP, '?)?', TIME_MASKSEP_REGEXP,
                                            FULLYEAR_REGEXP,
                                            '(?:(?:', MASKSEPTWO_REGEXP, TIME_MASKSEP_REGEXP, AMPM_REGEXP, '?)|',
                                            '(?:', TIME_MASKSEP_REGEXP, AMPM_REGEXP, '))', TIME_MASKSEP_REGEXP,
                                            DAYMM_REGEXP,
                                            '((?:(?:\s|,)+|', AMPM_REGEXP, ')(?:', HHMMSSFS_PART_FI_REGEXP, '))?', TIME_MASKSEP_FI_REGEXP, '$');
    CONVERSION_LANG CONSTANT VARCHAR COLLATE "C" := '';
    DATE_FORMAT CONSTANT VARCHAR COLLATE "C" := '';
BEGIN
    v_datatype := trim(p_datatype);
    v_srctimestring := upper(trim(p_srctimestring));
    v_culture := coalesce(nullif(upper(trim(p_culture)), ''), 'EN-US');

    v_datatype_groups := regexp_matches(v_datatype, DATATYPE_REGEXP, 'gi');

    v_res_datatype := upper(v_datatype_groups[1]);
    v_scale := v_datatype_groups[2]::SMALLINT;

    IF (v_res_datatype IS NULL) THEN
        RAISE datatype_mismatch;
    ELSIF (coalesce(v_scale, 0) NOT BETWEEN 0 AND 7)
    THEN
        RAISE interval_field_overflow;
    ELSIF (v_scale IS NULL) THEN
        v_scale := 7;
    END IF;

    v_dayparts := ARRAY(SELECT upper(array_to_string(regexp_matches(v_srctimestring, '[AP]M|ص|م', 'gi'), '')));

    IF (array_length(v_dayparts, 1) > 1) THEN
        RAISE invalid_datetime_format;
    END IF;

    BEGIN
        v_lang_metadata_json := sys.babelfish_get_lang_metadata_json(coalesce(nullif(CONVERSION_LANG, ''), p_culture));
    EXCEPTION
        WHEN OTHERS THEN
        RAISE invalid_parameter_value;
    END;

    v_compday_regexp := array_to_string(array_cat(array_cat(ARRAY(SELECT jsonb_array_elements_text(v_lang_metadata_json -> 'days_names')),
                                                            ARRAY(SELECT jsonb_array_elements_text(v_lang_metadata_json -> 'days_shortnames'))),
                                                  ARRAY(SELECT jsonb_array_elements_text(v_lang_metadata_json -> 'days_extrashortnames'))), '|');

    v_weekdaynames := ARRAY(SELECT array_to_string(regexp_matches(v_srctimestring, v_compday_regexp, 'gi'), ''));

    IF (array_length(v_weekdaynames, 1) > 1) THEN
        RAISE invalid_datetime_format;
    END IF;

    IF (v_weekdaynames[1] IS NOT NULL AND
        v_srctimestring ~* concat(WEEKDAYAMPM_START_REGEXP, '(', v_compday_regexp, ')', WEEKDAYAMPM_END_REGEXP))
    THEN
        v_srctimestring := pg_catalog.replace(v_srctimestring, v_weekdaynames[1], ' ');
    END IF;

    IF (v_srctimestring ~* ANNO_DOMINI_COMPREGEXP)
    THEN
        IF (v_culture !~ 'EN[-_]US|DA[-_]DK|SV[-_]SE|EN[-_]GB|HI[-_]IS') THEN
            RAISE invalid_datetime_format;
        END IF;

        v_srctimestring := regexp_replace(v_srctimestring,
                                          ANNO_DOMINI_COMPREGEXP,
                                          regexp_replace(array_to_string(regexp_matches(v_srctimestring, ANNO_DOMINI_COMPREGEXP, 'gi'), ''),
                                                         ANNO_DOMINI_REGEXP, ' ', 'gi'),
                                          'gi');
    END IF;

    v_date_format := coalesce(nullif(upper(trim(DATE_FORMAT)), ''), v_lang_metadata_json ->> 'date_format');

    v_compmonth_regexp :=
        array_to_string(array_cat(array_cat(ARRAY(SELECT jsonb_array_elements_text(v_lang_metadata_json -> 'months_shortnames')),
                                            ARRAY(SELECT jsonb_array_elements_text(v_lang_metadata_json -> 'months_names'))),
                                  array_cat(ARRAY(SELECT jsonb_array_elements_text(v_lang_metadata_json -> 'months_extrashortnames')),
                                            ARRAY(SELECT jsonb_array_elements_text(v_lang_metadata_json -> 'months_extranames')))
                                 ), '|');

    IF ((v_srctimestring ~* v_defmask1_regexp AND v_culture <> 'FI') OR
        (v_srctimestring ~* v_defmask1_fi_regexp AND v_culture = 'FI'))
    THEN
        IF (v_srctimestring ~ concat(CORRECTNUM_REGEXP, '?', TIME_MASKSEP_REGEXP, '\d+\s*(?:\.)+', TIME_MASKSEP_REGEXP, AMPM_REGEXP, '?', TIME_MASKSEP_REGEXP,
                                     CORRECTNUM_REGEXP, '?', TIME_MASKSEP_REGEXP, AMPM_REGEXP, '?', TIME_MASKSEP_REGEXP, '\d{1,2}', MASKSEPTWO_REGEXP, TIME_MASKSEP_REGEXP,
                                     AMPM_REGEXP, '?', TIME_MASKSEP_REGEXP, CORRECTNUM_REGEXP, '?', TIME_MASKSEP_REGEXP, AMPM_REGEXP, '?', TIME_MASKSEP_REGEXP, '\d{1,2}|',
                                     '\d+\s*(?:\.)+', TIME_MASKSEP_REGEXP, AMPM_REGEXP, '?', TIME_MASKSEP_REGEXP,
                                     CORRECTNUM_REGEXP, '?', TIME_MASKSEP_REGEXP, AMPM_REGEXP, '?', TIME_MASKSEP_REGEXP, '$') AND
            v_culture ~ 'DE[-_]DE|NN[-_]NO|CS[-_]CZ|PL[-_]PL|RO[-_]RO|SK[-_]SK|SL[-_]SI|BG[-_]BG|RU[-_]RU|TR[-_]TR|ET[-_]EE|LV[-_]LV')
        THEN
            RAISE invalid_datetime_format;
        END IF;

        v_regmatch_groups := regexp_matches(v_srctimestring, CASE v_culture
                                                                WHEN 'FI' THEN v_defmask1_fi_regexp
                                                                ELSE v_defmask1_regexp
                                                             END, 'gi');
        v_timestring := v_regmatch_groups[2];
        v_correctnum := coalesce(v_regmatch_groups[1], v_regmatch_groups[3],
                                 v_regmatch_groups[5], v_regmatch_groups[6]);

        IF (v_date_format = 'DMY' OR
            v_culture IN ('SV-SE', 'SV_SE', 'LV-LV', 'LV_LV'))
        THEN
            v_day := v_regmatch_groups[4];
            v_month := v_regmatch_groups[7];
        ELSE
            v_day := v_regmatch_groups[7];
            v_month := v_regmatch_groups[4];
        END IF;

        IF (v_culture IN ('AR', 'AR-SA', 'AR_SA'))
        THEN
            IF (v_day::SMALLINT > 30 OR
                v_month::SMALLINT > 12) THEN
                RAISE invalid_datetime_format;
            END IF;

            v_raw_year := to_char(sys.babelfish_conv_greg_to_hijri(current_date + 1), 'YYYY');
            v_hijridate := sys.babelfish_conv_hijri_to_greg(v_day, v_month, v_raw_year) - 1;

            v_day := to_char(v_hijridate, 'DD');
            v_month := to_char(v_hijridate, 'MM');
            v_year := to_char(v_hijridate, 'YYYY')::SMALLINT;
        ELSE
            v_year := to_char(current_date, 'YYYY')::SMALLINT;
        END IF;

    ELSIF ((v_srctimestring ~* v_defmask6_regexp AND v_culture <> 'FI') OR
           (v_srctimestring ~* v_defmask6_fi_regexp AND v_culture = 'FI'))
    THEN
        IF (v_culture IN ('AR', 'AR-SA', 'AR_SA') OR
            (v_srctimestring ~ concat('\s*\d{1,2}\.\s*(?:\.|\d+(?!\d)\s*\.)', TIME_MASKSEP_REGEXP, AMPM_REGEXP, '?', TIME_MASKSEP_REGEXP, '\d{3,4}',
                                      '(?:(?:', MASKSEPTWO_REGEXP, TIME_MASKSEP_REGEXP, AMPM_REGEXP, '?)|',
                                      '(?:', TIME_MASKSEP_REGEXP, AMPM_REGEXP, '))', TIME_MASKSEP_REGEXP, '\d{1,2}|',
                                      '\d{3,4}', MASKSEPTWO_REGEXP, '?', TIME_MASKSEP_REGEXP, AMPM_REGEXP, '?', TIME_MASKSEP_REGEXP, '\d{1,2}', MASKSEPTWO_REGEXP,
                                      TIME_MASKSEP_REGEXP, AMPM_REGEXP, '?', TIME_MASKSEP_REGEXP, '\d{1,2}\s*(?:\.)+|',
                                      '\d+\s*(?:\.)+', TIME_MASKSEP_REGEXP, AMPM_REGEXP, '?', TIME_MASKSEP_REGEXP, '$') AND
             v_culture ~ 'DE[-_]DE|NN[-_]NO|CS[-_]CZ|PL[-_]PL|RO[-_]RO|SK[-_]SK|SL[-_]SI|BG[-_]BG|RU[-_]RU|TR[-_]TR|ET[-_]EE|LV[-_]LV'))
        THEN
            RAISE invalid_datetime_format;
        END IF;

        v_regmatch_groups := regexp_matches(v_srctimestring, CASE v_culture
                                                                WHEN 'FI' THEN v_defmask6_fi_regexp
                                                                ELSE v_defmask6_regexp
                                                             END, 'gi');
        v_timestring := concat(v_regmatch_groups[1], v_regmatch_groups[5]);
        v_day := v_regmatch_groups[4];
        v_month := v_regmatch_groups[3];
        v_year := CASE
                     WHEN v_culture IN ('TH-TH', 'TH_TH') THEN v_regmatch_groups[2]::SMALLINT - 543
                     ELSE v_regmatch_groups[2]::SMALLINT
                  END;

    ELSIF ((v_srctimestring ~* v_defmask2_regexp AND v_culture <> 'FI') OR
           (v_srctimestring ~* v_defmask2_fi_regexp AND v_culture = 'FI'))
    THEN
        IF (v_culture IN ('AR', 'AR-SA', 'AR_SA') OR
            (v_srctimestring ~ concat('\s*\d{1,2}\.\s*(?:\.|\d+(?!\d)\s*\.)', TIME_MASKSEP_REGEXP, AMPM_REGEXP, '?', TIME_MASKSEP_REGEXP, '\d{3,4}',
                                      '(?:(?:', MASKSEPTWO_REGEXP, TIME_MASKSEP_REGEXP, AMPM_REGEXP, '?)|',
                                      '(?:', TIME_MASKSEP_REGEXP, CORRECTNUM_REGEXP, '?', TIME_MASKSEP_REGEXP,
                                      AMPM_REGEXP, TIME_MASKSEP_REGEXP, CORRECTNUM_REGEXP, '?))', TIME_MASKSEP_REGEXP, '\d{1,2}|',
                                      '\d+\s*(?:\.)+', TIME_MASKSEP_REGEXP, AMPM_REGEXP, '?', TIME_MASKSEP_REGEXP, '$') AND
             v_culture ~ 'DE[-_]DE|NN[-_]NO|CS[-_]CZ|PL[-_]PL|RO[-_]RO|SK[-_]SK|SL[-_]SI|BG[-_]BG|RU[-_]RU|TR[-_]TR|ET[-_]EE|LV[-_]LV'))
        THEN
            RAISE invalid_datetime_format;
        END IF;

        v_regmatch_groups := regexp_matches(v_srctimestring, CASE v_culture
                                                                WHEN 'FI' THEN v_defmask2_fi_regexp
                                                                ELSE v_defmask2_regexp
                                                             END, 'gi');
        v_timestring := v_regmatch_groups[2];
        v_correctnum := coalesce(v_regmatch_groups[1], v_regmatch_groups[3], v_regmatch_groups[5],
                                 v_regmatch_groups[6], v_regmatch_groups[8], v_regmatch_groups[9]);
        v_day := '01';
        v_month := v_regmatch_groups[7];
        v_year := CASE
                     WHEN v_culture IN ('TH-TH', 'TH_TH') THEN v_regmatch_groups[4]::SMALLINT - 543
                     ELSE v_regmatch_groups[4]::SMALLINT
                  END;

    ELSIF (v_srctimestring ~* v_defmask4_1_regexp OR
           (v_srctimestring ~* v_defmask4_2_regexp AND v_culture !~ 'DE[-_]DE|NN[-_]NO|CS[-_]CZ|PL[-_]PL|RO[-_]RO|SK[-_]SK|SL[-_]SI|BG[-_]BG|RU[-_]RU|TR[-_]TR|ET[-_]EE|LV[-_]LV') OR
           (v_srctimestring ~* v_defmask9_regexp AND v_culture <> 'FI') OR
           (v_srctimestring ~* v_defmask9_fi_regexp AND v_culture = 'FI'))
    THEN
        IF (v_srctimestring ~ concat('\d+\s*\.?(?:,+|,*', AMPM_REGEXP, ')', TIME_MASKSEP_FI_REGEXP, '\.+', TIME_MASKSEP_REGEXP, '$|',
                                     '\d+\s*\.', TIME_MASKSEP_FI_REGEXP, '\.', TIME_MASKSEP_FI_REGEXP, '$') AND
            v_culture = 'FI')
        THEN
            RAISE invalid_datetime_format;
        END IF;

        IF (v_srctimestring ~* v_defmask4_0_regexp) THEN
            v_timestring := (regexp_matches(v_srctimestring, v_defmask4_0_regexp, 'gi'))[1];
        ELSE
            v_timestring := v_srctimestring;
        END IF;

        v_res_date := current_date;
        v_day := to_char(v_res_date, 'DD');
        v_month := to_char(v_res_date, 'MM');
        v_year := to_char(v_res_date, 'YYYY')::SMALLINT;

    ELSIF ((v_srctimestring ~* v_defmask3_regexp AND v_culture <> 'FI') OR
           (v_srctimestring ~* v_defmask3_fi_regexp AND v_culture = 'FI'))
    THEN
        IF (v_culture IN ('AR', 'AR-SA', 'AR_SA') OR
            (v_srctimestring ~ concat('\s*\d{1,2}\.\s*(?:\.|\d+(?!\d)\s*\.)', TIME_MASKSEP_REGEXP, AMPM_REGEXP, '?',
                                      TIME_MASKSEP_REGEXP, '\d{1,2}', MASKSEPTWO_REGEXP, '|',
                                      '\d+\s*(?:\.)+', TIME_MASKSEP_REGEXP, AMPM_REGEXP, '?', TIME_MASKSEP_REGEXP, '$') AND
             v_culture ~ 'DE[-_]DE|NN[-_]NO|CS[-_]CZ|PL[-_]PL|RO[-_]RO|SK[-_]SK|SL[-_]SI|BG[-_]BG|RU[-_]RU|TR[-_]TR|ET[-_]EE|LV[-_]LV'))
        THEN
            RAISE invalid_datetime_format;
        END IF;

        v_regmatch_groups := regexp_matches(v_srctimestring, CASE v_culture
                                                                WHEN 'FI' THEN v_defmask3_fi_regexp
                                                                ELSE v_defmask3_regexp
                                                             END, 'gi');
        v_timestring := v_regmatch_groups[1];
        v_day := '01';
        v_month := v_regmatch_groups[2];
        v_year := CASE
                     WHEN v_culture IN ('TH-TH', 'TH_TH') THEN v_regmatch_groups[3]::SMALLINT - 543
                     ELSE v_regmatch_groups[3]::SMALLINT
                  END;

    ELSIF ((v_srctimestring ~* v_defmask5_regexp AND v_culture <> 'FI') OR
           (v_srctimestring ~* v_defmask5_fi_regexp AND v_culture = 'FI'))
    THEN
        IF (v_culture IN ('AR', 'AR-SA', 'AR_SA') OR
            (v_srctimestring ~ concat('\s*\d{1,2}\.\s*(?:\.|\d+(?!\d)\s*\.)', TIME_MASKSEP_REGEXP, AMPM_REGEXP, '?', TIME_MASKSEP_REGEXP, '\d{1,2}', MASKSEPTWO_REGEXP,
                                      TIME_MASKSEP_REGEXP, AMPM_REGEXP, '?', TIME_MASKSEP_REGEXP, '\d{1,2}', MASKSEPTWO_REGEXP,
                                      TIME_MASKSEP_REGEXP, AMPM_REGEXP, '?', TIME_MASKSEP_REGEXP, '\d{3,4}', TIME_MASKSEP_REGEXP, AMPM_REGEXP, '?', TIME_MASKSEP_REGEXP, '$|',
                                      '\d{1,2}', MASKSEPTWO_REGEXP, TIME_MASKSEP_REGEXP, AMPM_REGEXP, '?', TIME_MASKSEP_REGEXP, '\d{3,4}\s*(?:\.)+|',
                                      '\d+\s*(?:\.)+', TIME_MASKSEP_REGEXP, AMPM_REGEXP, '?', TIME_MASKSEP_REGEXP, '$') AND
             v_culture ~ 'DE[-_]DE|NN[-_]NO|CS[-_]CZ|PL[-_]PL|RO[-_]RO|SK[-_]SK|SL[-_]SI|BG[-_]BG|RU[-_]RU|TR[-_]TR|ET[-_]EE|LV[-_]LV'))
        THEN
            RAISE invalid_datetime_format;
        END IF;

        v_regmatch_groups := regexp_matches(v_srctimestring, v_defmask5_regexp, 'gi');
        v_timestring := concat(v_regmatch_groups[1], v_regmatch_groups[5]);
        v_year := CASE
                     WHEN v_culture IN ('TH-TH', 'TH_TH') THEN v_regmatch_groups[4]::SMALLINT - 543
                     ELSE v_regmatch_groups[4]::SMALLINT
                  END;

        IF (v_date_format = 'DMY' OR
            v_culture IN ('LV-LV', 'LV_LV'))
        THEN
            v_day := v_regmatch_groups[2];
            v_month := v_regmatch_groups[3];
        ELSE
            v_day := v_regmatch_groups[3];
            v_month := v_regmatch_groups[2];
        END IF;

    ELSIF ((v_srctimestring ~* v_defmask7_regexp AND v_culture <> 'FI') OR
           (v_srctimestring ~* v_defmask7_fi_regexp AND v_culture = 'FI'))
    THEN
        IF (v_culture IN ('AR', 'AR-SA', 'AR_SA') OR
            (v_srctimestring ~ concat('\s*\d{1,2}\.\s*(?:\.|\d+(?!\d)\s*\.)', TIME_MASKSEP_REGEXP, AMPM_REGEXP, '?', TIME_MASKSEP_REGEXP, '\d{1,2}',
                                      MASKSEPTWO_REGEXP, '?', TIME_MASKSEP_REGEXP, AMPM_REGEXP, '?', TIME_MASKSEP_REGEXP, '\d{3,4}|',
                                      '\d{3,4}', MASKSEPTWO_REGEXP, '?', TIME_MASKSEP_REGEXP, AMPM_REGEXP, '?', TIME_MASKSEP_REGEXP, '\d{1,2}\s*(?:\.)+|',
                                      '\d+\s*(?:\.)+', TIME_MASKSEP_REGEXP, AMPM_REGEXP, '?', TIME_MASKSEP_REGEXP, '$') AND
             v_culture ~ 'DE[-_]DE|NN[-_]NO|CS[-_]CZ|PL[-_]PL|RO[-_]RO|SK[-_]SK|SL[-_]SI|BG[-_]BG|RU[-_]RU|TR[-_]TR|ET[-_]EE|LV[-_]LV'))
        THEN
            RAISE invalid_datetime_format;
        END IF;

        v_regmatch_groups := regexp_matches(v_srctimestring, CASE v_culture
                                                                WHEN 'FI' THEN v_defmask7_fi_regexp
                                                                ELSE v_defmask7_regexp
                                                             END, 'gi');
        v_timestring := concat(v_regmatch_groups[1], v_regmatch_groups[5]);
        v_day := v_regmatch_groups[4];
        v_month := v_regmatch_groups[2];
        v_year := CASE
                     WHEN v_culture IN ('TH-TH', 'TH_TH') THEN v_regmatch_groups[3]::SMALLINT - 543
                     ELSE v_regmatch_groups[3]::SMALLINT
                  END;

    ELSIF ((v_srctimestring ~* v_defmask8_regexp AND v_culture <> 'FI') OR
           (v_srctimestring ~* v_defmask8_fi_regexp AND v_culture = 'FI'))
    THEN
        IF (v_srctimestring ~ concat('\s*\d{1,2}\.\s*(?:\.|\d+(?!\d)\s*\.)', TIME_MASKSEP_REGEXP, AMPM_REGEXP, '?', TIME_MASKSEP_REGEXP, '\d{1,2}',
                                     MASKSEPTWO_REGEXP, TIME_MASKSEP_REGEXP, AMPM_REGEXP, '?', TIME_MASKSEP_REGEXP, '\d{1,2}', MASKSEPTWO_REGEXP,
                                     TIME_MASKSEP_REGEXP, AMPM_REGEXP, '?', TIME_MASKSEP_REGEXP, '\d{1,2}|',
                                     '\d{1,2}', MASKSEPTWO_REGEXP, TIME_MASKSEP_REGEXP, AMPM_REGEXP, '?', TIME_MASKSEP_REGEXP, '\d{1,2}', MASKSEPTWO_REGEXP,
                                     TIME_MASKSEP_REGEXP, AMPM_REGEXP, '?', TIME_MASKSEP_REGEXP, '\d{1,2}\s*(?:\.)+|',
                                     '\d+\s*(?:\.)+', TIME_MASKSEP_REGEXP, AMPM_REGEXP, '?', TIME_MASKSEP_REGEXP, '$') AND
            v_culture ~ 'FI|DE[-_]DE|NN[-_]NO|CS[-_]CZ|PL[-_]PL|RO[-_]RO|SK[-_]SK|SL[-_]SI|BG[-_]BG|RU[-_]RU|TR[-_]TR|ET[-_]EE|LV[-_]LV')
        THEN
            RAISE invalid_datetime_format;
        END IF;

        v_regmatch_groups := regexp_matches(v_srctimestring, CASE v_culture
                                                                WHEN 'FI' THEN v_defmask8_fi_regexp
                                                                ELSE v_defmask8_regexp
                                                             END, 'gi');
        v_timestring := concat(v_regmatch_groups[1], v_regmatch_groups[5]);

        IF (v_date_format = 'DMY' OR
            v_culture IN ('LV-LV', 'LV_LV'))
        THEN
            v_day := v_regmatch_groups[2];
            v_month := v_regmatch_groups[3];
            v_raw_year := v_regmatch_groups[4];
        ELSIF (v_date_format = 'YMD')
        THEN
            v_day := v_regmatch_groups[4];
            v_month := v_regmatch_groups[3];
            v_raw_year := v_regmatch_groups[2];
        ELSE
            v_day := v_regmatch_groups[3];
            v_month := v_regmatch_groups[2];
            v_raw_year := v_regmatch_groups[4];
        END IF;

        IF (v_culture IN ('AR', 'AR-SA', 'AR_SA'))
        THEN
            IF (v_day::SMALLINT > 30 OR
                v_month::SMALLINT > 12) THEN
                RAISE invalid_datetime_format;
            END IF;

            v_raw_year := sys.babelfish_get_full_year(v_raw_year, '14');
            v_hijridate := sys.babelfish_conv_hijri_to_greg(v_day, v_month, v_raw_year) - 1;

            v_day := to_char(v_hijridate, 'DD');
            v_month := to_char(v_hijridate, 'MM');
            v_year := to_char(v_hijridate, 'YYYY')::SMALLINT;

        ELSIF (v_culture IN ('TH-TH', 'TH_TH')) THEN
            v_year := sys.babelfish_get_full_year(v_raw_year)::SMALLINT - 43;
        ELSE
            v_year := sys.babelfish_get_full_year(v_raw_year, '', 29)::SMALLINT;
        END IF;
    ELSE
        v_found := FALSE;
    END IF;

    WHILE (NOT v_found AND v_resmask_cnt < 20)
    LOOP
        v_resmask := pg_catalog.replace(CASE v_resmask_cnt
                                WHEN 10 THEN v_defmask10_regexp
                                WHEN 11 THEN v_defmask11_regexp
                                WHEN 12 THEN v_defmask12_regexp
                                WHEN 13 THEN v_defmask13_regexp
                                WHEN 14 THEN v_defmask14_regexp
                                WHEN 15 THEN v_defmask15_regexp
                                WHEN 16 THEN v_defmask16_regexp
                                WHEN 17 THEN v_defmask17_regexp
                                WHEN 18 THEN v_defmask18_regexp
                                WHEN 19 THEN v_defmask19_regexp
                             END,
                             '$comp_month$', v_compmonth_regexp);

        v_resmask_fi := pg_catalog.replace(CASE v_resmask_cnt
                                   WHEN 10 THEN v_defmask10_fi_regexp
                                   WHEN 11 THEN v_defmask11_fi_regexp
                                   WHEN 12 THEN v_defmask12_fi_regexp
                                   WHEN 13 THEN v_defmask13_fi_regexp
                                   WHEN 14 THEN v_defmask14_fi_regexp
                                   WHEN 15 THEN v_defmask15_fi_regexp
                                   WHEN 16 THEN v_defmask16_fi_regexp
                                   WHEN 17 THEN v_defmask17_fi_regexp
                                   WHEN 18 THEN v_defmask18_fi_regexp
                                   WHEN 19 THEN v_defmask19_fi_regexp
                                END,
                                '$comp_month$', v_compmonth_regexp);

        IF ((v_srctimestring ~* v_resmask AND v_culture <> 'FI') OR
            (v_srctimestring ~* v_resmask_fi AND v_culture = 'FI'))
        THEN
            v_found := TRUE;
            v_regmatch_groups := regexp_matches(v_srctimestring, CASE v_culture
                                                                    WHEN 'FI' THEN v_resmask_fi
                                                                    ELSE v_resmask
                                                                 END, 'gi');
            v_timestring := CASE
                               WHEN v_resmask_cnt IN (10, 11, 12, 13) THEN concat(v_regmatch_groups[1], v_regmatch_groups[4])
                               ELSE concat(v_regmatch_groups[1], v_regmatch_groups[5])
                            END;

            IF (v_resmask_cnt = 10)
            THEN
                IF (v_regmatch_groups[3] = 'MAR' AND
                    v_culture IN ('IT-IT', 'IT_IT'))
                THEN
                    RAISE invalid_datetime_format;
                END IF;

                IF (v_date_format = 'YMD' AND v_culture NOT IN ('SV-SE', 'SV_SE', 'LV-LV', 'LV_LV'))
                THEN
                    v_day := '01';
                    v_year := sys.babelfish_get_full_year(v_regmatch_groups[2], '', 29)::SMALLINT;
                ELSE
                    v_day := v_regmatch_groups[2];
                    v_year := to_char(current_date, 'YYYY')::SMALLINT;
                END IF;

                v_month := sys.babelfish_get_monthnum_by_name(v_regmatch_groups[3], v_lang_metadata_json);
                v_raw_year := to_char(sys.babelfish_conv_greg_to_hijri(current_date + 1), 'YYYY');

            ELSIF (v_resmask_cnt = 11)
            THEN
                IF (v_date_format IN ('YMD', 'MDY') AND v_culture NOT IN ('SV-SE', 'SV_SE'))
                THEN
                    v_day := v_regmatch_groups[3];
                    v_year := to_char(current_date, 'YYYY')::SMALLINT;
                ELSE
                    v_day := '01';
                    v_year := CASE
                                 WHEN v_culture IN ('TH-TH', 'TH_TH') THEN sys.babelfish_get_full_year(v_regmatch_groups[3])::SMALLINT - 43
                                 ELSE sys.babelfish_get_full_year(v_regmatch_groups[3], '', 29)::SMALLINT
                              END;
                END IF;

                v_month := sys.babelfish_get_monthnum_by_name(v_regmatch_groups[2], v_lang_metadata_json);
                v_raw_year := sys.babelfish_get_full_year(substring(v_year::TEXT, 3, 2), '14');

            ELSIF (v_resmask_cnt = 12)
            THEN
                v_day := '01';
                v_month := sys.babelfish_get_monthnum_by_name(v_regmatch_groups[3], v_lang_metadata_json);
                v_raw_year := v_regmatch_groups[2];

            ELSIF (v_resmask_cnt = 13)
            THEN
                v_day := '01';
                v_month := sys.babelfish_get_monthnum_by_name(v_regmatch_groups[2], v_lang_metadata_json);
                v_raw_year := v_regmatch_groups[3];

            ELSIF (v_resmask_cnt IN (14, 15, 16))
            THEN
                IF (v_resmask_cnt = 14)
                THEN
                    v_left_part := v_regmatch_groups[4];
                    v_right_part := v_regmatch_groups[3];
                    v_month := sys.babelfish_get_monthnum_by_name(v_regmatch_groups[2], v_lang_metadata_json);
                ELSIF (v_resmask_cnt = 15)
                THEN
                    v_left_part := v_regmatch_groups[4];
                    v_right_part := v_regmatch_groups[2];
                    v_month := sys.babelfish_get_monthnum_by_name(v_regmatch_groups[3], v_lang_metadata_json);
                ELSE
                    v_left_part := v_regmatch_groups[3];
                    v_right_part := v_regmatch_groups[2];
                    v_month := sys.babelfish_get_monthnum_by_name(v_regmatch_groups[4], v_lang_metadata_json);
                END IF;

                IF (char_length(v_left_part) <= 2)
                THEN
                    IF (v_date_format = 'YMD' AND v_culture NOT IN ('LV-LV', 'LV_LV'))
                    THEN
                        v_day := v_left_part;
                        v_raw_year := sys.babelfish_get_full_year(v_right_part, '14');
                        v_year := CASE
                                     WHEN v_culture IN ('TH-TH', 'TH_TH') THEN sys.babelfish_get_full_year(v_right_part)::SMALLINT - 43
                                     ELSE sys.babelfish_get_full_year(v_right_part, '', 29)::SMALLINT
                                  END;
                        BEGIN
                            v_res_date := make_date(v_year, v_month::SMALLINT, v_day::SMALLINT);
                        EXCEPTION
                        WHEN OTHERS THEN
                            v_day := v_right_part;
                            v_raw_year := sys.babelfish_get_full_year(v_left_part, '14');
                            v_year := CASE
                                         WHEN v_culture IN ('TH-TH', 'TH_TH') THEN sys.babelfish_get_full_year(v_left_part)::SMALLINT - 43
                                         ELSE sys.babelfish_get_full_year(v_left_part, '', 29)::SMALLINT
                                      END;
                        END;
                    END IF;

                    IF (v_date_format IN ('MDY', 'DMY') OR v_culture IN ('LV-LV', 'LV_LV'))
                    THEN
                        v_day := v_right_part;
                        v_raw_year := sys.babelfish_get_full_year(v_left_part, '14');
                        v_year := CASE
                                     WHEN v_culture IN ('TH-TH', 'TH_TH') THEN sys.babelfish_get_full_year(v_left_part)::SMALLINT - 43
                                     ELSE sys.babelfish_get_full_year(v_left_part, '', 29)::SMALLINT
                                  END;
                        BEGIN
                            v_res_date := make_date(v_year, v_month::SMALLINT, v_day::SMALLINT);
                        EXCEPTION
                        WHEN OTHERS THEN
                            v_day := v_left_part;
                            v_raw_year := sys.babelfish_get_full_year(v_right_part, '14');
                            v_year := CASE
                                         WHEN v_culture IN ('TH-TH', 'TH_TH') THEN sys.babelfish_get_full_year(v_right_part)::SMALLINT - 43
                                         ELSE sys.babelfish_get_full_year(v_right_part, '', 29)::SMALLINT
                                      END;
                        END;
                    END IF;
                ELSE
                    v_day := v_right_part;
                    v_raw_year := v_left_part;
	            v_year := CASE
                                 WHEN v_culture IN ('TH-TH', 'TH_TH') THEN v_left_part::SMALLINT - 543
                                 ELSE v_left_part::SMALLINT
                              END;
                END IF;

            ELSIF (v_resmask_cnt = 17)
            THEN
                v_day := v_regmatch_groups[4];
                v_month := sys.babelfish_get_monthnum_by_name(v_regmatch_groups[3], v_lang_metadata_json);
                v_raw_year := v_regmatch_groups[2];

            ELSIF (v_resmask_cnt = 18)
            THEN
                v_day := v_regmatch_groups[3];
                v_month := sys.babelfish_get_monthnum_by_name(v_regmatch_groups[4], v_lang_metadata_json);
                v_raw_year := v_regmatch_groups[2];

            ELSIF (v_resmask_cnt = 19)
            THEN
                v_day := v_regmatch_groups[4];
                v_month := sys.babelfish_get_monthnum_by_name(v_regmatch_groups[2], v_lang_metadata_json);
                v_raw_year := v_regmatch_groups[3];
            END IF;

            IF (v_resmask_cnt NOT IN (10, 11, 14, 15, 16))
            THEN
                v_year := CASE
                             WHEN v_culture IN ('TH-TH', 'TH_TH') THEN v_raw_year::SMALLINT - 543
                             ELSE v_raw_year::SMALLINT
                          END;
            END IF;

            IF (v_culture IN ('AR', 'AR-SA', 'AR_SA'))
            THEN
                IF (v_day::SMALLINT > 30 OR
                    (v_resmask_cnt NOT IN (10, 11, 14, 15, 16) AND v_year NOT BETWEEN 1318 AND 1501) OR
                    (v_resmask_cnt IN (14, 15, 16) AND v_raw_year::SMALLINT NOT BETWEEN 1318 AND 1501))
                THEN
                    RAISE invalid_datetime_format;
                END IF;

                v_hijridate := sys.babelfish_conv_hijri_to_greg(v_day, v_month, v_raw_year) - 1;

                v_day := to_char(v_hijridate, 'DD');
                v_month := to_char(v_hijridate, 'MM');
                v_year := to_char(v_hijridate, 'YYYY')::SMALLINT;
            END IF;
        END IF;

        v_resmask_cnt := v_resmask_cnt + 1;
    END LOOP;

    IF (NOT v_found) THEN
        RAISE invalid_datetime_format;
    END IF;

    v_res_date := make_date(v_year, v_month::SMALLINT, v_day::SMALLINT);

    IF (v_weekdaynames[1] IS NOT NULL) THEN
        v_weekdaynum := sys.babelfish_get_weekdaynum_by_name(v_weekdaynames[1], v_lang_metadata_json);

        IF (date_part('dow', v_res_date)::SMALLINT <> v_weekdaynum) THEN
            RAISE invalid_datetime_format;
        END IF;
    END IF;

    IF (char_length(v_timestring) > 0 AND v_timestring NOT IN ('AM', 'ص', 'PM', 'م'))
    THEN
        IF (v_culture = 'FI') THEN
            v_timestring := translate(v_timestring, '.,', ': ');

            IF (char_length(split_part(v_timestring, ':', 4)) > 0) THEN
                v_timestring := regexp_replace(v_timestring, ':(?=\s*\d+\s*:?\s*(?:[AP]M|ص|م)?\s*$)', '.');
            END IF;
        END IF;

        v_timestring := pg_catalog.replace(regexp_replace(v_timestring, '\.?[AP]M|ص|م|\s|\,|\.\D|[\.|:]$', '', 'gi'), ':.', ':');

        BEGIN
            v_hours := coalesce(split_part(v_timestring, ':', 1)::SMALLINT, 0);

            IF ((v_dayparts[1] IN ('AM', 'ص') AND v_hours NOT BETWEEN 0 AND 12) OR
                (v_dayparts[1] IN ('PM', 'م') AND v_hours NOT BETWEEN 1 AND 23))
            THEN
                RAISE invalid_datetime_format;
            ELSIF (v_dayparts[1] = 'PM' AND v_hours < 12) THEN
                v_hours := v_hours + 12;
            ELSIF (v_dayparts[1] = 'AM' AND v_hours = 12) THEN
                v_hours := v_hours - 12;
            END IF;

            v_minutes := coalesce(nullif(split_part(v_timestring, ':', 2), '')::SMALLINT, 0);
            v_seconds := coalesce(nullif(split_part(v_timestring, ':', 3), ''), '0');

            IF (v_seconds ~ '\.') THEN
                v_fseconds := split_part(v_seconds, '.', 2);
                v_seconds := split_part(v_seconds, '.', 1);
            END IF;
        EXCEPTION
            WHEN OTHERS THEN
            RAISE invalid_datetime_format;
        END;
    ELSIF (v_dayparts[1] IN ('PM', 'م'))
    THEN
        v_hours := 12;
    END IF;

    v_fseconds := sys.babelfish_get_microsecs_from_fractsecs(rpad(v_fseconds, 9, '0'), v_scale);
    v_seconds := concat_ws('.', v_seconds, v_fseconds);

    v_res_time := make_time(v_hours, v_minutes, v_seconds::NUMERIC);

    RETURN v_res_time;
EXCEPTION
    WHEN invalid_datetime_format OR datetime_field_overflow THEN
        RAISE USING MESSAGE := pg_catalog.format('Error converting string value ''%s'' into data type %s using culture ''%s''.',
                                      p_srctimestring, v_res_datatype, p_culture),
                    DETAIL := 'Incorrect using of pair of input parameters values during conversion process.',
                    HINT := 'Check the input parameters values, correct them if needed, and try again.';

    WHEN datatype_mismatch THEN
        RAISE USING MESSAGE := 'Source data type should be ''TIME'' or ''TIME(n)''.',
                    DETAIL := 'Use of incorrect "datatype" parameter value during conversion process.',
                    HINT := 'Change "datatype" parameter to the proper value and try again.';

    WHEN invalid_indicator_parameter_value THEN
        RAISE USING MESSAGE := pg_catalog.format('Invalid attributes specified for data type %s.', v_res_datatype),
                    DETAIL := 'Use of incorrect scale value, which is not corresponding to specified data type.',
                    HINT := 'Change data type scale component or select different data type and try again.';

    WHEN interval_field_overflow THEN
        RAISE USING MESSAGE := pg_catalog.format('Specified scale %s is invalid.', v_scale),
                    DETAIL := 'Use of incorrect data type scale value during conversion process.',
                    HINT := 'Change scale component of data type parameter to be in range [0..7] and try again.';

    WHEN invalid_parameter_value THEN
        RAISE USING MESSAGE := CASE char_length(coalesce(CONVERSION_LANG, ''))
                                  WHEN 0 THEN pg_catalog.format('The culture parameter ''%s'' provided in the function call is not supported.',
                                                     p_culture)
                                  ELSE pg_catalog.format('Invalid CONVERSION_LANG constant value - ''%s''. Allowed values are: ''English'', ''Deutsch'', etc.',
                                              CONVERSION_LANG)
                               END,
                    DETAIL := 'Passed incorrect value for "p_culture" parameter or compiled incorrect CONVERSION_LANG constant value in function''s body.',
                    HINT := 'Check "p_culture" input parameter value, correct it if needed, and try again. Also check CONVERSION_LANG constant value.';

    WHEN invalid_text_representation THEN
        GET STACKED DIAGNOSTICS v_err_message = MESSAGE_TEXT;
        v_err_message := substring(lower(v_err_message), 'integer\:\s\"(.*)\"');

        RAISE USING MESSAGE := pg_catalog.format('Error while trying to convert "%s" value to SMALLINT data type.',
                                      v_err_message),
                    DETAIL := 'Supplied value contains illegal characters.',
                    HINT := 'Correct supplied value, remove all illegal characters.';
END;
$BODY$
LANGUAGE plpgsql
STABLE
RETURNS NULL ON NULL INPUT;

/* ***********************************************
EXTENSION PACK function ROUND3(arg1, arg2, arg3)
schema sys
**************************************************/
create or replace function sys.babelfish_ROUND3(x in numeric, y in int, z in int)returns numeric
AS
$body$
BEGIN
/***************************************************************
EXTENSION PACK function ROUND3(arg1, arg2, arg3)
***************************************************************/
	if z = 0 or z is null then
		return round(x,y);
	else
		return trunc(x,y);
	end if;
END;
$body$
language plpgsql
STABLE;

CREATE OR REPLACE FUNCTION sys.babelfish_round_fractseconds(IN p_fractseconds NUMERIC)
RETURNS INTEGER
AS
$BODY$
DECLARE
   v_modpart INTEGER;
   v_decpart INTEGER;
   v_fractseconds INTEGER;
BEGIN
    v_fractseconds := floor(p_fractseconds)::INTEGER;
    v_modpart := v_fractseconds % 10;
    v_decpart := v_fractseconds - v_modpart;

    RETURN CASE
              WHEN (v_modpart BETWEEN 0 AND 1) THEN v_decpart
              WHEN (v_modpart BETWEEN 2 AND 4) THEN v_decpart + 3
              WHEN (v_modpart BETWEEN 5 AND 8) THEN v_decpart + 7
              ELSE v_decpart + 10 -- 9
           END;
END;
$BODY$
LANGUAGE plpgsql
IMMUTABLE
RETURNS NULL ON NULL INPUT;

CREATE OR REPLACE FUNCTION sys.babelfish_round_fractseconds(IN p_fractseconds TEXT)
RETURNS INTEGER
AS
$BODY$
BEGIN
    RETURN sys.babelfish_round_fractseconds(p_fractseconds::NUMERIC);
EXCEPTION
    WHEN invalid_text_representation THEN
        RAISE USING MESSAGE := pg_catalog.format('Error while trying to convert "%s" value to NUMERIC data type.', trim(p_fractseconds)),
                    DETAIL := 'Passed argument value contains illegal characters.',
                    HINT := 'Correct passed argument value, remove all illegal characters.';


END;
$BODY$
LANGUAGE plpgsql
IMMUTABLE
RETURNS NULL ON NULL INPUT;

CREATE OR REPLACE FUNCTION sys.babelfish_set_version(pComponentVersion VARCHAR(256),pComponentName VARCHAR(256))
  RETURNS void AS
$BODY$
DECLARE
  rowcount smallint;
BEGIN
	UPDATE sys.versions SET componentversion = pComponentVersion
	 WHERE extpackcomponentname = pComponentName;
	GET DIAGNOSTICS rowcount = ROW_COUNT;

	IF rowcount < 1 THEN
	 INSERT INTO sys.versions(extpackcomponentname,componentversion)
	      VALUES (pComponentName,pComponentVersion);
	END IF;
END;
$BODY$
LANGUAGE plpgsql;

CREATE OR REPLACE FUNCTION sys.babelfish_sp_add_job (
  par_job_name varchar,
  par_enabled smallint = 1,
  par_description varchar = NULL::character varying,
  par_start_step_id integer = 1,
  par_category_name varchar = NULL::character varying,
  par_category_id integer = NULL::integer,
  par_owner_login_name varchar = NULL::character varying,
  par_notify_level_eventlog integer = 2,
  par_notify_level_email integer = 0,
  par_notify_level_netsend integer = 0,
  par_notify_level_page integer = 0,
  par_notify_email_operator_name varchar = NULL::character varying,
  par_notify_netsend_operator_name varchar = NULL::character varying,
  par_notify_page_operator_name varchar = NULL::character varying,
  par_delete_level integer = 0,
  inout par_job_id integer = NULL::integer,
  par_originating_server varchar = NULL::character varying,
  out returncode integer
)
RETURNS record AS
$body$
DECLARE
  var_retval INT DEFAULT 0;
  var_notify_email_operator_id INT DEFAULT 0;
  var_notify_email_operator_name VARCHAR(128);
  var_notify_netsend_operator_id INT DEFAULT 0;
  var_notify_page_operator_id INT DEFAULT 0;
  var_owner_sid CHAR(85) ;
  var_originating_server_id INT DEFAULT 0;
BEGIN
  /* Remove any leading/trailing spaces from parameters (except @owner_login_name) */
  SELECT UPPER(PG_CATALOG.LTRIM(PG_CATALOG.RTRIM(par_originating_server))) INTO par_originating_server;
  SELECT PG_CATALOG.LTRIM(PG_CATALOG.RTRIM(par_job_name)) INTO par_job_name;
  SELECT PG_CATALOG.LTRIM(PG_CATALOG.RTRIM(par_description)) INTO par_description;
  SELECT '[Uncategorized (Local)]' INTO par_category_name;
  SELECT 0 INTO par_category_id;
  SELECT PG_CATALOG.LTRIM(PG_CATALOG.RTRIM(par_notify_email_operator_name)) INTO par_notify_email_operator_name;
  SELECT PG_CATALOG.LTRIM(PG_CATALOG.RTRIM(par_notify_netsend_operator_name)) INTO par_notify_netsend_operator_name;
  SELECT PG_CATALOG.LTRIM(PG_CATALOG.RTRIM(par_notify_page_operator_name)) INTO par_notify_page_operator_name;
  SELECT NULL INTO var_originating_server_id; /* Turn [nullable] empty string parameters into NULLs */
  SELECT NULL INTO par_job_id;

  IF (par_originating_server = '')
  THEN
    SELECT NULL INTO par_originating_server;
  END IF;

  IF (par_description = '')
  THEN
    SELECT NULL INTO par_description;
  END IF;

  IF (par_category_name = '')
  THEN
    SELECT NULL INTO par_category_name;
  END IF;

  IF (par_notify_email_operator_name = '')
  THEN
    SELECT NULL INTO par_notify_email_operator_name;
  END IF;

  IF (par_notify_netsend_operator_name = '')
  THEN
    SELECT NULL INTO par_notify_netsend_operator_name;
  END IF;

  IF (par_notify_page_operator_name = '')
  THEN
    SELECT NULL INTO par_notify_page_operator_name;
  END IF;

  /* Check parameters */
  SELECT t.par_owner_sid
       , t.par_notify_level_email
       , t.par_notify_level_netsend
       , t.par_notify_level_page
       , t.par_category_id
       , t.par_notify_email_operator_id
       , t.par_notify_netsend_operator_id
       , t.par_notify_page_operator_id
       , t.par_originating_server
       , t.returncode
    FROM sys.babelfish_sp_verify_job(
         par_job_id /* NULL::integer */
       , par_job_name
       , par_enabled
       , par_start_step_id
       , par_category_name
       , var_owner_sid /* par_owner_sid */
       , par_notify_level_eventlog
       , par_notify_level_email
       , par_notify_level_netsend
       , par_notify_level_page
       , par_notify_email_operator_name
       , par_notify_netsend_operator_name
       , par_notify_page_operator_name
       , par_delete_level
       , par_category_id
       , var_notify_email_operator_id /* par_notify_email_operator_id */
       , var_notify_netsend_operator_id /* par_notify_netsend_operator_id */
       , var_notify_page_operator_id /* par_notify_page_operator_id */
       , par_originating_server
       ) t
    INTO var_owner_sid
       , par_notify_level_email
       , par_notify_level_netsend
       , par_notify_level_page
       , par_category_id
       , var_notify_email_operator_id
       , var_notify_netsend_operator_id
       , var_notify_page_operator_id
       , par_originating_server
       , var_retval;

  IF (var_retval <> 0)  /* Failure */
  THEN
    returncode := 1;
    RETURN;
  END IF;

  var_notify_email_operator_name := par_notify_email_operator_name;

  /* Default the description (if not supplied) */
  IF (par_description IS NULL)
  THEN
    SELECT 'No description available.' INTO par_description;
  END IF;

  var_originating_server_id := 0;
  var_owner_sid := '';

  INSERT
    INTO sys.sysjobs (
         originating_server_id
       , name
       , enabled
       , description
       , start_step_id
       , category_id
       , owner_sid
       , notify_level_eventlog
       , notify_level_email
       , notify_level_netsend
       , notify_level_page
       , notify_email_operator_id
       , notify_email_operator_name
       , notify_netsend_operator_id
       , notify_page_operator_id
       , delete_level
       , version_number
    )
  VALUES (
         var_originating_server_id
       , par_job_name
       , par_enabled
       , par_description
       , par_start_step_id
       , par_category_id
       , var_owner_sid
       , par_notify_level_eventlog
       , par_notify_level_email
       , par_notify_level_netsend
       , par_notify_level_page
       , var_notify_email_operator_id
       , var_notify_email_operator_name
       , var_notify_netsend_operator_id
       , var_notify_page_operator_id
       , par_delete_level
       , 1);

  /* scope_identity() */
  SELECT LASTVAL() INTO par_job_id;

  /* Version number 1 */
  /* SELECT @retval = @@error */
  /* 0 means success */
  returncode := var_retval;
  RETURN;

END;
$body$
LANGUAGE 'plpgsql';

CREATE OR REPLACE FUNCTION sys.babelfish_sp_add_jobschedule (
  par_job_id integer = NULL::integer,
  par_job_name varchar = NULL::character varying,
  par_name varchar = NULL::character varying,
  par_enabled smallint = 1,
  par_freq_type integer = 1,
  par_freq_interval integer = 0,
  par_freq_subday_type integer = 0,
  par_freq_subday_interval integer = 0,
  par_freq_relative_interval integer = 0,
  par_freq_recurrence_factor integer = 0,
  par_active_start_date integer = 20000101,
  par_active_end_date integer = 99991231,
  par_active_start_time integer = 0,
  par_active_end_time integer = 235959,
  inout par_schedule_id integer = NULL::integer,
  par_automatic_post smallint = 1,
  inout par_schedule_uid char = NULL::bpchar,
  out returncode integer
)
AS
$body$
DECLARE
  var_retval INT;
  var_owner_login_name VARCHAR(128);
BEGIN

  -- Check that we can uniquely identify the job
  SELECT t.par_job_name
       , t.par_job_id
       , t.returncode
    FROM sys.babelfish_sp_verify_job_identifiers (
         '@job_name'
       , '@job_id'
       , par_job_name
       , par_job_id
       , 'TEST'::character varying
       , NULL::bpchar
       ) t
    INTO par_job_name
       , par_job_id
       , var_retval;

  IF (var_retval <> 0)
  THEN /* Failure */
    returncode := 1;
    RETURN;
  END IF;

  /* Add the schedule first */
  SELECT t.par_schedule_uid
       , t.par_schedule_id
       , t.returncode
    FROM sys.babelfish_sp_add_schedule(
         par_name
       , par_enabled
       , par_freq_type
       , par_freq_interval
       , par_freq_subday_type
       , par_freq_subday_interval
       , par_freq_relative_interval
       , par_freq_recurrence_factor
       , par_active_start_date
       , par_active_end_date
       , par_active_start_time
       , par_active_end_time
       , var_owner_login_name
       , par_schedule_uid
       , par_schedule_id
       , NULL
       ) t
    INTO par_schedule_uid
       , par_schedule_id
       , var_retval;

  IF (var_retval <> 0) THEN /* Failure */
    returncode := 1;
    RETURN;
  END IF;

  SELECT t.returncode
    FROM sys.babelfish_sp_attach_schedule(
         par_job_id := par_job_id
       , par_job_name := NULL
       , par_schedule_id := par_schedule_id
       , par_schedule_name := NULL
       , par_automatic_post := par_automatic_post
       ) t
    INTO var_retval;

  IF (var_retval <> 0) THEN /* Failure */
    returncode := 1;
    RETURN;
  END IF;

  SELECT t.returncode
    FROM sys.babelfish_sp_aws_add_jobschedule(par_job_id, par_schedule_id) t
    INTO var_retval;

  IF (var_retval <> 0) THEN /* Failure */
    returncode := 1;
    RETURN;
  END IF;

  /* 0 means success */
  returncode := (var_retval);
  RETURN;
END;
$body$
LANGUAGE 'plpgsql';

CREATE OR REPLACE FUNCTION sys.babelfish_sp_add_jobstep (
  par_job_id integer = NULL::integer,
  par_job_name varchar = NULL::character varying,
  par_step_id integer = NULL::integer,
  par_step_name varchar = NULL::character varying,
  par_subsystem varchar = 'TSQL'::bpchar,
  par_command text = NULL::text,
  par_additional_parameters text = NULL::text,
  par_cmdexec_success_code integer = 0,
  par_on_success_action smallint = 1,
  par_on_success_step_id integer = 0,
  par_on_fail_action smallint = 2,
  par_on_fail_step_id integer = 0,
  par_server varchar = NULL::character varying,
  par_database_name varchar = NULL::character varying,
  par_database_user_name varchar = NULL::character varying,
  par_retry_attempts integer = 0,
  par_retry_interval integer = 0,
  par_os_run_priority integer = 0,
  par_output_file_name varchar = NULL::character varying,
  par_flags integer = 0,
  par_proxy_id integer = NULL::integer,
  par_proxy_name varchar = NULL::character varying,
  inout par_step_uid char = NULL::bpchar,
  out returncode integer
)
AS
$body$
DECLARE
  var_retval INT;
  var_max_step_id INT;
  var_step_id INT;
BEGIN

  SELECT t.par_job_name
       , t.par_job_id
       , t.returncode
    FROM sys.babelfish_sp_verify_job_identifiers (
         '@job_name'
       , '@job_id'
       , par_job_name
       , par_job_id
       , 'TEST'::character varying
       , NULL::bpchar
       ) t
    INTO par_job_name
       , par_job_id
       , var_retval;

  IF (var_retval <> 0) THEN
    returncode := 1;
    RETURN;
  END IF;

  -- Default step id (if not supplied)
  IF (par_step_id IS NULL)
  THEN
     SELECT COALESCE(MAX(step_id), 0) + 1
        INTO var_step_id
       FROM sys.sysjobsteps
      WHERE (job_id = par_job_id);
  ELSE
    var_step_id := par_step_id;
  END IF;

  -- Get current maximum step id
  SELECT COALESCE(MAX(step_id), 0)
    INTO var_max_step_id
    FROM sys.sysjobsteps
   WHERE (job_id = par_job_id);

  /* Check parameters */
  SELECT t.returncode
    FROM sys.babelfish_sp_verify_jobstep(
         par_job_id
       , var_step_id --par_step_id
       , par_step_name
       , par_subsystem
       , par_command
       , par_server
       , par_on_success_action
       , par_on_success_step_id
       , par_on_fail_action
       , par_on_fail_step_id
       , par_os_run_priority
       , par_flags
       , par_output_file_name
       , par_proxy_id
    ) t
    INTO var_retval;

  IF (var_retval <> 0)
  THEN /* Failure */
    returncode := 1;
    RETURN;
  END IF;

  /* Modify database. */
  /* Update the job's version/last-modified information */
  UPDATE sys.sysjobs
     SET version_number = version_number + 1
       --, date_modified = GETDATE()
   WHERE (job_id = par_job_id);

  /* Adjust step id's (unless the new step is being inserted at the 'end') */
  /* NOTE: We MUST do this before inserting the step. */
  IF (var_step_id <= var_max_step_id)
  THEN
    UPDATE sys.sysjobsteps
       SET step_id = step_id + 1
     WHERE (step_id >= var_step_id) AND (job_id = par_job_id);

    /* Clean up OnSuccess/OnFail references */
    UPDATE sys.sysjobsteps
       SET on_success_step_id = on_success_step_id + 1
     WHERE (on_success_step_id >= var_step_id) AND (job_id = par_job_id);

    UPDATE sys.sysjobsteps
       SET on_fail_step_id = on_fail_step_id + 1
     WHERE (on_fail_step_id >= var_step_id) AND (job_id = par_job_id);

    UPDATE sys.sysjobsteps
       SET on_success_step_id = 0
         , on_success_action = 1 /* Quit With Success */
     WHERE (on_success_step_id = var_step_id)
       AND (job_id = par_job_id);

    UPDATE sys.sysjobsteps
       SET on_fail_step_id = 0
         , on_fail_action = 2 /* Quit With Failure */
     WHERE (on_fail_step_id = var_step_id)
       AND (job_id = par_job_id);
  END IF;

  /* uuid without extensions uuid-ossp (cheat) */
  SELECT uuid_in(md5(random()::text || clock_timestamp()::text)::cstring) INTO par_step_uid;

  /* Insert the step */
  INSERT
    INTO sys.sysjobsteps (
         job_id
       , step_id
       , step_name
       , subsystem
       , command
       , flags
       , additional_parameters
       , cmdexec_success_code
       , on_success_action
       , on_success_step_id
       , on_fail_action
       , on_fail_step_id
       , server
       , database_name
       , database_user_name
       , retry_attempts
       , retry_interval
       , os_run_priority
       , output_file_name
       , last_run_outcome
       , last_run_duration
       , last_run_retries
       , last_run_date
       , last_run_time
       , proxy_id
       , step_uid
   )
  VALUES (
         par_job_id
       , var_step_id
       , par_step_name
       , par_subsystem
       , par_command
       , par_flags
       , par_additional_parameters
       , par_cmdexec_success_code
       , par_on_success_action
       , par_on_success_step_id
       , par_on_fail_action
       , par_on_fail_step_id
       , par_server
       , par_database_name
       , par_database_user_name
       , par_retry_attempts
       , par_retry_interval
       , par_os_run_priority
       , par_output_file_name
       , 0
       , 0
       , 0
       , 0
       , 0
       , par_proxy_id
       , par_step_uid
  );

  --PERFORM sys.sp_jobstep_create_proc (par_step_uid);

  returncode := var_retval;
  RETURN;
END;
$body$
LANGUAGE 'plpgsql';

CREATE OR REPLACE FUNCTION sys.babelfish_sp_add_schedule (
  par_schedule_name varchar,
  par_enabled smallint = 1,
  par_freq_type integer = 0,
  par_freq_interval integer = 0,
  par_freq_subday_type integer = 0,
  par_freq_subday_interval integer = 0,
  par_freq_relative_interval integer = 0,
  par_freq_recurrence_factor integer = 0,
  par_active_start_date integer = NULL::integer,
  par_active_end_date integer = 99991231,
  par_active_start_time integer = 0,
  par_active_end_time integer = 235959,
  par_owner_login_name varchar = NULL::character varying,
  inout par_schedule_uid char = NULL::bpchar,
  inout par_schedule_id integer = NULL::integer,
  par_originating_server varchar = NULL::character varying,
  out returncode integer
)
AS
$body$
DECLARE
  var_retval INT;
  var_owner_sid CHAR(85);
  var_orig_server_id INT;
BEGIN
  /* Remove any leading/trailing spaces from parameters */
  SELECT PG_CATALOG.LTRIM(PG_CATALOG.RTRIM(par_schedule_name))
       , PG_CATALOG.LTRIM(PG_CATALOG.RTRIM(par_owner_login_name))
       , UPPER(PG_CATALOG.LTRIM(PG_CATALOG.RTRIM(par_originating_server)))
       , 0
    INTO par_schedule_name
       , par_owner_login_name
       , par_originating_server
       , par_schedule_id;

  /* Check schedule (frequency and owner) parameters */
  SELECT t.par_freq_interval
       , t.par_freq_subday_type
       , t.par_freq_subday_interval
       , t.par_freq_relative_interval
       , t.par_freq_recurrence_factor
       , t.par_active_start_date
       , t.par_active_start_time
       , t.par_active_end_date
       , t.par_active_end_time
       , t.returncode
    FROM sys.babelfish_sp_verify_schedule(
         NULL::integer /* @schedule_id  -- schedule_id does not exist for the new schedule */
       , par_schedule_name /* @name */
       , par_enabled /* @enabled */
       , par_freq_type /* @freq_type */
       , par_freq_interval /* @freq_interval */
       , par_freq_subday_type /* @freq_subday_type */
       , par_freq_subday_interval /* @freq_subday_interval */
       , par_freq_relative_interval /* @freq_relative_interval */
       , par_freq_recurrence_factor /* @freq_recurrence_factor */
       , par_active_start_date /* @active_start_date */
       , par_active_start_time /* @active_start_time */
       , par_active_end_date /* @active_end_date */
       , par_active_end_time /* @active_end_time */
       , var_owner_sid
       ) t
    INTO par_freq_interval
       , par_freq_subday_type
       , par_freq_subday_interval
       , par_freq_relative_interval
       , par_freq_recurrence_factor
       , par_active_start_date
       , par_active_start_time
       , par_active_end_date
       , par_active_end_time
       , var_retval /* @owner_sid */;

  IF (var_retval <> 0) THEN /* Failure */
    returncode := 1;
        RETURN;
    END IF;

  IF (par_schedule_uid IS NULL)
  THEN /* Assign the GUID */
    /* uuid without extensions uuid-ossp (cheat) */
    SELECT uuid_in(md5(random()::text || clock_timestamp()::text)::cstring) INTO par_schedule_uid;
  END IF;

  var_orig_server_id := 0;
  var_owner_sid := uuid_in(md5(random()::text || clock_timestamp()::text)::cstring);


  INSERT
    INTO sys.sysschedules (
         schedule_uid
       , originating_server_id
       , name
       , owner_sid
       , enabled
       , freq_type
       , freq_interval
       , freq_subday_type
       , freq_subday_interval
       , freq_relative_interval
       , freq_recurrence_factor
       , active_start_date
       , active_end_date
       , active_start_time
       , active_end_time
   )
  VALUES (
         par_schedule_uid
       , var_orig_server_id
       , par_schedule_name
       , var_owner_sid
       , par_enabled
       , par_freq_type
       , par_freq_interval
       , par_freq_subday_type
       , par_freq_subday_interval
       , par_freq_relative_interval
       , par_freq_recurrence_factor
       , par_active_start_date
       , par_active_end_date
       , par_active_start_time
       , par_active_end_time
  );

  /* ZZZ */
  SELECT 0 /* @@ERROR, */, LASTVAL()
    INTO var_retval, par_schedule_id;

  /* 0 means success */
  returncode := var_retval;
  RETURN;
END;
$body$
LANGUAGE 'plpgsql';

CREATE OR REPLACE FUNCTION sys.babelfish_sp_attach_schedule (
  par_job_id integer = NULL::integer,
  par_job_name varchar = NULL::character varying,
  par_schedule_id integer = NULL::integer,
  par_schedule_name varchar = NULL::character varying,
  par_automatic_post smallint = 1,
  out returncode integer
)
RETURNS integer AS
$body$
DECLARE
  var_retval INT;
  var_sched_owner_sid CHAR(85);
  var_job_owner_sid CHAR(85);
BEGIN
  /* Check that we can uniquely identify the job */
  SELECT t.par_job_name
       , t.par_job_id
       , t.par_owner_sid
       , t.returncode
    FROM sys.babelfish_sp_verify_job_identifiers(
         '@job_name'
       , '@job_id'
       , par_job_name /* @job_name */
       , par_job_id /* @job_id */
       , 'TEST' /* @sqlagent_starting_test */
       , var_job_owner_sid) t
    INTO par_job_name
       , par_job_id
       , var_job_owner_sid
       , var_retval;

  IF (var_retval <> 0) THEN /* Failure */
    returncode := 1;
    RETURN;
  END IF;

  /* Check that we can uniquely identify the schedule */
  SELECT t.par_schedule_name
       , t.par_schedule_id
       , t.par_owner_sid
       --, t.par_orig_server_id
       , t.returncode
    FROM sys.babelfish_sp_verify_schedule_identifiers(
         '@schedule_name'::character varying /* @name_of_name_parameter */
       , '@schedule_id'::character varying /* @name_of_id_parameter */
       , par_schedule_name /* @schedule_name */
       , par_schedule_id /* @schedule_id */
       , var_sched_owner_sid /* @owner_sid */
       , NULL::integer /* @orig_server_id */
       , NULL::integer) t
    INTO par_schedule_name
       , par_schedule_id
       , var_sched_owner_sid
       , var_retval /* @job_id_filter */;

  IF (var_retval <> 0) THEN /* Failure */
    returncode := 1;
    RETURN;
  END IF

  /* If the record doesn't already exist create it */;
  IF (
    NOT EXISTS (
      SELECT 1
        FROM sys.sysjobschedules
       WHERE (schedule_id = par_schedule_id)
         AND (job_id = par_job_id)))
  THEN
    INSERT
      INTO sys.sysjobschedules (schedule_id, job_id)
    VALUES (par_schedule_id, par_job_id);

    SELECT 0 INTO var_retval; /* @@ERROR */
  END IF;


  PERFORM sys.babelfish_sp_set_next_run (par_job_id, par_schedule_id);

  /* 0 means success */
  returncode := var_retval;
  RETURN;
END;
$body$
LANGUAGE 'plpgsql';

CREATE OR REPLACE FUNCTION sys.babelfish_sp_aws_add_jobschedule (
  par_job_id integer = NULL::integer,
  par_schedule_id integer = NULL::integer,
  out returncode integer
)
AS
$body$
DECLARE
  var_retval INT;
  proc_name_mask VARCHAR(100);
  var_owner_login_name VARCHAR(128);
  var_xml TEXT DEFAULT '';
  var_cron_expression VARCHAR(50);
  var_job_cmd VARCHAR(255);
  lambda_arn VARCHAR(255);
  return_message text;
  var_schedule_name VARCHAR(255);

  var_job_name VARCHAR(128);
  var_start_step_id INTEGER;
  var_notify_level_email INTEGER;
  var_notify_email_operator_id INTEGER;
  var_notify_email_operator_name VARCHAR(128);
  notify_email_sender VARCHAR(128);
  var_delete_level INTEGER;
BEGIN

  IF (EXISTS (
      SELECT 1
        FROM sys.sysjobschedules
       WHERE (schedule_id = par_schedule_id)
         AND (job_id = par_job_id)))
  THEN
    SELECT cron_expression
      FROM sys.babelfish_sp_schedule_to_cron (par_job_id, par_schedule_id)
      INTO var_cron_expression;

    SELECT name
      FROM sys.sysschedules
     WHERE schedule_id = par_schedule_id
      INTO var_schedule_name;

    SELECT name
         , start_step_id
         , COALESCE(notify_level_email,0)
         , COALESCE(notify_email_operator_id,0)
         , COALESCE(notify_email_operator_name,'')
         , COALESCE(delete_level,0)
      FROM sys.sysjobs
     WHERE job_id = par_job_id
      INTO var_job_name
         , var_start_step_id
         , var_notify_level_email
         , var_notify_email_operator_id
         , var_notify_email_operator_name
         , var_delete_level;

    proc_name_mask := 'sys_data.sql_agent$job_%s_step_%s';
    var_job_cmd := pg_catalog.format(proc_name_mask, par_job_id, '1');
    notify_email_sender := 'aws_test_email_sender@dbbest.com';


    var_xml := CONCAT(var_xml, '{');
    var_xml := CONCAT(var_xml, '"mode": "add_job",');
    var_xml := CONCAT(var_xml, '"parameters": {');
    var_xml := CONCAT(var_xml, '"vendor": "postgresql",');
    var_xml := CONCAT(var_xml, '"job_name": "',var_schedule_name,'",');
    var_xml := CONCAT(var_xml, '"job_frequency": "',var_cron_expression,'",');
    var_xml := CONCAT(var_xml, '"job_cmd": "',var_job_cmd,'",');
    var_xml := CONCAT(var_xml, '"notify_level_email": ',var_notify_level_email,',');
    var_xml := CONCAT(var_xml, '"delete_level": ',var_delete_level,',');
    var_xml := CONCAT(var_xml, '"uid": "',par_job_id,'",');
    var_xml := CONCAT(var_xml, '"callback": "sys.babelfish_sp_job_log",');
    var_xml := CONCAT(var_xml, '"notification": {');
    var_xml := CONCAT(var_xml, '"notify_email_sender": "',notify_email_sender,'",');
    var_xml := CONCAT(var_xml, '"notify_email_recipient": "',var_notify_email_operator_name,'"');
    var_xml := CONCAT(var_xml, '}');
    var_xml := CONCAT(var_xml, '}');
    var_xml := CONCAT(var_xml, '}');

    -- RAISE NOTICE '%', var_xml;


    SELECT sys.babelfish_get_service_setting ('JOB', 'LAMBDA_ARN')
      INTO lambda_arn;

    SELECT sys.awslambda_fn (lambda_arn, var_xml) INTO return_message;
    returncode := 0;
  ELSE
    returncode := 1;
    RAISE 'Job not fount' USING ERRCODE := '50000';
  END IF;

END;
$body$
LANGUAGE 'plpgsql'
STABLE;

CREATE OR REPLACE FUNCTION sys.babelfish_sp_aws_del_jobschedule (
  par_job_id integer = NULL::integer,
  par_schedule_id integer = NULL::integer,
  out returncode integer
)
AS
$body$
DECLARE
  var_retval INT;
  proc_name_mask VARCHAR(100);
  var_owner_login_name VARCHAR(128);
  var_xml TEXT DEFAULT '';
  var_cron_expression VARCHAR(50);
  var_job_cmd VARCHAR(255);
  lambda_arn VARCHAR(255);
  return_message text;
  var_schedule_name VARCHAR(255);
BEGIN

  IF (EXISTS (
      SELECT 1
        FROM sys.sysjobschedules
       WHERE (schedule_id = par_schedule_id)
         AND (job_id = par_job_id)))
  THEN
    SELECT name
      FROM sys.sysschedules
     WHERE schedule_id = par_schedule_id
      INTO var_schedule_name;

    var_xml := CONCAT(var_xml, '{');
    var_xml := CONCAT(var_xml, '"mode": "del_schedule",');
    var_xml := CONCAT(var_xml, '"parameters": {');
    var_xml := CONCAT(var_xml, '"schedule_name": "',var_schedule_name,'",');
    var_xml := CONCAT(var_xml, '"force_delete": "TRUE"');
    var_xml := CONCAT(var_xml, '}');
    var_xml := CONCAT(var_xml, '}');

    SELECT sys.babelfish_get_service_setting ('JOB', 'LAMBDA_ARN')
      INTO lambda_arn;

    SELECT sys.awslambda_fn (lambda_arn, var_xml) INTO return_message;
    returncode := 0;
  ELSE
    returncode := 1;
    RAISE 'Job not fount' USING ERRCODE := '50000';
  END IF;

END;
$body$
LANGUAGE 'plpgsql'
STABLE;

CREATE OR REPLACE FUNCTION sys.babelfish_sp_delete_job (
  par_job_id integer = NULL::integer,
  par_job_name varchar = NULL::character varying,
  par_originating_server varchar = NULL::character varying,
  par_delete_history smallint = 1,
  par_delete_unused_schedule smallint = 1,
  out returncode integer
)
RETURNS integer AS
$body$
DECLARE
  var_retval INT;
  var_category_id INT;
  var_job_owner_sid CHAR(85);
  var_err INT;
  var_schedule_id INT;
BEGIN
  IF ((par_job_id IS NOT NULL) OR (par_job_name IS NOT NULL))
  THEN
    SELECT t.par_job_name
         , t.par_job_id
         , t.par_owner_sid
         , t.returncode
      FROM sys.babelfish_sp_verify_job_identifiers(
           '@job_name'
         , '@job_id'
         , par_job_name
         , par_job_id
         , 'TEST'
         , var_job_owner_sid
         ) t
      INTO par_job_name
         , par_job_id
         , var_job_owner_sid
         , var_retval;

    IF (var_retval <> 0) THEN /* Failure */
      returncode := (1);
      RETURN;
    END IF;
  END IF;

  /* Get category to see if it is a misc. replication agent. @category_id will be */
  /* NULL if there is no @job_id. */

  SELECT category_id
    INTO var_category_id
    FROM sys.sysjobs
   WHERE job_id = par_job_id;

  /* Do the delete (for a specific job) */
  IF (par_job_id IS NOT NULL)
  THEN
    --CREATE TEMPORARY TABLE "#temp_schedules_to_delete" (schedule_id INT NOT NULL);

    -- Delete all traces of the job
    -- BEGIN TRANSACTION
    -- Get the schedules to delete before deleting records from sysjobschedules



    --IF (par_delete_unused_schedule = 1)
    --THEN
      -- ZZZ optimize
      -- Get the list of schedules to delete
      --INSERT INTO "#temp_schedules_to_delete"
      --SELECT DISTINCT schedule_id
      --  FROM sys.sysschedules
      -- WHERE schedule_id IN (SELECT schedule_id
      --                         FROM sys.sysjobschedules
      --                         WHERE job_id = par_job_id);
      --INSERT INTO "#temp_schedules_to_delete"
      SELECT schedule_id
    	FROM sys.sysjobschedules
       WHERE job_id = par_job_id
        INTO var_schedule_id;

    PERFORM sys.babelfish_sp_aws_del_jobschedule (par_job_id := par_job_id, par_schedule_id := var_schedule_id);


--    END IF;


    --DELETE FROM sys.sysschedules
    -- WHERE schedule_id IN (SELECT schedule_id FROM sys.sysjobschedules WHERE job_id = par_job_id);

    DELETE FROM sys.sysjobschedules
     WHERE job_id = par_job_id;

    DELETE FROM sys.sysjobsteps
     WHERE job_id = par_job_id;

    DELETE FROM sys.sysjobs
     WHERE job_id = par_job_id;

    SELECT 0 /* @@ERROR */ INTO var_err;

    /* Delete the schedule(s) if requested to and it isn't being used by other jobs */
    IF (par_delete_unused_schedule = 1)
    THEN
      /* Now OK to delete the schedule */
      DELETE FROM sys.sysschedules
       WHERE schedule_id = var_schedule_id; --IN (SELECT schedule_id FROM "#temp_schedules_to_delete");

      --DELETE FROM sys.sysschedules
      -- WHERE schedule_id IN (SELECT schedule_id
      --                         FROM "#temp_schedules_to_delete" AS sdel
      --                        WHERE NOT EXISTS (SELECT *
      --                                            FROM sys.sysjobschedules AS js
      --                                           WHERE js.schedule_id = sdel.schedule_id));
    END IF;

    /* Delete the job history if requested */
    IF (par_delete_history = 1)
    THEN
      DELETE FROM sys.sysjobhistory
      WHERE job_id = par_job_id;
    END IF;

    /* All done */
    /* COMMIT TRANSACTION */
    --DROP TABLE "#temp_schedules_to_delete";
  END IF;

  /* 0 means success */
  returncode := 0;
  RETURN;
END;
$body$
LANGUAGE 'plpgsql';

CREATE OR REPLACE FUNCTION sys.babelfish_sp_delete_jobschedule (
  par_job_id integer = NULL::integer,
  par_job_name varchar = NULL::character varying,
  par_name varchar = NULL::character varying,
  par_keep_schedule integer = 0,
  par_automatic_post smallint = 1,
  out returncode integer
)
RETURNS integer AS
$body$
DECLARE
  var_retval INT;
  var_sched_count INT;
  var_schedule_id INT;
  var_job_owner_sid CHAR(85);
BEGIN
  /* Remove any leading/trailing spaces from parameters */
  SELECT PG_CATALOG.LTRIM(PG_CATALOG.RTRIM(par_name)) INTO par_name;

  /* Check that we can uniquely identify the job */
  SELECT t.par_job_name
       , t.par_job_id
       , t.par_owner_sid
       , t.returncode
    FROM sys.babelfish_sp_verify_job_identifiers(
         '@job_name'
       , '@job_id'
       , par_job_name
       , par_job_id
       , 'TEST'
       , var_job_owner_sid
       ) t
    INTO par_job_name
       , par_job_id
       , var_job_owner_sid
       , var_retval;

  IF (var_retval <> 0) THEN /* Failure */
    returncode := 1;
    RETURN;
  END IF;

  IF (LOWER(UPPER(par_name)) = LOWER('ALL'))
  THEN
    SELECT - 1 INTO var_schedule_id;

    /* We use this in the call to sp_sqlagent_notify */
    /* Delete the schedule(s) if it isn't being used by other jobs */
    CREATE TEMPORARY TABLE "#temp_schedules_to_delete" (schedule_id INT NOT NULL)
    /* If user requests that the schedules be removed (the legacy behavoir) */
    /* make sure it isnt being used by other jobs */;

    IF (par_keep_schedule = 0)
    THEN
      /* Get the list of schedules to delete */
      INSERT INTO "#temp_schedules_to_delete"
      SELECT DISTINCT schedule_id
        FROM sys.sysschedules
       WHERE (schedule_id IN (SELECT schedule_id
                                FROM sys.sysjobschedules
                               WHERE (job_id = par_job_id)));
      /* make sure no other jobs use these schedules */
      IF (EXISTS (SELECT *
                    FROM sys.sysjobschedules
                   WHERE (job_id <> par_job_id)
                     AND (schedule_id IN (SELECT schedule_id
                                            FROM "#temp_schedules_to_delete"))))
      THEN /* Failure */
        RAISE 'One or more schedules were not deleted because they are being used by at least one other job. Use "sp_detach_schedule" to remove schedules from a job.' USING ERRCODE := '50000';
        returncode := 1;
        RETURN;
      END IF;
    END IF;

    /* OK to delete the jobschedule */
    DELETE FROM sys.sysjobschedules
     WHERE (job_id = par_job_id);

    /* OK to delete the schedule - temp_schedules_to_delete is empty if @keep_schedule <> 0 */
    DELETE FROM sys.sysschedules
     WHERE schedule_id IN (SELECT schedule_id FROM "#temp_schedules_to_delete");
  ELSE ---- IF (LOWER(UPPER(par_name)) = LOWER('ALL'))

    -- Need to use sp_detach_schedule to remove this ambiguous schedule name
    IF(var_sched_count > 1) /* Failure */
    THEN
      RAISE 'More than one schedule named "%" is attached to job "%". Use "sp_detach_schedule" to remove schedules from a job.', par_name, par_job_name  USING ERRCODE := '50000';
      returncode := 1;
      RETURN;
    END IF;

    --If user requests that the schedule be removed (the legacy behavoir)
    --make sure it isnt being used by another job
    IF (par_keep_schedule = 0)
    THEN
      IF(EXISTS(SELECT *
                  FROM sys.sysjobschedules
                 WHERE (schedule_id = var_schedule_id)
                   AND (job_id <> par_job_id)))
      THEN /* Failure */
        RAISE 'Schedule "%" was not deleted because it is being used by at least one other job. Use "sp_detach_schedule" to remove schedules from a job.', par_name USING ERRCODE := '50000';
        returncode := 1;
        RETURN;
      END IF;
    END IF;

    /* Delete the job schedule link first */
    DELETE FROM sys.sysjobschedules
     WHERE (job_id = par_job_id)
       AND (schedule_id = var_schedule_id);

    /* Delete schedule if required */
    IF (par_keep_schedule = 0)
    THEN
      /* Now delete the schedule if required */
      DELETE FROM sys.sysschedules
       WHERE (schedule_id = var_schedule_id);
    END IF;

    SELECT t.returncode
    FROM sys.babelfish_sp_aws_del_jobschedule(par_job_id, var_schedule_id) t
    INTO var_retval;


  END IF;

  /* Update the job's version/last-modified information */
  UPDATE sys.sysjobs
     SET version_number = version_number + 1
       -- , date_modified = GETDATE() /
   WHERE job_id = par_job_id;

  DROP TABLE IF EXISTS "#temp_schedules_to_delete";


  /* 0 means success */
  returncode := var_retval;
  RETURN;
END;
$body$
LANGUAGE 'plpgsql';

CREATE OR REPLACE FUNCTION sys.babelfish_sp_delete_jobstep (
  par_job_id integer = NULL::integer,
  par_job_name varchar = NULL::character varying,
  par_step_id integer = NULL::integer,
  out returncode integer
)
RETURNS integer AS
$body$
DECLARE
  var_retval INT;
  var_max_step_id INT;
  var_valid_range VARCHAR(50);
  var_job_owner_sid CHAR(85);
BEGIN
  SELECT t.par_job_name
       , t.par_job_id
       , t.par_owner_sid
       , t.returncode
    FROM sys.babelfish_sp_verify_job_identifiers(
         '@job_name'
       , '@job_id'
       , par_job_name
       , par_job_id
       , 'TEST'
       , var_job_owner_sid
       ) t
    INTO par_job_name
       , par_job_id
       , var_job_owner_sid
       , var_retval;

  IF (var_retval <> 0) THEN /* Failure */
    returncode := 1;
    RETURN;
  END IF;

  /* Get current maximum step id */
  SELECT COALESCE(MAX(step_id), 0)
    INTO var_max_step_id
    FROM sys.sysjobsteps
   WHERE (job_id = par_job_id);

  /* Check step id */
  IF (par_step_id < 0) OR (par_step_id > var_max_step_id)
  THEN
    SELECT CONCAT('0 (all steps) ..', CAST (var_max_step_id AS VARCHAR(1)))
      INTO var_valid_range;
     RAISE 'The specified "%" is invalid (valid values are: %).', 'step_id', var_valid_range USING ERRCODE := '50000';
     returncode := 1;
     RETURN;
        /* Failure */
    END IF;

    /* BEGIN TRANSACTION */
    /* Delete either the specified step or ALL the steps (if step id is 0) */
    IF (par_step_id = 0)
    THEN
      DELETE FROM sys.sysjobsteps
       WHERE (job_id = par_job_id);
    ELSE
      DELETE FROM sys.sysjobsteps
       WHERE (job_id = par_job_id) AND (step_id = par_step_id);
    END IF;

    IF (par_step_id <> 0)
    THEN
      /* Adjust step id's */
      UPDATE sys.sysjobsteps
         SET step_id = step_id - 1
       WHERE (step_id > par_step_id)
         AND (job_id = par_job_id);

      /* Clean up OnSuccess/OnFail references */
      UPDATE sys.sysjobsteps
         SET on_success_step_id = on_success_step_id - 1
       WHERE (on_success_step_id > par_step_id) AND (job_id = par_job_id);

      UPDATE sys.sysjobsteps
         SET on_fail_step_id = on_fail_step_id - 1
       WHERE (on_fail_step_id > par_step_id) AND (job_id = par_job_id);

      /* Quit With Success */
      UPDATE sys.sysjobsteps
         SET on_success_step_id = 0
           , on_success_action = 1
       WHERE (on_success_step_id = par_step_id)
         AND (job_id = par_job_id);

      /* Quit With Failure */
      UPDATE sys.sysjobsteps
         SET on_fail_step_id = 0
           , on_fail_action = 2
       WHERE (on_fail_step_id = par_step_id) AND (job_id = par_job_id);
    END IF;

    /* Update the job's version/last-modified information */
    UPDATE sys.sysjobs
       SET version_number = version_number + 1
         --, date_modified = GETDATE() /
     WHERE (job_id = par_job_id);

    /* COMMIT TRANSACTION */

    /* Success */
    returncode := 0;
    RETURN;
END;
$body$
LANGUAGE 'plpgsql';

CREATE OR REPLACE FUNCTION sys.babelfish_sp_delete_schedule (
  par_schedule_id integer = NULL::integer,
  par_schedule_name varchar = NULL::character varying,
  par_force_delete smallint = 0,
  par_automatic_post smallint = 1,
  out returncode integer
)
RETURNS integer AS
$body$
DECLARE
  var_retval INT;
  var_job_count INT;
BEGIN
  /* check if there are jobs using this schedule */
  SELECT COUNT(*)
    INTO var_job_count
    FROM sys.sysjobschedules
   WHERE (schedule_id = par_schedule_id);

  /* If we aren't force deleting the schedule make sure no jobs are using it */
  IF ((par_force_delete = 0) AND (var_job_count > 0))
  THEN /* Failure */
    RAISE 'The schedule was not deleted because it is being used by one or more jobs.' USING ERRCODE := '50000';
    returncode := 1;
    RETURN;
  END IF;

  /* OK to delete the job - schedule link */
  DELETE FROM sys.sysjobschedules
   WHERE schedule_id = par_schedule_id;

  /* OK to delete the schedule */
  DELETE FROM sys.sysschedules
   WHERE schedule_id = par_schedule_id;

  /* 0 means success */
  returncode := var_retval;
  RETURN;
END;
$body$
LANGUAGE 'plpgsql';

CREATE OR REPLACE FUNCTION sys.babelfish_sp_detach_schedule (
  par_job_id integer = NULL::integer,
  par_job_name varchar = NULL::character varying,
  par_schedule_id integer = NULL::integer,
  par_schedule_name varchar = NULL::character varying,
  par_delete_unused_schedule smallint = 0,
  par_automatic_post smallint = 1,
  out returncode integer
)
RETURNS integer AS
$body$
DECLARE
  var_retval INT;
  var_sched_owner_sid CHAR(85);
  var_job_owner_sid CHAR(85);
BEGIN
  /* Check that we can uniquely identify the job */
  SELECT t.par_job_name
       , t.par_job_id
       , t.par_owner_sid
       , t.returncode
    FROM sys.babelfish_sp_verify_job_identifiers(
         '@job_name'
       , '@job_id'
       , par_job_name
       , par_job_id
       , 'TEST'
       , var_job_owner_sid
       ) t
    INTO par_job_name
       , par_job_id
       , var_job_owner_sid
       , var_retval;

  IF (var_retval <> 0) THEN /* Failure */
    returncode := 1;
    RETURN;
  END IF;

  /* Check that we can uniquely identify the schedule */
  SELECT t.par_schedule_name
       , t.par_schedule_id
       , t.par_owner_sid
       , t.par_orig_server_id
       , t.returncode
    FROM sys.babelfish_sp_verify_schedule_identifiers(
         '@schedule_name' /* @name_of_name_parameter */
       , '@schedule_id' /* @name_of_id_parameter */
       , par_schedule_name /* @schedule_name */
       , par_schedule_id /* @schedule_id */
       , var_sched_owner_sid /* @owner_sid */
       , NULL /* @orig_server_id */
       , par_job_id
       ) t
    INTO par_schedule_name
       , par_schedule_id
       , var_sched_owner_sid
       , var_retval;
       -- job_id_filter

  IF (var_retval <> 0) THEN /* Failure */
    returncode := 1;
    RETURN;
  END IF;

  /* If the record doesn't exist raise an error */
  IF (NOT EXISTS (
    SELECT *
      FROM sys.sysjobschedules
     WHERE (schedule_id = par_schedule_id)
       AND (job_id = par_job_id)))
  THEN /* Failure */
    RAISE 'The specified schedule name "%s" is not associated with the job "%s".', par_schedule_name, par_job_name USING ERRCODE := '50000';
    returncode := 1;
    RETURN;
  END IF;

  SELECT t.returncode
    FROM sys.babelfish_sp_aws_del_jobschedule(par_job_id, par_schedule_id) t
    INTO var_retval;

  DELETE FROM sys.sysjobschedules
   WHERE (job_id = par_job_id)
     AND (schedule_id = par_schedule_id);

  SELECT /* @@ERROR */ 0 -- ZZZ
    INTO var_retval;

  /* delete the schedule if requested and it isn't referenced */
  IF (var_retval = 0 AND par_delete_unused_schedule = 1)
  THEN
    IF (NOT EXISTS (
      SELECT *
        FROM sys.sysjobschedules
       WHERE (schedule_id = par_schedule_id)))
    THEN
      DELETE FROM sys.sysschedules
       WHERE (schedule_id = par_schedule_id);
    END IF;
  END IF;

  /* Update the job's version/last-modified information */
  /*
  UPDATE sys.sysjobs
     SET version_number = version_number + 1
       -- , date_modified = GETDATE()
   WHERE (job_id = par_job_id);
  */

  -- PERFORM sys.babelfish_sp_delete_job (par_job_id := par_job_id);

  /* 0 means success */
  returncode := var_retval;
  RETURN;
END;
$body$
LANGUAGE 'plpgsql';

CREATE OR REPLACE FUNCTION sys.babelfish_sp_job_log (
    IN pid INTEGER
  , IN pstatus INTEGER
  , IN pmessage VARCHAR(255))
RETURNS void AS
$BODY$
BEGIN
  PERFORM sys.babelfish_update_job (pid, pmessage);

  -- INSERT INTO ms_test.jobs_log(id, t, status, message)
  -- VALUES (pid, CURRENT_TIMESTAMP, pstatus, pmessage);
END;
$BODY$
LANGUAGE plpgsql;

CREATE OR REPLACE FUNCTION sys.babelfish_sp_schedule_to_cron (
  par_job_id integer,
  par_schedule_id integer,
  out cron_expression varchar
)
RETURNS VARCHAR AS
$body$
DECLARE
  var_enabled INTEGER;
  var_freq_type INTEGER;
  var_freq_interval INTEGER;
  var_freq_subday_type INTEGER;
  var_freq_subday_interval INTEGER;
  var_freq_relative_interval INTEGER;
  var_freq_recurrence_factor INTEGER;
  var_active_start_date INTEGER;
  var_active_end_date INTEGER;
  var_active_start_time INTEGER;
  var_active_end_time INTEGER;

  var_next_run_date date;
  var_next_run_time time;
  var_next_run_dt timestamp;

  var_tmp_interval varchar(50);
  var_current_dt timestamp;
  var_next_dt timestamp;
BEGIN

  SELECT enabled
       , freq_type
       , freq_interval
       , freq_subday_type
       , freq_subday_interval
       , freq_relative_interval
       , freq_recurrence_factor
       , active_start_date
       , active_end_date
       , active_start_time
       , active_end_time
    FROM sys.sysschedules
    INTO var_enabled
       , var_freq_type
       , var_freq_interval
       , var_freq_subday_type
       , var_freq_subday_interval
       , var_freq_relative_interval
       , var_freq_recurrence_factor
       , var_active_start_date
       , var_active_end_date
       , var_active_start_time
       , var_active_end_time
   WHERE schedule_id = par_schedule_id;

  /* if enabled = 0 return */
  CASE var_freq_type
    WHEN 1 THEN
      NULL;

    WHEN 4 THEN
    BEGIN
        cron_expression :=
        CASE
          /* WHEN var_freq_subday_type = 1 THEN var_freq_subday_interval::character varying || ' At the specified time'  -- start time */
          /* WHEN var_freq_subday_type = 2 THEN var_freq_subday_interval::character varying || ' second'  -- ADD var_freq_subday_interval SECOND */
          WHEN var_freq_subday_type = 4 THEN pg_catalog.format('cron(*/%s * * * ? *)', var_freq_subday_interval::character varying) /* ADD var_freq_subday_interval MINUTE */
          WHEN var_freq_subday_type = 8 THEN pg_catalog.format('cron(0 */%s * * ? *)', var_freq_subday_interval::character varying) /* ADD var_freq_subday_interval HOUR */
          ELSE ''
        END;
    END;

    WHEN 8 THEN
      NULL;

    WHEN 16 THEN
      NULL;

    WHEN 32 THEN
      NULL;

    WHEN 64 THEN
      NULL;

    WHEN 128 THEN
     NULL;

  END CASE;

 -- return cron_expression;

END;
$body$
LANGUAGE 'plpgsql'
STABLE;

create or replace function sys.babelfish_sp_sequence_get_range(
  in par_sequence_name text,
  in par_range_size bigint,
  out par_range_first_value bigint,
  out par_range_last_value bigint,
  out par_range_cycle_count bigint,
  out par_sequence_increment bigint,
  out par_sequence_min_value bigint,
  out par_sequence_max_value bigint
)  as
$body$
declare
  v_is_cycle character varying(3);
  v_current_value bigint;
begin
  select s.minimum_value, s.maximum_value, s.increment, s.cycle_option
    from information_schema.sequences s
    where s.sequence_name = $1
    into par_sequence_min_value, par_sequence_max_value, par_sequence_increment, v_is_cycle;

  par_range_first_value := sys.babelfish_get_sequence_value(par_sequence_name);

  if par_range_first_value > par_sequence_min_value then
    par_range_first_value := par_range_first_value + 1;
  end if;

  if v_is_cycle = 'YES' then
    par_range_cycle_count := 0;
  end if;

  for i in 1..$2 loop
    select nextval(par_sequence_name) into v_current_value;
    if (v_is_cycle = 'YES') and (v_current_value = par_sequence_min_value) and (par_range_first_value <> v_current_value) then
      par_range_cycle_count := par_range_cycle_count + 1;
    end if;
  end loop;

  par_range_last_value := sys.babelfish_get_sequence_value(par_sequence_name);
end;
$body$
language plpgsql
STABLE;

CREATE OR REPLACE FUNCTION sys.babelfish_sp_set_next_run (
  par_job_id integer,
  par_schedule_id integer
)
RETURNS void AS
$body$
DECLARE
  var_enabled INTEGER;
  var_freq_type INTEGER;
  var_freq_interval INTEGER;
  var_freq_subday_type INTEGER;
  var_freq_subday_interval INTEGER;
  var_freq_relative_interval INTEGER;
  var_freq_recurrence_factor INTEGER;
  var_active_start_date INTEGER;
  var_active_end_date INTEGER;
  var_active_start_time INTEGER;
  var_active_end_time INTEGER;

  var_next_run_date date;
  var_next_run_time time;
  var_next_run_dt timestamp;

  var_tmp_interval varchar(50);
  var_current_dt timestamp;
  var_next_dt timestamp;
BEGIN

  SELECT enabled
       , freq_type
       , freq_interval
       , freq_subday_type
       , freq_subday_interval
       , freq_relative_interval
       , freq_recurrence_factor
       , active_start_date
       , active_end_date
       , active_start_time
       , active_end_time
    FROM sys.sysschedules
    INTO var_enabled
       , var_freq_type
       , var_freq_interval
       , var_freq_subday_type
       , var_freq_subday_interval
       , var_freq_relative_interval
       , var_freq_recurrence_factor
       , var_active_start_date
       , var_active_end_date
       , var_active_start_time
       , var_active_end_time
   WHERE schedule_id = par_schedule_id;

  SELECT next_run_date
       , next_run_time
    FROM sys.sysjobschedules
    INTO var_next_run_date
       , var_next_run_time
   WHERE schedule_id = par_schedule_id
     AND job_id = par_job_id;

  /* if enabled = 0 return */
  CASE var_freq_type
    WHEN 1 THEN
      NULL;

    WHEN 4 THEN
    BEGIN
      /* NULL start date & time or now */
      /* start date + start time or now() */
      IF (var_next_run_date IS NULL OR var_next_run_time IS NULL)
      THEN
        var_current_dt := now()::timestamp;

        UPDATE sys.sysjobschedules
           SET next_run_date = var_current_dt::date
             , next_run_time = var_current_dt::time
         WHERE schedule_id = par_schedule_id
           AND job_id = par_job_id;
        RETURN;
      ELSE
        var_tmp_interval :=
        CASE
          /* WHEN var_freq_subday_type = 1 THEN var_freq_subday_interval::character varying || ' At the specified time'  -- start time */
          WHEN var_freq_subday_type = 2 THEN var_freq_subday_interval::character varying || ' second'  /* ADD var_freq_subday_interval SECOND */
          WHEN var_freq_subday_type = 4 THEN var_freq_subday_interval::character varying || ' minute'  /* ADD var_freq_subday_interval MINUTE */
          WHEN var_freq_subday_type = 8 THEN var_freq_subday_interval::character varying || ' hour'    /* ADD var_freq_subday_interval HOUR */
          ELSE ''
        END;

        var_next_dt := (var_next_run_date::date + var_next_run_time::time)::timestamp + var_tmp_interval::INTERVAL;
        UPDATE sys.sysjobschedules
           SET next_run_date = var_next_dt::date
             , next_run_time = var_next_dt::time
         WHERE schedule_id = par_schedule_id
           AND job_id = par_job_id;
        RETURN;
      END IF;
    END;

    WHEN 8 THEN
      NULL;

    WHEN 16 THEN
      NULL;

    WHEN 32 THEN
      NULL;

    WHEN 64 THEN
      NULL;

    WHEN 128 THEN
     NULL;

  END CASE;

END;
$body$
LANGUAGE 'plpgsql';

CREATE OR REPLACE FUNCTION sys.babelfish_sp_update_job (
  par_job_id integer = NULL::integer,
  par_job_name varchar = NULL::character varying,
  par_new_name varchar = NULL::character varying,
  par_enabled smallint = NULL::smallint,
  par_description varchar = NULL::character varying,
  par_start_step_id integer = NULL::integer,
  par_category_name varchar = NULL::character varying,
  par_owner_login_name varchar = NULL::character varying,
  par_notify_level_eventlog integer = NULL::integer,
  par_notify_level_email integer = NULL::integer,
  par_notify_level_netsend integer = NULL::integer,
  par_notify_level_page integer = NULL::integer,
  par_notify_email_operator_name varchar = NULL::character varying,
  par_notify_netsend_operator_name varchar = NULL::character varying,
  par_notify_page_operator_name varchar = NULL::character varying,
  par_delete_level integer = NULL::integer,
  par_automatic_post smallint = 1,
  out returncode integer
)
RETURNS integer AS
$body$
DECLARE
    var_retval INT;
    var_category_id INT;
    var_notify_email_operator_id INT;
    var_notify_netsend_operator_id INT;
    var_notify_page_operator_id INT;
    var_owner_sid CHAR(85);
    var_alert_id INT;
    var_cached_attribute_modified INT;
    var_is_sysadmin INT;
    var_current_owner VARCHAR(128);
    var_enable_only_used INT;
    var_x_new_name VARCHAR(128);
    var_x_enabled SMALLINT;
    var_x_description VARCHAR(512);
    var_x_start_step_id INT;
    var_x_category_name VARCHAR(128);
    var_x_category_id INT;
    var_x_owner_sid CHAR(85);
    var_x_notify_level_eventlog INT;
    var_x_notify_level_email INT;
    var_x_notify_level_netsend INT;
    var_x_notify_level_page INT;
    var_x_notify_email_operator_name VARCHAR(128);
    var_x_notify_netsnd_operator_name VARCHAR(128);
    var_x_notify_page_operator_name VARCHAR(128);
    var_x_delete_level INT;
    var_x_originating_server_id INT;
    var_x_master_server SMALLINT;
BEGIN
    /* Not updatable */
    /* Remove any leading/trailing spaces from parameters (except @owner_login_name) */
    SELECT
        PG_CATALOG.LTRIM(PG_CATALOG.RTRIM(par_job_name))
        INTO par_job_name;
    SELECT
        PG_CATALOG.LTRIM(PG_CATALOG.RTRIM(par_new_name))
        INTO par_new_name;
    SELECT
        PG_CATALOG.LTRIM(PG_CATALOG.RTRIM(par_description))
        INTO par_description;
    SELECT
        PG_CATALOG.LTRIM(PG_CATALOG.RTRIM(par_category_name))
        INTO par_category_name;
    SELECT
        PG_CATALOG.LTRIM(PG_CATALOG.RTRIM(par_notify_email_operator_name))
        INTO par_notify_email_operator_name;
    SELECT
        PG_CATALOG.LTRIM(PG_CATALOG.RTRIM(par_notify_netsend_operator_name))
        INTO par_notify_netsend_operator_name;
    SELECT
        PG_CATALOG.LTRIM(PG_CATALOG.RTRIM(par_notify_page_operator_name))
        INTO par_notify_page_operator_name
    /* Are we modifying an attribute which tsql agent caches? */;

    IF ((par_new_name IS NOT NULL) OR (par_enabled IS NOT NULL) OR (par_start_step_id IS NOT NULL) OR (par_owner_login_name IS NOT NULL) OR (par_notify_level_eventlog IS NOT NULL) OR (par_notify_level_email IS NOT NULL) OR (par_notify_level_netsend IS NOT NULL) OR (par_notify_level_page IS NOT NULL) OR (par_notify_email_operator_name IS NOT NULL) OR (par_notify_netsend_operator_name IS NOT NULL) OR (par_notify_page_operator_name IS NOT NULL) OR (par_delete_level IS NOT NULL)) THEN
        SELECT
            1
            INTO var_cached_attribute_modified;
    ELSE
        SELECT
            0
            INTO var_cached_attribute_modified;
    END IF
    /* Is @enable the only parameter used beside jobname and jobid? */;

    IF ((par_enabled IS NOT NULL) AND (par_new_name IS NULL) AND (par_description IS NULL) AND (par_start_step_id IS NULL) AND (par_category_name IS NULL) AND (par_owner_login_name IS NULL) AND (par_notify_level_eventlog IS NULL) AND (par_notify_level_email IS NULL) AND (par_notify_level_netsend IS NULL) AND (par_notify_level_page IS NULL) AND (par_notify_email_operator_name IS NULL) AND (par_notify_netsend_operator_name IS NULL) AND (par_notify_page_operator_name IS NULL) AND (par_delete_level IS NULL)) THEN
        SELECT
            1
            INTO var_enable_only_used;
    ELSE
        SELECT
            0
            INTO var_enable_only_used;
    END IF;

    IF (par_new_name = '') THEN
        SELECT
            NULL
            INTO par_new_name;
    END IF
    /* Fill out the values for all non-supplied parameters from the existing values */;

    IF (par_new_name IS NULL) THEN
        SELECT
            var_x_new_name
            INTO par_new_name;
    END IF;

    IF (par_enabled IS NULL) THEN
        SELECT
            var_x_enabled
            INTO par_enabled;
    END IF;

    IF (par_description IS NULL) THEN
        SELECT
            var_x_description
            INTO par_description;
    END IF;

    IF (par_start_step_id IS NULL) THEN
        SELECT
            var_x_start_step_id
            INTO par_start_step_id;
    END IF;

    IF (par_category_name IS NULL) THEN
        SELECT
            var_x_category_name
            INTO par_category_name;
    END IF;

    IF (var_owner_sid IS NULL) THEN
        SELECT
            var_x_owner_sid
            INTO var_owner_sid;
    END IF;

    IF (par_notify_level_eventlog IS NULL) THEN
        SELECT
            var_x_notify_level_eventlog
            INTO par_notify_level_eventlog;
    END IF;

    IF (par_notify_level_email IS NULL) THEN
        SELECT
            var_x_notify_level_email
            INTO par_notify_level_email;
    END IF;

    IF (par_notify_level_netsend IS NULL) THEN
        SELECT
            var_x_notify_level_netsend
            INTO par_notify_level_netsend;
    END IF;

    IF (par_notify_level_page IS NULL) THEN
        SELECT
            var_x_notify_level_page
            INTO par_notify_level_page;
    END IF;

    IF (par_notify_email_operator_name IS NULL) THEN
        SELECT
            var_x_notify_email_operator_name
            INTO par_notify_email_operator_name;
    END IF;

    IF (par_notify_netsend_operator_name IS NULL) THEN
        SELECT
            var_x_notify_netsnd_operator_name
            INTO par_notify_netsend_operator_name;
    END IF;

    IF (par_notify_page_operator_name IS NULL) THEN
        SELECT
            var_x_notify_page_operator_name
            INTO par_notify_page_operator_name;
    END IF;

    IF (par_delete_level IS NULL) THEN
        SELECT
            var_x_delete_level
            INTO par_delete_level;
    END IF
    /* Turn [nullable] empty string parameters into NULLs */;

    IF (LOWER(par_description) = LOWER('')) THEN
        SELECT
            NULL
            INTO par_description;
    END IF;

    IF (par_category_name = '') THEN
        SELECT
            NULL
            INTO par_category_name;
    END IF;

    IF (par_notify_email_operator_name = '') THEN
        SELECT
            NULL
            INTO par_notify_email_operator_name;
    END IF;

    IF (par_notify_netsend_operator_name = '') THEN
        SELECT
            NULL
            INTO par_notify_netsend_operator_name;
    END IF;

    IF (par_notify_page_operator_name = '') THEN
        SELECT
            NULL
            INTO par_notify_page_operator_name;
    END IF
    /* Check new values */;
    SELECT
        t.par_owner_sid, t.par_notify_level_email, t.par_notify_level_netsend, t.par_notify_level_page,
        t.par_category_id, t.par_notify_email_operator_id, t.par_notify_netsend_operator_id, t.par_notify_page_operator_id, t.par_originating_server, t.ReturnCode
        FROM sys.babelfish_sp_verify_job(par_job_id, par_new_name, par_enabled, par_start_step_id, par_category_name, var_owner_sid, par_notify_level_eventlog, par_notify_level_email, par_notify_level_netsend, par_notify_level_page, par_notify_email_operator_name, par_notify_netsend_operator_name, par_notify_page_operator_name, par_delete_level, var_category_id, var_notify_email_operator_id, var_notify_netsend_operator_id, var_notify_page_operator_id, NULL) t
        INTO var_owner_sid, par_notify_level_email, par_notify_level_netsend, par_notify_level_page, var_category_id, var_notify_email_operator_id, var_notify_netsend_operator_id, var_notify_page_operator_id, var_retval;

    IF (var_retval <> 0) THEN
        ReturnCode := (1);
        RETURN;
    END IF
    /* Failure */
    /* BEGIN TRANSACTION */
    /* If the job is being re-assigned, modify sysjobsteps.database_user_name as necessary */;

    IF (par_owner_login_name IS NOT NULL) THEN
        IF (EXISTS (SELECT
            1
            FROM sys.sysjobsteps
            WHERE (job_id = par_job_id) AND (LOWER(subsystem) = LOWER('TSQL')))) THEN
            /* The job is being re-assigned to an non-SA */
            UPDATE sys.sysjobsteps
            SET database_user_name = NULL
                WHERE (job_id = par_job_id) AND (LOWER(subsystem) = LOWER('TSQL'));
        END IF;
    END IF;
    UPDATE sys.sysjobs
    SET name = par_new_name, enabled = par_enabled, description = par_description, start_step_id = par_start_step_id, category_id = var_category_id
    /* Returned from sp_verify_job */, owner_sid = var_owner_sid, notify_level_eventlog = par_notify_level_eventlog, notify_level_email = par_notify_level_email, notify_level_netsend = par_notify_level_netsend, notify_level_page = par_notify_level_page, notify_email_operator_id = var_notify_email_operator_id
    /* Returned from sp_verify_job */, notify_netsend_operator_id = var_notify_netsend_operator_id
    /* Returned from sp_verify_job */, notify_page_operator_id = var_notify_page_operator_id
    /* Returned from sp_verify_job */, delete_level = par_delete_level, version_number = version_number + 1
    /* ,  -- Update the job's version */
    /* date_modified              = GETDATE()            -- Update the job's last-modified information */
        WHERE (job_id = par_job_id);
    SELECT
        0
        INTO var_retval
    /* @@error */
    /* COMMIT TRANSACTION */;
    ReturnCode := (var_retval);
    RETURN
    /* 0 means success */;
END;
$body$
LANGUAGE 'plpgsql';

CREATE OR REPLACE FUNCTION sys.babelfish_sp_update_jobschedule (
  par_job_id integer = NULL::integer,
  par_job_name varchar = NULL::character varying,
  par_name varchar = NULL::character varying,
  par_new_name varchar = NULL::character varying,
  par_enabled smallint = NULL::smallint,
  par_freq_type integer = NULL::integer,
  par_freq_interval integer = NULL::integer,
  par_freq_subday_type integer = NULL::integer,
  par_freq_subday_interval integer = NULL::integer,
  par_freq_relative_interval integer = NULL::integer,
  par_freq_recurrence_factor integer = NULL::integer,
  par_active_start_date integer = NULL::integer,
  par_active_end_date integer = NULL::integer,
  par_active_start_time integer = NULL::integer,
  par_active_end_time integer = NULL::integer,
  par_automatic_post smallint = 1,
  out returncode integer
)
RETURNS integer AS
$body$
DECLARE
    var_retval INT;
    var_sched_count INT;
    var_schedule_id INT;
    var_job_owner_sid CHAR(85);
    var_enable_only_used INT;
    var_x_name VARCHAR(128);
    var_x_enabled SMALLINT;
    var_x_freq_type INT;
    var_x_freq_interval INT;
    var_x_freq_subday_type INT;
    var_x_freq_subday_interval INT;
    var_x_freq_relative_interval INT;
    var_x_freq_recurrence_factor INT;
    var_x_active_start_date INT;
    var_x_active_end_date INT;
    var_x_active_start_time INT;
    var_x_active_end_time INT;
    var_owner_sid CHAR(85);
BEGIN
    /* Remove any leading/trailing spaces from parameters */
    SELECT
        PG_CATALOG.LTRIM(PG_CATALOG.RTRIM(par_name))
        INTO par_name;
    SELECT
        PG_CATALOG.LTRIM(PG_CATALOG.RTRIM(par_new_name))
        INTO par_new_name
    /* Turn [nullable] empty string parameters into NULLs */;

    IF (par_new_name = '') THEN
        SELECT
            NULL
            INTO par_new_name;
    END IF
    /* Check that we can uniquely identify the job */;
    SELECT
        t.par_job_name, t.par_job_id, t.par_owner_sid, t.ReturnCode
        FROM sys.babelfish_sp_verify_job_identifiers('@job_name', '@job_id', par_job_name, par_job_id, 'TEST', var_job_owner_sid) t
        INTO par_job_name, par_job_id, var_job_owner_sid, var_retval;

    IF (var_retval <> 0) THEN
        ReturnCode := (1);
        RETURN;
    END IF
    /* Failure */
    /* Is @enable the only parameter used beside jobname and jobid? */;

    IF ((par_enabled IS NOT NULL) AND (par_name IS NULL) AND (par_new_name IS NULL) AND (par_freq_type IS NULL) AND (par_freq_interval IS NULL) AND (par_freq_subday_type IS NULL) AND (par_freq_subday_interval IS NULL) AND (par_freq_relative_interval IS NULL) AND (par_freq_recurrence_factor IS NULL) AND (par_active_start_date IS NULL) AND (par_active_end_date IS NULL) AND (par_active_start_time IS NULL) AND (par_active_end_time IS NULL)) THEN
        SELECT
            1
            INTO var_enable_only_used;
    ELSE
        SELECT
            0
            INTO var_enable_only_used;
    END IF;

    IF (par_new_name IS NULL) THEN
        SELECT
            var_x_name
            INTO par_new_name;
    END IF;

    IF (par_enabled IS NULL) THEN
        SELECT
            var_x_enabled
            INTO par_enabled;
    END IF;

    IF (par_freq_type IS NULL) THEN
        SELECT
            var_x_freq_type
            INTO par_freq_type;
    END IF;

    IF (par_freq_interval IS NULL) THEN
        SELECT
            var_x_freq_interval
            INTO par_freq_interval;
    END IF;

    IF (par_freq_subday_type IS NULL) THEN
        SELECT
            var_x_freq_subday_type
            INTO par_freq_subday_type;
    END IF;

    IF (par_freq_subday_interval IS NULL) THEN
        SELECT
            var_x_freq_subday_interval
            INTO par_freq_subday_interval;
    END IF;

    IF (par_freq_relative_interval IS NULL) THEN
        SELECT
            var_x_freq_relative_interval
            INTO par_freq_relative_interval;
    END IF;

    IF (par_freq_recurrence_factor IS NULL) THEN
        SELECT
            var_x_freq_recurrence_factor
            INTO par_freq_recurrence_factor;
    END IF;

    IF (par_active_start_date IS NULL) THEN
        SELECT
            var_x_active_start_date
            INTO par_active_start_date;
    END IF;

    IF (par_active_end_date IS NULL) THEN
        SELECT
            var_x_active_end_date
            INTO par_active_end_date;
    END IF;

    IF (par_active_start_time IS NULL) THEN
        SELECT
            var_x_active_start_time
            INTO par_active_start_time;
    END IF;

    IF (par_active_end_time IS NULL) THEN
        SELECT
            var_x_active_end_time
            INTO par_active_end_time;
    END IF
    /* Check schedule (frequency and owner) parameters */;
    SELECT
        t.par_freq_interval, t.par_freq_subday_type, t.par_freq_subday_interval, t.par_freq_relative_interval, t.par_freq_recurrence_factor, t.par_active_start_date, t.par_active_start_time,
        t.par_active_end_date, t.par_active_end_time, t.ReturnCode
        FROM sys.babelfish_sp_verify_schedule(var_schedule_id
        /* @schedule_id */, par_new_name
        /* @name */, par_enabled
        /* @enabled */, par_freq_type
        /* @freq_type */, par_freq_interval
        /* @freq_interval */, par_freq_subday_type
        /* @freq_subday_type */, par_freq_subday_interval
        /* @freq_subday_interval */, par_freq_relative_interval
        /* @freq_relative_interval */, par_freq_recurrence_factor
        /* @freq_recurrence_factor */, par_active_start_date
        /* @active_start_date */, par_active_start_time
        /* @active_start_time */, par_active_end_date
        /* @active_end_date */, par_active_end_time
        /* @active_end_time */, var_owner_sid) t
        INTO par_freq_interval, par_freq_subday_type, par_freq_subday_interval, par_freq_relative_interval, par_freq_recurrence_factor, par_active_start_date, par_active_start_time, par_active_end_date, par_active_end_time, var_retval /* @owner_sid */;

    IF (var_retval <> 0) THEN
        ReturnCode := (1);
        RETURN;
    END IF
    /* Failure */
    /* Update the JobSchedule */;
    UPDATE sys.sysschedules
    SET name = par_new_name, enabled = par_enabled, freq_type = par_freq_type, freq_interval = par_freq_interval, freq_subday_type = par_freq_subday_type, freq_subday_interval = par_freq_subday_interval, freq_relative_interval = par_freq_relative_interval, freq_recurrence_factor = par_freq_recurrence_factor, active_start_date = par_active_start_date, active_end_date = par_active_end_date, active_start_time = par_active_start_time, active_end_time = par_active_end_time
    /* date_modified          = GETDATE(), */, version_number = version_number + 1
        WHERE (schedule_id = var_schedule_id);
    SELECT
        0
        INTO var_retval
    /* @@error */
    /* Update the job's version/last-modified information */;
    UPDATE sys.sysjobs
    SET version_number = version_number + 1
    /* date_modified = GETDATE() */
        WHERE (job_id = par_job_id);
    ReturnCode := (var_retval);
    RETURN
    /* 0 means success */;
END;
$body$
LANGUAGE 'plpgsql';

CREATE OR REPLACE FUNCTION sys.babelfish_sp_update_jobstep (
  par_job_id integer = NULL::integer,
  par_job_name varchar = NULL::character varying,
  par_step_id integer = NULL::integer,
  par_step_name varchar = NULL::character varying,
  par_subsystem varchar = NULL::character varying,
  par_command text = NULL::text,
  par_additional_parameters text = NULL::text,
  par_cmdexec_success_code integer = NULL::integer,
  par_on_success_action smallint = NULL::smallint,
  par_on_success_step_id integer = NULL::integer,
  par_on_fail_action smallint = NULL::smallint,
  par_on_fail_step_id integer = NULL::integer,
  par_server varchar = NULL::character varying,
  par_database_name varchar = NULL::character varying,
  par_database_user_name varchar = NULL::character varying,
  par_retry_attempts integer = NULL::integer,
  par_retry_interval integer = NULL::integer,
  par_os_run_priority integer = NULL::integer,
  par_output_file_name varchar = NULL::character varying,
  par_flags integer = NULL::integer,
  par_proxy_id integer = NULL::integer,
  par_proxy_name varchar = NULL::character varying,
  out returncode integer
)
RETURNS integer AS
$body$
DECLARE
    var_retval INT;
    var_os_run_priority_code INT;
    var_step_id_as_char VARCHAR(10);
    var_new_step_name VARCHAR(128);
    var_x_step_name VARCHAR(128);
    var_x_subsystem VARCHAR(40);
    var_x_command TEXT;
    var_x_flags INT;
    var_x_cmdexec_success_code INT;
    var_x_on_success_action SMALLINT;
    var_x_on_success_step_id INT;
    var_x_on_fail_action SMALLINT;
    var_x_on_fail_step_id INT;
    var_x_server VARCHAR(128);
    var_x_database_name VARCHAR(128);
    var_x_database_user_name VARCHAR(128);
    var_x_retry_attempts INT;
    var_x_retry_interval INT;
    var_x_os_run_priority INT;
    var_x_output_file_name VARCHAR(200);
    var_x_proxy_id INT;
    var_x_last_run_outcome SMALLINT;
    var_x_last_run_duration INT;
    var_x_last_run_retries INT;
    var_x_last_run_date INT;
    var_x_last_run_time INT;
    var_new_proxy_id INT;
    var_subsystem_id INT;
    var_auto_proxy_name VARCHAR(128);
    var_job_owner_sid CHAR(85);
    var_step_uid CHAR(85);
BEGIN
    SELECT NULL INTO var_new_proxy_id;
    /* Remove any leading/trailing spaces from parameters */
    SELECT PG_CATALOG.LTRIM(PG_CATALOG.RTRIM(par_step_name)) INTO par_step_name;
    SELECT PG_CATALOG.LTRIM(PG_CATALOG.RTRIM(par_subsystem)) INTO par_subsystem;
    SELECT PG_CATALOG.LTRIM(PG_CATALOG.RTRIM(par_command)) INTO par_command;
    SELECT PG_CATALOG.LTRIM(PG_CATALOG.RTRIM(par_server)) INTO par_server;
    SELECT PG_CATALOG.LTRIM(PG_CATALOG.RTRIM(par_database_name)) INTO par_database_name;
    SELECT PG_CATALOG.LTRIM(PG_CATALOG.RTRIM(par_database_user_name)) INTO par_database_user_name;
    SELECT PG_CATALOG.LTRIM(PG_CATALOG.RTRIM(par_output_file_name)) INTO par_output_file_name;
    SELECT PG_CATALOG.LTRIM(PG_CATALOG.RTRIM(par_proxy_name)) INTO par_proxy_name;
    /* Make sure Dts is translated into new subsystem's name SSIS */
    /* IF (@subsystem IS NOT NULL AND UPPER(@subsystem collate SQL_Latin1_General_CP1_CS_AS) = N'DTS') */
    /* BEGIN */
    /* SET @subsystem = N'SSIS' */
    /* END */
    SELECT
        t.par_job_name, t.par_job_id, t.par_owner_sid, t.ReturnCode
        FROM sys.babelfish_sp_verify_job_identifiers('@job_name'
        /* @name_of_name_parameter */, '@job_id'
        /* @name_of_id_parameter */, par_job_name
        /* @job_name */, par_job_id
        /* @job_id */, 'TEST'
        /* @sqlagent_starting_test */, var_job_owner_sid)
        INTO par_job_name, par_job_id, var_job_owner_sid, var_retval
    /* @owner_sid */;

    IF (var_retval <> 0) THEN
        ReturnCode := (1);
        RETURN;
    END IF;
    /* Failure */
    /* Check that the step exists */

    IF (NOT EXISTS (SELECT
        *
        FROM sys.sysjobsteps
        WHERE (job_id = par_job_id) AND (step_id = par_step_id))) THEN
        SELECT
            CAST (par_step_id AS VARCHAR(10))
            INTO var_step_id_as_char;
        RAISE 'Error %, severity %, state % was raised. Message: %. Argument: %. Argument: %', '50000', 0, 0, 'The specified %s ("%s") does not exist.', '@step_id', var_step_id_as_char USING ERRCODE := '50000';
        ReturnCode := (1);
        RETURN;
        /* Failure */
    END IF;
    /* Set the x_ (existing) variables */
    SELECT
        step_name, subsystem, command, flags, cmdexec_success_code, on_success_action, on_success_step_id, on_fail_action, on_fail_step_id, server, database_name, database_user_name, retry_attempts, retry_interval, os_run_priority, output_file_name, proxy_id, last_run_outcome, last_run_duration, last_run_retries, last_run_date, last_run_time
        INTO var_x_step_name, var_x_subsystem, var_x_command, var_x_flags, var_x_cmdexec_success_code, var_x_on_success_action, var_x_on_success_step_id, var_x_on_fail_action, var_x_on_fail_step_id, var_x_server, var_x_database_name, var_x_database_user_name, var_x_retry_attempts, var_x_retry_interval, var_x_os_run_priority, var_x_output_file_name, var_x_proxy_id, var_x_last_run_outcome, var_x_last_run_duration, var_x_last_run_retries, var_x_last_run_date, var_x_last_run_time
        FROM sys.sysjobsteps
        WHERE (job_id = par_job_id) AND (step_id = par_step_id);

    IF ((par_step_name IS NOT NULL) AND (par_step_name <> var_x_step_name)) THEN
        SELECT
            par_step_name
            INTO var_new_step_name;
    END IF;
    /* Fill out the values for all non-supplied parameters from the existing values */

    IF (par_step_name IS NULL) THEN
        SELECT var_x_step_name INTO par_step_name;
    END IF;

    IF (par_subsystem IS NULL) THEN
        SELECT var_x_subsystem INTO par_subsystem;
    END IF;

    IF (par_command IS NULL) THEN
        SELECT var_x_command INTO par_command;
    END IF;

    IF (par_flags IS NULL) THEN
        SELECT var_x_flags INTO par_flags;
    END IF;

    IF (par_cmdexec_success_code IS NULL) THEN
        SELECT var_x_cmdexec_success_code INTO par_cmdexec_success_code;
    END IF;

    IF (par_on_success_action IS NULL) THEN
        SELECT var_x_on_success_action INTO par_on_success_action;
    END IF;

    IF (par_on_success_step_id IS NULL) THEN
        SELECT var_x_on_success_step_id INTO par_on_success_step_id;
    END IF;

    IF (par_on_fail_action IS NULL) THEN
        SELECT var_x_on_fail_action INTO par_on_fail_action;
    END IF;

    IF (par_on_fail_step_id IS NULL) THEN
        SELECT var_x_on_fail_step_id INTO par_on_fail_step_id;
    END IF;

    IF (par_server IS NULL) THEN
        SELECT var_x_server INTO par_server;
    END IF;

    IF (par_database_name IS NULL) THEN
        SELECT var_x_database_name INTO par_database_name;
    END IF;

    IF (par_database_user_name IS NULL) THEN
        SELECT var_x_database_user_name INTO par_database_user_name;
    END IF;

    IF (par_retry_attempts IS NULL) THEN
        SELECT var_x_retry_attempts INTO par_retry_attempts;
    END IF;

    IF (par_retry_interval IS NULL) THEN
        SELECT var_x_retry_interval INTO par_retry_interval;
    END IF;

    IF (par_os_run_priority IS NULL) THEN
        SELECT var_x_os_run_priority INTO par_os_run_priority;
    END IF;

    IF (par_output_file_name IS NULL) THEN
        SELECT var_x_output_file_name INTO par_output_file_name;
    END IF;

    IF (par_proxy_id IS NULL) THEN
        SELECT var_x_proxy_id INTO var_new_proxy_id;
    END IF;
    /* if an empty proxy_name is supplied the proxy is removed */

    IF par_proxy_name = '' THEN
        SELECT NULL INTO var_new_proxy_id;
    END IF;
    /* Turn [nullable] empty string parameters into NULLs */

    IF (LOWER(par_command) = LOWER('')) THEN
        SELECT NULL INTO par_command;
    END IF;

    IF (par_server = '') THEN
        SELECT NULL INTO par_server;
    END IF;

    IF (par_database_name = '') THEN
        SELECT NULL INTO par_database_name;
    END IF;

    IF (par_database_user_name = '') THEN
        SELECT NULL INTO par_database_user_name;
    END IF;

    IF (LOWER(par_output_file_name) = LOWER('')) THEN
        SELECT NULL INTO par_output_file_name;
    END IF
    /* Check new values */;
    SELECT
        t.par_database_name, t.par_database_user_name, t.ReturnCode
        FROM sys.babelfish_sp_verify_jobstep(par_job_id, par_step_id, var_new_step_name, par_subsystem, par_command, par_server, par_on_success_action, par_on_success_step_id, par_on_fail_action, par_on_fail_step_id, par_os_run_priority, par_database_name, par_database_user_name, par_flags, par_output_file_name, var_new_proxy_id) t
        INTO par_database_name, par_database_user_name, var_retval;

    IF (var_retval <> 0) THEN
        ReturnCode := (1);
        RETURN;
    END IF
    /* Failure */
    /* Update the job's version/last-modified information */;
    UPDATE sys.sysjobs
    SET version_number = version_number + 1
    /* date_modified = GETDATE() */
        WHERE (job_id = par_job_id)
    /* Update the step */;
    UPDATE sys.sysjobsteps
    SET step_name = par_step_name, subsystem = par_subsystem, command = par_command, flags = par_flags, additional_parameters = par_additional_parameters, cmdexec_success_code = par_cmdexec_success_code, on_success_action = par_on_success_action, on_success_step_id = par_on_success_step_id, on_fail_action = par_on_fail_action, on_fail_step_id = par_on_fail_step_id, server = par_server, database_name = par_database_name, database_user_name = par_database_user_name, retry_attempts = par_retry_attempts, retry_interval = par_retry_interval, os_run_priority = par_os_run_priority, output_file_name = par_output_file_name, last_run_outcome = var_x_last_run_outcome, last_run_duration = var_x_last_run_duration, last_run_retries = var_x_last_run_retries, last_run_date = var_x_last_run_date, last_run_time = var_x_last_run_time, proxy_id = var_new_proxy_id
        WHERE (job_id = par_job_id) AND (step_id = par_step_id);

    SELECT step_uid
    FROM sys.sysjobsteps
    WHERE job_id = par_job_id AND step_id = par_step_id
    INTO var_step_uid;

    -- PERFORM sys.sp_jobstep_create_proc (var_step_uid);

    ReturnCode := (0);
    RETURN
    /* Success */;
END;
$body$
LANGUAGE 'plpgsql';

CREATE OR REPLACE FUNCTION sys.babelfish_sp_update_schedule (
  par_schedule_id integer = NULL::integer,
  par_name varchar = NULL::character varying,
  par_new_name varchar = NULL::character varying,
  par_enabled smallint = NULL::smallint,
  par_freq_type integer = NULL::integer,
  par_freq_interval integer = NULL::integer,
  par_freq_subday_type integer = NULL::integer,
  par_freq_subday_interval integer = NULL::integer,
  par_freq_relative_interval integer = NULL::integer,
  par_freq_recurrence_factor integer = NULL::integer,
  par_active_start_date integer = NULL::integer,
  par_active_end_date integer = NULL::integer,
  par_active_start_time integer = NULL::integer,
  par_active_end_time integer = NULL::integer,
  par_owner_login_name varchar = NULL::character varying,
  par_automatic_post smallint = 1,
  out returncode integer
)
RETURNS integer AS
$body$
DECLARE
    var_retval INT;
    var_owner_sid CHAR(85);
    var_cur_owner_sid CHAR(85);
    var_x_name VARCHAR(128);
    var_enable_only_used INT;
    var_x_enabled SMALLINT;
    var_x_freq_type INT;
    var_x_freq_interval INT;
    var_x_freq_subday_type INT;
    var_x_freq_subday_interval INT;
    var_x_freq_relative_interval INT;
    var_x_freq_recurrence_factor INT;
    var_x_active_start_date INT;
    var_x_active_end_date INT;
    var_x_active_start_time INT;
    var_x_active_end_time INT;
    var_schedule_uid CHAR(38);
BEGIN
    /* Remove any leading/trailing spaces from parameters */
    SELECT
        PG_CATALOG.LTRIM(PG_CATALOG.RTRIM(par_name))
        INTO par_name;
    SELECT
        PG_CATALOG.LTRIM(PG_CATALOG.RTRIM(par_new_name))
        INTO par_new_name;
    SELECT
        PG_CATALOG.LTRIM(PG_CATALOG.RTRIM(par_owner_login_name))
        INTO par_owner_login_name
    /* Turn [nullable] empty string parameters into NULLs */;

    IF (par_new_name = '') THEN
        SELECT
            NULL
            INTO par_new_name;
    END IF
    /* Check that we can uniquely identify the schedule. This only returns a schedule that is visible to this user */;
    SELECT
        t.par_schedule_name, t.par_schedule_id, t.par_owner_sid, t.par_orig_server_id, t.ReturnCode
        FROM sys.babelfish_sp_verify_schedule_identifiers('@name'
        /* @name_of_name_parameter */, '@schedule_id'
        /* @name_of_id_parameter */, par_name
        /* @schedule_name */, par_schedule_id
        /* @schedule_id */, var_cur_owner_sid
        /* @owner_sid */, NULL
        /* @orig_server_id */, NULL) t
        INTO par_name, par_schedule_id, var_cur_owner_sid, var_retval
    /* @job_id_filter */;

    IF (var_retval <> 0) THEN
        ReturnCode := (1);
        RETURN;
    END IF
    /* Failure */
    /* Is @enable the only parameter used beside jobname and jobid? */;

    IF ((par_enabled IS NOT NULL) AND (par_new_name IS NULL) AND (par_freq_type IS NULL) AND (par_freq_interval IS NULL) AND (par_freq_subday_type IS NULL) AND (par_freq_subday_interval IS NULL) AND (par_freq_relative_interval IS NULL) AND (par_freq_recurrence_factor IS NULL) AND (par_active_start_date IS NULL) AND (par_active_end_date IS NULL) AND (par_active_start_time IS NULL) AND (par_active_end_time IS NULL) AND (par_owner_login_name IS NULL)) THEN
        SELECT
            1
            INTO var_enable_only_used;
    ELSE
        SELECT
            0
            INTO var_enable_only_used;
    END IF
    /* If the param @owner_login_name is null or doesn't get resolved by SUSER_SID() set it to the current owner of the schedule */;

    IF (var_owner_sid IS NULL) THEN
        SELECT
            var_cur_owner_sid
            INTO var_owner_sid;
    END IF
    /* Set the x_ (existing) variables */;
    SELECT
        name, enabled, freq_type, freq_interval, freq_subday_type, freq_subday_interval, freq_relative_interval, freq_recurrence_factor, active_start_date, active_end_date, active_start_time, active_end_time
        INTO var_x_name, var_x_enabled, var_x_freq_type, var_x_freq_interval, var_x_freq_subday_type, var_x_freq_subday_interval, var_x_freq_relative_interval, var_x_freq_recurrence_factor, var_x_active_start_date, var_x_active_end_date, var_x_active_start_time, var_x_active_end_time
        FROM sys.sysschedules
        WHERE (schedule_id = par_schedule_id)
    /* Fill out the values for all non-supplied parameters from the existing values */;

    IF (par_new_name IS NULL) THEN
        SELECT
            var_x_name
            INTO par_new_name;
    END IF;

    IF (par_enabled IS NULL) THEN
        SELECT
            var_x_enabled
            INTO par_enabled;
    END IF;

    IF (par_freq_type IS NULL) THEN
        SELECT
            var_x_freq_type
            INTO par_freq_type;
    END IF;

    IF (par_freq_interval IS NULL) THEN
        SELECT
            var_x_freq_interval
            INTO par_freq_interval;
    END IF;

    IF (par_freq_subday_type IS NULL) THEN
        SELECT
            var_x_freq_subday_type
            INTO par_freq_subday_type;
    END IF;

    IF (par_freq_subday_interval IS NULL) THEN
        SELECT
            var_x_freq_subday_interval
            INTO par_freq_subday_interval;
    END IF;

    IF (par_freq_relative_interval IS NULL) THEN
        SELECT
            var_x_freq_relative_interval
            INTO par_freq_relative_interval;
    END IF;

    IF (par_freq_recurrence_factor IS NULL) THEN
        SELECT
            var_x_freq_recurrence_factor
            INTO par_freq_recurrence_factor;
    END IF;

    IF (par_active_start_date IS NULL) THEN
        SELECT
            var_x_active_start_date
            INTO par_active_start_date;
    END IF;

    IF (par_active_end_date IS NULL) THEN
        SELECT
            var_x_active_end_date
            INTO par_active_end_date;
    END IF;

    IF (par_active_start_time IS NULL) THEN
        SELECT
            var_x_active_start_time
            INTO par_active_start_time;
    END IF;

    IF (par_active_end_time IS NULL) THEN
        SELECT
            var_x_active_end_time
            INTO par_active_end_time;
    END IF
    /* Check schedule (frequency and owner) parameters */;
    SELECT
        t.par_freq_interval, t.par_freq_subday_type, t.par_freq_subday_interval, t.par_freq_relative_interval, t.par_freq_recurrence_factor, t.par_active_start_date,
        t.par_active_start_time, t.par_active_end_date, t.par_active_end_time, t.ReturnCode
        FROM sys.babelfish_sp_verify_schedule(par_schedule_id
        /* @schedule_id */, par_new_name
        /* @name */, par_enabled
        /* @enabled */, par_freq_type
        /* @freq_type */, par_freq_interval
        /* @freq_interval */, par_freq_subday_type
        /* @freq_subday_type */, par_freq_subday_interval
        /* @freq_subday_interval */, par_freq_relative_interval
        /* @freq_relative_interval */, par_freq_recurrence_factor
        /* @freq_recurrence_factor */, par_active_start_date
        /* @active_start_date */, par_active_start_time
        /* @active_start_time */, par_active_end_date
        /* @active_end_date */, par_active_end_time
        /* @active_end_time */, var_owner_sid) t
        INTO par_freq_interval, par_freq_subday_type, par_freq_subday_interval, par_freq_relative_interval, par_freq_recurrence_factor, par_active_start_date, par_active_start_time, par_active_end_date, par_active_end_time, var_retval /* @owner_sid */;

    IF (var_retval <> 0) THEN
        ReturnCode := (1);
        RETURN;
    END IF
    /* Failure */
    /* Update the sysschedules table */;
    UPDATE sys.sysschedules
    SET name = par_new_name, owner_sid = var_owner_sid, enabled = par_enabled, freq_type = par_freq_type, freq_interval = par_freq_interval, freq_subday_type = par_freq_subday_type, freq_subday_interval = par_freq_subday_interval, freq_relative_interval = par_freq_relative_interval, freq_recurrence_factor = par_freq_recurrence_factor, active_start_date = par_active_start_date, active_end_date = par_active_end_date, active_start_time = par_active_start_time, active_end_time = par_active_end_time
    /* date_modified          = GETDATE(), */, version_number = version_number + 1
        WHERE (schedule_id = par_schedule_id);
    SELECT
        0
        INTO var_retval;

    ReturnCode := (var_retval);
    RETURN
    /* 0 means success */;
END;
$body$
LANGUAGE 'plpgsql';

CREATE OR REPLACE FUNCTION sys.babelfish_sp_verify_job (
  par_job_id integer,
  par_name varchar,
  par_enabled smallint,
  par_start_step_id integer,
  par_category_name varchar,
  inout par_owner_sid char,
  par_notify_level_eventlog integer,
  inout par_notify_level_email integer,
  inout par_notify_level_netsend integer,
  inout par_notify_level_page integer,
  par_notify_email_operator_name varchar,
  par_notify_netsend_operator_name varchar,
  par_notify_page_operator_name varchar,
  par_delete_level integer,
  inout par_category_id integer,
  inout par_notify_email_operator_id integer,
  inout par_notify_netsend_operator_id integer,
  inout par_notify_page_operator_id integer,
  inout par_originating_server varchar,
  out returncode integer
)
RETURNS record AS
$body$
DECLARE
  var_job_type INT;
  var_retval INT;
  var_current_date INT;
  var_res_valid_range VARCHAR(200);
  var_max_step_id INT;
  var_valid_range VARCHAR(50);
BEGIN
  /* Remove any leading/trailing spaces from parameters */
  SELECT PG_CATALOG.LTRIM(PG_CATALOG.RTRIM(par_name)) INTO par_name;
  SELECT PG_CATALOG.LTRIM(PG_CATALOG.RTRIM(par_category_name)) INTO par_category_name;
  SELECT UPPER(PG_CATALOG.LTRIM(PG_CATALOG.RTRIM(par_originating_server))) INTO par_originating_server;

  IF (
    EXISTS (
      SELECT *
        FROM sys.sysjobs AS job
       WHERE (name = par_name)
      /* AND (job_id <> ISNULL(@job_id, 0x911)))) -- When adding a new job @job_id is NULL */
    )
  )
  THEN /* Failure */
    RAISE 'The specified % ("%") already exists.', 'par_name', par_name USING ERRCODE := '50000';
      returncode := 1;
      RETURN;
  END IF;

  /* Check enabled state */
  IF (par_enabled <> 0) AND (par_enabled <> 1) THEN /* Failure */
    RAISE 'The specified "%" is invalid (valid values are: %).', 'par_enabled', '0, 1' USING ERRCODE := '50000';
      returncode := 1;
      RETURN;
  END IF;

  /* Check start step */

  IF (par_job_id IS NULL) THEN /* New job */
    IF (par_start_step_id <> 1) THEN /* Failure */
      RAISE 'The specified "%" is invalid (valid values are: %).', 'par_start_step_id', '1' USING ERRCODE := '50000';
        returncode := 1;
        RETURN;
    END IF;
  ELSE /* Existing job */
    /* Get current maximum step id */
    SELECT COALESCE(MAX(step_id), 0)
      INTO var_max_step_id
      FROM sys.sysjobsteps
     WHERE (job_id = par_job_id);

    IF (par_start_step_id < 1) OR (par_start_step_id > var_max_step_id + 1) THEN /* Failure */
      SELECT '1..' || CAST (var_max_step_id + 1 AS VARCHAR(1))
        INTO var_valid_range;
      RAISE 'The specified "%" is invalid (valid values are: %).', 'par_start_step_id', var_valid_range USING ERRCODE := '50000';
      returncode := 1;
      RETURN;
    END IF;
  END IF;

  /* Get the category_id, handling any special-cases as appropriate */
  SELECT NULL INTO par_category_id;

  IF (par_category_name = '[DEFAULT]') /* User wants to revert to the default job category */
  THEN
    SELECT
      CASE COALESCE(var_job_type, 1)
        WHEN 1 THEN 0 /* [Uncategorized (Local)] */
        WHEN 2 THEN 2 /* [Uncategorized (Multi-Server)] */
      END
      INTO par_category_id;
  ELSE
    SELECT 0 INTO par_category_id;
  END IF;

  returncode := (0); /* Success */
  RETURN;
END;
$body$
LANGUAGE 'plpgsql'
STABLE;

CREATE OR REPLACE FUNCTION sys.babelfish_sp_verify_job_date (
  par_date integer,
  par_date_name varchar = 'date'::character varying,
  out returncode integer
)
RETURNS integer AS
$body$
BEGIN
  /* Remove any leading/trailing spaces from parameters */
  SELECT PG_CATALOG.LTRIM(PG_CATALOG.RTRIM(par_date_name)) INTO par_date_name;

  /* Success */
  returncode := 0;
  RETURN;
END;
$body$
LANGUAGE 'plpgsql'
STABLE;

CREATE OR REPLACE FUNCTION sys.babelfish_sp_verify_job_identifiers (
  par_name_of_name_parameter varchar,
  par_name_of_id_parameter varchar,
  inout par_job_name varchar,
  inout par_job_id integer,
  par_sqlagent_starting_test varchar = 'TEST'::character varying,
  inout par_owner_sid char = NULL::bpchar,
  out returncode integer
)
RETURNS record AS
$body$
DECLARE
  var_retval INT;
  var_job_id_as_char VARCHAR(36);
BEGIN
  /* Remove any leading/trailing spaces from parameters */
  SELECT PG_CATALOG.LTRIM(PG_CATALOG.RTRIM(par_name_of_name_parameter)) INTO par_name_of_name_parameter;
  SELECT PG_CATALOG.LTRIM(PG_CATALOG.RTRIM(par_name_of_id_parameter)) INTO par_name_of_id_parameter;
  SELECT PG_CATALOG.LTRIM(PG_CATALOG.RTRIM(par_job_name)) INTO par_job_name;

  IF (par_job_name = '')
  THEN
    SELECT NULL INTO par_job_name;
  END IF;

  IF ((par_job_name IS NULL) AND (par_job_id IS NULL)) OR ((par_job_name IS NOT NULL) AND (par_job_id IS NOT NULL))
  THEN /* Failure */
    RAISE 'Supply either % or % to identify the job.', par_name_of_id_parameter, par_name_of_name_parameter USING ERRCODE := '50000';
    returncode := 1;
    RETURN;
  END IF;

  /* Check job id */
  IF (par_job_id IS NOT NULL)
  THEN
    SELECT name
         , owner_sid
      INTO par_job_name
         , par_owner_sid
      FROM sys.sysjobs
     WHERE (job_id = par_job_id);

    /* the view would take care of all the permissions issues. */
    IF (par_job_name IS NULL)
    THEN /* Failure */
      SELECT CAST (par_job_id AS VARCHAR(36))
        INTO var_job_id_as_char;

      RAISE 'The specified % ("%") does not exist.', 'job_id', var_job_id_as_char USING ERRCODE := '50000';
      returncode := 1;
      RETURN;
    END IF;
  ELSE
    /* Check job name */
    IF (par_job_name IS NOT NULL)
    THEN
      /* Check if the job name is ambiguous */
      IF (SELECT COUNT(*) FROM sys.sysjobs WHERE name = par_job_name) > 1
      THEN /* Failure */
        RAISE 'There are two or more jobs named "%". Specify % instead of % to uniquely identify the job.', par_job_name, par_name_of_id_parameter, par_name_of_name_parameter USING ERRCODE := '50000';
        returncode := 1;
        RETURN;
      END IF;

      /* The name is not ambiguous, so get the corresponding job_id (if the job exists) */
      SELECT job_id
           , owner_sid
        INTO par_job_id
           , par_owner_sid
        FROM sys.sysjobs
       WHERE (name = par_job_name);

      /* the view would take care of all the permissions issues. */
      IF (par_job_id IS NULL)
      THEN /* Failure */
        RAISE 'The specified % ("%") does not exist.', 'job_name', par_job_name USING ERRCODE := '50000';
        returncode := 1;
        RETURN;
      END IF;
    END IF;
  END IF;

  /* Success */
  returncode := 0;
  RETURN;
END;
$body$
LANGUAGE 'plpgsql'
STABLE;

CREATE OR REPLACE FUNCTION sys.babelfish_sp_verify_job_time (
  par_time integer,
  par_time_name varchar = 'time'::character varying,
  out returncode integer
)
RETURNS integer AS
$body$
DECLARE
  var_hour INT;
  var_minute INT;
  var_second INT;
BEGIN
  /* Remove any leading/trailing spaces from parameters */
  SELECT PG_CATALOG.LTRIM(PG_CATALOG.RTRIM(par_time_name)) INTO par_time_name;

  IF ((par_time < 0) OR (par_time > 235959))
  THEN
    RAISE 'The specified "%" is invalid (valid values are: %).', par_time_name, '000000..235959' USING ERRCODE := '50000';
    returncode := 1;
    RETURN;
  END IF;

  SELECT (par_time / 10000) INTO var_hour;
  SELECT (par_time % 10000) / 100 INTO var_minute;
  SELECT (par_time % 100) INTO var_second;

  /* Check hour range */
  IF (var_hour > 23) THEN
    RAISE 'The "%" supplied has an invalid %.', par_time_name, 'hour' USING ERRCODE := '50000';
    returncode := 1;
    RETURN;
  END IF;

  /* Check minute range */
  IF (var_minute > 59) THEN
    RAISE 'The "%" supplied has an invalid %.', par_time_name, 'minute' USING ERRCODE := '50000';
    returncode := 1;
    RETURN;
  END IF;

  /* Check second range */
  IF (var_second > 59) THEN
     RAISE 'The "%" supplied has an invalid %.', par_time_name, 'second' USING ERRCODE := '50000';
     returncode := 1;
     RETURN;
  END IF;

  returncode := 0;
  RETURN;
END;
$body$
LANGUAGE 'plpgsql'
STABLE;

CREATE OR REPLACE FUNCTION sys.babelfish_sp_verify_jobstep (
  par_job_id integer,
  par_step_id integer,
  par_step_name varchar,
  par_subsystem varchar,
  par_command text,
  par_server varchar,
  par_on_success_action smallint,
  par_on_success_step_id integer,
  par_on_fail_action smallint,
  par_on_fail_step_id integer,
  par_os_run_priority integer,
  par_flags integer,
  par_output_file_name varchar,
  par_proxy_id integer,
  out returncode integer
)
AS
$body$
DECLARE
  var_max_step_id INT;
  var_retval INT;
  var_valid_values VARCHAR(50);
  var_database_name_temp VARCHAR(258);
  var_database_user_name_temp VARCHAR(256);
  var_temp_command TEXT;
  var_iPos INT;
  var_create_count INT;
  var_destroy_count INT;
  var_is_olap_subsystem SMALLINT;
  var_owner_sid CHAR(85);
  var_owner_name VARCHAR(128);
BEGIN
  /* Remove any leading/trailing spaces from parameters */
  SELECT PG_CATALOG.LTRIM(PG_CATALOG.RTRIM(par_subsystem)) INTO par_subsystem;
  SELECT PG_CATALOG.LTRIM(PG_CATALOG.RTRIM(par_server)) INTO par_server;
  SELECT PG_CATALOG.LTRIM(PG_CATALOG.RTRIM(par_output_file_name)) INTO par_output_file_name;

  /* Get current maximum step id */
  SELECT COALESCE(MAX(step_id), 0)
    INTO var_max_step_id
    FROM sys.sysjobsteps
   WHERE (job_id = par_job_id);

  /* Check step id */
  IF (par_step_id < 1) OR (par_step_id > var_max_step_id + 1)  /* Failure */
  THEN
    SELECT '1..' || CAST (var_max_step_id + 1 AS VARCHAR(1)) INTO var_valid_values;
      RAISE 'The specified "%" is invalid (valid values are: %).', '@step_id', var_valid_values USING ERRCODE := '50000';
      returncode := 1;
      RETURN;
  END IF;

  /* Check step name */
  IF (
    EXISTS (
      SELECT *
        FROM sys.sysjobsteps
       WHERE (job_id = par_job_id) AND (step_name = par_step_name)
    )
  )
  THEN /* Failure */
    RAISE 'The specified % ("%") already exists.', 'step_name', par_step_name USING ERRCODE := '50000';
    returncode := 1;
    RETURN;
  END IF;

  /* Check on-success action/step */
  IF (par_on_success_action <> 1) /* Quit Qith Success */
    AND (par_on_success_action <> 2) /* Quit Qith Failure */
    AND (par_on_success_action <> 3) /* Goto Next Step */
    AND (par_on_success_action <> 4) /* Goto Step */
  THEN /* Failure */
    RAISE 'The specified "%" is invalid (valid values are: %).', 'on_success_action', '1, 2, 3, 4' USING ERRCODE := '50000';
    returncode := 1;
    RETURN;
  END IF;

  IF (par_on_success_action = 4) AND ((par_on_success_step_id < 1) OR (par_on_success_step_id = par_step_id))
  THEN /* Failure */
    RAISE 'The specified "%" is invalid (valid values are greater than 0 but excluding %ld).', 'on_success_step', par_step_id USING ERRCODE := '50000';
    returncode := 1;
    RETURN;
  END IF;

  /* Check on-fail action/step */
  IF (par_on_fail_action <> 1) /* Quit With Success */
    AND (par_on_fail_action <> 2) /* Quit With Failure */
    AND (par_on_fail_action <> 3) /* Goto Next Step */
    AND (par_on_fail_action <> 4) /* Goto Step */
  THEN /* Failure */
    RAISE 'The specified "%" is invalid (valid values are: %).', 'on_failure_action', '1, 2, 3, 4' USING ERRCODE := '50000';
    returncode := 1;
    RETURN;
  END IF;

  IF (par_on_fail_action = 4) AND ((par_on_fail_step_id < 1) OR (par_on_fail_step_id = par_step_id))
  THEN /* Failure */
    RAISE 'The specified "%" is invalid (valid values are greater than 0 but excluding %).', 'on_failure_step', par_step_id USING ERRCODE := '50000';
    returncode := 1;
    RETURN;
  END IF;

  /* Warn the user about forward references */
  IF ((par_on_success_action = 4) AND (par_on_success_step_id > var_max_step_id))
  THEN
    RAISE 'Warning: Non-existent step referenced by %.', 'on_success_step_id' USING ERRCODE := '50000';
  END IF;

  IF ((par_on_fail_action = 4) AND (par_on_fail_step_id > var_max_step_id))
  THEN
    RAISE 'Warning: Non-existent step referenced by %.', '@on_fail_step_id' USING ERRCODE := '50000';
  END IF;

  /* Check run priority: must be a valid value to pass to SetThreadPriority: */
  /* [-15 = IDLE, -1 = BELOW_NORMAL, 0 = NORMAL, 1 = ABOVE_NORMAL, 15 = TIME_CRITICAL] */
  IF (par_os_run_priority NOT IN (- 15, - 1, 0, 1, 15))
  THEN /* Failure */
    RAISE 'The specified "%" is invalid (valid values are: %).', '@os_run_priority', '-15, -1, 0, 1, 15' USING ERRCODE := '50000';
    returncode := 1;
    RETURN;
  END IF;

  /* Check flags */
  IF ((par_flags < 0) OR (par_flags > 114)) THEN /* Failure */
    RAISE 'The specified "%" is invalid (valid values are: %).', '@flags', '0..114' USING ERRCODE := '50000';
    returncode := 1;
    RETURN;
  END IF;

  IF (LOWER(UPPER(par_subsystem)) <> LOWER('TSQL')) THEN /* Failure */
    RAISE 'The specified "%" is invalid (valid values are: %).', '@subsystem', 'TSQL' USING ERRCODE := '50000';
    returncode := (1);
    RETURN;
  END IF;

  /* Success */
  returncode := 0;
  RETURN;
END;
$body$
LANGUAGE 'plpgsql'
STABLE;

CREATE OR REPLACE FUNCTION sys.babelfish_sp_verify_schedule (
  par_schedule_id integer,
  par_name varchar,
  par_enabled smallint,
  par_freq_type integer,
  inout par_freq_interval integer,
  inout par_freq_subday_type integer,
  inout par_freq_subday_interval integer,
  inout par_freq_relative_interval integer,
  inout par_freq_recurrence_factor integer,
  inout par_active_start_date integer,
  inout par_active_start_time integer,
  inout par_active_end_date integer,
  inout par_active_end_time integer,
  par_owner_sid char,
  out returncode integer
)
RETURNS record AS
$body$
DECLARE
  var_return_code INT;
  var_isAdmin INT;
BEGIN
  /* Remove any leading/trailing spaces from parameters */
  SELECT PG_CATALOG.LTRIM(PG_CATALOG.RTRIM(par_name)) INTO par_name;

  /* Make sure that NULL input/output parameters - if NULL - are initialized to 0 */
  SELECT COALESCE(par_freq_interval, 0) INTO par_freq_interval;
  SELECT COALESCE(par_freq_subday_type, 0) INTO par_freq_subday_type;
  SELECT COALESCE(par_freq_subday_interval, 0) INTO par_freq_subday_interval;
  SELECT COALESCE(par_freq_relative_interval, 0) INTO par_freq_relative_interval;
  SELECT COALESCE(par_freq_recurrence_factor, 0) INTO par_freq_recurrence_factor;
  SELECT COALESCE(par_active_start_date, 0) INTO par_active_start_date;
  SELECT COALESCE(par_active_start_time, 0) INTO par_active_start_time;
  SELECT COALESCE(par_active_end_date, 0) INTO par_active_end_date;
  SELECT COALESCE(par_active_end_time, 0) INTO par_active_end_time;

  /* Verify name (we disallow schedules called 'ALL' since this has special meaning in sp_delete_jobschedules) */
  SELECT 0 INTO var_isAdmin;

  IF (
    EXISTS (
      SELECT *
        FROM sys.sysschedules
       WHERE (name = par_name)
    )
  )
  THEN /* Failure */
    RAISE 'The specified % ("%") already exists.', 'par_name', par_name USING ERRCODE := '50000';
      returncode := 1;
      RETURN;
  END IF;

  IF (UPPER(par_name) = 'ALL')
  THEN /* Failure */
    RAISE 'The specified "%" is invalid.', 'name' USING ERRCODE := '50000';
    returncode := 1;
    RETURN;
  END IF;

  /* Verify enabled state */
  IF (par_enabled <> 0) AND (par_enabled <> 1)
  THEN /* Failure */
    RAISE 'The specified "%" is invalid (valid values are: %).', '@enabled', '0, 1' USING ERRCODE := '50000';
    returncode := 1;
    RETURN;
  END IF;

  /* Verify frequency type */
  IF (par_freq_type = 2) /* OnDemand is no longer supported */
  THEN /* Failure */
    RAISE 'Frequency Type 0x2 (OnDemand) is no longer supported.' USING ERRCODE := '50000';
    returncode := 1;
    RETURN;
  END IF;

  IF (par_freq_type NOT IN (1, 4, 8, 16, 32, 64, 128))
  THEN /* Failure */
    RAISE 'The specified "%" is invalid (valid values are: %).', 'freq_type', '1, 4, 8, 16, 32, 64, 128' USING ERRCODE := '50000';
    returncode := 1;
    RETURN;
  END IF;

  /* Verify frequency sub-day type */
  IF (par_freq_subday_type <> 0) AND (par_freq_subday_type NOT IN (1, 2, 4, 8))
  THEN /* Failure */
    RAISE 'The specified "%" is invalid (valid values are: %).', 'freq_subday_type', '1, 2, 4, 8' USING ERRCODE := '50000';
    returncode := 1;
    RETURN;
  END IF;

  /* Default active start/end date/times (if not supplied, or supplied as NULLs or 0) */
  IF (par_active_start_date = 0)
  THEN
    SELECT date_part('year', NOW()::TIMESTAMP) * 10000 + date_part('month', NOW()::TIMESTAMP) * 100 + date_part('day', NOW()::TIMESTAMP)
      INTO par_active_start_date;
  END IF;

  /* This is an ISO format: "yyyymmdd" */
  IF (par_active_end_date = 0)
  THEN
    /* December 31st 9999 */
    SELECT 99991231 INTO par_active_end_date;
  END IF;

  IF (par_active_start_time = 0)
  THEN
    /* 12:00:00 am */
    SELECT 000000 INTO par_active_start_time;
  END IF;

  IF (par_active_end_time = 0)
  THEN
    /* 11:59:59 pm */
    SELECT 235959 INTO par_active_end_time;
  END IF;

  /* Verify active start/end dates */
  IF (par_active_end_date = 0)
  THEN
    SELECT 99991231 INTO par_active_end_date;
  END IF;

  SELECT t.returncode
    FROM sys.babelfish_sp_verify_job_date(par_active_end_date, 'active_end_date') t
    INTO var_return_code;

  IF (var_return_code <> 0)
  THEN /* Failure */
    returncode := 1;
    RETURN;
  END IF;

  SELECT t.returncode
    FROM sys.babelfish_sp_verify_job_date(par_active_start_date, '@active_start_date') t
    INTO var_return_code;

  IF (var_return_code <> 0)
  THEN /* Failure */
    returncode := 1;
    RETURN;
  END IF;

  IF (par_active_end_date < par_active_start_date)
  THEN /* Failure */
    RAISE '% cannot be before %.', 'active_end_date', 'active_start_date' USING ERRCODE := '50000';
    returncode := 1;
    RETURN;
  END IF;

  SELECT t.returncode
    FROM sys.babelfish_sp_verify_job_time(par_active_end_time, '@active_end_time') t
    INTO var_return_code;

  IF (var_return_code <> 0)
  THEN /* Failure */
    returncode := 1;
    RETURN;
  END IF;

  SELECT t.returncode
    FROM sys.babelfish_sp_verify_job_time(par_active_start_time, '@active_start_time') t
    INTO var_return_code;

  IF (var_return_code <> 0)
  THEN /* Failure */
    returncode := 1;
    RETURN;
  END IF;

  IF (par_active_start_time = par_active_end_time AND (par_freq_subday_type IN (2, 4, 8)))
  THEN /* Failure */
    RAISE 'The specified "%" is invalid (valid values are: %).', 'active_end_time', 'before or after active_start_time' USING ERRCODE := '50000';
    returncode := 1;
    RETURN;
  END IF;

  IF ((par_freq_type = 1) /* FREQTYPE_ONETIME */
    OR (par_freq_type = 64) /* FREQTYPE_AUTOSTART */
    OR (par_freq_type = 128)) /* FREQTYPE_ONIDLE */
  THEN /* Set standard defaults for non-required parameters */
    SELECT 0 INTO par_freq_interval;
    SELECT 0 INTO par_freq_subday_type;
    SELECT 0 INTO par_freq_subday_interval;
    SELECT 0 INTO par_freq_relative_interval;
    SELECT 0 INTO par_freq_recurrence_factor;
    /* Success */
    returncode := 0;
    RETURN;
  END IF;

  IF (par_freq_subday_type = 0) /* FREQSUBTYPE_ONCE */
  THEN
    SELECT 1 INTO par_freq_subday_type;
  END IF;

  IF ((par_freq_subday_type <> 1) /* FREQSUBTYPE_ONCE */
    AND (par_freq_subday_type <> 2) /* FREQSUBTYPE_SECOND */
    AND (par_freq_subday_type <> 4) /* FREQSUBTYPE_MINUTE */
    AND (par_freq_subday_type <> 8)) /* FREQSUBTYPE_HOUR */
  THEN /* Failure */
    RAISE 'The schedule for this job is invalid (reason: The specified @freq_subday_type is invalid (valid values are: 0x1, 0x2, 0x4, 0x8).).' USING ERRCODE := '50000';
    returncode := 1;
    RETURN;
  END IF;

  IF ((par_freq_subday_type <> 1) AND (par_freq_subday_interval < 1)) /* FREQSUBTYPE_ONCE and less than 1 interval */
    OR ((par_freq_subday_type = 2) AND (par_freq_subday_interval < 10)) /* FREQSUBTYPE_SECOND and less than 10 seconds (see MIN_SCHEDULE_GRANULARITY in SqlAgent source code) */
  THEN /* Failure */
    RAISE 'The schedule for this job is invalid (reason: The specified @freq_subday_interval is invalid).' USING ERRCODE := '50000';
    returncode := 1;
    RETURN;
  END IF;

  IF (par_freq_type = 4) /* FREQTYPE_DAILY */
  THEN
    SELECT 0 INTO par_freq_recurrence_factor;

    IF (par_freq_interval < 1) THEN /* Failure */
      RAISE 'The schedule for this job is invalid (reason: @freq_interval must be at least 1 for a daily job.).' USING ERRCODE := '50000';
      returncode := 1;
      RETURN;
    END IF;
  END IF;

  IF (par_freq_type = 8) /* FREQTYPE_WEEKLY */
  THEN
    IF (par_freq_interval < 1) OR (par_freq_interval > 127) /* (2^7)-1 [freq_interval is a bitmap (Sun=1..Sat=64)] */
    THEN /* Failure */
      RAISE 'The schedule for this job is invalid (reason: @freq_interval must be a valid day of the week bitmask [Sunday = 1 .. Saturday = 64] for a weekly job.).' USING ERRCODE := '50000';
      returncode := 1;
      RETURN;
    END IF;
  END IF;

  IF (par_freq_type = 16) /* FREQTYPE_MONTHLY */
  THEN
    IF (par_freq_interval < 1) OR (par_freq_interval > 31)
    THEN /* Failure */
      RAISE 'The schedule for this job is invalid (reason: @freq_interval must be between 1 and 31 for a monthly job.).' USING ERRCODE := '50000';
      returncode := 1;
      RETURN;
    END IF;
  END IF;

  IF (par_freq_type = 32) /* FREQTYPE_MONTHLYRELATIVE */
  THEN
    IF (par_freq_relative_interval <> 1) /* RELINT_1ST */
      AND (par_freq_relative_interval <> 2) /* RELINT_2ND */
      AND (par_freq_relative_interval <> 4) /* RELINT_3RD */
      AND (par_freq_relative_interval <> 8) /* RELINT_4TH */
      AND (par_freq_relative_interval <> 16) /* RELINT_LAST */
    THEN /* Failure */
      RAISE 'The schedule for this job is invalid (reason: @freq_relative_interval must be one of 1st (0x1), 2nd (0x2), 3rd [0x4], 4th (0x8) or Last (0x10).).' USING ERRCODE := '50000';
      returncode := 1;
      RETURN;
    END IF;
  END IF;

  IF (par_freq_type = 32) /* FREQTYPE_MONTHLYRELATIVE */
  THEN
    IF (par_freq_interval <> 1) /* RELATIVE_SUN */
      AND (par_freq_interval <> 2) /* RELATIVE_MON */
      AND (par_freq_interval <> 3) /* RELATIVE_TUE */
      AND (par_freq_interval <> 4) /* RELATIVE_WED */
      AND (par_freq_interval <> 5) /* RELATIVE_THU */
      AND (par_freq_interval <> 6) /* RELATIVE_FRI */
      AND (par_freq_interval <> 7) /* RELATIVE_SAT */
      AND (par_freq_interval <> 8) /* RELATIVE_DAY */
      AND (par_freq_interval <> 9) /* RELATIVE_WEEKDAY */
      AND (par_freq_interval <> 10) /* RELATIVE_WEEKENDDAY */
    THEN /* Failure */
      RAISE 'The schedule for this job is invalid (reason: @freq_interval must be between 1 and 10 (1 = Sunday .. 7 = Saturday, 8 = Day, 9 = Weekday, 10 = Weekend-day) for a monthly-relative job.).' USING ERRCODE := '50000';
      returncode := 1;
      RETURN;
    END IF;
  END IF;

  IF ((par_freq_type = 8) /* FREQTYPE_WEEKLY */
    OR (par_freq_type = 16) /* FREQTYPE_MONTHLY */
    OR (par_freq_type = 32)) /* FREQTYPE_MONTHLYRELATIVE */
    AND (par_freq_recurrence_factor < 1)
  THEN /* Failure */
    RAISE 'The schedule for this job is invalid (reason: @freq_recurrence_factor must be at least 1.).' USING ERRCODE := '50000';
      returncode := 1;
      RETURN;
  END IF;
  /* Success */
  returncode := 0;
  RETURN;
END;
$body$
LANGUAGE 'plpgsql'
STABLE;

CREATE OR REPLACE FUNCTION sys.babelfish_sp_verify_schedule_identifiers (
  par_name_of_name_parameter varchar,
  par_name_of_id_parameter varchar,
  inout par_schedule_name varchar,
  inout par_schedule_id integer,
  inout par_owner_sid char,
  inout par_orig_server_id integer,
  par_job_id_filter integer = NULL::integer,
  out returncode integer
)
AS
$body$
DECLARE
  var_retval INT;
  var_schedule_id_as_char VARCHAR(36);
  var_sch_name_count INT;
BEGIN
  /* Remove any leading/trailing spaces from parameters */
  SELECT PG_CATALOG.LTRIM(PG_CATALOG.RTRIM(par_name_of_name_parameter)) INTO par_name_of_name_parameter;
  SELECT PG_CATALOG.LTRIM(PG_CATALOG.RTRIM(par_name_of_id_parameter)) INTO par_name_of_id_parameter;
  SELECT PG_CATALOG.LTRIM(PG_CATALOG.RTRIM(par_schedule_name)) INTO par_schedule_name;
  SELECT 0 INTO var_sch_name_count;

  IF (par_schedule_name = '')
  THEN
    SELECT NULL INTO par_schedule_name;
  END IF;

  IF ((par_schedule_name IS NULL) AND (par_schedule_id IS NULL)) OR ((par_schedule_name IS NOT NULL) AND (par_schedule_id IS NOT NULL))
  THEN /* Failure */
    RAISE 'Supply either % or % to identify the schedule.', par_name_of_id_parameter, par_name_of_name_parameter USING ERRCODE := '50000';
    returncode := 1;
    RETURN;
  END IF;

  /* Check schedule id */
  IF (par_schedule_id IS NOT NULL)
  THEN
    /* Look at all schedules */
    SELECT name
         , owner_sid
         , originating_server_id
      INTO par_schedule_name
         , par_owner_sid
         , par_orig_server_id
      FROM sys.sysschedules
     WHERE (schedule_id = par_schedule_id);

    IF (par_schedule_name IS NULL)
    THEN /* Failure */
      SELECT CAST (par_schedule_id AS VARCHAR(36))
        INTO var_schedule_id_as_char;

      RAISE 'The specified % ("%") does not exist.', 'schedule_id', var_schedule_id_as_char USING ERRCODE := '50000';
      returncode := 1;
      RETURN;
    END IF;
  ELSE
    IF (par_schedule_name IS NOT NULL)
    THEN
      /* Check if the schedule name is ambiguous */
      IF (SELECT COUNT(*) FROM sys.sysschedules WHERE name = par_schedule_name) > 1
      THEN /* Failure */
        RAISE 'There are two or more sysschedules named "%". Specify % instead of % to uniquely identify the sysschedules.', par_job_name, par_name_of_id_parameter, par_name_of_name_parameter USING ERRCODE := '50000';
        returncode := 1;
        RETURN;
      END IF;

      /* The name is not ambiguous, so get the corresponding job_id (if the job exists) */
      SELECT schedule_id
           , owner_sid
        INTO par_schedule_id, par_owner_sid
        FROM sys.sysschedules
       WHERE (name = par_schedule_name);

      /* the view would take care of all the permissions issues. */
      IF (par_schedule_id IS NULL)
      THEN /* Failure */
        RAISE 'The specified % ("%") does not exist.', 'par_schedule_name', par_schedule_name USING ERRCODE := '50000';
        returncode := 1;
        RETURN;
      END IF;
    END IF;
  END IF;

  /* Success */
  returncode := 0;
  RETURN;
END;
$body$
LANGUAGE 'plpgsql'
STABLE;

CREATE OR REPLACE FUNCTION sys.babelfish_sp_xml_preparedocument(IN XmlDocument TEXT,OUT DocHandle BIGINT)
AS
$BODY$
DECLARE
   XmlDocument$data XML;
BEGIN
     /*Create temporary structure for xmldocument saving*/
     CREATE TEMPORARY SEQUENCE IF NOT EXISTS sys$seq_openmxl_id MINVALUE 1 MAXVALUE 9223372036854775807 START WITH 1 INCREMENT BY 1 CACHE 5;

     CREATE TEMPORARY TABLE IF NOT EXISTS sys$openxml
          (DocID BigInt NOT NULL DEFAULT NEXTVAL('sys$seq_openmxl_id'),
           XmlData XML not NULL,
           CONSTRAINT pk_sys$doc_id PRIMARY KEY(DocID)
          ) ON COMMIT PRESERVE ROWS;

     IF xml_is_well_formed(XmlDocument) THEN
       XmlDocument$data := XmlDocument::XML;
     ELSE
       RAISE EXCEPTION '%','The XML parse error occurred';
     END IF;

     INSERT INTO sys$openxml(XmlData)
          VALUES (XmlDocument$data)
       RETURNING DocID INTO DocHandle;
END;
$BODY$
LANGUAGE  plpgsql;

CREATE OR REPLACE FUNCTION sys.babelfish_sp_xml_removedocument(IN DocHandle BIGINT) RETURNS VOID
AS
$BODY$
DECLARE
  lt_error_text TEXT := 'Could not find prepared statement with handle '||CASE
                                                                            WHEN DocHandle IS NULL THEN 'null'
                                                                              ELSE DocHandle::TEXT
                                                                           END;
BEGIN
	DELETE FROM sys$openxml t
	 WHERE t.DocID = DocHandle;

	IF NOT FOUND THEN
	     RAISE EXCEPTION '%', lt_error_text;
	END IF;

	EXCEPTION
	  WHEN SQLSTATE '42P01' THEN
	      RAISE EXCEPTION '%',lt_error_text;
END;
$BODY$
LANGUAGE  plpgsql;

/* ***********************************************
EXTENSION PACK function STRPOS3(x)
schema sys
**************************************************/
create or replace function sys.babelfish_STRPOS3(p_str text, p_substr text, p_loc int)returns int
AS
$body$
DECLARE
	v_loc int := case when p_loc > 0 then p_loc else 1 end;
	v_cnt int := length(p_str) - v_loc + 1;
BEGIN
/***************************************************************
EXTENSION PACK function STRPOS3(x)
***************************************************************/
	if v_cnt > 0 then
		return case when 0!= strpos(substr(p_str, v_loc, v_cnt), p_substr)
		            then strpos(substr(p_str, v_loc, v_cnt), p_substr) + v_loc - 1
			          else strpos(substr(p_str, v_loc, v_cnt), p_substr)
		       end;
	else
		return 0;
	end if;
END;
$body$
language plpgsql
STABLE;

CREATE OR REPLACE FUNCTION sys.babelfish_tomsbit(in_str NUMERIC)
RETURNS SMALLINT
AS
$BODY$
BEGIN
  CASE
    WHEN in_str < 0 OR in_str > 0 THEN RETURN 1;
    ELSE RETURN 0;
  END CASE;
END;
$BODY$
LANGUAGE 'plpgsql'
STABLE;

CREATE OR REPLACE FUNCTION sys.babelfish_tomsbit(in_str VARCHAR)
RETURNS SMALLINT
AS
$BODY$
BEGIN
  CASE
    WHEN LOWER(in_str) = 'true' OR in_str = '1' THEN RETURN 1;
    WHEN LOWER(in_str) = 'false' OR in_str = '0' THEN RETURN 0;
    ELSE RETURN 0;
  END CASE;
END;
$BODY$
LANGUAGE 'plpgsql'
STABLE;

CREATE OR REPLACE FUNCTION sys.babelfish_try_conv_date_to_string(IN p_datatype TEXT,
                                                                     IN p_dateval DATE,
                                                                     IN p_style NUMERIC DEFAULT 20)
RETURNS TEXT
AS
$BODY$
BEGIN
    RETURN sys.babelfish_conv_date_to_string(p_datatype,
                                                 p_dateval,
                                                 p_style);
EXCEPTION
    WHEN OTHERS THEN
        RETURN NULL;
END;
$BODY$
LANGUAGE plpgsql
STABLE
RETURNS NULL ON NULL INPUT;

CREATE OR REPLACE FUNCTION sys.babelfish_try_conv_datetime_to_string(IN p_datatype TEXT,
                                                                         IN p_src_datatype TEXT,
                                                                         IN p_datetimeval TIMESTAMP WITHOUT TIME ZONE,
                                                                         IN p_style NUMERIC DEFAULT -1)
RETURNS TEXT
AS
$BODY$
BEGIN
    RETURN sys.babelfish_conv_datetime_to_string(p_datatype,
                                                     p_src_datatype,
                                                     p_datetimeval,
                                                     p_style);
EXCEPTION
    WHEN OTHERS THEN
        RETURN NULL;
END;
$BODY$
LANGUAGE plpgsql
STABLE
RETURNS NULL ON NULL INPUT;

CREATE OR REPLACE FUNCTION sys.babelfish_try_conv_string_to_date(IN p_datestring TEXT,
                                                                     IN p_style NUMERIC DEFAULT 0)
RETURNS DATE
AS
$BODY$
BEGIN
    RETURN sys.babelfish_conv_string_to_date(p_datestring,
                                                 p_style);
EXCEPTION
    WHEN OTHERS THEN
        RETURN NULL;
END;
$BODY$
LANGUAGE plpgsql
STABLE
RETURNS NULL ON NULL INPUT;

CREATE OR REPLACE FUNCTION sys.babelfish_try_conv_string_to_datetime(IN p_datatype TEXT,
                                                                         IN p_datetimestring TEXT,
                                                                         IN p_style NUMERIC DEFAULT 0)
RETURNS TIMESTAMP WITHOUT TIME ZONE
AS
$BODY$
BEGIN
    RETURN sys.babelfish_conv_string_to_datetime(p_datatype,
                                                     p_datetimestring ,
                                                     p_style);
EXCEPTION
    WHEN OTHERS THEN
        RETURN NULL;
END;
$BODY$
LANGUAGE plpgsql
STABLE
RETURNS NULL ON NULL INPUT;

CREATE OR REPLACE FUNCTION sys.babelfish_try_conv_string_to_time(IN p_datatype TEXT,
                                                                     IN p_timestring TEXT,
                                                                     IN p_style NUMERIC DEFAULT 0)
RETURNS TIME WITHOUT TIME ZONE
AS
$BODY$
BEGIN
    RETURN sys.babelfish_conv_string_to_time(p_datatype,
                                                 p_timestring,
                                                 p_style);
EXCEPTION
    WHEN OTHERS THEN
        RETURN NULL;
END;
$BODY$
LANGUAGE plpgsql
STABLE
RETURNS NULL ON NULL INPUT;

CREATE OR REPLACE FUNCTION sys.babelfish_try_conv_time_to_string(IN p_datatype TEXT,
                                                                     IN p_src_datatype TEXT,
                                                                     IN p_timeval TIME WITHOUT TIME ZONE,
                                                                     IN p_style NUMERIC DEFAULT 25)
RETURNS TEXT
AS
$BODY$
BEGIN
    RETURN sys.babelfish_conv_time_to_string(p_datatype,
                                                 p_src_datatype,
                                                 p_timeval,
                                                 p_style);
EXCEPTION
    WHEN OTHERS THEN
        RETURN NULL;
END;
$BODY$
LANGUAGE plpgsql
STABLE
RETURNS NULL ON NULL INPUT;

-- convertion to date
CREATE OR REPLACE FUNCTION sys.babelfish_conv_helper_to_date(IN arg TEXT,
                                                        IN try BOOL,
                                                        IN p_style NUMERIC DEFAULT 0)
RETURNS DATE
AS
$BODY$
BEGIN
    IF try THEN
        RETURN sys.babelfish_try_conv_string_to_date(arg, p_style);
    ELSE
	    RETURN sys.babelfish_conv_string_to_date(arg, p_style);
    END IF;
END;
$BODY$
LANGUAGE plpgsql
STABLE;

CREATE OR REPLACE FUNCTION sys.babelfish_conv_helper_to_date(IN arg anyelement,
                                                        IN try BOOL,
												        IN p_style NUMERIC DEFAULT 0)
RETURNS DATE
AS
$BODY$
BEGIN
    IF try THEN
        RETURN sys.babelfish_try_conv_to_date(arg); 
    ELSE
	    RETURN CAST(arg AS DATE);
    END IF;
END;
$BODY$
LANGUAGE plpgsql
STABLE;

CREATE OR REPLACE FUNCTION sys.babelfish_try_conv_to_date(IN arg anyelement)
RETURNS DATE
AS
$BODY$
BEGIN
    RETURN CAST(arg AS DATE);
    EXCEPTION
        WHEN OTHERS THEN
            RETURN NULL;
END;
$BODY$
LANGUAGE plpgsql
STABLE;

-- convertion to time
CREATE OR REPLACE FUNCTION sys.babelfish_conv_helper_to_time(IN arg TEXT,
                                                        IN try BOOL,
												        IN p_style NUMERIC DEFAULT 0)
RETURNS TIME
AS
$BODY$
BEGIN
    IF try THEN
	    RETURN sys.babelfish_try_conv_string_to_time('TIME', arg, p_style);
    ELSE
	    RETURN sys.babelfish_conv_string_to_time('TIME', arg, p_style);
    END IF;
END;
$BODY$
LANGUAGE plpgsql
STABLE;

CREATE OR REPLACE FUNCTION sys.babelfish_conv_helper_to_time(IN arg anyelement,
                                                        IN try BOOL,
												        IN p_style NUMERIC DEFAULT 0)
RETURNS TIME
AS
$BODY$
BEGIN
    IF try THEN
        RETURN sys.babelfish_try_conv_to_time(arg);
    ELSE
	    RETURN CAST(arg AS TIME);
    END IF;
END;
$BODY$
LANGUAGE plpgsql
STABLE;

CREATE OR REPLACE FUNCTION sys.babelfish_try_conv_to_time(IN arg anyelement)
RETURNS TIME
AS
$BODY$
BEGIN
    RETURN CAST(arg AS TIME);
    EXCEPTION
        WHEN OTHERS THEN
            RETURN NULL;
END;
$BODY$
LANGUAGE plpgsql
STABLE;

-- convertion to datetime
CREATE OR REPLACE FUNCTION sys.babelfish_conv_helper_to_datetime(IN arg TEXT,
                                                            IN try BOOL,
													        IN p_style NUMERIC DEFAULT 0)
RETURNS sys.DATETIME
AS
$BODY$
BEGIN
    IF try THEN
	    RETURN sys.babelfish_try_conv_string_to_datetime('DATETIME', arg, p_style);
    ELSE
        RETURN sys.babelfish_conv_string_to_datetime('DATETIME', arg, p_style);
    END IF;
END;
$BODY$
LANGUAGE plpgsql
STABLE;


CREATE OR REPLACE FUNCTION sys.babelfish_try_conv_to_datetime(IN arg anyelement)
RETURNS sys.DATETIME
AS
$BODY$
BEGIN
    RETURN CAST(arg AS TIMESTAMP);
    EXCEPTION
        WHEN OTHERS THEN
            RETURN NULL;
END;
$BODY$
LANGUAGE plpgsql
STABLE;

-- convertion to varchar
CREATE OR REPLACE FUNCTION sys.babelfish_conv_helper_to_varchar(IN typename TEXT,
                                                        IN arg TEXT,
                                                        IN try BOOL,
                                                        IN p_style NUMERIC DEFAULT -1)
RETURNS sys.VARCHAR
AS
$BODY$
BEGIN
	IF try THEN
	    RETURN sys.babelfish_try_conv_to_varchar(typename, arg, p_style);
    ELSE
	    RETURN sys.babelfish_conv_to_varchar(typename, arg, p_style);
    END IF;
END;
$BODY$
LANGUAGE plpgsql
STABLE;

CREATE OR REPLACE FUNCTION sys.babelfish_conv_helper_to_varchar(IN typename TEXT,
                                                        IN arg ANYELEMENT,
                                                        IN try BOOL,
                                                        IN p_style NUMERIC DEFAULT -1)
RETURNS sys.VARCHAR
AS
$BODY$
BEGIN
	IF try THEN
	    RETURN sys.babelfish_try_conv_to_varchar(typename, arg, p_style);
    ELSE
	    RETURN sys.babelfish_conv_to_varchar(typename, arg, p_style);
    END IF;
END;
$BODY$
LANGUAGE plpgsql
STABLE;

CREATE OR REPLACE FUNCTION sys.babelfish_conv_to_varchar(IN typename TEXT,
														IN arg TEXT,
														IN p_style NUMERIC DEFAULT -1)
RETURNS sys.VARCHAR
AS
$BODY$
BEGIN
    RETURN CAST(arg AS sys.VARCHAR);
END;
$BODY$
LANGUAGE plpgsql
STABLE;

CREATE OR REPLACE FUNCTION sys.babelfish_conv_to_varchar(IN typename TEXT,
														IN arg anyelement,
														IN p_style NUMERIC DEFAULT -1)
RETURNS sys.VARCHAR
AS
$BODY$
DECLARE
	v_style SMALLINT;
BEGIN
	v_style := floor(p_style)::SMALLINT;

	CASE pg_typeof(arg)
	WHEN 'date'::regtype THEN
		IF v_style = -1 THEN
			RETURN sys.babelfish_try_conv_date_to_string(typename, arg);
		ELSE
			RETURN sys.babelfish_try_conv_date_to_string(typename, arg, p_style);
		END IF;
	WHEN 'time'::regtype THEN
		IF v_style = -1 THEN
			RETURN sys.babelfish_try_conv_time_to_string(typename, 'TIME', arg);
		ELSE
			RETURN sys.babelfish_try_conv_time_to_string(typename, 'TIME', arg, p_style);
		END IF;
	WHEN 'sys.datetime'::regtype THEN
		IF v_style = -1 THEN
			RETURN sys.babelfish_try_conv_datetime_to_string(typename, 'DATETIME', arg::timestamp);
		ELSE
			RETURN sys.babelfish_try_conv_datetime_to_string(typename, 'DATETIME', arg::timestamp, p_style);
		END IF;
	WHEN 'float'::regtype THEN
		IF v_style = -1 THEN
			RETURN sys.babelfish_try_conv_float_to_string(typename, arg);
		ELSE
			RETURN sys.babelfish_try_conv_float_to_string(typename, arg, p_style);
		END IF;
	WHEN 'sys.money'::regtype THEN
		IF v_style = -1 THEN
			RETURN sys.babelfish_try_conv_money_to_string(typename, arg::numeric(19,4)::pg_catalog.money);
		ELSE
			RETURN sys.babelfish_try_conv_money_to_string(typename, arg::numeric(19,4)::pg_catalog.money, p_style);
		END IF;
	ELSE
		RETURN CAST(arg AS sys.VARCHAR);
	END CASE;
END;
$BODY$
LANGUAGE plpgsql
STABLE;

CREATE OR REPLACE FUNCTION sys.babelfish_try_conv_to_varchar(IN typename TEXT,
														IN arg TEXT,
														IN p_style NUMERIC DEFAULT -1)
RETURNS sys.VARCHAR
AS
$BODY$
BEGIN
    RETURN sys.babelfish_conv_to_varchar(typename, arg, p_style);
    EXCEPTION
        WHEN OTHERS THEN
            RETURN NULL;
END;
$BODY$
LANGUAGE plpgsql
STABLE;

CREATE OR REPLACE FUNCTION sys.babelfish_try_conv_to_varchar(IN typename TEXT,
														IN arg anyelement,
														IN p_style NUMERIC DEFAULT -1)
RETURNS sys.VARCHAR
AS
$BODY$
BEGIN
    RETURN sys.babelfish_conv_to_varchar(typename, arg, p_style);
    EXCEPTION
        WHEN OTHERS THEN
            RETURN NULL;
END;
$BODY$
LANGUAGE plpgsql
STABLE;

CREATE OR REPLACE FUNCTION sys.babelfish_parse_helper_to_date(IN arg TEXT, IN try BOOL, IN culture TEXT DEFAULT '')
RETURNS DATE
AS
$BODY$
BEGIN
    IF try THEN
        RETURN sys.babelfish_try_parse_to_date(arg, culture);
    ELSE
        RETURN sys.babelfish_parse_to_date(arg, culture);
    END IF;
END;
$BODY$
LANGUAGE plpgsql
STABLE;

CREATE OR REPLACE FUNCTION sys.babelfish_parse_helper_to_time(IN arg TEXT, IN try BOOL, IN culture TEXT DEFAULT '')
RETURNS TIME WITHOUT TIME ZONE
AS
$BODY$
BEGIN
    IF try THEN
        RETURN sys.babelfish_try_parse_to_time('TIME', arg, culture);
    ELSE
        RETURN sys.babelfish_parse_to_time('TIME', arg, culture);
    END IF;
END;
$BODY$
LANGUAGE plpgsql
STABLE;

CREATE OR REPLACE FUNCTION sys.babelfish_parse_helper_to_datetime(IN arg TEXT, IN try BOOL, IN culture TEXT DEFAULT '')
RETURNS TIMESTAMP WITHOUT TIME ZONE
AS
$BODY$
BEGIN
    IF try THEN
        RETURN sys.babelfish_try_parse_to_datetime('DATETIME', arg, culture);
    ELSE
        RETURN sys.babelfish_parse_to_datetime('DATETIME', arg, culture);
    END IF;
END;
$BODY$
LANGUAGE plpgsql
STABLE;

CREATE OR REPLACE FUNCTION sys.babelfish_try_conv_money_to_string(IN p_datatype TEXT,
														IN p_moneyval PG_CATALOG.MONEY,
														IN p_style NUMERIC DEFAULT 0)
RETURNS TEXT
AS
$BODY$
DECLARE
	v_style SMALLINT;
	v_format VARCHAR COLLATE "C";
	v_moneyval NUMERIC(19,4) := p_moneyval::NUMERIC(19,4);
	v_moneysign NUMERIC(19,4) := sign(v_moneyval);
	v_moneyabs NUMERIC(19,4) := abs(v_moneyval);
	v_digits SMALLINT;
	v_integral_digits SMALLINT;
	v_decimal_digits SMALLINT;
	v_res_length SMALLINT;
	MASK_REGEXP CONSTANT VARCHAR COLLATE "C" := '^\s*(?:character varying)\s*\(\s*(\d+|MAX)\s*\)\s*$';
	v_result TEXT;
BEGIN
	v_style := floor(p_style)::SMALLINT;
	v_digits := length(v_moneyabs::TEXT);
	v_decimal_digits := scale(v_moneyabs);
	IF (v_decimal_digits > 0) THEN
		v_integral_digits := v_digits - v_decimal_digits - 1;
	ELSE
		v_integral_digits := v_digits;
	END IF;
	IF (v_style = 0) THEN
		v_format := (pow(10, v_integral_digits)-1)::TEXT || 'D99';
		v_result := to_char(v_moneyval, v_format);
	ELSIF (v_style = 1) THEN
		IF (v_moneysign::SMALLINT = 1) THEN
			v_result := substring(p_moneyval::TEXT, 2);
		ELSE
			v_result := substring(p_moneyval::TEXT, 1, 1) || substring(p_moneyval::TEXT, 3);
		END IF;
	ELSIF (v_style = 2) THEN
		v_format := (pow(10, v_integral_digits)-1)::TEXT || 'D9999';
		v_result := to_char(v_moneyval, v_format);
	ELSE
		RAISE invalid_parameter_value;
	END IF;
	v_res_length := substring(p_datatype, MASK_REGEXP)::SMALLINT;
	IF v_res_length IS NULL THEN
		RETURN v_result;
	ELSE
		RETURN rpad(v_result, v_res_length, ' ');
	END IF;
EXCEPTION
	WHEN invalid_parameter_value THEN
		RAISE USING MESSAGE := pg_catalog.format('%s is not a valid style number when converting from MONEY to a character string.', v_style),
					DETAIL := 'Use of incorrect "style" parameter value during conversion process.',
					HINT := 'Change "style" parameter to the proper value and try again.';
END;
$BODY$
LANGUAGE plpgsql
STABLE
RETURNS NULL ON NULL INPUT;

CREATE OR REPLACE FUNCTION sys.babelfish_try_conv_float_to_string(IN p_datatype TEXT,
														  IN p_floatval FLOAT,
														  IN p_style NUMERIC DEFAULT 0)
RETURNS TEXT
AS
$BODY$
DECLARE
	v_style SMALLINT;
	v_format VARCHAR COLLATE "C";
	v_floatval NUMERIC := abs(p_floatval);
	v_digits SMALLINT;
	v_integral_digits SMALLINT;
	v_decimal_digits SMALLINT;
	v_sign SMALLINT := sign(p_floatval);
	v_result TEXT;
	v_res_length SMALLINT;
	MASK_REGEXP CONSTANT VARCHAR COLLATE "C" := '^\s*(?:character varying)\s*\(\s*(\d+|MAX)\s*\)\s*$';
BEGIN
	v_style := floor(p_style)::SMALLINT;
	IF (v_style = 0) THEN
		v_digits := length(v_floatval::NUMERIC::TEXT);
		v_decimal_digits := scale(v_floatval);
		IF (v_decimal_digits > 0) THEN
			v_integral_digits := v_digits - v_decimal_digits - 1;
		ELSE
			v_integral_digits := v_digits;
		END IF;
		IF (v_floatval >= 999999.5) THEN
			v_format := '9D99999EEEE';
			v_result := to_char(v_sign * ceiling(v_floatval), v_format);
			v_result := to_char(substring(v_result, 1, 8)::NUMERIC, 'FM9D99999')::NUMERIC::TEXT || substring(v_result, 9);
		ELSE
			if (6 - v_integral_digits < v_decimal_digits) THEN
				v_decimal_digits := 6 - v_integral_digits;
			END IF;
			v_format := (pow(10, v_integral_digits)-1)::TEXT || 'D';
			IF (v_decimal_digits > 0) THEN
				v_format := v_format || (pow(10, v_decimal_digits)-1)::TEXT;
			END IF;
			v_result := to_char(p_floatval, v_format);
		END IF;
	ELSIF (v_style = 1) THEN
		v_format := '9D9999999EEEE';
		v_result := to_char(p_floatval, v_format);
	ELSIF (v_style = 2) THEN
		v_format := '9D999999999999999EEEE';
		v_result := to_char(p_floatval, v_format);
	ELSIF (v_style = 3) THEN
		v_format := '9D9999999999999999EEEE';
		v_result := to_char(p_floatval, v_format);
	ELSE
		RAISE invalid_parameter_value;
	END IF;

	v_res_length := substring(p_datatype, MASK_REGEXP)::SMALLINT;
	IF v_res_length IS NULL THEN
		RETURN v_result;
	ELSE
		RETURN rpad(v_result,  v_res_length, ' ');
	END IF;
EXCEPTION
	WHEN invalid_parameter_value THEN
		RAISE USING MESSAGE := pg_catalog.format('%s is not a valid style number when converting from FLOAT to a character string.', v_style),
					DETAIL := 'Use of incorrect "style" parameter value during conversion process.',
					HINT := 'Change "style" parameter to the proper value and try again.';
END;
$BODY$
LANGUAGE plpgsql
STABLE
RETURNS NULL ON NULL INPUT;

CREATE OR REPLACE FUNCTION sys.babelfish_try_parse_to_date(IN p_datestring TEXT,
                                                               IN p_culture TEXT DEFAULT NULL)
RETURNS DATE
AS
$BODY$
BEGIN
    RETURN sys.babelfish_parse_to_date(p_datestring, p_culture);
    EXCEPTION
        WHEN OTHERS THEN
            RETURN NULL;
END;
$BODY$
LANGUAGE plpgsql
STABLE
RETURNS NULL ON NULL INPUT;

CREATE OR REPLACE FUNCTION sys.babelfish_try_parse_to_datetime(IN p_datatype TEXT,
                                                                   IN p_datetimestring TEXT,
                                                                   IN p_culture TEXT DEFAULT '')
RETURNS TIMESTAMP WITHOUT TIME ZONE
AS
$BODY$
BEGIN
    RETURN sys.babelfish_parse_to_datetime(p_datatype, p_datetimestring, p_culture);
    EXCEPTION
        WHEN OTHERS THEN
            RETURN NULL;
END;
$BODY$
LANGUAGE plpgsql
STABLE
RETURNS NULL ON NULL INPUT;

CREATE OR REPLACE FUNCTION sys.babelfish_try_parse_to_time(IN p_datatype TEXT,
                                                               IN p_srctimestring TEXT,
                                                               IN p_culture TEXT DEFAULT '')
RETURNS TIME WITHOUT TIME ZONE
AS
$BODY$
BEGIN
    RETURN sys.babelfish_parse_to_time(p_datatype, p_srctimestring, p_culture);
    EXCEPTION
        WHEN OTHERS THEN
            RETURN NULL;
END;
$BODY$
LANGUAGE plpgsql
STABLE
RETURNS NULL ON NULL INPUT;

CREATE OR REPLACE FUNCTION sys.babelfish_update_job (
  p_job integer,
  p_error_message varchar
)
RETURNS void AS
$body$
DECLARE
  var_enabled smallint;
  var_freq_type integer;
  var_freq_interval integer;
  var_freq_subday_type integer;
  var_freq_subday_interval integer;
  var_freq_relative_interval integer;
  var_freq_recurrence_factor integer;
  var_tmp_interval varchar(50);
  var_job_id integer;
  var_schedule_id integer;
  var_job_step_id integer;
  var_step_id integer;
  var_step_name VARCHAR(128);
BEGIN
  /*
  var_job_step_id := p_job;

  SELECT jst.job_id, jsc.schedule_id, jst.step_name, jst.step_id
    FROM sys.sysjobsteps jst
   INNER JOIN sys.sysjobschedules jsc
      ON jsc.job_id = jst.job_id
    INTO var_job_id, var_schedule_id, var_step_name, var_step_id
   WHERE jst.job_step_id = var_job_step_id;
  */
  INSERT
    INTO sys.sysjobhistory (
         job_id
       , step_id
       , step_name
       , sql_message_id
       , sql_severity
       , message
       , run_status
       , run_date
       , run_time
       , run_duration
       , operator_id_emailed
       , operator_id_netsent
       , operator_id_paged
       , retries_attempted
       , server)
  VALUES (
         p_job
       , 0 -- var_step_id
       , ''--var_step_name
       , 0
       , 0
       , p_error_message
       , 0
       , now()::date
       , now()::time
       , 0
       , 0
       , 0
       , 0
       , 0
       , ''::character varying);

  -- PERFORM sys.babelfish_sp_set_next_run (var_job_id, var_schedule_id);

END;
$body$
LANGUAGE 'plpgsql';

CREATE OR REPLACE FUNCTION sys.babelfish_waitfor_delay(time_to_pass TEXT)
RETURNS void AS
$BODY$
  SELECT pg_sleep(EXTRACT(HOUR FROM $1::time)*60*60 +
                  EXTRACT(MINUTE FROM $1::time)*60 +
                  TRUNC(EXTRACT(SECOND FROM $1::time)) +
                  sys.babelfish_round_fractseconds(
                                                        (
                                                          EXTRACT(MILLISECONDS FROM $1::time)
                                                          - TRUNC(EXTRACT(SECOND FROM $1::time)) * 1000
                                                        )::numeric
                                                      )/1000::numeric);
$BODY$
LANGUAGE SQL STABLE;

CREATE OR REPLACE FUNCTION sys.babelfish_waitfor_delay(time_to_pass TIMESTAMP WITHOUT TIME ZONE)
RETURNS void AS
$BODY$
  SELECT pg_sleep(EXTRACT(HOUR FROM $1::time)*60*60 +
                  EXTRACT(MINUTE FROM $1::time)*60 +
                  TRUNC(EXTRACT(SECOND FROM $1::time)) +
                  sys.babelfish_round_fractseconds(
                                                        (
                                                          EXTRACT(MILLISECONDS FROM $1::time)
                                                          - TRUNC(EXTRACT(SECOND FROM $1::time)) * 1000
                                                        )::numeric
                                                      )/1000::numeric);
$BODY$
LANGUAGE SQL STABLE;

CREATE OR REPLACE FUNCTION babelfish_get_name_delimiter_pos(name TEXT)
RETURNS INTEGER
AS $$
DECLARE
    pos int;
BEGIN
    IF (length(name) <= 2 AND (position('"' IN name) != 0 OR position(']' IN name) != 0 OR position('[' IN name) != 0))
        -- invalid name
        THEN RETURN 0;
    ELSIF PG_CATALOG.left(name, 1) = '[' THEN
        pos = position('].' IN name);
        IF pos = 0 THEN 
            -- invalid name
            RETURN 0;
        ELSE
            RETURN pos + 1;
        END IF;
    ELSIF PG_CATALOG.left(name, 1) = '"' THEN
        -- search from position 1 in case name starts with a double quote.
        pos = position('".' IN PG_CATALOG.right(name, length(name) - 1));
        IF pos = 0 THEN
            -- invalid name
            RETURN 0;
        ELSE
            RETURN pos + 2;
        END IF;
    ELSE
        RETURN position('.' IN name);
    END IF;
END;
$$
LANGUAGE plpgsql
STABLE;

-- valid names are db_name.schema_name.object_name or schema_name.object_name or object_name
CREATE OR REPLACE FUNCTION sys.babelfish_split_object_name(
    name TEXT, 
    OUT db_name TEXT, 
    OUT schema_name TEXT, 
    OUT object_name TEXT)
AS $$
DECLARE
    lower_object_name text;
    names text[2];
    counter int;
    cur_pos int;
BEGIN
    lower_object_name = lower(PG_CATALOG.rtrim(name));

    counter = 1;
    cur_pos = babelfish_get_name_delimiter_pos(lower_object_name);

    -- Parse user input into names split by '.'
    WHILE cur_pos > 0 LOOP
        IF counter > 3 THEN
            -- Too many names provided
            RETURN;
        END IF;

        names[counter] = babelfish_remove_delimiter_pair(PG_CATALOG.rtrim(PG_CATALOG.left(lower_object_name, cur_pos - 1)));
        
        -- invalid name
        IF names[counter] IS NULL THEN
            RETURN;
        END IF;

        lower_object_name = substring(lower_object_name from cur_pos + 1);
        counter = counter + 1;
        cur_pos = babelfish_get_name_delimiter_pos(lower_object_name);
    END LOOP;

    CASE counter
        WHEN 1 THEN
            db_name = NULL;
            schema_name = NULL;
        WHEN 2 THEN
            db_name = NULL;
            schema_name = sys.babelfish_truncate_identifier(names[1]);
        WHEN 3 THEN
            db_name = sys.babelfish_truncate_identifier(names[1]);
            schema_name = sys.babelfish_truncate_identifier(names[2]);
        ELSE
            RETURN;
    END CASE;

    -- Assign each name accordingly
    object_name = sys.babelfish_truncate_identifier(babelfish_remove_delimiter_pair(PG_CATALOG.rtrim(lower_object_name)));
END;
$$
LANGUAGE plpgsql
STABLE;

CREATE OR REPLACE FUNCTION sys.babelfish_has_any_privilege(
    userid oid,
    perm_target_type text,
    schema_name text,
    object_name text)
RETURNS INTEGER
AS
$BODY$
DECLARE
    relevant_permissions text[];
    namespace_id oid;
    function_signature text;
    qualified_name text;
    permission text;
BEGIN
 IF perm_target_type IS NULL OR perm_target_type COLLATE sys.database_default NOT IN('table', 'function', 'procedure')
        THEN RETURN NULL;
    END IF;

    relevant_permissions := (
        SELECT CASE
            WHEN perm_target_type = 'table' COLLATE sys.database_default
                THEN '{"select", "insert", "update", "delete", "references"}'
            WHEN perm_target_type = 'column' COLLATE sys.database_default
                THEN '{"select", "update", "references"}'
            WHEN perm_target_type COLLATE sys.database_default IN ('function', 'procedure')
                THEN '{"execute"}'
        END
    );

    SELECT oid INTO namespace_id FROM pg_catalog.pg_namespace WHERE nspname = schema_name COLLATE sys.database_default;

    IF perm_target_type COLLATE sys.database_default IN ('function', 'procedure')
        THEN SELECT oid::regprocedure
                INTO function_signature
                FROM pg_catalog.pg_proc
                WHERE proname = object_name COLLATE sys.database_default
                    AND pronamespace = namespace_id;
    END IF;

    -- Surround with double-quotes to handle names that contain periods/spaces
    qualified_name := concat('"', schema_name, '"."', object_name, '"');

    FOREACH permission IN ARRAY relevant_permissions
    LOOP
        IF perm_target_type = 'table' COLLATE sys.database_default AND has_table_privilege(userid, qualified_name, permission)::integer = 1
            THEN RETURN 1;
        ELSIF perm_target_type COLLATE sys.database_default IN ('function', 'procedure') AND has_function_privilege(userid, function_signature, permission)::integer = 1
            THEN RETURN 1;
        END IF;
    END LOOP;
    RETURN 0;
END
$BODY$
LANGUAGE plpgsql
STABLE;

-- internal table function for sp_cursor_list and sp_decribe_cursor
CREATE OR REPLACE FUNCTION sys.babelfish_cursor_list(cursor_source integer)
RETURNS table (
  reference_name text,
  cursor_name text,
  cursor_scope smallint,
  status smallint,
  model smallint,
  concurrency smallint,
  scrollable smallint,
  open_status smallint,
  cursor_rows bigint,
  fetch_status smallint,
  column_count smallint,
  row_count bigint,
  last_operation smallint,
  cursor_handle int,
  cursor_source smallint
) AS 'babelfishpg_tsql', 'cursor_list' LANGUAGE C STABLE;

CREATE OR REPLACE FUNCTION sys.babelfish_get_datetimeoffset_tzoffset(SYS.DATETIMEOFFSET)
RETURNS SMALLINT
AS 'babelfishpg_common', 'get_datetimeoffset_tzoffset_internal'
LANGUAGE C IMMUTABLE STRICT;

-- internal table function for querying the registered ENRs
CREATE OR REPLACE FUNCTION sys.babelfish_get_enr_list()
RETURNS table (
  reloid int,
  relname text
) AS 'babelfishpg_tsql', 'get_enr_list' LANGUAGE C STABLE;

-- internal table function for collation_list
CREATE OR REPLACE FUNCTION sys.babelfish_collation_list()
RETURNS table (
  oid int,
  collation_name text,
  l1_priority int,
  l2_priority int,
  l3_priority int,
  l4_priority int,
  l5_priority int
) AS 'babelfishpg_tsql', 'collation_list' LANGUAGE C STABLE;

-- internal function to truncate long identifier
CREATE OR REPLACE FUNCTION sys.babelfish_truncate_identifier(IN object_name TEXT)
RETURNS text
AS 'babelfishpg_tsql', 'pltsql_truncate_identifier_func' LANGUAGE C IMMUTABLE STRICT;

-- internal functions for debuggig/testing purpose
CREATE OR REPLACE FUNCTION sys.babelfish_pltsql_cursor_show_textptr_only_column_indexes(cursor_handle INT)
RETURNS text
AS 'babelfishpg_tsql', 'pltsql_cursor_show_textptr_only_column_indexes' LANGUAGE C;

CREATE OR REPLACE FUNCTION sys.babelfish_pltsql_get_last_cursor_handle()
RETURNS INT
AS 'babelfishpg_tsql', 'pltsql_get_last_cursor_handle' LANGUAGE C;

CREATE OR REPLACE FUNCTION sys.babelfish_pltsql_get_last_stmt_handle()
RETURNS INT
AS 'babelfishpg_tsql', 'pltsql_get_last_stmt_handle' LANGUAGE C;

CREATE OR REPLACE FUNCTION sys.babelfish_get_pltsql_function_signature(IN funcoid OID)
RETURNS text
AS 'babelfishpg_tsql', 'get_pltsql_function_signature' LANGUAGE C;

CREATE OR REPLACE FUNCTION sys.num_days_in_date(IN d1 BIGINT, IN m1 BIGINT, IN y1 BIGINT) RETURNS BIGINT AS $$
DECLARE
	i BIGINT;
	n1 BIGINT;
BEGIN
	n1 = y1 * 365 + d1;
	FOR i in 0 .. m1-2 LOOP
		IF (i = 0 OR i = 2 OR i = 4 OR i = 6 OR i = 7 OR i = 9 OR i = 11) THEN
			n1 = n1 + 31;
		ELSIF (i = 3 OR i = 5 OR i = 8 OR i = 10) THEN
			n1 = n1 + 30;
		ELSIF (i = 1) THEN
			n1 = n1 + 28;
		END IF;
	END LOOP;
	IF m1 <= 2 THEN
		y1 = y1 - 1;
	END IF;
	n1 = n1 + (y1/4 - y1/100 + y1/400);

	return n1;
END
$$
LANGUAGE plpgsql IMMUTABLE;

CREATE OR REPLACE FUNCTION sys.bbf_is_shared_schema(IN schemaname TEXT)
RETURNS BOOL
AS 'babelfishpg_tsql', 'is_shared_schema_wrapper'
LANGUAGE C IMMUTABLE STRICT;

CREATE OR REPLACE FUNCTION sys.bbf_get_context_info()
RETURNS sys.VARBINARY(128) AS 'babelfishpg_tsql', 'bbf_get_context_info' LANGUAGE C STABLE;

<<<<<<< HEAD
CREATE OR REPLACE FUNCTION sys.babelfish_split_identifier(IN identifier VARCHAR, OUT value VARCHAR)
RETURNS SETOF VARCHAR AS 'babelfishpg_tsql', 'split_identifier_internal'
=======
/*
 * bbf_get_immediate_base_type_of_UDT()
 * This function returns the Immediate base type for UDT.
 * Returns NULL if given type is not an UDT
 */
CREATE OR REPLACE FUNCTION sys.bbf_get_immediate_base_type_of_UDT(OID)
RETURNS OID
AS 'babelfishpg_tsql', 'get_immediate_base_type_of_UDT'
>>>>>>> a1b5bce9
LANGUAGE C IMMUTABLE STRICT PARALLEL SAFE;<|MERGE_RESOLUTION|>--- conflicted
+++ resolved
@@ -10361,10 +10361,6 @@
 CREATE OR REPLACE FUNCTION sys.bbf_get_context_info()
 RETURNS sys.VARBINARY(128) AS 'babelfishpg_tsql', 'bbf_get_context_info' LANGUAGE C STABLE;
 
-<<<<<<< HEAD
-CREATE OR REPLACE FUNCTION sys.babelfish_split_identifier(IN identifier VARCHAR, OUT value VARCHAR)
-RETURNS SETOF VARCHAR AS 'babelfishpg_tsql', 'split_identifier_internal'
-=======
 /*
  * bbf_get_immediate_base_type_of_UDT()
  * This function returns the Immediate base type for UDT.
@@ -10373,5 +10369,8 @@
 CREATE OR REPLACE FUNCTION sys.bbf_get_immediate_base_type_of_UDT(OID)
 RETURNS OID
 AS 'babelfishpg_tsql', 'get_immediate_base_type_of_UDT'
->>>>>>> a1b5bce9
+LANGUAGE C IMMUTABLE STRICT PARALLEL SAFE;
+
+CREATE OR REPLACE FUNCTION sys.babelfish_split_identifier(IN identifier VARCHAR, OUT value VARCHAR)
+RETURNS SETOF VARCHAR AS 'babelfishpg_tsql', 'split_identifier_internal'
 LANGUAGE C IMMUTABLE STRICT PARALLEL SAFE;