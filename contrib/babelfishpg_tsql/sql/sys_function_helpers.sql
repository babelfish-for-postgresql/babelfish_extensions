/* Tsql functions
 */

CREATE OR REPLACE FUNCTION sys.babelfish_get_last_identity()
RETURNS INT8
AS 'babelfishpg_tsql', 'get_last_identity'
LANGUAGE C STABLE;

CREATE OR REPLACE FUNCTION sys.bbf_get_current_physical_schema_name(IN schemaname TEXT)
RETURNS TEXT
AS 'babelfishpg_tsql', 'get_current_physical_schema_name'
LANGUAGE C STABLE STRICT;

CREATE OR REPLACE FUNCTION sys.babelfish_set_role(IN role_name TEXT)
RETURNS INT4
AS 'babelfishpg_tsql', 'babelfish_set_role'
LANGUAGE C STRICT;

CREATE OR REPLACE FUNCTION sys.babelfish_get_last_identity_numeric()
RETURNS numeric(38,0) AS
$BODY$
	SELECT sys.babelfish_get_last_identity()::numeric(38,0);
$BODY$
LANGUAGE SQL STABLE;

CREATE OR REPLACE FUNCTION sys.user_name_sysname()
RETURNS sys.SYSNAME AS
$BODY$
	SELECT COALESCE(sys.user_name(), '');
$BODY$
LANGUAGE SQL STABLE;

CREATE OR REPLACE FUNCTION sys.system_user()
RETURNS sys.nvarchar(128) AS
$BODY$
	SELECT sys.suser_name();
$BODY$
LANGUAGE SQL STABLE;

CREATE OR REPLACE FUNCTION sys.session_user()
RETURNS sys.nvarchar(128) AS
$BODY$
	SELECT sys.user_name();
$BODY$
LANGUAGE SQL STABLE;

CREATE OR REPLACE FUNCTION sys.babelfish_get_identity_param(IN tablename TEXT, IN optionname TEXT)
RETURNS INT8
AS 'babelfishpg_tsql', 'get_identity_param'
LANGUAGE C STABLE STRICT;

CREATE OR REPLACE FUNCTION sys.babelfish_get_identity_current(IN tablename TEXT)
RETURNS INT8
AS 'babelfishpg_tsql', 'get_identity_current'
LANGUAGE C STABLE STRICT;

create or replace function sys.babelfish_get_id_by_name(object_name text)
returns bigint as
$BODY$
declare res bigint;
begin
  execute 'select x''' || substring(encode(digest(object_name, 'sha1'), 'hex'), 1, 8) || '''::bigint' into res;
  return res;
end;
$BODY$
language plpgsql STABLE returns null on null input;

create or replace function sys.babelfish_get_sequence_value(in sequence_name character varying)
returns bigint as
$BODY$
declare
  v_res bigint;
begin
  execute 'select last_value from '|| sequence_name into v_res;
  return v_res;
end;
$BODY$
language plpgsql STABLE returns null on null input;

CREATE OR REPLACE FUNCTION sys.babelfish_get_login_default_db(IN login_name TEXT)
RETURNS TEXT
AS 'babelfishpg_tsql', 'bbf_get_login_default_db'
LANGUAGE C STABLE STRICT;

CREATE OR REPLACE FUNCTION sys.babelfish_conv_date_to_string(IN p_datatype TEXT,
                                                                 IN p_dateval DATE,
                                                                 IN p_style NUMERIC DEFAULT 20)
RETURNS TEXT
AS
$BODY$
DECLARE
    v_day VARCHAR COLLATE "C";
    v_dateval DATE;
    v_style SMALLINT;
    v_month SMALLINT;
    v_resmask VARCHAR COLLATE "C";
    v_datatype VARCHAR COLLATE "C";
    v_language VARCHAR COLLATE "C";
    v_monthname VARCHAR COLLATE "C";
    v_resstring VARCHAR COLLATE "C";
    v_lengthexpr VARCHAR COLLATE "C";
    v_maxlength SMALLINT;
    v_res_length SMALLINT;
    v_err_message VARCHAR COLLATE "C";
    v_res_datatype VARCHAR COLLATE "C";
    v_lang_metadata_json JSONB;
    VARCHAR_MAX CONSTANT SMALLINT := 8000;
    NVARCHAR_MAX CONSTANT SMALLINT := 4000;
    CONVERSION_LANG CONSTANT VARCHAR COLLATE "C" := '';
    DATATYPE_REGEXP CONSTANT VARCHAR COLLATE "C" := '^\s*(CHAR|NCHAR|VARCHAR|NVARCHAR|CHARACTER VARYING)\s*$';
    DATATYPE_MASK_REGEXP CONSTANT VARCHAR COLLATE "C" := '^\s*(?:CHAR|NCHAR|VARCHAR|NVARCHAR|CHARACTER VARYING)\s*\(\s*(\d+|MAX)\s*\)\s*$';
BEGIN
    v_datatype := upper(trim(p_datatype));
    v_style := floor(p_style)::SMALLINT;

    IF (scale(p_style) > 0) THEN
        RAISE most_specific_type_mismatch;
    ELSIF (NOT ((v_style BETWEEN 0 AND 13) OR
                (v_style BETWEEN 20 AND 25) OR
                (v_style BETWEEN 100 AND 113) OR
                v_style IN (120, 121, 126, 127, 130, 131)))
    THEN
        RAISE invalid_parameter_value;
    ELSIF (v_style IN (8, 24, 108)) THEN
        RAISE invalid_datetime_format;
    END IF;

    IF (v_datatype ~* DATATYPE_MASK_REGEXP) THEN
        v_res_datatype := rtrim(split_part(v_datatype, '(', 1));

        v_maxlength := CASE
                          WHEN (v_res_datatype IN ('CHAR', 'VARCHAR')) THEN VARCHAR_MAX
                          ELSE NVARCHAR_MAX
                       END;

        v_lengthexpr := substring(v_datatype, DATATYPE_MASK_REGEXP);

        IF (v_lengthexpr <> 'MAX' AND char_length(v_lengthexpr) > 4) THEN
            RAISE interval_field_overflow;
        END IF;

        v_res_length := CASE v_lengthexpr
                           WHEN 'MAX' THEN v_maxlength
                           ELSE v_lengthexpr::SMALLINT
                        END;
    ELSIF (v_datatype ~* DATATYPE_REGEXP) THEN
        v_res_datatype := v_datatype;
    ELSE
        RAISE datatype_mismatch;
    END IF;

    v_dateval := CASE
                    WHEN (v_style NOT IN (130, 131)) THEN p_dateval
                    ELSE sys.babelfish_conv_greg_to_hijri(p_dateval) + 1
                 END;

    v_day := ltrim(to_char(v_dateval, 'DD'), '0');
    v_month := to_char(v_dateval, 'MM')::SMALLINT;

    v_language := CASE
                     WHEN (v_style IN (130, 131)) THEN 'HIJRI'
                     ELSE CONVERSION_LANG
                  END;
 RAISE NOTICE 'v_language=[%]', v_language;		  
    BEGIN
        v_lang_metadata_json := sys.babelfish_get_lang_metadata_json(v_language);
    EXCEPTION
        WHEN OTHERS THEN
        RAISE invalid_character_value_for_cast;
    END;

    v_monthname := (v_lang_metadata_json -> 'months_shortnames') ->> v_month - 1;

    v_resmask := CASE
                    WHEN (v_style IN (1, 22)) THEN 'MM/DD/YY'
                    WHEN (v_style = 101) THEN 'MM/DD/YYYY'
                    WHEN (v_style = 2) THEN 'YY.MM.DD'
                    WHEN (v_style = 102) THEN 'YYYY.MM.DD'
                    WHEN (v_style = 3) THEN 'DD/MM/YY'
                    WHEN (v_style = 103) THEN 'DD/MM/YYYY'
                    WHEN (v_style = 4) THEN 'DD.MM.YY'
                    WHEN (v_style = 104) THEN 'DD.MM.YYYY'
                    WHEN (v_style = 5) THEN 'DD-MM-YY'
                    WHEN (v_style = 105) THEN 'DD-MM-YYYY'
                    WHEN (v_style = 6) THEN 'DD $mnme$ YY'
                    WHEN (v_style IN (13, 106, 113)) THEN 'DD $mnme$ YYYY'
                    WHEN (v_style = 7) THEN '$mnme$ DD, YY'
                    WHEN (v_style = 107) THEN '$mnme$ DD, YYYY'
                    WHEN (v_style = 10) THEN 'MM-DD-YY'
                    WHEN (v_style = 110) THEN 'MM-DD-YYYY'
                    WHEN (v_style = 11) THEN 'YY/MM/DD'
                    WHEN (v_style = 111) THEN 'YYYY/MM/DD'
                    WHEN (v_style = 12) THEN 'YYMMDD'
                    WHEN (v_style = 112) THEN 'YYYYMMDD'
                    WHEN (v_style IN (20, 21, 23, 25, 120, 121, 126, 127)) THEN 'YYYY-MM-DD'
                    WHEN (v_style = 130) THEN 'DD $mnme$ YYYY'
                    WHEN (v_style = 131) THEN pg_catalog.format('%s/MM/YYYY', lpad(v_day, 2, ' '))
                    WHEN (v_style IN (0, 9, 100, 109)) THEN pg_catalog.format('$mnme$ %s YYYY', lpad(v_day, 2, ' '))
                 END;

    v_resstring := to_char(v_dateval, v_resmask);
    v_resstring := pg_catalog.replace(v_resstring, '$mnme$', v_monthname);
    v_resstring := substring(v_resstring, 1, coalesce(v_res_length, char_length(v_resstring)));
    v_res_length := coalesce(v_res_length,
                             CASE v_res_datatype
                                WHEN 'CHAR' THEN 30
                                ELSE 60
                             END);
    RETURN CASE
              WHEN (v_res_datatype NOT IN ('CHAR', 'NCHAR')) THEN v_resstring
              ELSE rpad(v_resstring, v_res_length, ' ')
           END;
EXCEPTION
    WHEN most_specific_type_mismatch THEN
        RAISE USING MESSAGE := 'Argument data type NUMERIC is invalid for argument 3 of convert function.',
                    DETAIL := 'Use of incorrect "style" parameter value during conversion process.',
                    HINT := 'Change "style" parameter to the proper value and try again.';

    WHEN invalid_parameter_value THEN
        RAISE USING MESSAGE := pg_catalog.format('%s is not a valid style number when converting from DATE to a character string.', v_style),
                    DETAIL := 'Use of incorrect "style" parameter value during conversion process.',
                    HINT := 'Change "style" parameter to the proper value and try again.';

    WHEN invalid_datetime_format THEN
        RAISE USING MESSAGE := pg_catalog.format('Error converting data type DATE to %s.', trim(p_datatype)),
                    DETAIL := 'Incorrect using of pair of input parameters values during conversion process.',
                    HINT := 'Check the input parameters values, correct them if needed, and try again.';

   WHEN interval_field_overflow THEN
       RAISE USING MESSAGE := pg_catalog.format('The size (%s) given to the convert specification ''%s'' exceeds the maximum allowed for any data type (%s).',
                                     v_lengthexpr,
                                     lower(v_res_datatype),
                                     v_maxlength),
                   DETAIL := 'Use of incorrect size value of data type parameter during conversion process.',
                   HINT := 'Change size component of data type parameter to the allowable value and try again.';

    WHEN datatype_mismatch THEN
        RAISE USING MESSAGE := 'Data type should be one of these values: ''CHAR(n|MAX)'', ''NCHAR(n|MAX)'', ''VARCHAR(n|MAX)'', ''NVARCHAR(n|MAX)''.',
                    DETAIL := 'Use of incorrect "datatype" parameter value during conversion process.',
                    HINT := 'Change "datatype" parameter to the proper value and try again.';

    WHEN invalid_character_value_for_cast THEN
        RAISE USING MESSAGE := pg_catalog.format('Invalid CONVERSION_LANG constant value - ''%s''. Allowed values are: ''English'', ''Deutsch'', etc.',
                                      CONVERSION_LANG),
                    DETAIL := 'Compiled incorrect CONVERSION_LANG constant value in function''s body.',
                    HINT := 'Correct CONVERSION_LANG constant value in function''s body, recompile it and try again.';

    WHEN invalid_text_representation THEN
        GET STACKED DIAGNOSTICS v_err_message = MESSAGE_TEXT;
        v_err_message := substring(lower(v_err_message), 'integer\:\s\"(.*)\"');

        RAISE USING MESSAGE := pg_catalog.format('Error while trying to convert "%s" value to SMALLINT (or INTEGER) data type.',
                                      v_err_message),
                    DETAIL := 'Supplied value contains illegal characters.',
                    HINT := 'Correct supplied value, remove all illegal characters.';
END;
$BODY$
LANGUAGE plpgsql
STABLE
RETURNS NULL ON NULL INPUT;

CREATE OR REPLACE FUNCTION sys.babelfish_conv_datetime_to_string(IN p_datatype TEXT,
                                                                     IN p_src_datatype TEXT,
                                                                     IN p_datetimeval TIMESTAMP(6) WITHOUT TIME ZONE,
                                                                     IN p_style NUMERIC DEFAULT -1)
RETURNS TEXT
AS
$BODY$
DECLARE
    v_day VARCHAR COLLATE "C";
    v_hour VARCHAR COLLATE "C";
    v_month SMALLINT;
    v_style SMALLINT;
    v_scale SMALLINT;
    v_resmask VARCHAR COLLATE "C";
    v_language VARCHAR COLLATE "C";
    v_datatype VARCHAR COLLATE "C";
    v_fseconds VARCHAR COLLATE "C";
    v_fractsep VARCHAR COLLATE "C";
    v_monthname VARCHAR COLLATE "C";
    v_resstring VARCHAR COLLATE "C";
    v_lengthexpr VARCHAR COLLATE "C";
    v_maxlength SMALLINT;
    v_res_length SMALLINT;
    v_err_message VARCHAR COLLATE "C";
    v_src_datatype VARCHAR COLLATE "C";
    v_res_datatype VARCHAR COLLATE "C";
    v_lang_metadata_json JSONB;
    VARCHAR_MAX CONSTANT SMALLINT := 8000;
    NVARCHAR_MAX CONSTANT SMALLINT := 4000;
    CONVERSION_LANG CONSTANT VARCHAR COLLATE "C" := '';
    DATATYPE_REGEXP CONSTANT VARCHAR COLLATE "C" := '^\s*(CHAR|NCHAR|VARCHAR|NVARCHAR|CHARACTER VARYING)\s*$';
    SRCDATATYPE_MASK_REGEXP VARCHAR COLLATE "C" := '^(?:DATETIME|SMALLDATETIME|DATETIME2)\s*(?:\s*\(\s*(\d+)\s*\)\s*)?$';
    DATATYPE_MASK_REGEXP CONSTANT VARCHAR COLLATE "C" := '^\s*(?:CHAR|NCHAR|VARCHAR|NVARCHAR|CHARACTER VARYING)\s*\(\s*(\d+|MAX)\s*\)\s*$';
    v_datetimeval TIMESTAMP(6) WITHOUT TIME ZONE;
BEGIN
    v_datatype := upper(trim(p_datatype));
    v_src_datatype := upper(trim(p_src_datatype));
    v_style := floor(p_style)::SMALLINT;

    IF (v_src_datatype ~* SRCDATATYPE_MASK_REGEXP)
    THEN
        v_scale := substring(v_src_datatype, SRCDATATYPE_MASK_REGEXP)::SMALLINT;

        v_src_datatype := rtrim(split_part(v_src_datatype, '(', 1));

        IF (v_src_datatype <> 'DATETIME2' AND v_scale IS NOT NULL) THEN
            RAISE invalid_indicator_parameter_value;
        ELSIF (v_scale NOT BETWEEN 0 AND 7) THEN
            RAISE invalid_regular_expression;
        END IF;

        v_scale := coalesce(v_scale, 7);
    ELSE
        RAISE most_specific_type_mismatch;
    END IF;

    IF (scale(p_style) > 0) THEN
        RAISE escape_character_conflict;
    ELSIF (NOT ((v_style BETWEEN 0 AND 14) OR
                (v_style BETWEEN 20 AND 25) OR
                (v_style BETWEEN 100 AND 114) OR
                v_style IN (-1, 120, 121, 126, 127, 130, 131)))
    THEN
        RAISE invalid_parameter_value;
    END IF;

    IF (v_datatype ~* DATATYPE_MASK_REGEXP) THEN
        v_res_datatype := rtrim(split_part(v_datatype, '(', 1));

        v_maxlength := CASE
                          WHEN (v_res_datatype IN ('CHAR', 'VARCHAR')) THEN VARCHAR_MAX
                          ELSE NVARCHAR_MAX
                       END;

        v_lengthexpr := substring(v_datatype, DATATYPE_MASK_REGEXP);

        IF (v_lengthexpr <> 'MAX' AND char_length(v_lengthexpr) > 4)
        THEN
            RAISE interval_field_overflow;
        END IF;

        v_res_length := CASE v_lengthexpr
                           WHEN 'MAX' THEN v_maxlength
                           ELSE v_lengthexpr::SMALLINT
                        END;
    ELSIF (v_datatype ~* DATATYPE_REGEXP) THEN
        v_res_datatype := v_datatype;
    ELSE
        RAISE datatype_mismatch;
    END IF;

    v_datetimeval := CASE
                        WHEN (v_style NOT IN (130, 131)) THEN p_datetimeval
                        ELSE sys.babelfish_conv_greg_to_hijri(p_datetimeval) + INTERVAL '1 day'
                     END;

    v_day := ltrim(to_char(v_datetimeval, 'DD'), '0');
    v_hour := ltrim(to_char(v_datetimeval, 'HH12'), '0');
    v_month := to_char(v_datetimeval, 'MM')::SMALLINT;

    v_language := CASE
                     WHEN (v_style IN (130, 131)) THEN 'HIJRI'
                     ELSE CONVERSION_LANG
                  END;
    BEGIN
        v_lang_metadata_json := sys.babelfish_get_lang_metadata_json(v_language);
    EXCEPTION
        WHEN OTHERS THEN
        RAISE invalid_character_value_for_cast;
    END;

    v_monthname := (v_lang_metadata_json -> 'months_shortnames') ->> v_month - 1;

    IF (v_src_datatype IN ('DATETIME', 'SMALLDATETIME')) THEN
        v_fseconds := sys.babelfish_round_fractseconds(to_char(v_datetimeval, 'MS'));

        IF (v_fseconds::INTEGER = 1000) THEN
            v_fseconds := '000';
            v_datetimeval := v_datetimeval + INTERVAL '1 second';
        ELSE
            v_fseconds := lpad(v_fseconds, 3, '0');
        END IF;
    ELSE
        v_fseconds := sys.babelfish_get_microsecs_from_fractsecs(to_char(v_datetimeval, 'US'), v_scale);

        IF (v_scale = 7) THEN
            v_fseconds := concat(v_fseconds, '0');
        END IF;
    END IF;

    v_fractsep := CASE v_src_datatype
                     WHEN 'DATETIME2' THEN '.'
                     ELSE ':'
                  END;

    IF ((v_style = -1 AND v_src_datatype <> 'DATETIME2') OR
        v_style IN (0, 9, 100, 109))
    THEN
        v_resmask := pg_catalog.format('$mnme$ %s YYYY %s:MI%s',
                            lpad(v_day, 2, ' '),
                            lpad(v_hour, 2, ' '),
                            CASE
                               WHEN (v_style IN (-1, 0, 100)) THEN 'AM'
                               ELSE pg_catalog.format(':SS:%sAM', v_fseconds)
                            END);
    ELSIF (v_style = 1) THEN
        v_resmask := 'MM/DD/YY';
    ELSIF (v_style = 101) THEN
        v_resmask := 'MM/DD/YYYY';
    ELSIF (v_style = 2) THEN
        v_resmask := 'YY.MM.DD';
    ELSIF (v_style = 102) THEN
        v_resmask := 'YYYY.MM.DD';
    ELSIF (v_style = 3) THEN
        v_resmask := 'DD/MM/YY';
    ELSIF (v_style = 103) THEN
        v_resmask := 'DD/MM/YYYY';
    ELSIF (v_style = 4) THEN
        v_resmask := 'DD.MM.YY';
    ELSIF (v_style = 104) THEN
        v_resmask := 'DD.MM.YYYY';
    ELSIF (v_style = 5) THEN
        v_resmask := 'DD-MM-YY';
    ELSIF (v_style = 105) THEN
        v_resmask := 'DD-MM-YYYY';
    ELSIF (v_style = 6) THEN
        v_resmask := 'DD $mnme$ YY';
    ELSIF (v_style = 106) THEN
        v_resmask := 'DD $mnme$ YYYY';
    ELSIF (v_style = 7) THEN
        v_resmask := '$mnme$ DD, YY';
    ELSIF (v_style = 107) THEN
        v_resmask := '$mnme$ DD, YYYY';
    ELSIF (v_style IN (8, 24, 108)) THEN
        v_resmask := 'HH24:MI:SS';
    ELSIF (v_style = 10) THEN
        v_resmask := 'MM-DD-YY';
    ELSIF (v_style = 110) THEN
        v_resmask := 'MM-DD-YYYY';
    ELSIF (v_style = 11) THEN
        v_resmask := 'YY/MM/DD';
    ELSIF (v_style = 111) THEN
        v_resmask := 'YYYY/MM/DD';
    ELSIF (v_style = 12) THEN
        v_resmask := 'YYMMDD';
    ELSIF (v_style = 112) THEN
        v_resmask := 'YYYYMMDD';
    ELSIF (v_style IN (13, 113)) THEN
        v_resmask := pg_catalog.format('DD $mnme$ YYYY HH24:MI:SS%s%s', v_fractsep, v_fseconds);
    ELSIF (v_style IN (14, 114)) THEN
        v_resmask := pg_catalog.format('HH24:MI:SS%s%s', v_fractsep, v_fseconds);
    ELSIF (v_style IN (20, 120)) THEN
        v_resmask := 'YYYY-MM-DD HH24:MI:SS';
    ELSIF ((v_style = -1 AND v_src_datatype = 'DATETIME2') OR
           v_style IN (21, 25, 121))
    THEN
        v_resmask := pg_catalog.format('YYYY-MM-DD HH24:MI:SS.%s', v_fseconds);
    ELSIF (v_style = 22) THEN
        v_resmask := pg_catalog.format('MM/DD/YY %s:MI:SS AM', lpad(v_hour, 2, ' '));
    ELSIF (v_style = 23) THEN
        v_resmask := 'YYYY-MM-DD';
    ELSIF (v_style IN (126, 127)) THEN
        v_resmask := CASE v_src_datatype
                        WHEN 'SMALLDATETIME' THEN 'YYYY-MM-DDT$rem$HH24:MI:SS'
                        ELSE pg_catalog.format('YYYY-MM-DDT$rem$HH24:MI:SS.%s', v_fseconds)
                     END;
    ELSIF (v_style IN (130, 131)) THEN
        v_resmask := concat(CASE p_style
                               WHEN 131 THEN pg_catalog.format('%s/MM/YYYY ', lpad(v_day, 2, ' '))
                               ELSE pg_catalog.format('%s $mnme$ YYYY ', lpad(v_day, 2, ' '))
                            END,
                            pg_catalog.format('%s:MI:SS%s%sAM', lpad(v_hour, 2, ' '), v_fractsep, v_fseconds));
    END IF;

    v_resstring := to_char(v_datetimeval, v_resmask);
    v_resstring := pg_catalog.replace(v_resstring, '$mnme$', v_monthname);
    v_resstring := pg_catalog.replace(v_resstring, '$rem$', '');

    v_resstring := substring(v_resstring, 1, coalesce(v_res_length, char_length(v_resstring)));
    v_res_length := coalesce(v_res_length,
                             CASE v_res_datatype
                                WHEN 'CHAR' THEN 30
                                ELSE 60
                             END);
    RETURN CASE
              WHEN (v_res_datatype NOT IN ('CHAR', 'NCHAR')) THEN v_resstring
              ELSE rpad(v_resstring, v_res_length, ' ')
           END;
EXCEPTION
    WHEN most_specific_type_mismatch THEN
        RAISE USING MESSAGE := 'Source data type should be one of these values: ''DATETIME'', ''SMALLDATETIME'', ''DATETIME2'' or ''DATETIME2(n)''.',
                    DETAIL := 'Use of incorrect "src_datatype" parameter value during conversion process.',
                    HINT := 'Change "srcdatatype" parameter to the proper value and try again.';

   WHEN invalid_regular_expression THEN
       RAISE USING MESSAGE := pg_catalog.format('The source data type scale (%s) given to the convert specification exceeds the maximum allowable value (7).',
                                     v_scale),
                   DETAIL := 'Use of incorrect scale value of source data type parameter during conversion process.',
                   HINT := 'Change scale component of source data type parameter to the allowable value and try again.';

    WHEN invalid_indicator_parameter_value THEN
        RAISE USING MESSAGE := pg_catalog.format('Invalid attributes specified for data type %s.', v_src_datatype),
                    DETAIL := 'Use of incorrect scale value, which is not corresponding to specified data type.',
                    HINT := 'Change data type scale component or select different data type and try again.';

    WHEN escape_character_conflict THEN
        RAISE USING MESSAGE := 'Argument data type NUMERIC is invalid for argument 4 of convert function.',
                    DETAIL := 'Use of incorrect "style" parameter value during conversion process.',
                    HINT := 'Change "style" parameter to the proper value and try again.';

    WHEN invalid_parameter_value THEN
        RAISE USING MESSAGE := pg_catalog.format('%s is not a valid style number when converting from %s to a character string.',
                                      v_style, v_src_datatype),
                    DETAIL := 'Use of incorrect "style" parameter value during conversion process.',
                    HINT := 'Change "style" parameter to the proper value and try again.';

    WHEN interval_field_overflow THEN
        RAISE USING MESSAGE := pg_catalog.format('The size (%s) given to the convert specification ''%s'' exceeds the maximum allowed for any data type (%s).',
                                      v_lengthexpr, lower(v_res_datatype), v_maxlength),
                    DETAIL := 'Use of incorrect size value of data type parameter during conversion process.',
                    HINT := 'Change size component of data type parameter to the allowable value and try again.';

    WHEN datatype_mismatch THEN
        RAISE USING MESSAGE := 'Data type should be one of these values: ''CHAR(n|MAX)'', ''NCHAR(n|MAX)'', ''VARCHAR(n|MAX)'', ''NVARCHAR(n|MAX)''.',
                    DETAIL := 'Use of incorrect "datatype" parameter value during conversion process.',
                    HINT := 'Change "datatype" parameter to the proper value and try again.';

    WHEN invalid_character_value_for_cast THEN
        RAISE USING MESSAGE := pg_catalog.format('Invalid CONVERSION_LANG constant value - ''%s''. Allowed values are: ''English'', ''Deutsch'', etc.',
                                      CONVERSION_LANG),
                    DETAIL := 'Compiled incorrect CONVERSION_LANG constant value in function''s body.',
                    HINT := 'Correct CONVERSION_LANG constant value in function''s body, recompile it and try again.';

    WHEN invalid_text_representation THEN
        GET STACKED DIAGNOSTICS v_err_message = MESSAGE_TEXT;
        v_err_message := substring(lower(v_err_message), 'integer\:\s\"(.*)\"');

        RAISE USING MESSAGE := pg_catalog.format('Error while trying to convert "%s" value to SMALLINT data type.',
                                      v_err_message),
                    DETAIL := 'Supplied value contains illegal characters.',
                    HINT := 'Correct supplied value, remove all illegal characters.';
END;
$BODY$
LANGUAGE plpgsql
STABLE
RETURNS NULL ON NULL INPUT;

CREATE OR REPLACE FUNCTION sys.babelfish_conv_greg_to_hijri(IN p_dateval DATE)
RETURNS DATE
AS
$BODY$
BEGIN
    RETURN sys.babelfish_conv_greg_to_hijri(extract(day from p_dateval)::NUMERIC,
                                                extract(month from p_dateval)::NUMERIC,
                                                extract(year from p_dateval)::NUMERIC);
END;
$BODY$
LANGUAGE plpgsql
STABLE
RETURNS NULL ON NULL INPUT;

CREATE OR REPLACE FUNCTION sys.babelfish_conv_greg_to_hijri(IN p_day NUMERIC,
                                                                IN p_month NUMERIC,
                                                                IN p_year NUMERIC)
RETURNS DATE
AS
$BODY$
DECLARE
    v_day SMALLINT;
    v_month SMALLINT;
    v_year INTEGER;
    v_jdnum DOUBLE PRECISION;
    v_lnum DOUBLE PRECISION;
    v_inum DOUBLE PRECISION;
    v_nnum DOUBLE PRECISION;
    v_jnum DOUBLE PRECISION;
BEGIN
    v_day := floor(p_day)::SMALLINT;
    v_month := floor(p_month)::SMALLINT;
    v_year := floor(p_year)::INTEGER;

    IF ((sign(v_day) = -1) OR (sign(v_month) = -1) OR (sign(v_year) = -1))
    THEN
        RAISE invalid_character_value_for_cast;
    ELSIF (v_year = 0) THEN
        RAISE null_value_not_allowed;
    END IF;

    IF ((p_year > 1582) OR ((p_year = 1582) AND (p_month > 10)) OR ((p_year = 1582) AND (p_month = 10) AND (p_day > 14)))
    THEN
        v_jdnum := sys.babelfish_get_int_part((1461 * (p_year + 4800 + sys.babelfish_get_int_part((p_month - 14) / 12))) / 4) +
                   sys.babelfish_get_int_part((367 * (p_month - 2 - 12 * (sys.babelfish_get_int_part((p_month - 14) / 12)))) / 12) -
                   sys.babelfish_get_int_part((3 * (sys.babelfish_get_int_part((p_year + 4900 +
                   sys.babelfish_get_int_part((p_month - 14) / 12)) / 100))) / 4) + p_day - 32075;
    ELSE
        v_jdnum := 367 * p_year - sys.babelfish_get_int_part((7 * (p_year + 5001 +
                   sys.babelfish_get_int_part((p_month - 9) / 7))) / 4) +
                   sys.babelfish_get_int_part((275 * p_month) / 9) + p_day + 1729777;
    END IF;

    v_lnum := v_jdnum - 1948440 + 10632;
    v_nnum := sys.babelfish_get_int_part((v_lnum - 1) / 10631);
    v_lnum := v_lnum - 10631 * v_nnum + 354;
    v_jnum := (sys.babelfish_get_int_part((10985 - v_lnum) / 5316)) * (sys.babelfish_get_int_part((50 * v_lnum) / 17719)) +
              (sys.babelfish_get_int_part(v_lnum / 5670)) * (sys.babelfish_get_int_part((43 * v_lnum) / 15238));
    v_lnum := v_lnum - (sys.babelfish_get_int_part((30 - v_jnum) / 15)) * (sys.babelfish_get_int_part((17719 * v_jnum) / 50)) -
              (sys.babelfish_get_int_part(v_jnum / 16)) * (sys.babelfish_get_int_part((15238 * v_jnum) / 43)) + 29;

    v_month := sys.babelfish_get_int_part((24 * v_lnum) / 709);
    v_day := v_lnum - sys.babelfish_get_int_part((709 * v_month) / 24);
    v_year := 30 * v_nnum + v_jnum - 30;

    RETURN to_date(concat_ws('.', v_day, v_month, v_year), 'DD.MM.YYYY');
EXCEPTION
    WHEN invalid_character_value_for_cast THEN
        RAISE USING MESSAGE := 'Could not convert Gregorian to Hijri date if any part of the date is negative.',
                    DETAIL := 'Some of the supplied date parts (day, month, year) is negative.',
                    HINT := 'Change the value of the date part (day, month, year) wich was found to be negative.';

    WHEN null_value_not_allowed THEN
        RAISE USING MESSAGE := 'Could not convert Gregorian to Hijri date if year value is equal to zero.',
                    DETAIL := 'Supplied year value is equal to zero.',
                    HINT := 'Change the value of the year so that it is greater than zero.';
END;
$BODY$
LANGUAGE plpgsql
STABLE
RETURNS NULL ON NULL INPUT;

CREATE OR REPLACE FUNCTION sys.babelfish_conv_greg_to_hijri(IN p_day TEXT,
                                                                IN p_month TEXT,
                                                                IN p_year TEXT)
RETURNS DATE
AS
$BODY$
BEGIN
    RETURN sys.babelfish_conv_greg_to_hijri(p_day::NUMERIC,
                                                p_month::NUMERIC,
                                                p_year::NUMERIC);
END;
$BODY$
LANGUAGE plpgsql
STABLE
RETURNS NULL ON NULL INPUT;

CREATE OR REPLACE FUNCTION sys.babelfish_conv_greg_to_hijri(IN p_datetimeval TIMESTAMP WITHOUT TIME ZONE)
RETURNS TIMESTAMP WITHOUT TIME ZONE
AS
$BODY$
DECLARE
    v_hijri_date DATE;
BEGIN
    v_hijri_date := sys.babelfish_conv_greg_to_hijri(extract(day from p_datetimeval)::SMALLINT,
                                                         extract(month from p_datetimeval)::SMALLINT,
                                                         extract(year from p_datetimeval)::INTEGER);

    RETURN to_timestamp(pg_catalog.format('%s %s', to_char(v_hijri_date, 'DD.MM.YYYY'),
                                        to_char(p_datetimeval, ' HH24:MI:SS.US')),
                        'DD.MM.YYYY HH24:MI:SS.US');
END;
$BODY$
LANGUAGE plpgsql
STABLE
RETURNS NULL ON NULL INPUT;

CREATE OR REPLACE FUNCTION sys.babelfish_conv_hijri_to_greg(IN p_dateval DATE)
RETURNS DATE
AS
$BODY$
BEGIN
    RETURN sys.babelfish_conv_hijri_to_greg(extract(day from p_dateval)::NUMERIC,
                                                extract(month from p_dateval)::NUMERIC,
                                                extract(year from p_dateval)::NUMERIC);
END;
$BODY$
LANGUAGE plpgsql
STABLE
RETURNS NULL ON NULL INPUT;

CREATE OR REPLACE FUNCTION sys.babelfish_conv_hijri_to_greg(IN p_day NUMERIC,
                                                                IN p_month NUMERIC,
                                                                IN p_year NUMERIC)
RETURNS DATE
AS
$BODY$
DECLARE
    v_day SMALLINT;
    v_month SMALLINT;
    v_year INTEGER;
    v_err_message VARCHAR COLLATE "C";
    v_jdnum DOUBLE PRECISION;
    v_lnum DOUBLE PRECISION;
    v_inum DOUBLE PRECISION;
    v_nnum DOUBLE PRECISION;
    v_jnum DOUBLE PRECISION;
    v_knum DOUBLE PRECISION;
BEGIN
    v_day := floor(p_day)::SMALLINT;
    v_month := floor(p_month)::SMALLINT;
    v_year := floor(p_year)::INTEGER;

    IF ((sign(v_day) = -1) OR (sign(v_month) = -1) OR (sign(v_year) = -1))
    THEN
        RAISE invalid_character_value_for_cast;
    ELSIF (v_year = 0) THEN
        RAISE null_value_not_allowed;
    END IF;

    v_jdnum = sys.babelfish_get_int_part((11 * v_year + 3) / 30) + 354 * v_year + 30 * v_month -
              sys.babelfish_get_int_part((v_month - 1) / 2) + v_day + 1948440 - 385;

    IF (v_jdnum > 2299160)
    THEN
        v_lnum := v_jdnum + 68569;
        v_nnum := sys.babelfish_get_int_part((4 * v_lnum) / 146097);
        v_lnum := v_lnum - sys.babelfish_get_int_part((146097 * v_nnum + 3) / 4);
        v_inum := sys.babelfish_get_int_part((4000 * (v_lnum + 1)) / 1461001);
        v_lnum := v_lnum - sys.babelfish_get_int_part((1461 * v_inum) / 4) + 31;
        v_jnum := sys.babelfish_get_int_part((80 * v_lnum) / 2447);
        v_day := v_lnum - sys.babelfish_get_int_part((2447 * v_jnum) / 80);
        v_lnum := sys.babelfish_get_int_part(v_jnum / 11);
        v_month := v_jnum + 2 - 12 * v_lnum;
        v_year := 100 * (v_nnum - 49) + v_inum + v_lnum;
    ELSE
        v_jnum := v_jdnum + 1402;
        v_knum := sys.babelfish_get_int_part((v_jnum - 1) / 1461);
        v_lnum := v_jnum - 1461 * v_knum;
        v_nnum := sys.babelfish_get_int_part((v_lnum - 1) / 365) - sys.babelfish_get_int_part(v_lnum / 1461);
        v_inum := v_lnum - 365 * v_nnum + 30;
        v_jnum := sys.babelfish_get_int_part((80 * v_inum) / 2447);
        v_day := v_inum-sys.babelfish_get_int_part((2447 * v_jnum) / 80);
        v_inum := sys.babelfish_get_int_part(v_jnum / 11);
        v_month := v_jnum + 2 - 12 * v_inum;
        v_year := 4 * v_knum + v_nnum + v_inum - 4716;
    END IF;

    RETURN to_date(concat_ws('.', v_day, v_month, v_year), 'DD.MM.YYYY');
EXCEPTION
    WHEN invalid_character_value_for_cast THEN
        RAISE USING MESSAGE := 'Could not convert Hijri to Gregorian date if any part of the date is negative.',
                    DETAIL := 'Some of the supplied date parts (day, month, year) is negative.',
                    HINT := 'Change the value of the date part (day, month, year) wich was found to be negative.';

    WHEN null_value_not_allowed THEN
        RAISE USING MESSAGE := 'Could not convert Hijri to Gregorian date if year value is equal to zero.',
                    DETAIL := 'Supplied year value is equal to zero.',
                    HINT := 'Change the value of the year so that it is greater than zero.';

    WHEN invalid_text_representation THEN
        GET STACKED DIAGNOSTICS v_err_message = MESSAGE_TEXT;
        v_err_message := substring(lower(v_err_message), 'integer\:\s\"(.*)\"');

        RAISE USING MESSAGE := pg_catalog.format('Error while trying to convert "%s" value to SMALLINT data type.', v_err_message),
                    DETAIL := 'Supplied value contains illegal characters.',
                    HINT := 'Correct supplied value, remove all illegal characters.';
END;
$BODY$
LANGUAGE plpgsql
STABLE
RETURNS NULL ON NULL INPUT;

CREATE OR REPLACE FUNCTION sys.babelfish_conv_hijri_to_greg(IN p_day TEXT,
                                                                IN p_month TEXT,
                                                                IN p_year TEXT)
RETURNS DATE
AS
$BODY$
BEGIN
    RETURN sys.babelfish_conv_hijri_to_greg(p_day::NUMERIC,
                                                p_month::NUMERIC,
                                                p_year::NUMERIC);
END;
$BODY$
LANGUAGE plpgsql
STABLE
RETURNS NULL ON NULL INPUT;

CREATE OR REPLACE FUNCTION sys.babelfish_conv_hijri_to_greg(IN p_datetimeval TIMESTAMP WITHOUT TIME ZONE)
RETURNS TIMESTAMP WITHOUT TIME ZONE
AS
$BODY$
DECLARE
    v_hijri_date DATE;
BEGIN
    v_hijri_date := sys.babelfish_conv_hijri_to_greg(extract(day from p_dateval)::NUMERIC,
                                                         extract(month from p_dateval)::NUMERIC,
                                                         extract(year from p_dateval)::NUMERIC);

    RETURN to_timestamp(pg_catalog.format('%s %s', to_char(v_hijri_date, 'DD.MM.YYYY'),
                                        to_char(p_datetimeval, ' HH24:MI:SS.US')),
                        'DD.MM.YYYY HH24:MI:SS.US');
END;
$BODY$
LANGUAGE plpgsql
STABLE
RETURNS NULL ON NULL INPUT;

CREATE OR REPLACE FUNCTION sys.babelfish_conv_string_to_date(IN p_datestring TEXT,
                                                                 IN p_style NUMERIC DEFAULT 0)
RETURNS DATE
AS
$BODY$
DECLARE
    v_day VARCHAR COLLATE "C";
    v_year VARCHAR COLLATE "C";
    v_month VARCHAR COLLATE "C";
    v_hijridate DATE;
    v_style SMALLINT;
    v_leftpart VARCHAR COLLATE "C";
    v_middlepart VARCHAR COLLATE "C";
    v_rightpart VARCHAR COLLATE "C";
    v_fractsecs VARCHAR COLLATE "C";
    v_datestring VARCHAR COLLATE "C";
    v_err_message VARCHAR COLLATE "C";
    v_date_format VARCHAR COLLATE "C";
    v_regmatch_groups TEXT[];
    v_lang_metadata_json JSONB;
    v_compmonth_regexp VARCHAR COLLATE "C";
    CONVERSION_LANG CONSTANT VARCHAR COLLATE "C" := '';
    DATE_FORMAT CONSTANT VARCHAR COLLATE "C" := '';
    DAYMM_REGEXP CONSTANT VARCHAR COLLATE "C" := '(\d{1,2})';
    FULLYEAR_REGEXP CONSTANT VARCHAR COLLATE "C" := '(\d{4})';
    SHORTYEAR_REGEXP CONSTANT VARCHAR COLLATE "C" := '(\d{1,2})';
    COMPYEAR_REGEXP CONSTANT VARCHAR COLLATE "C" := '(\d{1,2}|\d{4})';
    AMPM_REGEXP CONSTANT VARCHAR COLLATE "C" := '(?:[AP]M)';
    TIMEUNIT_REGEXP CONSTANT VARCHAR COLLATE "C" := '\s*\d{1,2}\s*';
    FRACTSECS_REGEXP CONSTANT VARCHAR COLLATE "C" := '\s*\d{1,9}';
    HHMMSSFS_PART_REGEXP CONSTANT VARCHAR COLLATE "C" := concat('(', TIMEUNIT_REGEXP, AMPM_REGEXP, '|',
                                                    TIMEUNIT_REGEXP, '\:', TIMEUNIT_REGEXP, '|',
                                                    TIMEUNIT_REGEXP, '\:', TIMEUNIT_REGEXP, '\:', TIMEUNIT_REGEXP, '|',
                                                    TIMEUNIT_REGEXP, '\:', TIMEUNIT_REGEXP, '\:', TIMEUNIT_REGEXP, '(?:\.|\:)', FRACTSECS_REGEXP,
                                                    ')\s*', AMPM_REGEXP, '?');
    HHMMSSFS_DOTPART_REGEXP CONSTANT VARCHAR COLLATE "C" := concat('(', TIMEUNIT_REGEXP, AMPM_REGEXP, '|',
                                                       TIMEUNIT_REGEXP, '\:', TIMEUNIT_REGEXP, '|',
                                                       TIMEUNIT_REGEXP, '\:', TIMEUNIT_REGEXP, '\:', TIMEUNIT_REGEXP, '|',
                                                       TIMEUNIT_REGEXP, '\:', TIMEUNIT_REGEXP, '\:', TIMEUNIT_REGEXP, '\.', FRACTSECS_REGEXP,
                                                       ')\s*', AMPM_REGEXP, '?');
    HHMMSSFS_REGEXP CONSTANT VARCHAR COLLATE "C" := concat('^', HHMMSSFS_PART_REGEXP, '$');
    HHMMSSFS_DOT_REGEXP CONSTANT VARCHAR COLLATE "C" := concat('^', HHMMSSFS_DOTPART_REGEXP, '$');
    v_defmask1_regexp VARCHAR COLLATE "C" := concat('^($comp_month$)\s*', DAYMM_REGEXP, '\s+', COMPYEAR_REGEXP, '$');
    v_defmask2_regexp VARCHAR COLLATE "C" := concat('^', DAYMM_REGEXP, '\s*($comp_month$)\s*', COMPYEAR_REGEXP, '$');
    v_defmask3_regexp VARCHAR COLLATE "C" := concat('^', FULLYEAR_REGEXP, '\s*($comp_month$)\s*', DAYMM_REGEXP, '$');
    v_defmask4_regexp VARCHAR COLLATE "C" := concat('^', FULLYEAR_REGEXP, '\s+', DAYMM_REGEXP, '\s*($comp_month$)$');
    v_defmask5_regexp VARCHAR COLLATE "C" := concat('^', DAYMM_REGEXP, '\s+', COMPYEAR_REGEXP, '\s*($comp_month$)$');
    v_defmask6_regexp VARCHAR COLLATE "C" := concat('^($comp_month$)\s*', FULLYEAR_REGEXP, '\s+', DAYMM_REGEXP, '$');
    v_defmask7_regexp VARCHAR COLLATE "C" := concat('^($comp_month$)\s*', DAYMM_REGEXP, '\s*\,\s*', COMPYEAR_REGEXP, '$');
    v_defmask8_regexp VARCHAR COLLATE "C" := concat('^', FULLYEAR_REGEXP, '\s*($comp_month$)$');
    v_defmask9_regexp VARCHAR COLLATE "C" := concat('^($comp_month$)\s*', FULLYEAR_REGEXP, '$');
    v_defmask10_regexp VARCHAR COLLATE "C" := concat('^', DAYMM_REGEXP, '\s*(?:\.|/|-)\s*($comp_month$)\s*(?:\.|/|-)\s*', COMPYEAR_REGEXP, '$');
    DOT_SHORTYEAR_REGEXP CONSTANT VARCHAR COLLATE "C" := concat('^', DAYMM_REGEXP, '\s*\.\s*', DAYMM_REGEXP, '\s*\.\s*', SHORTYEAR_REGEXP, '$');
    DOT_FULLYEAR_REGEXP CONSTANT VARCHAR COLLATE "C" := concat('^', DAYMM_REGEXP, '\s*\.\s*', DAYMM_REGEXP, '\s*\.\s*', FULLYEAR_REGEXP, '$');
    SLASH_SHORTYEAR_REGEXP CONSTANT VARCHAR COLLATE "C" := concat('^', DAYMM_REGEXP, '\s*/\s*', DAYMM_REGEXP, '\s*/\s*', SHORTYEAR_REGEXP, '$');
    SLASH_FULLYEAR_REGEXP CONSTANT VARCHAR COLLATE "C" := concat('^', DAYMM_REGEXP, '\s*/\s*', DAYMM_REGEXP, '\s*/\s*', FULLYEAR_REGEXP, '$');
    DASH_SHORTYEAR_REGEXP CONSTANT VARCHAR COLLATE "C" := concat('^', DAYMM_REGEXP, '\s*-\s*', DAYMM_REGEXP, '\s*-\s*', SHORTYEAR_REGEXP, '$');
    DASH_FULLYEAR_REGEXP CONSTANT VARCHAR COLLATE "C" := concat('^', DAYMM_REGEXP, '\s*-\s*', DAYMM_REGEXP, '\s*-\s*', FULLYEAR_REGEXP, '$');
    DOT_SLASH_DASH_YEAR_REGEXP CONSTANT VARCHAR COLLATE "C" := concat('^', DAYMM_REGEXP, '\s*(?:\.|/|-)\s*', DAYMM_REGEXP, '\s*(?:\.|/|-)\s*', COMPYEAR_REGEXP, '$');
    YEAR_DOTMASK_REGEXP CONSTANT VARCHAR COLLATE "C" := concat('^', FULLYEAR_REGEXP, '\s*\.\s*', DAYMM_REGEXP, '\s*\.\s*', DAYMM_REGEXP, '$');
    YEAR_SLASHMASK_REGEXP CONSTANT VARCHAR COLLATE "C" := concat('^', FULLYEAR_REGEXP, '\s*/\s*', DAYMM_REGEXP, '\s*/\s*', DAYMM_REGEXP, '$');
    YEAR_DASHMASK_REGEXP CONSTANT VARCHAR COLLATE "C" := concat('^', FULLYEAR_REGEXP, '\s*-\s*', DAYMM_REGEXP, '\s*-\s*', DAYMM_REGEXP, '$');
    YEAR_DOT_SLASH_DASH_REGEXP CONSTANT VARCHAR COLLATE "C" := concat('^', FULLYEAR_REGEXP, '\s*(?:\.|/|-)\s*', DAYMM_REGEXP, '\s*(?:\.|/|-)\s*', DAYMM_REGEXP, '$');
    DIGITMASK1_REGEXP CONSTANT VARCHAR COLLATE "C" := '^\d{6}$';
    DIGITMASK2_REGEXP CONSTANT VARCHAR COLLATE "C" := '^\d{8}$';
BEGIN
    v_style := floor(p_style)::SMALLINT;
    v_datestring := trim(p_datestring);

    IF (scale(p_style) > 0) THEN
        RAISE most_specific_type_mismatch;
    ELSIF (NOT ((v_style BETWEEN 0 AND 14) OR
                (v_style BETWEEN 20 AND 25) OR
                (v_style BETWEEN 100 AND 114) OR
                v_style IN (120, 121, 126, 127, 130, 131)))
    THEN
        RAISE invalid_parameter_value;
    END IF;

    IF (v_datestring ~* HHMMSSFS_PART_REGEXP AND v_datestring !~* HHMMSSFS_REGEXP)
    THEN
        v_datestring := trim(regexp_pg_catalog.replace(v_datestring, HHMMSSFS_PART_REGEXP, '', 'gi'));
    END IF;

    BEGIN
        v_lang_metadata_json := sys.babelfish_get_lang_metadata_json(CONVERSION_LANG);
    EXCEPTION
        WHEN OTHERS THEN
        RAISE invalid_character_value_for_cast;
    END;

    v_date_format := coalesce(nullif(DATE_FORMAT, ''), v_lang_metadata_json ->> 'date_format');

    v_compmonth_regexp := array_to_string(array_cat(ARRAY(SELECT jsonb_array_elements_text(v_lang_metadata_json -> 'months_shortnames')),
                                                    ARRAY(SELECT jsonb_array_elements_text(v_lang_metadata_json -> 'months_names'))), '|');

    v_defmask1_regexp := pg_catalog.replace(v_defmask1_regexp, '$comp_month$', v_compmonth_regexp);
    v_defmask2_regexp := pg_catalog.replace(v_defmask2_regexp, '$comp_month$', v_compmonth_regexp);
    v_defmask3_regexp := pg_catalog.replace(v_defmask3_regexp, '$comp_month$', v_compmonth_regexp);
    v_defmask4_regexp := pg_catalog.replace(v_defmask4_regexp, '$comp_month$', v_compmonth_regexp);
    v_defmask5_regexp := pg_catalog.replace(v_defmask5_regexp, '$comp_month$', v_compmonth_regexp);
    v_defmask6_regexp := pg_catalog.replace(v_defmask6_regexp, '$comp_month$', v_compmonth_regexp);
    v_defmask7_regexp := pg_catalog.replace(v_defmask7_regexp, '$comp_month$', v_compmonth_regexp);
    v_defmask8_regexp := pg_catalog.replace(v_defmask8_regexp, '$comp_month$', v_compmonth_regexp);
    v_defmask9_regexp := pg_catalog.replace(v_defmask9_regexp, '$comp_month$', v_compmonth_regexp);
    v_defmask10_regexp := pg_catalog.replace(v_defmask10_regexp, '$comp_month$', v_compmonth_regexp);

    IF (v_datestring ~* v_defmask1_regexp OR
        v_datestring ~* v_defmask2_regexp OR
        v_datestring ~* v_defmask3_regexp OR
        v_datestring ~* v_defmask4_regexp OR
        v_datestring ~* v_defmask5_regexp OR
        v_datestring ~* v_defmask6_regexp OR
        v_datestring ~* v_defmask7_regexp OR
        v_datestring ~* v_defmask8_regexp OR
        v_datestring ~* v_defmask9_regexp OR
        v_datestring ~* v_defmask10_regexp)
    THEN
        IF (v_style IN (130, 131)) THEN
            RAISE invalid_datetime_format;
        END IF;

        IF (v_datestring ~* v_defmask1_regexp)
        THEN
            v_regmatch_groups := regexp_matches(v_datestring, v_defmask1_regexp, 'gi');
            v_day := v_regmatch_groups[2];
            v_month := sys.babelfish_get_monthnum_by_name(v_regmatch_groups[1], v_lang_metadata_json);
            v_year := sys.babelfish_get_full_year(v_regmatch_groups[3]);

        ELSIF (v_datestring ~* v_defmask2_regexp)
        THEN
            v_regmatch_groups := regexp_matches(v_datestring, v_defmask2_regexp, 'gi');
            v_day := v_regmatch_groups[1];
            v_month := sys.babelfish_get_monthnum_by_name(v_regmatch_groups[2], v_lang_metadata_json);
            v_year := sys.babelfish_get_full_year(v_regmatch_groups[3]);

        ELSIF (v_datestring ~* v_defmask3_regexp)
        THEN
            v_regmatch_groups := regexp_matches(v_datestring, v_defmask3_regexp, 'gi');
            v_day := v_regmatch_groups[3];
            v_month := sys.babelfish_get_monthnum_by_name(v_regmatch_groups[2], v_lang_metadata_json);
            v_year := v_regmatch_groups[1];

        ELSIF (v_datestring ~* v_defmask4_regexp)
        THEN
            v_regmatch_groups := regexp_matches(v_datestring, v_defmask4_regexp, 'gi');
            v_day := v_regmatch_groups[2];
            v_month := sys.babelfish_get_monthnum_by_name(v_regmatch_groups[3], v_lang_metadata_json);
            v_year := v_regmatch_groups[1];

        ELSIF (v_datestring ~* v_defmask5_regexp)
        THEN
            v_regmatch_groups := regexp_matches(v_datestring, v_defmask5_regexp, 'gi');
            v_day := v_regmatch_groups[1];
            v_month := sys.babelfish_get_monthnum_by_name(v_regmatch_groups[3], v_lang_metadata_json);
            v_year := sys.babelfish_get_full_year(v_regmatch_groups[2]);

        ELSIF (v_datestring ~* v_defmask6_regexp)
        THEN
            v_regmatch_groups := regexp_matches(v_datestring, v_defmask6_regexp, 'gi');
            v_day := v_regmatch_groups[3];
            v_month := sys.babelfish_get_monthnum_by_name(v_regmatch_groups[1], v_lang_metadata_json);
            v_year := v_regmatch_groups[2];

        ELSIF (v_datestring ~* v_defmask7_regexp)
        THEN
            v_regmatch_groups := regexp_matches(v_datestring, v_defmask7_regexp, 'gi');
            v_day := v_regmatch_groups[2];
            v_month := sys.babelfish_get_monthnum_by_name(v_regmatch_groups[1], v_lang_metadata_json);
            v_year := sys.babelfish_get_full_year(v_regmatch_groups[3]);

        ELSIF (v_datestring ~* v_defmask8_regexp)
        THEN
            v_regmatch_groups := regexp_matches(v_datestring, v_defmask8_regexp, 'gi');
            v_day := '01';
            v_month := sys.babelfish_get_monthnum_by_name(v_regmatch_groups[2], v_lang_metadata_json);
            v_year := v_regmatch_groups[1];

        ELSIF (v_datestring ~* v_defmask9_regexp)
        THEN
            v_regmatch_groups := regexp_matches(v_datestring, v_defmask9_regexp, 'gi');
            v_day := '01';
            v_month := sys.babelfish_get_monthnum_by_name(v_regmatch_groups[1], v_lang_metadata_json);
            v_year := v_regmatch_groups[2];
        ELSE
            v_regmatch_groups := regexp_matches(v_datestring, v_defmask10_regexp, 'gi');
            v_day := v_regmatch_groups[1];
            v_month := sys.babelfish_get_monthnum_by_name(v_regmatch_groups[2], v_lang_metadata_json);
            v_year := sys.babelfish_get_full_year(v_regmatch_groups[3]);
        END IF;
    ELSEIF (v_datestring ~* DOT_SHORTYEAR_REGEXP OR
            v_datestring ~* DOT_FULLYEAR_REGEXP OR
            v_datestring ~* SLASH_SHORTYEAR_REGEXP OR
            v_datestring ~* SLASH_FULLYEAR_REGEXP OR
            v_datestring ~* DASH_SHORTYEAR_REGEXP OR
            v_datestring ~* DASH_FULLYEAR_REGEXP)
    THEN
        IF (v_style IN (6, 7, 8, 9, 12, 13, 14, 24, 100, 106, 107, 108, 109, 112, 113, 114, 130)) THEN
            RAISE invalid_regular_expression;
        ELSIF (v_style IN (20, 21, 23, 25, 102, 111, 120, 121, 126, 127)) THEN
            RAISE invalid_datetime_format;
        END IF;

        v_regmatch_groups := regexp_matches(v_datestring, DOT_SLASH_DASH_YEAR_REGEXP, 'gi');
        v_leftpart := v_regmatch_groups[1];
        v_middlepart := v_regmatch_groups[2];
        v_rightpart := v_regmatch_groups[3];

        IF (v_datestring ~* DOT_SHORTYEAR_REGEXP OR
            v_datestring ~* SLASH_SHORTYEAR_REGEXP OR
            v_datestring ~* DASH_SHORTYEAR_REGEXP)
        THEN
            IF ((v_style IN (1, 10, 22) AND v_date_format <> 'MDY') OR
                ((v_style IS NULL OR v_style IN (0, 1, 10, 22)) AND v_date_format NOT IN ('YDM', 'YMD', 'DMY', 'DYM', 'MYD')))
            THEN
                v_day := v_middlepart;
                v_month := v_leftpart;
                v_year := sys.babelfish_get_full_year(v_rightpart);

            ELSIF ((v_style IN (2, 11) AND v_date_format <> 'YMD') OR
                   ((v_style IS NULL OR v_style IN (0, 2, 11)) AND v_date_format = 'YMD'))
            THEN
                v_day := v_rightpart;
                v_month := v_middlepart;
                v_year := sys.babelfish_get_full_year(v_leftpart);

            ELSIF ((v_style IN (3, 4, 5) AND v_date_format <> 'DMY') OR
                   ((v_style IS NULL OR v_style IN (0, 3, 4, 5)) AND v_date_format = 'DMY'))
            THEN
                v_day := v_leftpart;
                v_month := v_middlepart;
                v_year := sys.babelfish_get_full_year(v_rightpart);

            ELSIF ((v_style IS NULL OR v_style = 0) AND v_date_format = 'DYM')
            THEN
                v_day := v_leftpart;
                v_month := v_rightpart;
                v_year := sys.babelfish_get_full_year(v_middlepart);

            ELSIF ((v_style IS NULL OR v_style = 0) AND v_date_format = 'MYD')
            THEN
                v_day := v_rightpart;
                v_month := v_leftpart;
                v_year := sys.babelfish_get_full_year(v_middlepart);

            ELSIF ((v_style IS NULL OR v_style = 0) AND v_date_format = 'YDM') THEN
                RAISE character_not_in_repertoire;
            ELSIF (v_style IN (101, 103, 104, 105, 110, 131)) THEN
                RAISE invalid_datetime_format;
            END IF;
        ELSE
            v_year := v_rightpart;

            IF (v_leftpart::SMALLINT <= 12)
            THEN
                IF ((v_style IN (103, 104, 105, 131) AND v_date_format <> 'DMY') OR
                    ((v_style IS NULL OR v_style IN (0, 103, 104, 105, 131)) AND v_date_format = 'DMY'))
                THEN
                    v_day := v_leftpart;
                    v_month := v_middlepart;
                ELSIF ((v_style IN (101, 110) AND v_date_format IN ('YDM', 'DMY', 'DYM')) OR
                       ((v_style IS NULL OR v_style IN (0, 101, 110)) AND v_date_format NOT IN ('YDM', 'DMY', 'DYM')))
                THEN
                    v_day := v_middlepart;
                    v_month := v_leftpart;
                ELSIF ((v_style IN (1, 2, 3, 4, 5, 10, 11, 22) AND v_date_format <> 'YDM') OR
                       ((v_style IS NULL OR v_style IN (0, 1, 2, 3, 4, 5, 10, 11, 22)) AND v_date_format = 'YDM'))
                THEN
                    RAISE invalid_datetime_format;
                END IF;
            ELSE
                IF ((v_style IN (103, 104, 105, 131) AND v_date_format <> 'DMY') OR
                    ((v_style IS NULL OR v_style IN (0, 103, 104, 105, 131)) AND v_date_format = 'DMY'))
                THEN
                    v_day := v_leftpart;
                    v_month := v_middlepart;
                ELSIF ((v_style IN (1, 2, 3, 4, 5, 10, 11, 22, 101, 110) AND v_date_format = 'DMY') OR
                       ((v_style IS NULL OR v_style IN (0, 1, 2, 3, 4, 5, 10, 11, 22, 101, 110)) AND v_date_format <> 'DMY'))
                THEN
                    RAISE invalid_datetime_format;
                END IF;
            END IF;
        END IF;
    ELSIF (v_datestring ~* YEAR_DOTMASK_REGEXP OR
           v_datestring ~* YEAR_SLASHMASK_REGEXP OR
           v_datestring ~* YEAR_DASHMASK_REGEXP)
    THEN
        IF (v_style IN (6, 7, 8, 9, 12, 13, 14, 24, 100, 106, 107, 108, 109, 112, 113, 114, 130)) THEN
            RAISE invalid_regular_expression;
        ELSIF (v_style IN (1, 2, 3, 4, 5, 10, 11, 22, 101, 103, 104, 105, 110, 131)) THEN
            RAISE invalid_datetime_format;
        END IF;

        v_regmatch_groups := regexp_matches(v_datestring, YEAR_DOT_SLASH_DASH_REGEXP, 'gi');
        v_day := v_regmatch_groups[3];
        v_month := v_regmatch_groups[2];
        v_year := v_regmatch_groups[1];

    ELSIF (v_datestring ~* DIGITMASK1_REGEXP OR
           v_datestring ~* DIGITMASK2_REGEXP)
    THEN
        IF (v_datestring ~* DIGITMASK1_REGEXP)
        THEN
            v_day := substring(v_datestring, 5, 2);
            v_month := substring(v_datestring, 3, 2);
            v_year := sys.babelfish_get_full_year(substring(v_datestring, 1, 2));
        ELSE
            v_day := substring(v_datestring, 7, 2);
            v_month := substring(v_datestring, 5, 2);
            v_year := substring(v_datestring, 1, 4);
        END IF;
    ELSIF (v_datestring ~* HHMMSSFS_REGEXP)
    THEN
        v_fractsecs := coalesce(sys.babelfish_get_timeunit_from_string(v_datestring, 'FRACTSECONDS'), '');
        IF (v_datestring !~* HHMMSSFS_DOT_REGEXP AND char_length(v_fractsecs) > 3) THEN
            RAISE invalid_datetime_format;
        END IF;

        v_day := '01';
        v_month := '01';
        v_year := '1900';
    ELSE
        RAISE invalid_datetime_format;
    END IF;

    IF (((v_datestring ~* HHMMSSFS_REGEXP OR v_datestring ~* DIGITMASK1_REGEXP OR v_datestring ~* DIGITMASK2_REGEXP) AND v_style IN (130, 131)) OR
        ((v_datestring ~* DOT_FULLYEAR_REGEXP OR v_datestring ~* SLASH_FULLYEAR_REGEXP OR v_datestring ~* DASH_FULLYEAR_REGEXP) AND v_style = 131))
    THEN
        IF ((v_day::SMALLINT NOT BETWEEN 1 AND 29) OR
            (v_month::SMALLINT NOT BETWEEN 1 AND 12))
        THEN
            RAISE invalid_datetime_format;
        END IF;

        v_hijridate := sys.babelfish_conv_hijri_to_greg(v_day, v_month, v_year) - 1;
        v_datestring := to_char(v_hijridate, 'DD.MM.YYYY');

        v_day := split_part(v_datestring, '.', 1);
        v_month := split_part(v_datestring, '.', 2);
        v_year := split_part(v_datestring, '.', 3);
    END IF;

    RETURN to_date(concat_ws('.', v_day, v_month, v_year), 'DD.MM.YYYY');
EXCEPTION
    WHEN most_specific_type_mismatch THEN
        RAISE USING MESSAGE := 'Argument data type NUMERIC is invalid for argument 2 of conv_string_to_date function.',
                    DETAIL := 'Use of incorrect "style" parameter value during conversion process.',
                    HINT := 'Change "style" parameter to the proper value and try again.';

    WHEN invalid_parameter_value THEN
        RAISE USING MESSAGE := pg_catalog.format('The style %s is not supported for conversions from VARCHAR to DATE.', v_style),
                    DETAIL := 'Use of incorrect "style" parameter value during conversion process.',
                    HINT := 'Change "style" parameter to the proper value and try again.';

    WHEN invalid_regular_expression THEN
        RAISE USING MESSAGE := pg_catalog.format('The input character string doesn''t follow style %s.', v_style),
                    DETAIL := 'Selected "style" param value isn''t valid for conversion of passed character string.',
                    HINT := 'Either change the input character string or use a different style.';

    WHEN invalid_datetime_format THEN
        RAISE USING MESSAGE := 'Conversion failed when converting date from character string.',
                    DETAIL := 'Incorrect using of pair of input parameters values during conversion process.',
                    HINT := 'Check the input parameters values, correct them if needed, and try again.';

    WHEN character_not_in_repertoire THEN
        RAISE USING MESSAGE := 'The YDM date format isn''t supported when converting from this string format to date.',
                    DETAIL := 'Use of incorrect DATE_FORMAT constant value regarding string format parameter during conversion process.',
                    HINT := 'Change DATE_FORMAT constant to one of these values: MDY|DMY|DYM, recompile function and try again.';

    WHEN invalid_character_value_for_cast THEN
        RAISE USING MESSAGE := pg_catalog.format('Invalid CONVERSION_LANG constant value - ''%s''. Allowed values are: ''English'', ''Deutsch'', etc.',
                                      CONVERSION_LANG),
                    DETAIL := 'Compiled incorrect CONVERSION_LANG constant value in function''s body.',
                    HINT := 'Correct CONVERSION_LANG constant value in function''s body, recompile it and try again.';

    WHEN invalid_text_representation THEN
        GET STACKED DIAGNOSTICS v_err_message = MESSAGE_TEXT;
        v_err_message := substring(lower(v_err_message), 'integer\:\s\"(.*)\"');

        RAISE USING MESSAGE := pg_catalog.format('Error while trying to convert "%s" value to SMALLINT data type.',
                                      v_err_message),
                    DETAIL := 'Passed argument value contains illegal characters.',
                    HINT := 'Correct passed argument value, remove all illegal characters.';
END;
$BODY$
LANGUAGE plpgsql
STABLE
RETURNS NULL ON NULL INPUT;

CREATE OR REPLACE FUNCTION sys.babelfish_conv_string_to_datetime(IN p_datatype TEXT,
                                                                     IN p_datetimestring TEXT,
                                                                     IN p_style NUMERIC DEFAULT 0)
RETURNS TIMESTAMP WITHOUT TIME ZONE
AS
$BODY$
DECLARE
    v_day VARCHAR COLLATE "C";
    v_year VARCHAR COLLATE "C";
    v_month VARCHAR COLLATE "C";
    v_style SMALLINT;
    v_scale SMALLINT;
    v_hours VARCHAR COLLATE "C";
    v_hijridate DATE;
    v_minutes VARCHAR COLLATE "C";
    v_seconds VARCHAR COLLATE "C";
    v_fseconds VARCHAR COLLATE "C";
    v_datatype VARCHAR COLLATE "C";
    v_timepart VARCHAR COLLATE "C";
    v_leftpart VARCHAR COLLATE "C";
    v_middlepart VARCHAR COLLATE "C";
    v_rightpart VARCHAR COLLATE "C";
    v_datestring VARCHAR COLLATE "C";
    v_err_message VARCHAR COLLATE "C";
    v_date_format VARCHAR COLLATE "C";
    v_res_datatype VARCHAR COLLATE "C";
    v_datetimestring VARCHAR COLLATE "C";
    v_datatype_groups TEXT[];
    v_regmatch_groups TEXT[];
    v_lang_metadata_json JSONB;
    v_compmonth_regexp VARCHAR COLLATE "C";
    v_resdatetime TIMESTAMP(6) WITHOUT TIME ZONE;
    CONVERSION_LANG CONSTANT VARCHAR COLLATE "C" := '';
    DATE_FORMAT CONSTANT VARCHAR COLLATE "C" := '';
    DAYMM_REGEXP CONSTANT VARCHAR COLLATE "C" := '(\d{1,2})';
    FULLYEAR_REGEXP CONSTANT VARCHAR COLLATE "C" := '(\d{4})';
    SHORTYEAR_REGEXP CONSTANT VARCHAR COLLATE "C" := '(\d{1,2})';
    COMPYEAR_REGEXP CONSTANT VARCHAR COLLATE "C" := '(\d{1,2}|\d{4})';
    AMPM_REGEXP CONSTANT VARCHAR COLLATE "C" := '(?:[AP]M)';
    MASKSEP_REGEXP CONSTANT VARCHAR COLLATE "C" := '(?:\.|-|/)';
    TIMEUNIT_REGEXP CONSTANT VARCHAR COLLATE "C" := '\s*\d{1,2}\s*';
    FRACTSECS_REGEXP CONSTANT VARCHAR COLLATE "C" := '\s*\d{1,9}\s*';
    DATATYPE_REGEXP CONSTANT VARCHAR COLLATE "C" := '^(DATETIME|SMALLDATETIME|DATETIME2)\s*(?:\()?\s*((?:-)?\d+)?\s*(?:\))?$';
    HHMMSSFS_PART_REGEXP CONSTANT VARCHAR COLLATE "C" := concat(TIMEUNIT_REGEXP, AMPM_REGEXP, '|',
                                                    TIMEUNIT_REGEXP, '\:', TIMEUNIT_REGEXP, AMPM_REGEXP, '?|',
                                                    TIMEUNIT_REGEXP, '\:', TIMEUNIT_REGEXP, '\.', FRACTSECS_REGEXP, AMPM_REGEXP, '?|',
                                                    TIMEUNIT_REGEXP, '\:', TIMEUNIT_REGEXP, '\:', TIMEUNIT_REGEXP, AMPM_REGEXP, '?|',
                                                    TIMEUNIT_REGEXP, '\:', TIMEUNIT_REGEXP, '\:', TIMEUNIT_REGEXP, '(?:\.|\:)', FRACTSECS_REGEXP, AMPM_REGEXP, '?');
    HHMMSSFS_DOT_PART_REGEXP CONSTANT VARCHAR COLLATE "C" := concat(TIMEUNIT_REGEXP, AMPM_REGEXP, '|',
                                                        TIMEUNIT_REGEXP, '\:', TIMEUNIT_REGEXP, AMPM_REGEXP, '?|',
                                                        TIMEUNIT_REGEXP, '\:', TIMEUNIT_REGEXP, '\.', FRACTSECS_REGEXP, AMPM_REGEXP, '?|',
                                                        TIMEUNIT_REGEXP, '\:', TIMEUNIT_REGEXP, '\:', TIMEUNIT_REGEXP, AMPM_REGEXP, '?|',
                                                        TIMEUNIT_REGEXP, '\:', TIMEUNIT_REGEXP, '\:', TIMEUNIT_REGEXP, '(?:\.)', FRACTSECS_REGEXP, AMPM_REGEXP, '?');
    HHMMSSFS_REGEXP CONSTANT VARCHAR COLLATE "C" := concat('^(', HHMMSSFS_PART_REGEXP, ')$');
    DEFMASK1_0_REGEXP CONSTANT VARCHAR COLLATE "C" := concat('^(', HHMMSSFS_PART_REGEXP, ')?\s*',
                                                 MASKSEP_REGEXP, '*\s*($comp_month$)\s*', DAYMM_REGEXP, '\s+', COMPYEAR_REGEXP,
                                                 '\s*(', HHMMSSFS_PART_REGEXP, ')?$');
    DEFMASK1_1_REGEXP CONSTANT VARCHAR COLLATE "C" := concat('^', MASKSEP_REGEXP, '?\s*($comp_month$)\s*', DAYMM_REGEXP, '\s+', COMPYEAR_REGEXP, '$');
    DEFMASK1_2_REGEXP CONSTANT VARCHAR COLLATE "C" := concat('^', MASKSEP_REGEXP, '\s*($comp_month$)\s*', DAYMM_REGEXP, '\s+', COMPYEAR_REGEXP, '$');
    DEFMASK2_0_REGEXP CONSTANT VARCHAR COLLATE "C" := concat('^(', HHMMSSFS_PART_REGEXP, ')?\s*',
                                                 DAYMM_REGEXP, '\s*', MASKSEP_REGEXP, '*\s*($comp_month$)\s*', COMPYEAR_REGEXP,
                                                 '\s*(', HHMMSSFS_PART_REGEXP, ')?$');
    DEFMASK2_1_REGEXP CONSTANT VARCHAR COLLATE "C" := concat('^', DAYMM_REGEXP, '\s*', MASKSEP_REGEXP, '?\s*($comp_month$)\s*', COMPYEAR_REGEXP, '$');
    DEFMASK2_2_REGEXP CONSTANT VARCHAR COLLATE "C" := concat('^', DAYMM_REGEXP, '\s*', MASKSEP_REGEXP, '\s*($comp_month$)\s*', COMPYEAR_REGEXP, '$');
    DEFMASK3_0_REGEXP CONSTANT VARCHAR COLLATE "C" := concat('^(', HHMMSSFS_PART_REGEXP, ')?\s*',
                                                 FULLYEAR_REGEXP, '\s*', MASKSEP_REGEXP, '*\s*($comp_month$)\s*', DAYMM_REGEXP,
                                                 '\s*(', HHMMSSFS_PART_REGEXP, ')?$');
    DEFMASK3_1_REGEXP CONSTANT VARCHAR COLLATE "C" := concat('^', FULLYEAR_REGEXP, '\s*', MASKSEP_REGEXP, '?\s*($comp_month$)\s*', DAYMM_REGEXP, '$');
    DEFMASK3_2_REGEXP CONSTANT VARCHAR COLLATE "C" := concat('^', FULLYEAR_REGEXP, '\s*', MASKSEP_REGEXP, '\s*($comp_month$)\s*', DAYMM_REGEXP, '$');
    DEFMASK4_0_REGEXP CONSTANT VARCHAR COLLATE "C" := concat('^(', HHMMSSFS_PART_REGEXP, ')?\s*',
                                                 FULLYEAR_REGEXP, '\s+', DAYMM_REGEXP, '\s*', MASKSEP_REGEXP, '*\s*($comp_month$)',
                                                 '\s*(', HHMMSSFS_PART_REGEXP, ')?$');
    DEFMASK4_1_REGEXP CONSTANT VARCHAR COLLATE "C" := concat('^', FULLYEAR_REGEXP, '\s+', DAYMM_REGEXP, '\s*', MASKSEP_REGEXP, '?\s*($comp_month$)$');
    DEFMASK4_2_REGEXP CONSTANT VARCHAR COLLATE "C" := concat('^', FULLYEAR_REGEXP, '\s+', DAYMM_REGEXP, '\s*', MASKSEP_REGEXP, '\s*($comp_month$)$');
    DEFMASK5_0_REGEXP CONSTANT VARCHAR COLLATE "C" := concat('^(', HHMMSSFS_PART_REGEXP, ')?\s*',
                                                 DAYMM_REGEXP, '\s+', COMPYEAR_REGEXP, '\s*', MASKSEP_REGEXP, '*\s*($comp_month$)',
                                                 '\s*(', HHMMSSFS_PART_REGEXP, ')?$');
    DEFMASK5_1_REGEXP CONSTANT VARCHAR COLLATE "C" := concat('^', DAYMM_REGEXP, '\s+', COMPYEAR_REGEXP, '\s*', MASKSEP_REGEXP, '?\s*($comp_month$)$');
    DEFMASK5_2_REGEXP CONSTANT VARCHAR COLLATE "C" := concat('^', DAYMM_REGEXP, '\s+', COMPYEAR_REGEXP, '\s*', MASKSEP_REGEXP, '\s*($comp_month$)$');
    DEFMASK6_0_REGEXP CONSTANT VARCHAR COLLATE "C" := concat('^(', HHMMSSFS_PART_REGEXP, ')?\s*',
                                                 MASKSEP_REGEXP, '*\s*($comp_month$)\s*', FULLYEAR_REGEXP, '\s+', DAYMM_REGEXP,
                                                 '\s*(', HHMMSSFS_PART_REGEXP, ')?$');
    DEFMASK6_1_REGEXP CONSTANT VARCHAR COLLATE "C" := concat('^', MASKSEP_REGEXP, '?\s*($comp_month$)\s*', FULLYEAR_REGEXP, '\s+', DAYMM_REGEXP, '$');
    DEFMASK6_2_REGEXP CONSTANT VARCHAR COLLATE "C" := concat('^', MASKSEP_REGEXP, '\s*($comp_month$)\s*', FULLYEAR_REGEXP, '\s+', DAYMM_REGEXP, '$');
    DEFMASK7_0_REGEXP CONSTANT VARCHAR COLLATE "C" := concat('^(', HHMMSSFS_PART_REGEXP, ')?\s*',
                                                 MASKSEP_REGEXP, '*\s*($comp_month$)\s*', DAYMM_REGEXP, '\s*,\s*', COMPYEAR_REGEXP,
                                                 '\s*(', HHMMSSFS_PART_REGEXP, ')?$');
    DEFMASK7_1_REGEXP CONSTANT VARCHAR COLLATE "C" := concat('^', MASKSEP_REGEXP, '?\s*($comp_month$)\s*', DAYMM_REGEXP, '\s*,\s*', COMPYEAR_REGEXP, '$');
    DEFMASK7_2_REGEXP CONSTANT VARCHAR COLLATE "C" := concat('^', MASKSEP_REGEXP, '\s*($comp_month$)\s*', DAYMM_REGEXP, '\s*,\s*', COMPYEAR_REGEXP, '$');
    DEFMASK8_0_REGEXP CONSTANT VARCHAR COLLATE "C" := concat('^(', HHMMSSFS_PART_REGEXP, ')?\s*',
                                                 FULLYEAR_REGEXP, '\s*', MASKSEP_REGEXP, '*\s*($comp_month$)',
                                                 '\s*(', HHMMSSFS_PART_REGEXP, ')?$');
    DEFMASK8_1_REGEXP CONSTANT VARCHAR COLLATE "C" := concat('^', FULLYEAR_REGEXP, '\s*', MASKSEP_REGEXP, '?\s*($comp_month$)$');
    DEFMASK8_2_REGEXP CONSTANT VARCHAR COLLATE "C" := concat('^', FULLYEAR_REGEXP, '\s*', MASKSEP_REGEXP, '\s*($comp_month$)$');
    DEFMASK9_0_REGEXP CONSTANT VARCHAR COLLATE "C" := concat('^(', HHMMSSFS_PART_REGEXP, ')?\s*',
                                                 MASKSEP_REGEXP, '*\s*($comp_month$)\s*', FULLYEAR_REGEXP,
                                                 '\s*(', HHMMSSFS_PART_REGEXP, ')?$');
    DEFMASK9_1_REGEXP CONSTANT VARCHAR COLLATE "C" := concat('^', MASKSEP_REGEXP, '?\s*($comp_month$)\s*', FULLYEAR_REGEXP, '$');
    DEFMASK9_2_REGEXP CONSTANT VARCHAR COLLATE "C" := concat('^', MASKSEP_REGEXP, '\s*($comp_month$)\s*', FULLYEAR_REGEXP, '$');
    DEFMASK10_0_REGEXP CONSTANT VARCHAR COLLATE "C" := concat('^(', HHMMSSFS_PART_REGEXP, ')?\s*',
                                                  DAYMM_REGEXP, '\s*', MASKSEP_REGEXP, '\s*($comp_month$)\s*', MASKSEP_REGEXP, '\s*', COMPYEAR_REGEXP,
                                                  '\s*(', HHMMSSFS_PART_REGEXP, ')?$');
    DEFMASK10_1_REGEXP CONSTANT VARCHAR COLLATE "C" := concat('^', DAYMM_REGEXP, '\s*', MASKSEP_REGEXP, '\s*($comp_month$)\s*', MASKSEP_REGEXP, '\s*', COMPYEAR_REGEXP, '$');
    DOT_SLASH_DASH_COMPYEAR1_0_REGEXP CONSTANT VARCHAR COLLATE "C" := concat('^(', HHMMSSFS_PART_REGEXP, ')?\s*',
                                                                 DAYMM_REGEXP, '\s*(?:\.|/|-)\s*', DAYMM_REGEXP, '\s*(?:\.|/|-)\s*', COMPYEAR_REGEXP,
                                                                 '\s*(', HHMMSSFS_PART_REGEXP, ')?$');
    DOT_SLASH_DASH_COMPYEAR1_1_REGEXP CONSTANT VARCHAR COLLATE "C" := concat('^', DAYMM_REGEXP, '\s*', MASKSEP_REGEXP, '\s*', DAYMM_REGEXP, '\s*', MASKSEP_REGEXP, '\s*', COMPYEAR_REGEXP, '$');
    DOT_SLASH_DASH_SHORTYEAR_REGEXP CONSTANT VARCHAR COLLATE "C" := concat('^', DAYMM_REGEXP, '\s*', MASKSEP_REGEXP, '\s*', DAYMM_REGEXP, '\s*', MASKSEP_REGEXP, '\s*', SHORTYEAR_REGEXP, '$');
    DOT_SLASH_DASH_FULLYEAR1_0_REGEXP CONSTANT VARCHAR COLLATE "C" := concat('^(', HHMMSSFS_PART_REGEXP, ')?\s*',
                                                                 DAYMM_REGEXP, '\s*(?:\.|/|-)\s*', DAYMM_REGEXP, '\s*(?:\.|/|-)\s*', FULLYEAR_REGEXP,
                                                                 '\s*(', HHMMSSFS_PART_REGEXP, ')?$');
    DOT_SLASH_DASH_FULLYEAR1_1_REGEXP CONSTANT VARCHAR COLLATE "C" := concat('^', DAYMM_REGEXP, '\s*', MASKSEP_REGEXP, '\s*', DAYMM_REGEXP, '\s*', MASKSEP_REGEXP, '\s*', FULLYEAR_REGEXP, '$');
    FULLYEAR_DOT_SLASH_DASH1_0_REGEXP CONSTANT VARCHAR COLLATE "C" := concat('^(', HHMMSSFS_PART_REGEXP, ')?\s*',
                                                                 FULLYEAR_REGEXP, '\s*', MASKSEP_REGEXP, '\s*', DAYMM_REGEXP, '\s*', MASKSEP_REGEXP, '\s*', DAYMM_REGEXP,
                                                                 '\s*(', HHMMSSFS_PART_REGEXP, ')?$');
    FULLYEAR_DOT_SLASH_DASH1_1_REGEXP CONSTANT VARCHAR COLLATE "C" := concat('^', FULLYEAR_REGEXP, '\s*', MASKSEP_REGEXP, '\s*', DAYMM_REGEXP, '\s*', MASKSEP_REGEXP, '\s*', DAYMM_REGEXP, '$');
    SHORT_DIGITMASK1_0_REGEXP CONSTANT VARCHAR COLLATE "C" := concat('^(', HHMMSSFS_PART_REGEXP, ')?\s*\d{6}\s*(', HHMMSSFS_PART_REGEXP, ')?$');
    FULL_DIGITMASK1_0_REGEXP CONSTANT VARCHAR COLLATE "C" := concat('^(', HHMMSSFS_PART_REGEXP, ')?\s*\d{8}\s*(', HHMMSSFS_PART_REGEXP, ')?$');
BEGIN
    v_datatype := trim(p_datatype);
    v_datetimestring := upper(trim(p_datetimestring));
    v_style := floor(p_style)::SMALLINT;

    v_datatype_groups := regexp_matches(v_datatype, DATATYPE_REGEXP, 'gi');

    v_res_datatype := upper(v_datatype_groups[1]);
    v_scale := v_datatype_groups[2]::SMALLINT;

    IF (v_res_datatype IS NULL) THEN
        RAISE datatype_mismatch;
    ELSIF (v_res_datatype <> 'DATETIME2' AND v_scale IS NOT NULL)
    THEN
        RAISE invalid_indicator_parameter_value;
    ELSIF (coalesce(v_scale, 0) NOT BETWEEN 0 AND 7)
    THEN
        RAISE interval_field_overflow;
    ELSIF (v_scale IS NULL) THEN
        v_scale := 7;
    END IF;

    IF (scale(p_style) > 0) THEN
        RAISE most_specific_type_mismatch;
    ELSIF (NOT ((v_style BETWEEN 0 AND 14) OR
             (v_style BETWEEN 20 AND 25) OR
             (v_style BETWEEN 100 AND 114) OR
             (v_style IN (120, 121, 126, 127, 130, 131))) AND
             v_res_datatype = 'DATETIME2')
    THEN
        RAISE invalid_parameter_value;
    END IF;

    v_timepart := trim(substring(v_datetimestring, HHMMSSFS_PART_REGEXP));
    v_datestring := trim(regexp_replace(v_datetimestring, HHMMSSFS_PART_REGEXP, '', 'gi'));

    BEGIN
        v_lang_metadata_json := sys.babelfish_get_lang_metadata_json(CONVERSION_LANG);
    EXCEPTION
        WHEN OTHERS THEN
        RAISE invalid_escape_sequence;
    END;

    v_date_format := coalesce(nullif(DATE_FORMAT, ''), v_lang_metadata_json ->> 'date_format');

    v_compmonth_regexp := array_to_string(array_cat(ARRAY(SELECT jsonb_array_elements_text(v_lang_metadata_json -> 'months_shortnames')),
                                                    ARRAY(SELECT jsonb_array_elements_text(v_lang_metadata_json -> 'months_names'))), '|');

    IF (v_datetimestring ~* pg_catalog.replace(DEFMASK1_0_REGEXP, '$comp_month$', v_compmonth_regexp) OR
        v_datetimestring ~* pg_catalog.replace(DEFMASK2_0_REGEXP, '$comp_month$', v_compmonth_regexp) OR
        v_datetimestring ~* pg_catalog.replace(DEFMASK3_0_REGEXP, '$comp_month$', v_compmonth_regexp) OR
        v_datetimestring ~* pg_catalog.replace(DEFMASK4_0_REGEXP, '$comp_month$', v_compmonth_regexp) OR
        v_datetimestring ~* pg_catalog.replace(DEFMASK5_0_REGEXP, '$comp_month$', v_compmonth_regexp) OR
        v_datetimestring ~* pg_catalog.replace(DEFMASK6_0_REGEXP, '$comp_month$', v_compmonth_regexp) OR
        v_datetimestring ~* pg_catalog.replace(DEFMASK7_0_REGEXP, '$comp_month$', v_compmonth_regexp) OR
        v_datetimestring ~* pg_catalog.replace(DEFMASK8_0_REGEXP, '$comp_month$', v_compmonth_regexp) OR
        v_datetimestring ~* pg_catalog.replace(DEFMASK9_0_REGEXP, '$comp_month$', v_compmonth_regexp) OR
        v_datetimestring ~* pg_catalog.replace(DEFMASK10_0_REGEXP, '$comp_month$', v_compmonth_regexp))
    THEN
        IF ((v_style IN (127, 130, 131) AND v_res_datatype IN ('DATETIME', 'SMALLDATETIME')) OR
            (v_style IN (130, 131) AND v_res_datatype = 'DATETIME2'))
        THEN
            RAISE invalid_datetime_format;
        END IF;

        IF ((v_datestring ~* pg_catalog.replace(DEFMASK1_2_REGEXP, '$comp_month$', v_compmonth_regexp) OR
             v_datestring ~* pg_catalog.replace(DEFMASK2_2_REGEXP, '$comp_month$', v_compmonth_regexp) OR
             v_datestring ~* pg_catalog.replace(DEFMASK3_2_REGEXP, '$comp_month$', v_compmonth_regexp) OR
             v_datestring ~* pg_catalog.replace(DEFMASK4_2_REGEXP, '$comp_month$', v_compmonth_regexp) OR
             v_datestring ~* pg_catalog.replace(DEFMASK5_2_REGEXP, '$comp_month$', v_compmonth_regexp) OR
             v_datestring ~* pg_catalog.replace(DEFMASK6_2_REGEXP, '$comp_month$', v_compmonth_regexp) OR
             v_datestring ~* pg_catalog.replace(DEFMASK7_2_REGEXP, '$comp_month$', v_compmonth_regexp) OR
             v_datestring ~* pg_catalog.replace(DEFMASK8_2_REGEXP, '$comp_month$', v_compmonth_regexp) OR
             v_datestring ~* pg_catalog.replace(DEFMASK9_2_REGEXP, '$comp_month$', v_compmonth_regexp)) AND
            v_res_datatype = 'DATETIME2')
        THEN
            RAISE invalid_datetime_format;
        END IF;

        IF (v_datestring ~* pg_catalog.replace(DEFMASK1_1_REGEXP, '$comp_month$', v_compmonth_regexp))
        THEN
            v_regmatch_groups := regexp_matches(v_datestring, pg_catalog.replace(DEFMASK1_1_REGEXP, '$comp_month$', v_compmonth_regexp), 'gi');
            v_day := v_regmatch_groups[2];
            v_month := sys.babelfish_get_monthnum_by_name(v_regmatch_groups[1], v_lang_metadata_json);
            v_year := sys.babelfish_get_full_year(v_regmatch_groups[3]);

        ELSIF (v_datestring ~* pg_catalog.replace(DEFMASK2_1_REGEXP, '$comp_month$', v_compmonth_regexp))
        THEN
            v_regmatch_groups := regexp_matches(v_datestring, pg_catalog.replace(DEFMASK2_1_REGEXP, '$comp_month$', v_compmonth_regexp), 'gi');
            v_day := v_regmatch_groups[1];
            v_month := sys.babelfish_get_monthnum_by_name(v_regmatch_groups[2], v_lang_metadata_json);
            v_year := sys.babelfish_get_full_year(v_regmatch_groups[3]);

        ELSIF (v_datestring ~* pg_catalog.replace(DEFMASK3_1_REGEXP, '$comp_month$', v_compmonth_regexp))
        THEN
            v_regmatch_groups := regexp_matches(v_datestring, pg_catalog.replace(DEFMASK3_1_REGEXP, '$comp_month$', v_compmonth_regexp), 'gi');
            v_day := v_regmatch_groups[3];
            v_month := sys.babelfish_get_monthnum_by_name(v_regmatch_groups[2], v_lang_metadata_json);
            v_year := v_regmatch_groups[1];

        ELSIF (v_datestring ~* pg_catalog.replace(DEFMASK4_1_REGEXP, '$comp_month$', v_compmonth_regexp))
        THEN
            v_regmatch_groups := regexp_matches(v_datestring, pg_catalog.replace(DEFMASK4_1_REGEXP, '$comp_month$', v_compmonth_regexp), 'gi');
            v_day := v_regmatch_groups[2];
            v_month := sys.babelfish_get_monthnum_by_name(v_regmatch_groups[3], v_lang_metadata_json);
            v_year := v_regmatch_groups[1];

        ELSIF (v_datestring ~* pg_catalog.replace(DEFMASK5_1_REGEXP, '$comp_month$', v_compmonth_regexp))
        THEN
            v_regmatch_groups := regexp_matches(v_datestring, pg_catalog.replace(DEFMASK5_1_REGEXP, '$comp_month$', v_compmonth_regexp), 'gi');
            v_day := v_regmatch_groups[1];
            v_month := sys.babelfish_get_monthnum_by_name(v_regmatch_groups[3], v_lang_metadata_json);
            v_year := sys.babelfish_get_full_year(v_regmatch_groups[2]);

        ELSIF (v_datestring ~* pg_catalog.replace(DEFMASK6_1_REGEXP, '$comp_month$', v_compmonth_regexp))
        THEN
            v_regmatch_groups := regexp_matches(v_datestring, pg_catalog.replace(DEFMASK6_1_REGEXP, '$comp_month$', v_compmonth_regexp), 'gi');
            v_day := v_regmatch_groups[3];
            v_month := sys.babelfish_get_monthnum_by_name(v_regmatch_groups[1], v_lang_metadata_json);
            v_year := v_regmatch_groups[2];

        ELSIF (v_datestring ~* pg_catalog.replace(DEFMASK7_1_REGEXP, '$comp_month$', v_compmonth_regexp))
        THEN
            v_regmatch_groups := regexp_matches(v_datestring, pg_catalog.replace(DEFMASK7_1_REGEXP, '$comp_month$', v_compmonth_regexp), 'gi');
            v_day := v_regmatch_groups[2];
            v_month := sys.babelfish_get_monthnum_by_name(v_regmatch_groups[1], v_lang_metadata_json);
            v_year := sys.babelfish_get_full_year(v_regmatch_groups[3]);

        ELSIF (v_datestring ~* pg_catalog.replace(DEFMASK8_1_REGEXP, '$comp_month$', v_compmonth_regexp))
        THEN
            v_regmatch_groups := regexp_matches(v_datestring, pg_catalog.replace(DEFMASK8_1_REGEXP, '$comp_month$', v_compmonth_regexp), 'gi');
            v_day := '01';
            v_month := sys.babelfish_get_monthnum_by_name(v_regmatch_groups[2], v_lang_metadata_json);
            v_year := v_regmatch_groups[1];

        ELSIF (v_datestring ~* pg_catalog.replace(DEFMASK9_1_REGEXP, '$comp_month$', v_compmonth_regexp))
        THEN
            v_regmatch_groups := regexp_matches(v_datestring, pg_catalog.replace(DEFMASK9_1_REGEXP, '$comp_month$', v_compmonth_regexp), 'gi');
            v_day := '01';
            v_month := sys.babelfish_get_monthnum_by_name(v_regmatch_groups[1], v_lang_metadata_json);
            v_year := v_regmatch_groups[2];

        ELSIF (v_datestring ~* pg_catalog.replace(DEFMASK10_1_REGEXP, '$comp_month$', v_compmonth_regexp))
        THEN
            v_regmatch_groups := regexp_matches(v_datestring, pg_catalog.replace(DEFMASK10_1_REGEXP, '$comp_month$', v_compmonth_regexp), 'gi');
            v_day := v_regmatch_groups[1];
            v_month := sys.babelfish_get_monthnum_by_name(v_regmatch_groups[2], v_lang_metadata_json);
            v_year := sys.babelfish_get_full_year(v_regmatch_groups[3]);
        ELSE
            RAISE invalid_character_value_for_cast;
        END IF;
    ELSIF (v_datetimestring ~* DOT_SLASH_DASH_COMPYEAR1_0_REGEXP)
    THEN
        IF (v_style IN (6, 7, 8, 9, 12, 13, 14, 24, 100, 106, 107, 108, 109, 112, 113, 114, 130) AND
            v_res_datatype = 'DATETIME2')
        THEN
            RAISE invalid_regular_expression;
        END IF;

        v_regmatch_groups := regexp_matches(v_datestring, DOT_SLASH_DASH_COMPYEAR1_1_REGEXP, 'gi');
        v_leftpart := v_regmatch_groups[1];
        v_middlepart := v_regmatch_groups[2];
        v_rightpart := v_regmatch_groups[3];

        IF (v_datestring ~* DOT_SLASH_DASH_SHORTYEAR_REGEXP)
        THEN
            IF ((v_style NOT IN (0, 1, 2, 3, 4, 5, 10, 11) AND v_res_datatype IN ('DATETIME', 'SMALLDATETIME')) OR
                (v_style NOT IN (0, 1, 2, 3, 4, 5, 10, 11, 12) AND v_res_datatype = 'DATETIME2'))
            THEN
                RAISE invalid_datetime_format;
            END IF;

            IF ((v_style IN (1, 10) AND v_date_format <> 'MDY' AND v_res_datatype IN ('DATETIME', 'SMALLDATETIME')) OR
                (v_style IN (0, 1, 10) AND v_date_format NOT IN ('DMY', 'DYM', 'MYD', 'YMD', 'YDM') AND v_res_datatype IN ('DATETIME', 'SMALLDATETIME')) OR
                (v_style IN (0, 1, 10, 22) AND v_date_format NOT IN ('DMY', 'DYM', 'MYD', 'YMD', 'YDM') AND v_res_datatype = 'DATETIME2') OR
                (v_style IN (1, 10, 22) AND v_date_format IN ('DMY', 'DYM', 'MYD', 'YMD', 'YDM') AND v_res_datatype = 'DATETIME2'))
            THEN
                v_day := v_middlepart;
                v_month := v_leftpart;
                v_year := sys.babelfish_get_full_year(v_rightpart);

            ELSIF ((v_style IN (2, 11) AND v_date_format <> 'YMD') OR
                   (v_style IN (0, 2, 11) AND v_date_format = 'YMD'))
            THEN
                v_day := v_rightpart;
                v_month := v_middlepart;
                v_year := sys.babelfish_get_full_year(v_leftpart);

            ELSIF ((v_style IN (3, 4, 5) AND v_date_format <> 'DMY') OR
                   (v_style IN (0, 3, 4, 5) AND v_date_format = 'DMY'))
            THEN
                v_day := v_leftpart;
                v_month := v_middlepart;
                v_year := sys.babelfish_get_full_year(v_rightpart);

            ELSIF (v_style = 0 AND v_date_format = 'DYM')
            THEN
                v_day = v_leftpart;
                v_month = v_rightpart;
                v_year = sys.babelfish_get_full_year(v_middlepart);

            ELSIF (v_style = 0 AND v_date_format = 'MYD')
            THEN
                v_day := v_rightpart;
                v_month := v_leftpart;
                v_year = sys.babelfish_get_full_year(v_middlepart);

            ELSIF (v_style = 0 AND v_date_format = 'YDM')
            THEN
                IF (v_res_datatype = 'DATETIME2') THEN
                    RAISE character_not_in_repertoire;
                END IF;

                v_day := v_middlepart;
                v_month := v_rightpart;
                v_year := sys.babelfish_get_full_year(v_leftpart);
            ELSE
                RAISE invalid_character_value_for_cast;
            END IF;
        ELSIF (v_datestring ~* DOT_SLASH_DASH_FULLYEAR1_1_REGEXP)
        THEN
            IF (v_style NOT IN (0, 20, 21, 101, 102, 103, 104, 105, 110, 111, 120, 121, 130, 131) AND
                v_res_datatype IN ('DATETIME', 'SMALLDATETIME'))
            THEN
                RAISE invalid_datetime_format;
            ELSIF (v_style IN (130, 131) AND v_res_datatype = 'SMALLDATETIME') THEN
                RAISE invalid_character_value_for_cast;
            END IF;

            v_year := v_rightpart;
            IF (v_leftpart::SMALLINT <= 12)
            THEN
                IF ((v_style IN (103, 104, 105, 130, 131) AND v_date_format NOT IN ('DMY', 'DYM', 'YDM')) OR
                    (v_style IN (0, 103, 104, 105, 130, 131) AND ((v_date_format = 'DMY' AND v_res_datatype = 'DATETIME2') OR
                    (v_date_format IN ('DMY', 'DYM', 'YDM') AND v_res_datatype <> 'DATETIME2'))) OR
                    (v_style IN (103, 104, 105, 130, 131) AND v_date_format IN ('DMY', 'DYM', 'YDM') AND v_res_datatype = 'DATETIME2'))
                THEN
                    v_day := v_leftpart;
                    v_month := v_middlepart;

                ELSIF ((v_style IN (20, 21, 101, 102, 110, 111, 120, 121) AND v_date_format IN ('DMY', 'DYM', 'YDM') AND v_res_datatype IN ('DATETIME', 'SMALLDATETIME')) OR
                       (v_style IN (0, 20, 21, 101, 102, 110, 111, 120, 121) AND v_date_format NOT IN ('DMY', 'DYM', 'YDM') AND v_res_datatype IN ('DATETIME', 'SMALLDATETIME')) OR
                       (v_style IN (101, 110) AND v_date_format IN ('DMY', 'DYM', 'MYD', 'YDM') AND v_res_datatype = 'DATETIME2') OR
                       (v_style IN (0, 101, 110) AND v_date_format NOT IN ('DMY', 'DYM', 'MYD', 'YDM') AND v_res_datatype = 'DATETIME2'))
                THEN
                    v_day := v_middlepart;
                    v_month := v_leftpart;
                END IF;
            ELSE
                IF ((v_style IN (103, 104, 105, 130, 131) AND v_date_format NOT IN ('DMY', 'DYM', 'YDM')) OR
                    (v_style IN (0, 103, 104, 105, 130, 131) AND ((v_date_format = 'DMY' AND v_res_datatype = 'DATETIME2') OR
                    (v_date_format IN ('DMY', 'DYM', 'YDM') AND v_res_datatype <> 'DATETIME2'))) OR
                    (v_style IN (103, 104, 105, 130, 131) AND v_date_format IN ('DMY', 'DYM', 'YDM') AND v_res_datatype = 'DATETIME2'))
                THEN
                    v_day := v_leftpart;
                    v_month := v_middlepart;
                ELSE
                    IF (v_res_datatype = 'DATETIME2') THEN
                        RAISE invalid_datetime_format;
                    END IF;

                    RAISE invalid_character_value_for_cast;
                END IF;
            END IF;
        END IF;
    ELSIF (v_datetimestring ~* FULLYEAR_DOT_SLASH_DASH1_0_REGEXP)
    THEN
        IF (v_style NOT IN (0, 20, 21, 101, 102, 103, 104, 105, 110, 111, 120, 121, 130, 131) AND
            v_res_datatype IN ('DATETIME', 'SMALLDATETIME'))
        THEN
            RAISE invalid_datetime_format;
        ELSIF (v_style IN (6, 7, 8, 9, 12, 13, 14, 24, 100, 106, 107, 108, 109, 112, 113, 114, 130) AND
            v_res_datatype = 'DATETIME2')
        THEN
            RAISE invalid_regular_expression;
        ELSIF (v_style IN (130, 131) AND v_res_datatype = 'SMALLDATETIME')
        THEN
            RAISE invalid_character_value_for_cast;
        END IF;

        v_regmatch_groups := regexp_matches(v_datestring, FULLYEAR_DOT_SLASH_DASH1_1_REGEXP, 'gi');
        v_year := v_regmatch_groups[1];
        v_middlepart := v_regmatch_groups[2];
        v_rightpart := v_regmatch_groups[3];

        IF ((v_res_datatype IN ('DATETIME', 'SMALLDATETIME') AND v_rightpart::SMALLINT <= 12) OR v_res_datatype = 'DATETIME2')
        THEN
            IF ((v_style IN (20, 21, 101, 102, 110, 111, 120, 121) AND v_date_format IN ('DMY', 'DYM', 'YDM') AND v_res_datatype <> 'DATETIME2') OR
                (v_style IN (0, 20, 21, 101, 102, 110, 111, 120, 121) AND v_date_format NOT IN ('DMY', 'DYM', 'YDM') AND v_res_datatype <> 'DATETIME2') OR
                (v_style IN (0, 20, 21, 23, 25, 101, 102, 110, 111, 120, 121, 126, 127) AND v_res_datatype = 'DATETIME2'))
            THEN
                v_day := v_rightpart;
                v_month := v_middlepart;

            ELSIF ((v_style IN (103, 104, 105, 130, 131) AND v_date_format NOT IN ('DMY', 'DYM', 'YDM')) OR
                    v_style IN (0, 103, 104, 105, 130, 131) AND v_date_format IN ('DMY', 'DYM', 'YDM'))
            THEN
                v_day := v_middlepart;
                v_month := v_rightpart;
            END IF;
        ELSIF (v_res_datatype IN ('DATETIME', 'SMALLDATETIME') AND v_rightpart::SMALLINT > 12)
        THEN
            IF ((v_style IN (20, 21, 101, 102, 110, 111, 120, 121) AND v_date_format IN ('DMY', 'DYM', 'YDM')) OR
                (v_style IN (0, 20, 21, 101, 102, 110, 111, 120, 121) AND v_date_format NOT IN ('DMY', 'DYM', 'YDM')))
            THEN
                v_day := v_rightpart;
                v_month := v_middlepart;

            ELSIF ((v_style IN (103, 104, 105, 130, 131) AND v_date_format NOT IN ('DMY', 'DYM', 'YDM')) OR
                   (v_style IN (0, 103, 104, 105, 130, 131) AND v_date_format IN ('DMY', 'DYM', 'YDM')))
            THEN
                RAISE invalid_character_value_for_cast;
            END IF;
        END IF;
    ELSIF (v_datetimestring ~* SHORT_DIGITMASK1_0_REGEXP OR
           v_datetimestring ~* FULL_DIGITMASK1_0_REGEXP)
    THEN
        IF (v_style = 127 AND v_res_datatype <> 'DATETIME2')
        THEN
            RAISE invalid_datetime_format;
        ELSIF (v_style IN (130, 131) AND v_res_datatype = 'SMALLDATETIME')
        THEN
            RAISE invalid_character_value_for_cast;
        END IF;

        IF (v_datestring ~* '^\d{6}$')
        THEN
            v_day := substr(v_datestring, 5, 2);
            v_month := substr(v_datestring, 3, 2);
            v_year := sys.babelfish_get_full_year(substr(v_datestring, 1, 2));

        ELSIF (v_datestring ~* '^\d{8}$')
        THEN
            v_day := substr(v_datestring, 7, 2);
            v_month := substr(v_datestring, 5, 2);
            v_year := substr(v_datestring, 1, 4);
        END IF;
    ELSIF (v_datetimestring ~* HHMMSSFS_REGEXP)
    THEN
        v_day := '01';
        v_month := '01';
        v_year := '1900';
    ELSE
        RAISE invalid_datetime_format;
    END IF;

    IF (((v_datetimestring ~* HHMMSSFS_PART_REGEXP AND v_res_datatype = 'DATETIME2') OR
        (v_datetimestring ~* SHORT_DIGITMASK1_0_REGEXP OR v_datetimestring ~* FULL_DIGITMASK1_0_REGEXP OR
          v_datetimestring ~* FULLYEAR_DOT_SLASH_DASH1_0_REGEXP OR v_datetimestring ~* DOT_SLASH_DASH_FULLYEAR1_0_REGEXP)) AND
        v_style IN (130, 131))
    THEN
        v_hijridate := sys.babelfish_conv_hijri_to_greg(v_day, v_month, v_year) - 1;
        v_day = to_char(v_hijridate, 'DD');
        v_month = to_char(v_hijridate, 'MM');
        v_year = to_char(v_hijridate, 'YYYY');
    END IF;

    v_hours := coalesce(sys.babelfish_get_timeunit_from_string(v_timepart, 'HOURS'), '0');
    v_minutes := coalesce(sys.babelfish_get_timeunit_from_string(v_timepart, 'MINUTES'), '0');
    v_seconds := coalesce(sys.babelfish_get_timeunit_from_string(v_timepart, 'SECONDS'), '0');
    v_fseconds := coalesce(sys.babelfish_get_timeunit_from_string(v_timepart, 'FRACTSECONDS'), '0');

    IF ((v_res_datatype IN ('DATETIME', 'SMALLDATETIME') OR
         (v_res_datatype = 'DATETIME2' AND v_timepart !~* HHMMSSFS_DOT_PART_REGEXP)) AND
        char_length(v_fseconds) > 3)
    THEN
        RAISE invalid_datetime_format;
    END IF;

    BEGIN
        IF (v_res_datatype IN ('DATETIME', 'SMALLDATETIME'))
        THEN
            v_resdatetime := sys.datetimefromparts(v_year, v_month, v_day,
                                                                 v_hours, v_minutes, v_seconds,
                                                                 rpad(v_fseconds, 3, '0'));
            IF (v_res_datatype = 'SMALLDATETIME' AND
                to_char(v_resdatetime, 'SS') <> '00')
            THEN
                IF (to_char(v_resdatetime, 'SS')::SMALLINT >= 30) THEN
                    v_resdatetime := v_resdatetime + INTERVAL '1 minute';
                END IF;

                v_resdatetime := to_timestamp(to_char(v_resdatetime, 'DD.MM.YYYY.HH24.MI'), 'DD.MM.YYYY.HH24.MI');
            END IF;
        ELSIF (v_res_datatype = 'DATETIME2')
        THEN
            v_fseconds := sys.babelfish_get_microsecs_from_fractsecs(v_fseconds, v_scale);
            v_seconds := concat_ws('.', v_seconds, v_fseconds);
            v_resdatetime := make_timestamp(v_year::SMALLINT, v_month::SMALLINT, v_day::SMALLINT,
                                            v_hours::SMALLINT, v_minutes::SMALLINT, v_seconds::NUMERIC);
        END IF;
    EXCEPTION
        WHEN datetime_field_overflow THEN
            RAISE invalid_datetime_format;
        WHEN OTHERS THEN
        GET STACKED DIAGNOSTICS v_err_message = MESSAGE_TEXT;

        IF (v_err_message ~* 'Cannot construct data type') THEN
            RAISE invalid_character_value_for_cast;
        END IF;
    END;

    RETURN v_resdatetime;
EXCEPTION
    WHEN most_specific_type_mismatch THEN
        RAISE USING MESSAGE := 'Argument data type NUMERIC is invalid for argument 3 of conv_string_to_datetime function.',
                    DETAIL := 'Use of incorrect "style" parameter value during conversion process.',
                    HINT := 'Change "style" parameter to the proper value and try again.';

    WHEN invalid_parameter_value THEN
        RAISE USING MESSAGE := pg_catalog.format('The style %s is not supported for conversions from VARCHAR to %s.', v_style, v_res_datatype),
                    DETAIL := 'Use of incorrect "style" parameter value during conversion process.',
                    HINT := 'Change "style" parameter to the proper value and try again.';

    WHEN invalid_regular_expression THEN
        RAISE USING MESSAGE := pg_catalog.format('The input character string doesn''t follow style %s.', v_style),
                    DETAIL := 'Selected "style" param value isn''t valid for conversion of passed character string.',
                    HINT := 'Either change the input character string or use a different style.';

    WHEN datatype_mismatch THEN
        RAISE USING MESSAGE := 'Data type should be one of these values: ''DATETIME'', ''SMALLDATETIME'', ''DATETIME2''/''DATETIME2(n)''.',
                    DETAIL := 'Use of incorrect "datatype" parameter value during conversion process.',
                    HINT := 'Change "datatype" parameter to the proper value and try again.';

    WHEN invalid_indicator_parameter_value THEN
        RAISE USING MESSAGE := pg_catalog.format('Invalid attributes specified for data type %s.', v_res_datatype),
                    DETAIL := 'Use of incorrect scale value, which is not corresponding to specified data type.',
                    HINT := 'Change data type scale component or select different data type and try again.';

    WHEN interval_field_overflow THEN
        RAISE USING MESSAGE := pg_catalog.format('Specified scale %s is invalid.', v_scale),
                    DETAIL := 'Use of incorrect data type scale value during conversion process.',
                    HINT := 'Change scale component of data type parameter to be in range [0..7] and try again.';

    WHEN invalid_datetime_format THEN
        RAISE USING MESSAGE := CASE v_res_datatype
                                  WHEN 'SMALLDATETIME' THEN 'Conversion failed when converting character string to SMALLDATETIME data type.'
                                  ELSE 'Conversion failed when converting date and time from character string.'
                               END,
                    DETAIL := 'Incorrect using of pair of input parameters values during conversion process.',
                    HINT := 'Check the input parameters values, correct them if needed, and try again.';

    WHEN invalid_character_value_for_cast THEN
        RAISE USING MESSAGE := 'The conversion of a VARCHAR data type to a DATETIME data type resulted in an out-of-range value.',
                    DETAIL := 'Use of incorrect pair of input parameter values during conversion process.',
                    HINT := 'Check input parameter values, correct them if needed, and try again.';

    WHEN character_not_in_repertoire THEN
        RAISE USING MESSAGE := 'The YDM date format isn''t supported when converting from this string format to date and time.',
                    DETAIL := 'Use of incorrect DATE_FORMAT constant value regarding string format parameter during conversion process.',
                    HINT := 'Change DATE_FORMAT constant to one of these values: MDY|DMY|DYM, recompile function and try again.';

    WHEN invalid_escape_sequence THEN
        RAISE USING MESSAGE := pg_catalog.format('Invalid CONVERSION_LANG constant value - ''%s''. Allowed values are: ''English'', ''Deutsch'', etc.',
                                      CONVERSION_LANG),
                    DETAIL := 'Compiled incorrect CONVERSION_LANG constant value in function''s body.',
                    HINT := 'Correct CONVERSION_LANG constant value in function''s body, recompile it and try again.';

    WHEN invalid_text_representation THEN
        GET STACKED DIAGNOSTICS v_err_message = MESSAGE_TEXT;
        v_err_message := substring(lower(v_err_message), 'integer\:\s\"(.*)\"');

        RAISE USING MESSAGE := pg_catalog.format('Error while trying to convert "%s" value to SMALLINT data type.',
                                      v_err_message),
                    DETAIL := 'Passed argument value contains illegal characters.',
                    HINT := 'Correct passed argument value, remove all illegal characters.';
END;
$BODY$
LANGUAGE plpgsql
STABLE
RETURNS NULL ON NULL INPUT;

CREATE OR REPLACE FUNCTION sys.babelfish_conv_string_to_time(IN p_datatype TEXT,
                                                                 IN p_timestring TEXT,
                                                                 IN p_style NUMERIC DEFAULT 0)
RETURNS TIME WITHOUT TIME ZONE
AS
$BODY$
DECLARE
    v_hours SMALLINT;
    v_style SMALLINT;
    v_scale SMALLINT;
    v_daypart VARCHAR COLLATE "C";
    v_seconds VARCHAR COLLATE "C";
    v_minutes SMALLINT;
    v_fseconds VARCHAR COLLATE "C";
    v_datatype VARCHAR COLLATE "C";
    v_timestring VARCHAR COLLATE "C";
    v_err_message VARCHAR COLLATE "C";
    v_src_datatype VARCHAR COLLATE "C";
    v_timeunit_mask VARCHAR COLLATE "C";
    v_datatype_groups TEXT[];
    v_regmatch_groups TEXT[];
    AMPM_REGEXP CONSTANT VARCHAR COLLATE "C" := '\s*([AP]M)';
    TIMEUNIT_REGEXP CONSTANT VARCHAR COLLATE "C" := '\s*(\d{1,2})\s*';
    FRACTSECS_REGEXP CONSTANT VARCHAR COLLATE "C" := '\s*(\d{1,9})';
    HHMMSSFS_REGEXP CONSTANT VARCHAR COLLATE "C" := concat('^', TIMEUNIT_REGEXP,
                                               '\:', TIMEUNIT_REGEXP,
                                               '\:', TIMEUNIT_REGEXP,
                                               '(?:\.|\:)', FRACTSECS_REGEXP, '$');
    HHMMSS_REGEXP CONSTANT VARCHAR COLLATE "C" := concat('^', TIMEUNIT_REGEXP, '\:', TIMEUNIT_REGEXP, '\:', TIMEUNIT_REGEXP, '$');
    HHMMFS_REGEXP CONSTANT VARCHAR COLLATE "C" := concat('^', TIMEUNIT_REGEXP, '\:', TIMEUNIT_REGEXP, '\.', FRACTSECS_REGEXP, '$');
    HHMM_REGEXP CONSTANT VARCHAR COLLATE "C" := concat('^', TIMEUNIT_REGEXP, '\:', TIMEUNIT_REGEXP, '$');
    HH_REGEXP CONSTANT VARCHAR COLLATE "C" := concat('^', TIMEUNIT_REGEXP, '$');
    DATATYPE_REGEXP CONSTANT VARCHAR COLLATE "C" := '^(TIME)\s*(?:\()?\s*((?:-)?\d+)?\s*(?:\))?$';
BEGIN
    v_datatype := trim(regexp_replace(p_datatype, 'DATETIME', 'TIME', 'gi'));
    v_timestring := upper(trim(p_timestring));
    v_style := floor(p_style)::SMALLINT;

    v_datatype_groups := regexp_matches(v_datatype, DATATYPE_REGEXP, 'gi');

    v_src_datatype := upper(v_datatype_groups[1]);
    v_scale := v_datatype_groups[2]::SMALLINT;

    IF (v_src_datatype IS NULL) THEN
        RAISE datatype_mismatch;
    ELSIF (coalesce(v_scale, 0) NOT BETWEEN 0 AND 7)
    THEN
        RAISE interval_field_overflow;
    ELSIF (v_scale IS NULL) THEN
        v_scale := 7;
    END IF;

    IF (scale(p_style) > 0) THEN
        RAISE most_specific_type_mismatch;
    ELSIF (NOT ((v_style BETWEEN 0 AND 14) OR
             (v_style BETWEEN 20 AND 25) OR
             (v_style BETWEEN 100 AND 114) OR
             v_style IN (120, 121, 126, 127, 130, 131)))
    THEN
        RAISE invalid_parameter_value;
    END IF;

    v_daypart := substring(v_timestring, 'AM|PM');
    v_timestring := trim(regexp_replace(v_timestring, coalesce(v_daypart, ''), ''));

    v_timeunit_mask :=
        CASE
           WHEN (v_timestring ~* HHMMSSFS_REGEXP) THEN HHMMSSFS_REGEXP
           WHEN (v_timestring ~* HHMMSS_REGEXP) THEN HHMMSS_REGEXP
           WHEN (v_timestring ~* HHMMFS_REGEXP) THEN HHMMFS_REGEXP
           WHEN (v_timestring ~* HHMM_REGEXP) THEN HHMM_REGEXP
           WHEN (v_timestring ~* HH_REGEXP) THEN HH_REGEXP
        END;

    IF (v_timeunit_mask IS NULL) THEN
        RAISE invalid_datetime_format;
    END IF;

    v_regmatch_groups := regexp_matches(v_timestring, v_timeunit_mask, 'gi');

    v_hours := v_regmatch_groups[1]::SMALLINT;
    v_minutes := v_regmatch_groups[2]::SMALLINT;

    IF (v_timestring ~* HHMMFS_REGEXP) THEN
        v_fseconds := v_regmatch_groups[3];
    ELSE
        v_seconds := v_regmatch_groups[3];
        v_fseconds := v_regmatch_groups[4];
    END IF;

   IF (v_daypart IS NOT NULL) THEN
      IF ((v_daypart = 'AM' AND v_hours NOT BETWEEN 0 AND 12) OR
          (v_daypart = 'PM' AND v_hours NOT BETWEEN 1 AND 23))
      THEN
          RAISE numeric_value_out_of_range;
      ELSIF (v_daypart = 'PM' AND v_hours < 12) THEN
          v_hours := v_hours + 12;
      ELSIF (v_daypart = 'AM' AND v_hours = 12) THEN
          v_hours := v_hours - 12;
      END IF;
   END IF;

    v_fseconds := sys.babelfish_get_microsecs_from_fractsecs(v_fseconds, v_scale);
    v_seconds := concat_ws('.', v_seconds, v_fseconds);

    RETURN make_time(v_hours, v_minutes, v_seconds::NUMERIC);
EXCEPTION
    WHEN most_specific_type_mismatch THEN
        RAISE USING MESSAGE := 'Argument data type NUMERIC is invalid for argument 3 of conv_string_to_time function.',
                    DETAIL := 'Use of incorrect "style" parameter value during conversion process.',
                    HINT := 'Change "style" parameter to the proper value and try again.';

    WHEN invalid_parameter_value THEN
        RAISE USING MESSAGE := pg_catalog.format('The style %s is not supported for conversions from VARCHAR to TIME.', v_style),
                    DETAIL := 'Use of incorrect "style" parameter value during conversion process.',
                    HINT := 'Change "style" parameter to the proper value and try again.';

    WHEN datatype_mismatch THEN
        RAISE USING MESSAGE := 'Source data type should be ''TIME'' or ''TIME(n)''.',
                    DETAIL := 'Use of incorrect "datatype" parameter value during conversion process.',
                    HINT := 'Change "datatype" parameter to the proper value and try again.';

    WHEN interval_field_overflow THEN
        RAISE USING MESSAGE := pg_catalog.format('Specified scale %s is invalid.', v_scale),
                    DETAIL := 'Use of incorrect data type scale value during conversion process.',
                    HINT := 'Change scale component of data type parameter to be in range [0..7] and try again.';

    WHEN numeric_value_out_of_range THEN
        RAISE USING MESSAGE := 'Could not extract correct hour value due to it''s inconsistency with AM|PM day part mark.',
                    DETAIL := 'Extracted hour value doesn''t fall in correct day part mark range: 0..12 for "AM" or 1..23 for "PM".',
                    HINT := 'Correct a hour value in the source string or remove AM|PM day part mark out of it.';

    WHEN invalid_datetime_format THEN
        RAISE USING MESSAGE := 'Conversion failed when converting time from character string.',
                    DETAIL := 'Incorrect using of pair of input parameters values during conversion process.',
                    HINT := 'Check the input parameters values, correct them if needed, and try again.';

    WHEN invalid_text_representation THEN
        GET STACKED DIAGNOSTICS v_err_message = MESSAGE_TEXT;
        v_err_message := substring(lower(v_err_message), 'integer\:\s\"(.*)\"');

        RAISE USING MESSAGE := pg_catalog.format('Error while trying to convert "%s" value to SMALLINT data type.',
                                      v_err_message),
                    DETAIL := 'Supplied value contains illegal characters.',
                    HINT := 'Correct supplied value, remove all illegal characters.';
END;
$BODY$
LANGUAGE plpgsql
STABLE
RETURNS NULL ON NULL INPUT;

CREATE OR REPLACE FUNCTION sys.babelfish_conv_time_to_string(IN p_datatype TEXT,
                                                                 IN p_src_datatype TEXT,
                                                                 IN p_timeval TIME(6) WITHOUT TIME ZONE,
                                                                 IN p_style NUMERIC DEFAULT 25)
RETURNS TEXT
AS
$BODY$
DECLARE
    v_hours VARCHAR COLLATE "C";
    v_style SMALLINT;
    v_scale SMALLINT;
    v_resmask VARCHAR COLLATE "C";
    v_fseconds VARCHAR COLLATE "C";
    v_datatype VARCHAR COLLATE "C";
    v_resstring VARCHAR COLLATE "C";
    v_lengthexpr VARCHAR COLLATE "C";
    v_res_length SMALLINT;
    v_res_datatype VARCHAR COLLATE "C";
    v_src_datatype VARCHAR COLLATE "C";
    v_res_maxlength SMALLINT;
    VARCHAR_MAX CONSTANT SMALLINT := 8000;
    NVARCHAR_MAX CONSTANT SMALLINT := 4000;
    -- We use the regex below to make sure input p_datatype is one of them
    DATATYPE_REGEXP CONSTANT VARCHAR COLLATE "C" := '^\s*(CHAR|NCHAR|VARCHAR|NVARCHAR|CHARACTER VARYING)\s*$';
    -- We use the regex below to get the length of the datatype, if specified
    -- For example, to get the '10' out of 'varchar(10)'
    DATATYPE_MASK_REGEXP CONSTANT VARCHAR COLLATE "C" := '^\s*(?:CHAR|NCHAR|VARCHAR|NVARCHAR|CHARACTER VARYING)\s*\(\s*(\d+|MAX)\s*\)\s*$';
    SRCDATATYPE_MASK_REGEXP VARCHAR COLLATE "C" := '^\s*(?:TIME)\s*(?:\s*\(\s*(\d+)\s*\)\s*)?\s*$';
BEGIN
    v_datatype := upper(trim(p_datatype));
    v_src_datatype := upper(trim(p_src_datatype));
    v_style := floor(p_style)::SMALLINT;

    IF (v_src_datatype ~* SRCDATATYPE_MASK_REGEXP)
    THEN
        v_scale := coalesce(substring(v_src_datatype, SRCDATATYPE_MASK_REGEXP)::SMALLINT, 7);

        IF (v_scale NOT BETWEEN 0 AND 7) THEN
            RAISE invalid_regular_expression;
        END IF;
    ELSE
        RAISE most_specific_type_mismatch;
    END IF;

    IF (v_datatype ~* DATATYPE_MASK_REGEXP)
    THEN
        v_res_datatype := rtrim(split_part(v_datatype, '(', 1));

        v_res_maxlength := CASE
                              WHEN (v_res_datatype IN ('CHAR', 'VARCHAR')) THEN VARCHAR_MAX
                              ELSE NVARCHAR_MAX
                           END;

        v_lengthexpr := substring(v_datatype, DATATYPE_MASK_REGEXP);

        IF (v_lengthexpr <> 'MAX' AND char_length(v_lengthexpr) > 4) THEN
            RAISE interval_field_overflow;
        END IF;

        v_res_length := CASE v_lengthexpr
                           WHEN 'MAX' THEN v_res_maxlength
                           ELSE v_lengthexpr::SMALLINT
                        END;
    ELSIF (v_datatype ~* DATATYPE_REGEXP) THEN
        v_res_datatype := v_datatype;
    ELSE
        RAISE datatype_mismatch;
    END IF;

    IF (scale(p_style) > 0) THEN
        RAISE escape_character_conflict;
    ELSIF (NOT ((v_style BETWEEN 0 AND 14) OR
                (v_style BETWEEN 20 AND 25) OR
                (v_style BETWEEN 100 AND 114) OR
                v_style IN (120, 121, 126, 127, 130, 131)))
    THEN
        RAISE invalid_parameter_value;
    ELSIF ((v_style BETWEEN 1 AND 7) OR
           (v_style BETWEEN 10 AND 12) OR
           (v_style BETWEEN 101 AND 107) OR
           (v_style BETWEEN 110 AND 112) OR
           v_style = 23)
    THEN
        RAISE invalid_datetime_format;
    END IF;

    v_hours := ltrim(to_char(p_timeval, 'HH12'), '0');
    v_fseconds := sys.babelfish_get_microsecs_from_fractsecs(to_char(p_timeval, 'US'), v_scale);

    IF (v_scale = 7) THEN
        v_fseconds := concat(v_fseconds, '0');
    END IF;

    IF (v_style IN (0, 100))
    THEN
        v_resmask := concat(v_hours, ':MIAM');
    ELSIF (v_style IN (8, 20, 24, 108, 120))
    THEN
        v_resmask := 'HH24:MI:SS';
    ELSIF (v_style IN (9, 109))
    THEN
        v_resmask := CASE
                        WHEN (char_length(v_fseconds) = 0) THEN concat(v_hours, ':MI:SSAM')
                        ELSE pg_catalog.format('%s:MI:SS.%sAM', v_hours, v_fseconds)
                     END;
    ELSIF (v_style IN (13, 14, 21, 25, 113, 114, 121, 126, 127))
    THEN
        v_resmask := CASE
                        WHEN (char_length(v_fseconds) = 0) THEN 'HH24:MI:SS'
                        ELSE concat('HH24:MI:SS.', v_fseconds)
                     END;
    ELSIF (v_style = 22)
    THEN
        v_resmask := pg_catalog.format('%s:MI:SS AM', lpad(v_hours, 2, ' '));
    ELSIF (v_style IN (130, 131))
    THEN
        v_resmask := CASE
                        WHEN (char_length(v_fseconds) = 0) THEN concat(lpad(v_hours, 2, ' '), ':MI:SSAM')
                        ELSE pg_catalog.format('%s:MI:SS.%sAM', lpad(v_hours, 2, ' '), v_fseconds)
                     END;
    END IF;

    v_resstring := to_char(p_timeval, v_resmask);

    v_resstring := substring(v_resstring, 1, coalesce(v_res_length, char_length(v_resstring)));
    v_res_length := coalesce(v_res_length,
                             CASE v_res_datatype
                                WHEN 'CHAR' THEN 30
                                ELSE 60
                             END);
    RETURN CASE
              WHEN (v_res_datatype NOT IN ('CHAR', 'NCHAR')) THEN v_resstring
              ELSE rpad(v_resstring, v_res_length, ' ')
           END;
EXCEPTION
    WHEN most_specific_type_mismatch THEN
        RAISE USING MESSAGE := 'Source data type should be ''TIME'' or ''TIME(n)''.',
                    DETAIL := 'Use of incorrect "src_datatype" parameter value during conversion process.',
                    HINT := 'Change "src_datatype" parameter to the proper value and try again.';

   WHEN invalid_regular_expression THEN
       RAISE USING MESSAGE := pg_catalog.format('The source data type scale (%s) given to the convert specification exceeds the maximum allowable value (7).',
                                     v_scale),
                   DETAIL := 'Use of incorrect scale value of source data type parameter during conversion process.',
                   HINT := 'Change scale component of source data type parameter to the allowable value and try again.';

   WHEN interval_field_overflow THEN
       RAISE USING MESSAGE := pg_catalog.format('The size (%s) given to the convert specification ''%s'' exceeds the maximum allowed for any data type (%s).',
                                     v_lengthexpr, lower(v_res_datatype), v_res_maxlength),
                   DETAIL := 'Use of incorrect size value of target data type parameter during conversion process.',
                   HINT := 'Change size component of data type parameter to the allowable value and try again.';

    WHEN escape_character_conflict THEN
        RAISE USING MESSAGE := 'Argument data type NUMERIC is invalid for argument 4 of convert function.',
                    DETAIL := 'Use of incorrect "style" parameter value during conversion process.',
                    HINT := 'Change "style" parameter to the proper value and try again.';

    WHEN invalid_parameter_value THEN
        RAISE USING MESSAGE := pg_catalog.format('%s is not a valid style number when converting from TIME to a character string.', v_style),
                    DETAIL := 'Use of incorrect "style" parameter value during conversion process.',
                    HINT := 'Change "style" parameter to the proper value and try again.';

    WHEN datatype_mismatch THEN
        RAISE USING MESSAGE := 'Data type should be one of these values: ''CHAR(n|MAX)'', ''NCHAR(n|MAX)'', ''VARCHAR(n|MAX)'', ''NVARCHAR(n|MAX)''.',
                    DETAIL := 'Use of incorrect "datatype" parameter value during conversion process.',
                    HINT := 'Change "datatype" parameter to the proper value and try again.';

    WHEN invalid_datetime_format THEN
        RAISE USING MESSAGE := pg_catalog.format('Error converting data type TIME to %s.',
                                      rtrim(split_part(trim(p_datatype), '(', 1))),
                    DETAIL := 'Incorrect using of pair of input parameters values during conversion process.',
                    HINT := 'Check the input parameters values, correct them if needed, and try again.';
END;
$BODY$
LANGUAGE plpgsql
STABLE
RETURNS NULL ON NULL INPUT;

create or replace function sys.babelfish_dbts()
returns bigint as
$BODY$
declare
  v_res bigint;
begin
  SELECT last_value INTO v_res FROM sys_data.inc_seq_rowversion;
  return v_res;
end;
$BODY$
language plpgsql STABLE;

CREATE OR REPLACE FUNCTION sys.babelfish_get_full_year(IN p_short_year TEXT,
                                                           IN p_base_century TEXT DEFAULT '',
                                                           IN p_year_cutoff NUMERIC DEFAULT 49)
RETURNS VARCHAR
AS
$BODY$
DECLARE
    v_err_message VARCHAR;
    v_full_year SMALLINT;
    v_short_year SMALLINT;
    v_base_century SMALLINT;
    v_result_param_set JSONB;
    v_full_year_res_jsonb JSONB;
BEGIN
    v_short_year := p_short_year::SMALLINT;

    BEGIN
        v_full_year_res_jsonb := nullif(current_setting('sys.full_year_res_json'), '')::JSONB;
    EXCEPTION
        WHEN undefined_object THEN
        v_full_year_res_jsonb := NULL;
    END;

    SELECT result
      INTO v_full_year
      FROM jsonb_to_recordset(v_full_year_res_jsonb) AS result_set (param1 SMALLINT,
                                                                    param2 TEXT,
                                                                    param3 NUMERIC,
                                                                    result VARCHAR)
     WHERE param1 = v_short_year
       AND param2 = p_base_century
       AND param3 = p_year_cutoff;

    IF (v_full_year IS NULL)
    THEN
        IF (v_short_year <= 99)
        THEN
            v_base_century := CASE
                                 WHEN (p_base_century ~ '^\s*([1-9]{1,2})\s*$') THEN concat(trim(p_base_century), '00')::SMALLINT
                                 ELSE trunc(extract(year from current_date)::NUMERIC, -2)
                              END;

            v_full_year = v_base_century + v_short_year;
            v_full_year = CASE
                             WHEN (v_short_year::NUMERIC > p_year_cutoff) THEN v_full_year - 100
                             ELSE v_full_year
                          END;
        ELSE v_full_year := v_short_year;
        END IF;

        v_result_param_set := jsonb_build_object('param1', v_short_year,
                                                 'param2', p_base_century,
                                                 'param3', p_year_cutoff,
                                                 'result', v_full_year);
        v_full_year_res_jsonb := CASE
                                    WHEN (v_full_year_res_jsonb IS NULL) THEN jsonb_build_array(v_result_param_set)
                                    ELSE v_full_year_res_jsonb || v_result_param_set
                                 END;

        PERFORM set_config('sys.full_year_res_json',
                           v_full_year_res_jsonb::TEXT,
                           FALSE);
    END IF;

    RETURN v_full_year;
EXCEPTION
    WHEN invalid_text_representation THEN
        GET STACKED DIAGNOSTICS v_err_message = MESSAGE_TEXT;
        v_err_message := substring(lower(v_err_message), 'integer\:\s\"(.*)\"');

        RAISE USING MESSAGE := pg_catalog.format('Error while trying to convert "%s" value to SMALLINT data type.',
                                      v_err_message),
                    DETAIL := 'Supplied value contains illegal characters.',
                    HINT := 'Correct supplied value, remove all illegal characters.';
END;
$BODY$
LANGUAGE plpgsql
STABLE
RETURNS NULL ON NULL INPUT;

CREATE OR REPLACE FUNCTION sys.babelfish_get_int_part(IN p_srcnumber DOUBLE PRECISION)
RETURNS DOUBLE PRECISION
AS
$BODY$
BEGIN
    RETURN CASE
              WHEN (p_srcnumber < -0.0000001) THEN ceil(p_srcnumber - 0.0000001)
              ELSE floor(p_srcnumber + 0.0000001)
           END;
END;
$BODY$
LANGUAGE plpgsql
STABLE
RETURNS NULL ON NULL INPUT;

CREATE OR REPLACE FUNCTION sys.babelfish_get_jobs ()
RETURNS table( job integer, what text, search_path varchar )
AS
$body$
DECLARE
  var_job integer;
  var_what text;
  var_search_path varchar;
BEGIN

  SELECT js.job_step_id, js.command, ''
    FROM sys.sysjobschedules s
   INNER JOIN sys.sysjobs j on j.job_id = s.job_id
   INNER JOIN sys.sysjobsteps js ON js.job_id = j.job_id
    INTO var_job, var_what, var_search_path
   WHERE (s.next_run_date + s.next_run_time) <= now()::timestamp
     AND j.enabled = 1
   ORDER BY (s.next_run_date + s.next_run_time) ASC
   LIMIT 1;

  IF var_job > 0
  THEN
    return query select var_job, var_what, var_search_path;
  END IF;

END;
$body$
LANGUAGE 'plpgsql'
STABLE;

CREATE OR REPLACE FUNCTION sys.babelfish_get_lang_metadata_json(IN p_lang_spec_culture TEXT)
RETURNS JSONB
AS
$BODY$
DECLARE
    v_locale_parts TEXT[] COLLATE "C";
    v_lang_data_jsonb JSONB;
    v_lang_spec_culture VARCHAR COLLATE "C";
    v_is_cached BOOLEAN := FALSE;
BEGIN
    v_lang_spec_culture := upper(trim(p_lang_spec_culture));

    IF (char_length(v_lang_spec_culture) > 0)
    THEN
        BEGIN
            v_lang_data_jsonb := nullif(current_setting(format('sys.lang_metadata_json.%s',
                                                               v_lang_spec_culture)), '')::JSONB;
        EXCEPTION
            WHEN undefined_object THEN
            v_lang_data_jsonb := NULL;
        END;

        IF (v_lang_data_jsonb IS NULL)
        THEN
            v_lang_spec_culture := upper(regexp_replace(v_lang_spec_culture, '-\s*', '_', 'gi'));
            IF (v_lang_spec_culture IN ('AR', 'FI') OR
                v_lang_spec_culture ~ '_')
            THEN
                SELECT lang_data_jsonb
                  INTO STRICT v_lang_data_jsonb
                  FROM sys.babelfish_syslanguages
                 WHERE spec_culture = v_lang_spec_culture;
            ELSE
                SELECT lang_data_jsonb
                  INTO STRICT v_lang_data_jsonb
                  FROM sys.babelfish_syslanguages
                 WHERE lang_name_mssql = v_lang_spec_culture
                    OR lang_alias_mssql = v_lang_spec_culture;
            END IF;
        ELSE
            v_is_cached := TRUE;
        END IF;
    ELSE
        v_lang_spec_culture := current_setting('LC_TIME');

        v_lang_spec_culture := CASE
                                  WHEN (v_lang_spec_culture !~ '\.') THEN v_lang_spec_culture
                                  ELSE substring(v_lang_spec_culture, '(.*)(?:\.)')
                               END;

        v_lang_spec_culture := upper(regexp_replace(v_lang_spec_culture, ',\s*', '_', 'gi'));

        BEGIN
            v_lang_data_jsonb := nullif(current_setting(format('sys.lang_metadata_json.%s',
                                                               v_lang_spec_culture)), '')::JSONB;
        EXCEPTION
            WHEN undefined_object THEN
            v_lang_data_jsonb := NULL;
        END;

        IF (v_lang_data_jsonb IS NULL)
        THEN
            BEGIN
                IF (char_length(v_lang_spec_culture) = 5)
                THEN
                    SELECT lang_data_jsonb
                      INTO STRICT v_lang_data_jsonb
                      FROM sys.babelfish_syslanguages
                     WHERE spec_culture = v_lang_spec_culture;
                ELSE
                    v_locale_parts := string_to_array(v_lang_spec_culture, '-');

                    SELECT lang_data_jsonb
                      INTO STRICT v_lang_data_jsonb
                      FROM sys.babelfish_syslanguages
                     WHERE lang_name_pg = v_locale_parts[1]
                       AND territory = v_locale_parts[2];
                END IF;
            EXCEPTION
                WHEN OTHERS THEN
                    v_lang_spec_culture := 'EN_US';

                    SELECT lang_data_jsonb
                      INTO v_lang_data_jsonb
                      FROM sys.babelfish_syslanguages
                     WHERE spec_culture = v_lang_spec_culture;
            END;
        ELSE
            v_is_cached := TRUE;
        END IF;
    END IF;

    IF (NOT v_is_cached) THEN
        PERFORM set_config(format('sys.lang_metadata_json.%s',
                                  v_lang_spec_culture),
                           v_lang_data_jsonb::TEXT,
                           FALSE);
    END IF;

    RETURN v_lang_data_jsonb;
EXCEPTION
    WHEN invalid_text_representation THEN
        RAISE USING MESSAGE := pg_catalog.format('The language metadata JSON value extracted from chache is not a valid JSON object.',
                                      p_lang_spec_culture),
                    HINT := 'Drop the current session, fix the appropriate record in "sys.babelfish_syslanguages" table, and try again after reconnection.';

    WHEN OTHERS THEN
        RAISE USING MESSAGE := pg_catalog.format('"%s" is not a valid special culture or language name parameter.',
                                      p_lang_spec_culture),
                    DETAIL := 'Use of incorrect "lang_spec_culture" parameter value during conversion process.',
                    HINT := 'Change "lang_spec_culture" parameter to the proper value and try again.';
END;
$BODY$
LANGUAGE plpgsql
STABLE;

CREATE OR REPLACE FUNCTION sys.babelfish_get_microsecs_from_fractsecs(IN p_fractsecs TEXT,
                                                                          IN p_scale NUMERIC DEFAULT 7)
RETURNS VARCHAR
AS
$BODY$
DECLARE
    v_scale SMALLINT;
    v_decplaces INTEGER;
    v_fractsecs VARCHAR COLLATE "C";
    v_pureplaces VARCHAR COLLATE "C";
    v_rnd_fractsecs INTEGER;
    v_fractsecs_len INTEGER;
    v_pureplaces_len INTEGER;
    v_err_message VARCHAR COLLATE "C";
BEGIN
    v_fractsecs := trim(p_fractsecs);
    v_fractsecs_len := char_length(v_fractsecs);
    v_scale := floor(p_scale)::SMALLINT;

    IF (v_fractsecs_len < 7) THEN
        v_fractsecs := rpad(v_fractsecs, 7, '0');
        v_fractsecs_len := char_length(v_fractsecs);
    END IF;

    v_pureplaces := trim(leading '0' from v_fractsecs);
    v_pureplaces_len := char_length(v_pureplaces);

    v_decplaces := v_fractsecs_len - v_pureplaces_len;

    v_rnd_fractsecs := round(v_fractsecs::INTEGER, (v_pureplaces_len - (v_scale - (v_fractsecs_len - v_pureplaces_len))) * (-1));

    v_fractsecs := concat(pg_catalog.replace(rpad('', v_decplaces), ' ', '0'), v_rnd_fractsecs);

    RETURN substring(v_fractsecs, 1, CASE
                                        WHEN (v_scale >= 7) THEN 6
                                        ELSE v_scale
                                     END);
EXCEPTION
    WHEN invalid_text_representation THEN
        GET STACKED DIAGNOSTICS v_err_message = MESSAGE_TEXT;
        v_err_message := substring(lower(v_err_message), 'integer\:\s\"(.*)\"');

        RAISE USING MESSAGE := pg_catalog.format('Error while trying to convert "%s" value to SMALLINT data type.', v_err_message),
                    DETAIL := 'Supplied value contains illegal characters.',
                    HINT := 'Correct supplied value, remove all illegal characters.';
END;
$BODY$
LANGUAGE plpgsql
STABLE
RETURNS NULL ON NULL INPUT;

CREATE OR REPLACE FUNCTION sys.babelfish_get_monthnum_by_name(IN p_monthname TEXT,
                                                                  IN p_lang_metadata_json JSONB)
RETURNS VARCHAR
AS
$BODY$
DECLARE
    v_monthname TEXT;
    v_monthnum SMALLINT;
BEGIN
    v_monthname := lower(trim(p_monthname));

    v_monthnum := array_position(ARRAY(SELECT lower(jsonb_array_elements_text(p_lang_metadata_json -> 'months_shortnames'))), v_monthname);

    v_monthnum := coalesce(v_monthnum,
                           array_position(ARRAY(SELECT lower(jsonb_array_elements_text(p_lang_metadata_json -> 'months_names'))), v_monthname));

    v_monthnum := coalesce(v_monthnum,
                           array_position(ARRAY(SELECT lower(jsonb_array_elements_text(p_lang_metadata_json -> 'months_extrashortnames'))), v_monthname));

    v_monthnum := coalesce(v_monthnum,
                           array_position(ARRAY(SELECT lower(jsonb_array_elements_text(p_lang_metadata_json -> 'months_extranames'))), v_monthname));

    IF (v_monthnum IS NULL) THEN
        RAISE datetime_field_overflow;
    END IF;

    RETURN v_monthnum;
EXCEPTION
    WHEN datetime_field_overflow THEN
        RAISE USING MESSAGE := pg_catalog.format('Can not convert value "%s" to a correct month number.',
                                      trim(p_monthname)),
                    DETAIL := 'Supplied month name is not valid.',
                    HINT := 'Correct supplied month name value and try again.';
END;
$BODY$
LANGUAGE plpgsql
IMMUTABLE
RETURNS NULL ON NULL INPUT;

CREATE OR REPLACE FUNCTION sys.babelfish_get_service_setting (
    IN p_service sys.service_settings.service%TYPE
  , IN p_setting sys.service_settings.setting%TYPE
)
RETURNS sys.service_settings.value%TYPE
AS
$BODY$
DECLARE
  settingValue sys.service_settings.value%TYPE;
BEGIN
  SELECT value
    INTO settingValue
    FROM sys.service_settings
   WHERE service = p_service
     AND setting = p_setting;

  RETURN settingValue;
END;
$BODY$
LANGUAGE plpgsql
STABLE;

CREATE OR REPLACE FUNCTION sys.babelfish_get_timeunit_from_string(IN p_timepart TEXT,
                                                                      IN p_timeunit TEXT)
RETURNS VARCHAR
AS
$BODY$
DECLARE
    v_hours VARCHAR COLLATE "C";
    v_minutes VARCHAR COLLATE "C";
    v_seconds VARCHAR COLLATE "C";
    v_fractsecs VARCHAR COLLATE "C";
    v_daypart VARCHAR COLLATE "C";
    v_timepart VARCHAR COLLATE "C";
    v_timeunit VARCHAR COLLATE "C";
    v_err_message VARCHAR COLLATE "C";
    v_timeunit_mask VARCHAR COLLATE "C";
    v_regmatch_groups TEXT[];
    AMPM_REGEXP CONSTANT VARCHAR COLLATE "C" := '\s*([AP]M)';
    TIMEUNIT_REGEXP CONSTANT VARCHAR COLLATE "C" := '\s*(\d{1,2})\s*';
    FRACTSECS_REGEXP CONSTANT VARCHAR COLLATE "C" := '\s*(\d{1,9})';
    HHMMSSFS_REGEXP CONSTANT VARCHAR COLLATE "C" := concat('^', TIMEUNIT_REGEXP,
                                               '\:', TIMEUNIT_REGEXP,
                                               '\:', TIMEUNIT_REGEXP,
                                               '(?:\.|\:)', FRACTSECS_REGEXP, '$');
    HHMMSS_REGEXP CONSTANT VARCHAR COLLATE "C" := concat('^', TIMEUNIT_REGEXP, '\:', TIMEUNIT_REGEXP, '\:', TIMEUNIT_REGEXP, '$');
    HHMMFS_REGEXP CONSTANT VARCHAR COLLATE "C" := concat('^', TIMEUNIT_REGEXP, '\:', TIMEUNIT_REGEXP, '\.', FRACTSECS_REGEXP, '$');
    HHMM_REGEXP CONSTANT VARCHAR COLLATE "C" := concat('^', TIMEUNIT_REGEXP, '\:', TIMEUNIT_REGEXP, '$');
    HH_REGEXP CONSTANT VARCHAR COLLATE "C" := concat('^', TIMEUNIT_REGEXP, '$');
BEGIN
    v_timepart := upper(trim(p_timepart));
    v_timeunit := upper(trim(p_timeunit));

    v_daypart := substring(v_timepart, 'AM|PM');
    v_timepart := trim(regexp_replace(v_timepart, coalesce(v_daypart, ''), ''));

    v_timeunit_mask :=
        CASE
           WHEN (v_timepart ~* HHMMSSFS_REGEXP) THEN HHMMSSFS_REGEXP
           WHEN (v_timepart ~* HHMMSS_REGEXP) THEN HHMMSS_REGEXP
           WHEN (v_timepart ~* HHMMFS_REGEXP) THEN HHMMFS_REGEXP
           WHEN (v_timepart ~* HHMM_REGEXP) THEN HHMM_REGEXP
           WHEN (v_timepart ~* HH_REGEXP) THEN HH_REGEXP
        END;

    v_regmatch_groups := regexp_matches(v_timepart, v_timeunit_mask, 'gi');

    v_hours := v_regmatch_groups[1];
    v_minutes := v_regmatch_groups[2];

    IF (v_timepart ~* HHMMFS_REGEXP) THEN
        v_fractsecs := v_regmatch_groups[3];
    ELSE
        v_seconds := v_regmatch_groups[3];
        v_fractsecs := v_regmatch_groups[4];
    END IF;

    IF (v_timeunit = 'HOURS' AND v_daypart IS NOT NULL)
    THEN
        IF ((v_daypart = 'AM' AND v_hours::SMALLINT NOT BETWEEN 0 AND 12) OR
            (v_daypart = 'PM' AND v_hours::SMALLINT NOT BETWEEN 1 AND 23))
        THEN
            RAISE numeric_value_out_of_range;
        ELSIF (v_daypart = 'PM' AND v_hours::SMALLINT < 12) THEN
            v_hours := (v_hours::SMALLINT + 12)::VARCHAR;
        ELSIF (v_daypart = 'AM' AND v_hours::SMALLINT = 12) THEN
            v_hours := (v_hours::SMALLINT - 12)::VARCHAR;
        END IF;
    END IF;

    RETURN CASE v_timeunit
              WHEN 'HOURS' THEN v_hours
              WHEN 'MINUTES' THEN v_minutes
              WHEN 'SECONDS' THEN v_seconds
              WHEN 'FRACTSECONDS' THEN v_fractsecs
           END;
EXCEPTION
    WHEN numeric_value_out_of_range THEN
        RAISE USING MESSAGE := 'Could not extract correct hour value due to it''s inconsistency with AM|PM day part mark.',
                    DETAIL := 'Extracted hour value doesn''t fall in correct day part mark range: 0..12 for "AM" or 1..23 for "PM".',
                    HINT := 'Correct a hour value in the source string or remove AM|PM day part mark out of it.';

    WHEN invalid_text_representation THEN
        GET STACKED DIAGNOSTICS v_err_message = MESSAGE_TEXT;
        v_err_message := substring(lower(v_err_message), 'integer\:\s\"(.*)\"');

        RAISE USING MESSAGE := pg_catalog.format('Error while trying to convert "%s" value to SMALLINT data type.', v_err_message),
                    DETAIL := 'Supplied value contains illegal characters.',
                    HINT := 'Correct supplied value, remove all illegal characters.';
END;
$BODY$
LANGUAGE plpgsql
IMMUTABLE
RETURNS NULL ON NULL INPUT;

CREATE OR REPLACE FUNCTION sys.babelfish_get_version(pComponentName VARCHAR(256))
  RETURNS VARCHAR(256) AS
$BODY$
DECLARE
  lComponentVersion VARCHAR(256);
BEGIN
	SELECT componentversion
	  INTO lComponentVersion
	  FROM sys.versions
	 WHERE extpackcomponentname = pComponentName;

	RETURN lComponentVersion;
END;
$BODY$
LANGUAGE plpgsql
STABLE;

CREATE OR REPLACE FUNCTION sys.babelfish_get_weekdaynum_by_name(IN p_weekdayname TEXT,
                                                                    IN p_lang_metadata_json JSONB)
RETURNS SMALLINT
AS
$BODY$
DECLARE
    v_weekdayname TEXT;
    v_weekdaynum SMALLINT;
BEGIN
    v_weekdayname := lower(trim(p_weekdayname));

    v_weekdaynum := array_position(ARRAY(SELECT lower(jsonb_array_elements_text(p_lang_metadata_json -> 'days_names'))), v_weekdayname);

    v_weekdaynum := coalesce(v_weekdaynum,
                             array_position(ARRAY(SELECT lower(jsonb_array_elements_text(p_lang_metadata_json -> 'days_shortnames'))), v_weekdayname));

    v_weekdaynum := coalesce(v_weekdaynum,
                             array_position(ARRAY(SELECT lower(jsonb_array_elements_text(p_lang_metadata_json -> 'days_extrashortnames'))), v_weekdayname));

    IF (v_weekdaynum IS NULL) THEN
        RAISE datetime_field_overflow;
    END IF;

    RETURN v_weekdaynum;
EXCEPTION
    WHEN datetime_field_overflow THEN
        RAISE USING MESSAGE := pg_catalog.format('Can not convert value "%s" to a correct weekday number.',
                                      trim(p_weekdayname)),
                    DETAIL := 'Supplied weekday name is not valid.',
                    HINT := 'Correct supplied weekday name value and try again.';
END;
$BODY$
LANGUAGE plpgsql
IMMUTABLE
RETURNS NULL ON NULL INPUT;

CREATE OR REPLACE FUNCTION sys.babelfish_is_ossp_present()
RETURNS BOOLEAN AS
$BODY$
DECLARE
    result SMALLINT;
BEGIN
	select
	    case when exists
	     (select 1 from  pg_extension where extname = 'uuid-ossp')
	      then 1
	      else 0 end
	    INTO result;

	RETURN (result = 1);
END;
$BODY$
LANGUAGE plpgsql
STABLE;

CREATE OR REPLACE FUNCTION sys.babelfish_is_spatial_present()
RETURNS BOOLEAN AS
$BODY$
DECLARE
    result SMALLINT;
BEGIN
	select
	    case when exists
	     (select 1 from  pg_extension where extname = 'postgis')
	      then 1
	      else 0 end
	    INTO result;

	RETURN (result = 1);
END;
$BODY$
LANGUAGE plpgsql
STABLE;

create or replace function sys.babelfish_istime(v text)
returns boolean
as
$body$
begin
  perform v::time;
  return true;
exception
  when others then
   return false;
end
$body$
language 'plpgsql'
STABLE;

-- Remove single pair of either square brackets or double-quotes from outer ends if present
-- If name begins with a delimiter but does not end with the matching delimiter return NULL
-- Otherwise, return the name unchanged
CREATE OR REPLACE FUNCTION babelfish_remove_delimiter_pair(IN name TEXT)
RETURNS TEXT AS
$BODY$
BEGIN
    IF name IN('[' COLLATE "C", ']' COLLATE "C", '"' COLLATE "C") THEN
        RETURN NULL;

    ELSIF length(name) >= 2 AND left(name, 1) = '[' COLLATE "C" AND right(name, 1) = ']' COLLATE "C" THEN
        IF length(name) = 2 THEN
            RETURN '';
        ELSE
            RETURN substring(name from 2 for length(name)-2);
        END IF;
    ELSIF length(name) >= 2 AND left(name, 1) = '[' COLLATE "C" AND right(name, 1) != ']' COLLATE "C" THEN
        RETURN NULL;
    ELSIF length(name) >= 2 AND left(name, 1) != '[' COLLATE "C" AND right(name, 1) = ']' COLLATE "C" THEN
        RETURN NULL;

    ELSIF length(name) >= 2 AND left(name, 1) = '"' COLLATE "C" AND right(name, 1) = '"' COLLATE "C" THEN
        IF length(name) = 2 THEN
            RETURN '';
        ELSE
            RETURN substring(name from 2 for length(name)-2);
        END IF;
    ELSIF length(name) >= 2 AND left(name, 1) = '"' COLLATE "C" AND right(name, 1) != '"' COLLATE "C" THEN
        RETURN NULL;
    ELSIF length(name) >= 2 AND left(name, 1) != '"' COLLATE "C" AND right(name, 1) = '"' COLLATE "C" THEN
        RETURN NULL;
    
    END IF;
    RETURN name;
END;
$BODY$
LANGUAGE plpgsql
STABLE;

CREATE OR REPLACE FUNCTION sys.babelfish_openxml(IN DocHandle BIGINT)
   RETURNS TABLE (XmlData XML)
AS
$BODY$
DECLARE
   XmlDocument$data XML;
BEGIN

    SELECT t.XmlData
	  INTO STRICT XmlDocument$data
	  FROM sys$openxml t
	 WHERE t.DocID = DocHandle;

   RETURN QUERY SELECT XmlDocument$data;

   EXCEPTION
	  WHEN SQLSTATE '42P01' OR SQLSTATE 'P0002' THEN
	      RAISE EXCEPTION '%','Could not find prepared statement with handle '||CASE
                                                                              WHEN DocHandle IS NULL THEN 'null'
                                                                                ELSE DocHandle::TEXT
                                                                             END;
END;
$BODY$
LANGUAGE  plpgsql
STABLE;

CREATE OR REPLACE FUNCTION sys.babelfish_parse_to_date(IN p_datestring TEXT,
                                                           IN p_culture TEXT DEFAULT '')
RETURNS DATE
AS
$BODY$
DECLARE
    v_day VARCHAR COLLATE "C";
    v_year SMALLINT;
    v_month VARCHAR COLLATE "C";
    v_res_date DATE;
    v_hijridate DATE;
    v_culture VARCHAR COLLATE "C";
    v_dayparts TEXT[];
    v_resmask VARCHAR COLLATE "C";
    v_raw_year VARCHAR COLLATE "C";
    v_left_part VARCHAR COLLATE "C";
    v_right_part VARCHAR COLLATE "C";
    v_resmask_fi VARCHAR COLLATE "C";
    v_datestring VARCHAR COLLATE "C";
    v_timestring VARCHAR COLLATE "C";
    v_correctnum VARCHAR COLLATE "C";
    v_weekdaynum SMALLINT;
    v_err_message VARCHAR COLLATE "C";
    v_date_format VARCHAR COLLATE "C";
    v_weekdaynames TEXT[];
    v_hours SMALLINT := 0;
    v_minutes SMALLINT := 0;
    v_seconds NUMERIC := 0;
    v_found BOOLEAN := TRUE;
    v_compday_regexp VARCHAR COLLATE "C";
    v_regmatch_groups TEXT[];
    v_compmonth_regexp VARCHAR COLLATE "C";
    v_lang_metadata_json JSONB;
    v_resmask_cnt SMALLINT := 10;
    DAYMM_REGEXP CONSTANT VARCHAR COLLATE "C" := '(\d{1,2})';
    FULLYEAR_REGEXP CONSTANT VARCHAR COLLATE "C" := '(\d{3,4})';
    SHORTYEAR_REGEXP CONSTANT VARCHAR COLLATE "C" := '(\d{1,2})';
    COMPYEAR_REGEXP CONSTANT VARCHAR COLLATE "C" := '(\d{1,4})';
    AMPM_REGEXP CONSTANT VARCHAR COLLATE "C" := '(?:[AP]M|ص|م)';
    TIMEUNIT_REGEXP CONSTANT VARCHAR COLLATE "C" := '\s*\d{1,2}\s*';
    MASKSEPONE_REGEXP CONSTANT VARCHAR COLLATE "C" := '\s*(?:/|-)?';
    MASKSEPTWO_REGEXP CONSTANT VARCHAR COLLATE "C" := '\s*(?:\s|/|-|\.|,)';
    MASKSEPTWO_FI_REGEXP CONSTANT VARCHAR COLLATE "C" := '\s*(?:\s|/|-|,)';
    MASKSEPTHREE_REGEXP CONSTANT VARCHAR COLLATE "C" := '\s*(?:/|-|\.|,)';
    TIME_MASKSEP_REGEXP CONSTANT VARCHAR COLLATE "C" := '(?:\s|\.|,)*';
    TIME_MASKSEP_FI_REGEXP CONSTANT VARCHAR COLLATE "C" := '(?:\s|,)*';
    WEEKDAYAMPM_START_REGEXP CONSTANT VARCHAR COLLATE "C" := '(^|[[:digit:][:space:]\.,])';
    WEEKDAYAMPM_END_REGEXP CONSTANT VARCHAR COLLATE "C" := '([[:digit:][:space:]\.,]|$)(?=[^/-]|$)';
    CORRECTNUM_REGEXP CONSTANT VARCHAR COLLATE "C" := '(?:([+-]\d{1,4})(?:[[:space:]\.,]|[AP]M|ص|م|$))';
    ANNO_DOMINI_REGEXP VARCHAR COLLATE "C" := '(AD|A\.D\.)';
    ANNO_DOMINI_COMPREGEXP VARCHAR COLLATE "C" := concat(WEEKDAYAMPM_START_REGEXP, ANNO_DOMINI_REGEXP, WEEKDAYAMPM_END_REGEXP);
    HHMMSSFS_PART_REGEXP CONSTANT VARCHAR COLLATE "C" :=
        concat(TIMEUNIT_REGEXP, AMPM_REGEXP, '|',
               AMPM_REGEXP, '?', TIME_MASKSEP_REGEXP, TIMEUNIT_REGEXP, '\:', TIME_MASKSEP_REGEXP,
               AMPM_REGEXP, '?', TIME_MASKSEP_REGEXP, TIMEUNIT_REGEXP, '(?!\d)', TIME_MASKSEP_REGEXP, AMPM_REGEXP, '?|',
               AMPM_REGEXP, '?', TIME_MASKSEP_REGEXP, TIMEUNIT_REGEXP, '\:', TIME_MASKSEP_REGEXP,
               AMPM_REGEXP, '?', TIME_MASKSEP_REGEXP, TIMEUNIT_REGEXP, '\:', TIME_MASKSEP_REGEXP,
               AMPM_REGEXP, '?', TIME_MASKSEP_REGEXP, TIMEUNIT_REGEXP, '(?!\d)', TIME_MASKSEP_REGEXP, AMPM_REGEXP, '?|',
               AMPM_REGEXP, '?', TIME_MASKSEP_REGEXP, TIMEUNIT_REGEXP, '\:', TIME_MASKSEP_REGEXP,
               AMPM_REGEXP, '?', TIME_MASKSEP_REGEXP, TIMEUNIT_REGEXP, '\:', TIME_MASKSEP_REGEXP,
               AMPM_REGEXP, '?', TIME_MASKSEP_REGEXP, '\s*\d{1,2}\.\d+(?!\d)', TIME_MASKSEP_REGEXP, AMPM_REGEXP, '?|',
               AMPM_REGEXP, '?');
    HHMMSSFS_PART_FI_REGEXP CONSTANT VARCHAR COLLATE "C" :=
        concat(TIMEUNIT_REGEXP, AMPM_REGEXP, '|',
               AMPM_REGEXP, '?', TIME_MASKSEP_FI_REGEXP, TIMEUNIT_REGEXP, '[\:\.]', TIME_MASKSEP_FI_REGEXP,
               AMPM_REGEXP, '?', TIME_MASKSEP_FI_REGEXP, TIMEUNIT_REGEXP, '(?!\d)', TIME_MASKSEP_FI_REGEXP, AMPM_REGEXP, '?\.?|',
               AMPM_REGEXP, '?', TIME_MASKSEP_FI_REGEXP, TIMEUNIT_REGEXP, '[\:\.]', TIME_MASKSEP_FI_REGEXP,
               AMPM_REGEXP, '?', TIME_MASKSEP_FI_REGEXP, TIMEUNIT_REGEXP, '[\:\.]', TIME_MASKSEP_FI_REGEXP,
               AMPM_REGEXP, '?', TIME_MASKSEP_FI_REGEXP, TIMEUNIT_REGEXP, '(?!\d)', TIME_MASKSEP_FI_REGEXP, AMPM_REGEXP, '?|',
               AMPM_REGEXP, '?', TIME_MASKSEP_FI_REGEXP, TIMEUNIT_REGEXP, '[\:\.]', TIME_MASKSEP_FI_REGEXP,
               AMPM_REGEXP, '?', TIME_MASKSEP_FI_REGEXP, TIMEUNIT_REGEXP, '[\:\.]', TIME_MASKSEP_FI_REGEXP,
               AMPM_REGEXP, '?', TIME_MASKSEP_FI_REGEXP, '\s*\d{1,2}\.\d+(?!\d)\.?', TIME_MASKSEP_FI_REGEXP, AMPM_REGEXP, '?|',
               AMPM_REGEXP, '?');
    v_defmask1_regexp VARCHAR COLLATE "C" := concat('^', TIME_MASKSEP_REGEXP, CORRECTNUM_REGEXP, '?', TIME_MASKSEP_REGEXP,
                                        '(', HHMMSSFS_PART_REGEXP, ')?', TIME_MASKSEP_REGEXP,
                                        CORRECTNUM_REGEXP, '?', TIME_MASKSEP_REGEXP, AMPM_REGEXP, '?', TIME_MASKSEP_REGEXP,
                                        DAYMM_REGEXP,
                                        '(?:(?:', MASKSEPTWO_REGEXP, TIME_MASKSEP_REGEXP, AMPM_REGEXP, '?)|',
                                        '(?:', MASKSEPTWO_REGEXP, TIME_MASKSEP_REGEXP, AMPM_REGEXP, '?', TIME_MASKSEP_REGEXP,
                                        CORRECTNUM_REGEXP, '?', TIME_MASKSEP_REGEXP, AMPM_REGEXP, '?)|',
                                        '(?:[\.|,]+', AMPM_REGEXP, '?', TIME_MASKSEP_REGEXP, CORRECTNUM_REGEXP, '?))', TIME_MASKSEP_REGEXP,
                                        DAYMM_REGEXP,
                                        TIME_MASKSEP_REGEXP, '(?:[\.|,]+', TIME_MASKSEP_REGEXP, AMPM_REGEXP, '?)', TIME_MASKSEP_REGEXP, '$');
    v_defmask1_fi_regexp VARCHAR COLLATE "C" := concat('^', TIME_MASKSEP_FI_REGEXP, CORRECTNUM_REGEXP, '?', TIME_MASKSEP_FI_REGEXP,
                                           '(', HHMMSSFS_PART_FI_REGEXP, ')?', TIME_MASKSEP_FI_REGEXP,
                                           CORRECTNUM_REGEXP, '?', TIME_MASKSEP_REGEXP, AMPM_REGEXP, '?', TIME_MASKSEP_REGEXP,
                                           DAYMM_REGEXP,
                                           '(?:(?:', MASKSEPTWO_FI_REGEXP, TIME_MASKSEP_FI_REGEXP, AMPM_REGEXP, '?)|',
                                           '(?:', MASKSEPTWO_FI_REGEXP, TIME_MASKSEP_FI_REGEXP, AMPM_REGEXP, '?', TIME_MASKSEP_FI_REGEXP,
                                           CORRECTNUM_REGEXP, '?', TIME_MASKSEP_FI_REGEXP, AMPM_REGEXP, '?)|',
                                           '(?:[,]+', AMPM_REGEXP, '?', TIME_MASKSEP_FI_REGEXP, CORRECTNUM_REGEXP, '?))', TIME_MASKSEP_FI_REGEXP,
                                           DAYMM_REGEXP,
                                           TIME_MASKSEP_FI_REGEXP, '(?:[\.|,]+', TIME_MASKSEP_FI_REGEXP, AMPM_REGEXP, ')?', TIME_MASKSEP_FI_REGEXP, '$');
    v_defmask2_regexp VARCHAR COLLATE "C" := concat('^', TIME_MASKSEP_REGEXP, CORRECTNUM_REGEXP, '?', TIME_MASKSEP_REGEXP,
                                        '(', HHMMSSFS_PART_REGEXP, ')?', TIME_MASKSEP_REGEXP,
                                        CORRECTNUM_REGEXP, '?', TIME_MASKSEP_REGEXP, AMPM_REGEXP, '?', TIME_MASKSEP_REGEXP,
                                        FULLYEAR_REGEXP,
                                        '(?:(?:', MASKSEPTWO_REGEXP, TIME_MASKSEP_REGEXP, AMPM_REGEXP, '?)|',
                                        '(?:', TIME_MASKSEP_REGEXP, CORRECTNUM_REGEXP, '?', TIME_MASKSEP_REGEXP,
                                        AMPM_REGEXP, TIME_MASKSEP_REGEXP, CORRECTNUM_REGEXP, '?))', TIME_MASKSEP_REGEXP,
                                        DAYMM_REGEXP,
                                        TIME_MASKSEP_REGEXP, '(?:(?:[\.|,]+', TIME_MASKSEP_REGEXP, AMPM_REGEXP, TIME_MASKSEP_REGEXP, CORRECTNUM_REGEXP, '?)|',
                                        CORRECTNUM_REGEXP, TIME_MASKSEP_REGEXP, AMPM_REGEXP, '?)?', TIME_MASKSEP_REGEXP, '$');
    v_defmask2_fi_regexp VARCHAR COLLATE "C" := concat('^', TIME_MASKSEP_FI_REGEXP, CORRECTNUM_REGEXP, '?', TIME_MASKSEP_FI_REGEXP,
                                           '(', HHMMSSFS_PART_FI_REGEXP, ')?', TIME_MASKSEP_FI_REGEXP,
                                           CORRECTNUM_REGEXP, '?', TIME_MASKSEP_FI_REGEXP, AMPM_REGEXP, '?', TIME_MASKSEP_FI_REGEXP,
                                           FULLYEAR_REGEXP,
                                           '(?:(?:', MASKSEPTWO_FI_REGEXP, TIME_MASKSEP_FI_REGEXP, AMPM_REGEXP, '?)|',
                                           '(?:', TIME_MASKSEP_FI_REGEXP, CORRECTNUM_REGEXP, '?', TIME_MASKSEP_FI_REGEXP,
                                           AMPM_REGEXP, TIME_MASKSEP_FI_REGEXP, CORRECTNUM_REGEXP, '?))', TIME_MASKSEP_FI_REGEXP,
                                           DAYMM_REGEXP,
                                           TIME_MASKSEP_FI_REGEXP, '(?:(?:[\.|,]+', TIME_MASKSEP_FI_REGEXP, AMPM_REGEXP, TIME_MASKSEP_FI_REGEXP, CORRECTNUM_REGEXP, '?)|',
                                           CORRECTNUM_REGEXP, TIME_MASKSEP_FI_REGEXP, AMPM_REGEXP, '?)?', TIME_MASKSEP_FI_REGEXP, '$');
    v_defmask3_regexp VARCHAR COLLATE "C" := concat('^', TIME_MASKSEP_REGEXP, '(', HHMMSSFS_PART_REGEXP, ')?', TIME_MASKSEP_REGEXP,
                                        DAYMM_REGEXP,
                                        '(?:(?:', MASKSEPTWO_REGEXP, TIME_MASKSEP_REGEXP, ')|',
                                        '(?:', MASKSEPTHREE_REGEXP, TIME_MASKSEP_REGEXP, AMPM_REGEXP, '))', TIME_MASKSEP_REGEXP,
                                        FULLYEAR_REGEXP,
                                        TIME_MASKSEP_REGEXP, '(', TIME_MASKSEP_REGEXP, AMPM_REGEXP, ')?', TIME_MASKSEP_REGEXP, '$');
    v_defmask3_fi_regexp VARCHAR COLLATE "C" := concat('^', TIME_MASKSEP_FI_REGEXP, '(', HHMMSSFS_PART_FI_REGEXP, ')?', TIME_MASKSEP_FI_REGEXP,
                                           TIME_MASKSEP_FI_REGEXP, '[\./]?', TIME_MASKSEP_FI_REGEXP,
                                           DAYMM_REGEXP,
                                           '(?:', MASKSEPTWO_REGEXP, TIME_MASKSEP_FI_REGEXP, AMPM_REGEXP, '?)',
                                           FULLYEAR_REGEXP,
                                           TIME_MASKSEP_FI_REGEXP, AMPM_REGEXP, '?', TIME_MASKSEP_FI_REGEXP, '$');
    v_defmask4_0_regexp VARCHAR COLLATE "C" := concat('^', TIME_MASKSEP_REGEXP,
                                          DAYMM_REGEXP,
                                          MASKSEPTWO_REGEXP, TIME_MASKSEP_REGEXP,
                                          DAYMM_REGEXP,
                                          TIME_MASKSEP_REGEXP,
                                          DAYMM_REGEXP, '\s*(', AMPM_REGEXP, ')',
                                          TIME_MASKSEP_REGEXP, '$');
    v_defmask4_1_regexp VARCHAR COLLATE "C" := concat('^', TIME_MASKSEP_REGEXP,
                                          DAYMM_REGEXP,
                                          MASKSEPTWO_REGEXP, TIME_MASKSEP_REGEXP,
                                          DAYMM_REGEXP,
                                          '(?:\s|,)+',
                                          DAYMM_REGEXP, '\s*(', AMPM_REGEXP, ')',
                                          TIME_MASKSEP_REGEXP, '$');
    v_defmask4_2_regexp VARCHAR COLLATE "C" := concat('^', TIME_MASKSEP_REGEXP,
                                          DAYMM_REGEXP,
                                          MASKSEPTWO_REGEXP, TIME_MASKSEP_REGEXP,
                                          DAYMM_REGEXP,
                                          '\s*[\.]+', TIME_MASKSEP_REGEXP,
                                          DAYMM_REGEXP, '\s*(', AMPM_REGEXP, ')',
                                          TIME_MASKSEP_REGEXP, '$');
    v_defmask5_regexp VARCHAR COLLATE "C" := concat('^', TIME_MASKSEP_REGEXP, '(', HHMMSSFS_PART_REGEXP, ')?', TIME_MASKSEP_REGEXP,
                                        DAYMM_REGEXP,
                                        '(?:(?:', MASKSEPTWO_REGEXP, TIME_MASKSEP_REGEXP, AMPM_REGEXP, '?)|',
                                        '(?:[\.|,]+', AMPM_REGEXP, '))', TIME_MASKSEP_REGEXP,
                                        DAYMM_REGEXP,
                                        '(?:(?:', MASKSEPTWO_REGEXP, TIME_MASKSEP_REGEXP, AMPM_REGEXP, '?)|',
                                        '(?:[\.|,]+', AMPM_REGEXP, '))', TIME_MASKSEP_REGEXP,
                                        FULLYEAR_REGEXP,
                                        TIME_MASKSEP_REGEXP, '(', HHMMSSFS_PART_REGEXP, ')?', TIME_MASKSEP_REGEXP, '$');
    v_defmask5_fi_regexp VARCHAR COLLATE "C" := concat('^', TIME_MASKSEP_FI_REGEXP, '(', HHMMSSFS_PART_FI_REGEXP, ')?', TIME_MASKSEP_FI_REGEXP,
                                           DAYMM_REGEXP,
                                           '(?:(?:', MASKSEPTWO_REGEXP, TIME_MASKSEP_FI_REGEXP, AMPM_REGEXP, '?)|',
                                           '(?:[\.|,]+', AMPM_REGEXP, '))', TIME_MASKSEP_FI_REGEXP,
                                           DAYMM_REGEXP,
                                           '(?:(?:', MASKSEPTWO_REGEXP, TIME_MASKSEP_FI_REGEXP, AMPM_REGEXP, '?)|',
                                           '(?:[\.|,]+', AMPM_REGEXP, '))', TIME_MASKSEP_FI_REGEXP,
                                           FULLYEAR_REGEXP,
                                           TIME_MASKSEP_FI_REGEXP, '(', HHMMSSFS_PART_FI_REGEXP, ')?', TIME_MASKSEP_FI_REGEXP, '$');
    v_defmask6_regexp VARCHAR COLLATE "C" := concat('^', TIME_MASKSEP_REGEXP, '(', HHMMSSFS_PART_REGEXP, ')?', TIME_MASKSEP_REGEXP,
                                        FULLYEAR_REGEXP,
                                        '(?:(?:', MASKSEPTWO_REGEXP, TIME_MASKSEP_REGEXP, AMPM_REGEXP, '?)|',
                                        '(?:', TIME_MASKSEP_REGEXP, AMPM_REGEXP, '))', TIME_MASKSEP_REGEXP,
                                        DAYMM_REGEXP,
                                        '(?:(?:', MASKSEPTWO_REGEXP, TIME_MASKSEP_REGEXP, AMPM_REGEXP, '?)|',
                                        '(?:[\.|,]+', AMPM_REGEXP, '))', TIME_MASKSEP_REGEXP,
                                        DAYMM_REGEXP,
                                        '((?:(?:\s|\.|,)+|', AMPM_REGEXP, ')(?:', HHMMSSFS_PART_REGEXP, '))?', TIME_MASKSEP_REGEXP, '$');
    v_defmask6_fi_regexp VARCHAR COLLATE "C" := concat('^', TIME_MASKSEP_FI_REGEXP, '(', HHMMSSFS_PART_FI_REGEXP, ')?', TIME_MASKSEP_FI_REGEXP,
                                           FULLYEAR_REGEXP,
                                           '(?:(?:', MASKSEPTWO_REGEXP, TIME_MASKSEP_FI_REGEXP, AMPM_REGEXP, '?)|',
                                           '(?:', TIME_MASKSEP_FI_REGEXP, AMPM_REGEXP, '))', TIME_MASKSEP_FI_REGEXP,
                                           DAYMM_REGEXP,
                                           '(?:(?:', MASKSEPTWO_REGEXP, TIME_MASKSEP_FI_REGEXP, AMPM_REGEXP, '?)|',
                                           '(?:[\.|,]+', AMPM_REGEXP, '))', TIME_MASKSEP_FI_REGEXP,
                                           DAYMM_REGEXP,
                                           '(?:\s*[\.])?',
                                           '((?:(?:\s|,)+|', AMPM_REGEXP, ')(?:', HHMMSSFS_PART_FI_REGEXP, '))?', TIME_MASKSEP_FI_REGEXP, '$');
    v_defmask7_regexp VARCHAR COLLATE "C" := concat('^', TIME_MASKSEP_REGEXP, '(', HHMMSSFS_PART_REGEXP, ')?', TIME_MASKSEP_REGEXP,
                                        DAYMM_REGEXP,
                                        '(?:(?:', MASKSEPTWO_REGEXP, TIME_MASKSEP_REGEXP, AMPM_REGEXP, '?)|',
                                        '(?:[\.|,]+', AMPM_REGEXP, '))', TIME_MASKSEP_REGEXP,
                                        FULLYEAR_REGEXP,
                                        '(?:(?:', MASKSEPTWO_REGEXP, TIME_MASKSEP_REGEXP, AMPM_REGEXP, '?)|',
                                        '(?:', TIME_MASKSEP_REGEXP, AMPM_REGEXP, '))', TIME_MASKSEP_REGEXP,
                                        DAYMM_REGEXP,
                                        '((?:(?:\s|\.|,)+|', AMPM_REGEXP, ')(?:', HHMMSSFS_PART_REGEXP, '))?', TIME_MASKSEP_REGEXP, '$');
    v_defmask7_fi_regexp VARCHAR COLLATE "C" := concat('^', TIME_MASKSEP_FI_REGEXP, '(', HHMMSSFS_PART_FI_REGEXP, ')?', TIME_MASKSEP_FI_REGEXP,
                                           DAYMM_REGEXP,
                                           '(?:(?:', MASKSEPTWO_REGEXP, TIME_MASKSEP_FI_REGEXP, AMPM_REGEXP, '?)|',
                                           '(?:[\.|,]+', AMPM_REGEXP, '))', TIME_MASKSEP_FI_REGEXP,
                                           FULLYEAR_REGEXP,
                                           '(?:(?:', MASKSEPTWO_REGEXP, TIME_MASKSEP_FI_REGEXP, AMPM_REGEXP, '?)|',
                                           '(?:', TIME_MASKSEP_FI_REGEXP, AMPM_REGEXP, '))', TIME_MASKSEP_FI_REGEXP,
                                           DAYMM_REGEXP,
                                           '((?:(?:\s|,)+|', AMPM_REGEXP, ')(?:', HHMMSSFS_PART_FI_REGEXP, '))?', TIME_MASKSEP_FI_REGEXP, '$');
    v_defmask8_regexp VARCHAR COLLATE "C" := concat('^', TIME_MASKSEP_REGEXP, '(', HHMMSSFS_PART_REGEXP, ')?', TIME_MASKSEP_REGEXP,
                                        DAYMM_REGEXP,
                                        '(?:(?:', MASKSEPTWO_REGEXP, TIME_MASKSEP_REGEXP, AMPM_REGEXP, '?)|',
                                        '(?:[\.|,]+', AMPM_REGEXP, '))', TIME_MASKSEP_REGEXP,
                                        DAYMM_REGEXP,
                                        '(?:(?:', MASKSEPTWO_REGEXP, TIME_MASKSEP_REGEXP, AMPM_REGEXP, '?)|',
                                        '(?:[\.|,]+', AMPM_REGEXP, '))', TIME_MASKSEP_REGEXP,
                                        DAYMM_REGEXP,
                                        '(?:[\.|,]+', AMPM_REGEXP, ')?',
                                        TIME_MASKSEP_REGEXP, '(', HHMMSSFS_PART_REGEXP, ')?', TIME_MASKSEP_REGEXP, '$');
    v_defmask8_fi_regexp VARCHAR COLLATE "C" := concat('^', TIME_MASKSEP_FI_REGEXP, '(', HHMMSSFS_PART_FI_REGEXP, ')?', TIME_MASKSEP_FI_REGEXP,
                                           DAYMM_REGEXP,
                                           '(?:(?:', MASKSEPTWO_FI_REGEXP, TIME_MASKSEP_FI_REGEXP, AMPM_REGEXP, '?)|',
                                           '(?:[,]+', AMPM_REGEXP, '))', TIME_MASKSEP_FI_REGEXP,
                                           DAYMM_REGEXP,
                                           '(?:(?:', MASKSEPTWO_REGEXP, TIME_MASKSEP_FI_REGEXP, AMPM_REGEXP, '?)|',
                                           '(?:[,]+', AMPM_REGEXP, '))', TIME_MASKSEP_FI_REGEXP,
                                           DAYMM_REGEXP,
                                           '(?:(?:[\,]+|\s*/\s*)', AMPM_REGEXP, ')?',
                                           TIME_MASKSEP_FI_REGEXP, '(', HHMMSSFS_PART_FI_REGEXP, ')?', TIME_MASKSEP_FI_REGEXP, '$');
    v_defmask9_regexp VARCHAR COLLATE "C" := concat('^', TIME_MASKSEP_REGEXP, '(',
                                        HHMMSSFS_PART_REGEXP,
                                        ')', TIME_MASKSEP_REGEXP, '$');
    v_defmask9_fi_regexp VARCHAR COLLATE "C" := concat('^', TIME_MASKSEP_FI_REGEXP, AMPM_REGEXP, '?', TIME_MASKSEP_FI_REGEXP, '(',
                                           HHMMSSFS_PART_FI_REGEXP,
                                           ')', TIME_MASKSEP_FI_REGEXP, '$');
    v_defmask10_regexp VARCHAR COLLATE "C" := concat('^', TIME_MASKSEP_REGEXP, '(', HHMMSSFS_PART_REGEXP, ')?', TIME_MASKSEP_REGEXP,
                                         DAYMM_REGEXP,
                                         '(?:', MASKSEPTHREE_REGEXP, TIME_MASKSEP_REGEXP, '(?:', AMPM_REGEXP, '(?=(?:[[:space:]\.,])+))?)?', TIME_MASKSEP_REGEXP,
                                         '($comp_month$)',
                                         TIME_MASKSEP_REGEXP, '(', HHMMSSFS_PART_REGEXP, ')?', TIME_MASKSEP_REGEXP, '$');
    v_defmask10_fi_regexp VARCHAR COLLATE "C" := concat('^', TIME_MASKSEP_FI_REGEXP, '(', HHMMSSFS_PART_FI_REGEXP, ')?', TIME_MASKSEP_FI_REGEXP,
                                            DAYMM_REGEXP,
                                            '(?:', MASKSEPTHREE_REGEXP, TIME_MASKSEP_REGEXP, '(?:', AMPM_REGEXP, '(?=(?:[[:space:]\.,])+))?)?', TIME_MASKSEP_REGEXP,
                                            '($comp_month$)',
                                            TIME_MASKSEP_FI_REGEXP, '(', HHMMSSFS_PART_FI_REGEXP, ')?', TIME_MASKSEP_FI_REGEXP, '$');
    v_defmask11_regexp VARCHAR COLLATE "C" := concat('^', TIME_MASKSEP_REGEXP, '(', HHMMSSFS_PART_REGEXP, ')?', TIME_MASKSEP_REGEXP,
                                         '($comp_month$)',
                                         '(?:', MASKSEPTHREE_REGEXP, TIME_MASKSEP_REGEXP, AMPM_REGEXP, '?)?', TIME_MASKSEP_REGEXP,
                                         DAYMM_REGEXP,
                                         TIME_MASKSEP_REGEXP, '(', HHMMSSFS_PART_REGEXP, ')?', TIME_MASKSEP_REGEXP, '$');
    v_defmask11_fi_regexp VARCHAR COLLATE "C" := concat('^', TIME_MASKSEP_FI_REGEXP, '(', HHMMSSFS_PART_FI_REGEXP, ')?', TIME_MASKSEP_FI_REGEXP,
                                           '($comp_month$)',
                                           '(?:', MASKSEPTHREE_REGEXP, TIME_MASKSEP_REGEXP, AMPM_REGEXP, '?)?', TIME_MASKSEP_FI_REGEXP,
                                           DAYMM_REGEXP,
                                           '((?:(?:\s|,)+|', AMPM_REGEXP, ')(?:', HHMMSSFS_PART_FI_REGEXP, '))?', TIME_MASKSEP_FI_REGEXP, '$');
    v_defmask12_regexp VARCHAR COLLATE "C" := concat('^', TIME_MASKSEP_REGEXP, '(', HHMMSSFS_PART_REGEXP, ')?', TIME_MASKSEP_REGEXP,
                                         FULLYEAR_REGEXP,
                                         '(?:(?:', MASKSEPTWO_REGEXP, '?', TIME_MASKSEP_REGEXP, '(?:', AMPM_REGEXP, '(?=(?:[[:space:]\.,])+))?)|',
                                         '(?:(?:', TIME_MASKSEP_REGEXP, AMPM_REGEXP, '(?=(?:[[:space:]\.,])+))))', TIME_MASKSEP_REGEXP,
                                         '($comp_month$)',
                                         TIME_MASKSEP_REGEXP, '(', HHMMSSFS_PART_REGEXP, ')?', TIME_MASKSEP_REGEXP, '$');
    v_defmask12_fi_regexp VARCHAR COLLATE "C" := concat('^', TIME_MASKSEP_FI_REGEXP, '(', HHMMSSFS_PART_FI_REGEXP, ')?', TIME_MASKSEP_FI_REGEXP,
                                            FULLYEAR_REGEXP,
                                            '(?:(?:', MASKSEPTWO_REGEXP, '?', TIME_MASKSEP_REGEXP, '(?:', AMPM_REGEXP, '(?=(?:[[:space:]\.,])+))?)|',
                                            '(?:(?:', TIME_MASKSEP_REGEXP, AMPM_REGEXP, '(?=(?:[[:space:]\.,])+))))', TIME_MASKSEP_REGEXP,
                                            '($comp_month$)',
                                            TIME_MASKSEP_FI_REGEXP, '(', HHMMSSFS_PART_FI_REGEXP, ')?', TIME_MASKSEP_FI_REGEXP, '$');
    v_defmask13_regexp VARCHAR COLLATE "C" := concat('^', TIME_MASKSEP_REGEXP, '(', HHMMSSFS_PART_REGEXP, ')?', TIME_MASKSEP_REGEXP,
                                         '($comp_month$)',
                                         '(?:', MASKSEPTHREE_REGEXP, TIME_MASKSEP_REGEXP, AMPM_REGEXP, '?)?', TIME_MASKSEP_REGEXP,
                                         FULLYEAR_REGEXP,
                                         TIME_MASKSEP_REGEXP, AMPM_REGEXP, '?', TIME_MASKSEP_REGEXP, '$');
    v_defmask13_fi_regexp VARCHAR COLLATE "C" := concat('^', TIME_MASKSEP_FI_REGEXP, '(', HHMMSSFS_PART_FI_REGEXP, ')?', TIME_MASKSEP_FI_REGEXP,
                                            '($comp_month$)',
                                            '(?:', MASKSEPTHREE_REGEXP, TIME_MASKSEP_REGEXP, AMPM_REGEXP, '?)?', TIME_MASKSEP_REGEXP,
                                            FULLYEAR_REGEXP,
                                            TIME_MASKSEP_FI_REGEXP, AMPM_REGEXP, '?', TIME_MASKSEP_FI_REGEXP, '$');
    v_defmask14_regexp VARCHAR COLLATE "C" := concat('^', TIME_MASKSEP_REGEXP, '(', HHMMSSFS_PART_REGEXP, ')?', TIME_MASKSEP_REGEXP,
                                         '($comp_month$)'
                                         '(?:', MASKSEPTHREE_REGEXP, TIME_MASKSEP_REGEXP, AMPM_REGEXP, '?)?', TIME_MASKSEP_REGEXP,
                                         DAYMM_REGEXP,
                                         '(?:', MASKSEPTWO_REGEXP, TIME_MASKSEP_REGEXP, AMPM_REGEXP, '?)', TIME_MASKSEP_REGEXP,
                                         COMPYEAR_REGEXP,
                                         TIME_MASKSEP_REGEXP, '(', HHMMSSFS_PART_REGEXP, ')?', TIME_MASKSEP_REGEXP, '$');
    v_defmask14_fi_regexp VARCHAR COLLATE "C" := concat('^', TIME_MASKSEP_FI_REGEXP, '(', HHMMSSFS_PART_FI_REGEXP, ')?', TIME_MASKSEP_FI_REGEXP,
                                            '($comp_month$)'
                                            '(?:', MASKSEPTHREE_REGEXP, TIME_MASKSEP_FI_REGEXP, AMPM_REGEXP, '?)?', TIME_MASKSEP_FI_REGEXP,
                                            DAYMM_REGEXP,
                                            '(?:', MASKSEPTWO_REGEXP, TIME_MASKSEP_FI_REGEXP, AMPM_REGEXP, '?)', TIME_MASKSEP_FI_REGEXP,
                                            COMPYEAR_REGEXP,
                                            '((?:(?:\s|,)+|', AMPM_REGEXP, ')(?:', HHMMSSFS_PART_FI_REGEXP, '))?', TIME_MASKSEP_FI_REGEXP, '$');
    v_defmask15_regexp VARCHAR COLLATE "C" := concat('^', TIME_MASKSEP_REGEXP, '(', HHMMSSFS_PART_REGEXP, ')?', TIME_MASKSEP_REGEXP,
                                         DAYMM_REGEXP,
                                         '(?:(?:', MASKSEPTWO_REGEXP, '?', TIME_MASKSEP_REGEXP, '(?:', AMPM_REGEXP, '(?=(?:[[:space:]\.,])+))?)|',
                                         '(?:(?:', TIME_MASKSEP_REGEXP, AMPM_REGEXP, '(?=(?:[[:space:]\.,])+))))', TIME_MASKSEP_REGEXP,
                                         '($comp_month$)',
                                         '(?:', MASKSEPTHREE_REGEXP, TIME_MASKSEP_REGEXP, AMPM_REGEXP, '?)?', TIME_MASKSEP_REGEXP,
                                         COMPYEAR_REGEXP,
                                         TIME_MASKSEP_REGEXP, '(', HHMMSSFS_PART_REGEXP, ')?', TIME_MASKSEP_REGEXP, '$');
    v_defmask15_fi_regexp VARCHAR COLLATE "C" := concat('^', TIME_MASKSEP_FI_REGEXP, '(', HHMMSSFS_PART_FI_REGEXP, ')?', TIME_MASKSEP_FI_REGEXP,
                                            DAYMM_REGEXP,
                                            '(?:(?:', MASKSEPTWO_REGEXP, '?', TIME_MASKSEP_REGEXP, '(?:', AMPM_REGEXP, '(?=(?:[[:space:]\.,])+))?)|',
                                            '(?:(?:', TIME_MASKSEP_REGEXP, AMPM_REGEXP, '(?=(?:[[:space:]\.,])+))))', TIME_MASKSEP_REGEXP,
                                            '($comp_month$)',
                                            '(?:', MASKSEPTHREE_REGEXP, TIME_MASKSEP_REGEXP, AMPM_REGEXP, '?)?', TIME_MASKSEP_REGEXP,
                                            COMPYEAR_REGEXP,
                                            '((?:(?:\s|,)+|', AMPM_REGEXP, ')(?:', HHMMSSFS_PART_FI_REGEXP, '))?', TIME_MASKSEP_FI_REGEXP, '$');
    v_defmask16_regexp VARCHAR COLLATE "C" := concat('^', TIME_MASKSEP_REGEXP, '(', HHMMSSFS_PART_REGEXP, ')?', TIME_MASKSEP_REGEXP,
                                         DAYMM_REGEXP,
                                         '(?:', MASKSEPTWO_REGEXP, TIME_MASKSEP_REGEXP, AMPM_REGEXP, '?)', TIME_MASKSEP_REGEXP,
                                         COMPYEAR_REGEXP,
                                         '(?:(?:', MASKSEPTWO_REGEXP, '?', TIME_MASKSEP_REGEXP, '(?:', AMPM_REGEXP, '(?=(?:[[:space:]\.,])+))?)|',
                                         '(?:(?:', TIME_MASKSEP_REGEXP, AMPM_REGEXP, '(?=(?:[[:space:]\.,])+))))', TIME_MASKSEP_REGEXP,
                                         '($comp_month$)',
                                         TIME_MASKSEP_REGEXP, '(', HHMMSSFS_PART_REGEXP, ')?', TIME_MASKSEP_REGEXP, '$');
    v_defmask16_fi_regexp VARCHAR COLLATE "C" := concat('^', TIME_MASKSEP_FI_REGEXP, '(', HHMMSSFS_PART_FI_REGEXP, ')?', TIME_MASKSEP_FI_REGEXP,
                                            DAYMM_REGEXP,
                                            '(?:', MASKSEPTWO_REGEXP, TIME_MASKSEP_REGEXP, AMPM_REGEXP, '?)', TIME_MASKSEP_REGEXP,
                                            COMPYEAR_REGEXP,
                                            '(?:(?:', MASKSEPTWO_REGEXP, '?', TIME_MASKSEP_REGEXP, '(?:', AMPM_REGEXP, '(?=(?:[[:space:]\.,])+))?)|',
                                            '(?:(?:', TIME_MASKSEP_REGEXP, AMPM_REGEXP, '(?=(?:[[:space:]\.,])+))))', TIME_MASKSEP_REGEXP,
                                            '($comp_month$)',
                                            TIME_MASKSEP_FI_REGEXP, '(', HHMMSSFS_PART_FI_REGEXP, ')?', TIME_MASKSEP_FI_REGEXP, '$');
    v_defmask17_regexp VARCHAR COLLATE "C" := concat('^', TIME_MASKSEP_REGEXP, '(', HHMMSSFS_PART_REGEXP, ')?', TIME_MASKSEP_REGEXP,
                                         FULLYEAR_REGEXP,
                                         '(?:(?:', MASKSEPTWO_REGEXP, '?', TIME_MASKSEP_REGEXP, '(?:', AMPM_REGEXP, '(?=(?:[[:space:]\.,])+))?)|',
                                         '(?:(?:', TIME_MASKSEP_REGEXP, AMPM_REGEXP, '(?=(?:[[:space:]\.,])+))))', TIME_MASKSEP_REGEXP,
                                         '($comp_month$)',
                                         '(?:', MASKSEPTHREE_REGEXP, TIME_MASKSEP_REGEXP, AMPM_REGEXP, '?)?', TIME_MASKSEP_REGEXP,
                                         DAYMM_REGEXP,
                                         TIME_MASKSEP_REGEXP, '(', HHMMSSFS_PART_REGEXP, ')?', TIME_MASKSEP_REGEXP, '$');
    v_defmask17_fi_regexp VARCHAR COLLATE "C" := concat('^', TIME_MASKSEP_FI_REGEXP, '(', HHMMSSFS_PART_FI_REGEXP, ')?', TIME_MASKSEP_FI_REGEXP,
                                            FULLYEAR_REGEXP,
                                            '(?:(?:', MASKSEPTWO_REGEXP, '?', TIME_MASKSEP_REGEXP, '(?:', AMPM_REGEXP, '(?=(?:[[:space:]\.,])+))?)|',
                                            '(?:(?:', TIME_MASKSEP_REGEXP, AMPM_REGEXP, '(?=(?:[[:space:]\.,])+))))', TIME_MASKSEP_REGEXP,
                                            '($comp_month$)',
                                            '(?:', MASKSEPTHREE_REGEXP, TIME_MASKSEP_REGEXP, AMPM_REGEXP, '?)?', TIME_MASKSEP_REGEXP,
                                            DAYMM_REGEXP,
                                            '((?:(?:\s|,)+|', AMPM_REGEXP, ')(?:', HHMMSSFS_PART_FI_REGEXP, '))?', TIME_MASKSEP_FI_REGEXP, '$');
    v_defmask18_regexp VARCHAR COLLATE "C" := concat('^', TIME_MASKSEP_REGEXP, '(', HHMMSSFS_PART_REGEXP, ')?', TIME_MASKSEP_REGEXP,
                                         FULLYEAR_REGEXP,
                                         '(?:(?:', MASKSEPTWO_REGEXP, TIME_MASKSEP_REGEXP, AMPM_REGEXP, '?)|',
                                         '(?:', TIME_MASKSEP_REGEXP, AMPM_REGEXP, '))', TIME_MASKSEP_REGEXP,
                                         DAYMM_REGEXP,
                                         '(?:(?:', MASKSEPTWO_REGEXP, '?', TIME_MASKSEP_REGEXP, '(?:', AMPM_REGEXP, '(?=(?:[[:space:]\.,])+))?)|',
                                         '(?:(?:', TIME_MASKSEP_REGEXP, AMPM_REGEXP, '(?=(?:[[:space:]\.,])+))))', TIME_MASKSEP_REGEXP,
                                         '($comp_month$)',
                                         TIME_MASKSEP_REGEXP, '(', HHMMSSFS_PART_REGEXP, ')?', TIME_MASKSEP_REGEXP, '$');
    v_defmask18_fi_regexp VARCHAR COLLATE "C" := concat('^', TIME_MASKSEP_FI_REGEXP, '(', HHMMSSFS_PART_FI_REGEXP, ')?', TIME_MASKSEP_FI_REGEXP,
                                            FULLYEAR_REGEXP,
                                            '(?:(?:', MASKSEPTWO_REGEXP, TIME_MASKSEP_REGEXP, AMPM_REGEXP, '?)|',
                                            '(?:', TIME_MASKSEP_REGEXP, AMPM_REGEXP, '))', TIME_MASKSEP_REGEXP,
                                            DAYMM_REGEXP,
                                            '(?:(?:', MASKSEPTWO_REGEXP, '?', TIME_MASKSEP_REGEXP, '(?:', AMPM_REGEXP, '(?=(?:[[:space:]\.,])+))?)|',
                                            '(?:(?:', TIME_MASKSEP_REGEXP, AMPM_REGEXP, '(?=(?:[[:space:]\.,])+))))', TIME_MASKSEP_REGEXP,
                                            '($comp_month$)',
                                            TIME_MASKSEP_FI_REGEXP, '(', HHMMSSFS_PART_FI_REGEXP, ')?', TIME_MASKSEP_FI_REGEXP, '$');
    v_defmask19_regexp VARCHAR COLLATE "C" := concat('^', TIME_MASKSEP_REGEXP, '(', HHMMSSFS_PART_REGEXP, ')?', TIME_MASKSEP_REGEXP,
                                         '($comp_month$)',
                                         '(?:', MASKSEPTHREE_REGEXP, TIME_MASKSEP_REGEXP, AMPM_REGEXP, '?)?', TIME_MASKSEP_REGEXP,
                                         FULLYEAR_REGEXP,
                                         '(?:(?:', MASKSEPTWO_REGEXP, TIME_MASKSEP_REGEXP, AMPM_REGEXP, '?)|',
                                         '(?:', TIME_MASKSEP_REGEXP, AMPM_REGEXP, '))', TIME_MASKSEP_REGEXP,
                                         DAYMM_REGEXP,
                                         '((?:(?:\s|\.|,)+|', AMPM_REGEXP, ')(?:', HHMMSSFS_PART_REGEXP, '))?', TIME_MASKSEP_REGEXP, '$');
    v_defmask19_fi_regexp VARCHAR COLLATE "C" := concat('^', TIME_MASKSEP_FI_REGEXP, '(', HHMMSSFS_PART_FI_REGEXP, ')?', TIME_MASKSEP_FI_REGEXP,
                                            '($comp_month$)',
                                            '(?:', MASKSEPTHREE_REGEXP, TIME_MASKSEP_REGEXP, AMPM_REGEXP, '?)?', TIME_MASKSEP_REGEXP,
                                            FULLYEAR_REGEXP,
                                            '(?:(?:', MASKSEPTWO_REGEXP, TIME_MASKSEP_REGEXP, AMPM_REGEXP, '?)|',
                                            '(?:', TIME_MASKSEP_REGEXP, AMPM_REGEXP, '))', TIME_MASKSEP_REGEXP,
                                            DAYMM_REGEXP,
                                            '((?:(?:\s|,)+|', AMPM_REGEXP, ')(?:', HHMMSSFS_PART_FI_REGEXP, '))?', TIME_MASKSEP_FI_REGEXP, '$');
    CONVERSION_LANG CONSTANT VARCHAR COLLATE "C" := '';
    DATE_FORMAT CONSTANT VARCHAR COLLATE "C" := '';
BEGIN
    v_datestring := upper(trim(p_datestring));
    v_culture := coalesce(nullif(upper(trim(p_culture)), ''), 'EN-US');

    v_dayparts := ARRAY(SELECT upper(array_to_string(regexp_matches(v_datestring, '[AP]M|ص|م', 'gi'), '')));

    IF (array_length(v_dayparts, 1) > 1) THEN
        RAISE invalid_datetime_format;
    END IF;

    BEGIN
        v_lang_metadata_json := sys.babelfish_get_lang_metadata_json(coalesce(nullif(CONVERSION_LANG, ''), p_culture));
    EXCEPTION
        WHEN OTHERS THEN
        RAISE invalid_parameter_value;
    END;

    v_compday_regexp := array_to_string(array_cat(array_cat(ARRAY(SELECT jsonb_array_elements_text(v_lang_metadata_json -> 'days_names')),
                                                            ARRAY(SELECT jsonb_array_elements_text(v_lang_metadata_json -> 'days_shortnames'))),
                                                  ARRAY(SELECT jsonb_array_elements_text(v_lang_metadata_json -> 'days_extrashortnames'))), '|');

    v_weekdaynames := ARRAY(SELECT array_to_string(regexp_matches(v_datestring, v_compday_regexp, 'gi'), ''));

    IF (array_length(v_weekdaynames, 1) > 1) THEN
        RAISE invalid_datetime_format;
    END IF;

    IF (v_weekdaynames[1] IS NOT NULL AND
        v_datestring ~* concat(WEEKDAYAMPM_START_REGEXP, '(', v_compday_regexp, ')', WEEKDAYAMPM_END_REGEXP))
    THEN
        v_datestring := pg_catalog.replace(v_datestring, v_weekdaynames[1], ' ');
    END IF;

    IF (v_datestring ~* ANNO_DOMINI_COMPREGEXP)
    THEN
        IF (v_culture !~ 'EN[-_]US|DA[-_]DK|SV[-_]SE|EN[-_]GB|HI[-_]IS') THEN
            RAISE invalid_datetime_format;
        END IF;

        v_datestring := regexp_replace(v_datestring,
                                       ANNO_DOMINI_COMPREGEXP,
                                       regexp_replace(array_to_string(regexp_matches(v_datestring, ANNO_DOMINI_COMPREGEXP, 'gi'), ''),
                                                      ANNO_DOMINI_REGEXP, ' ', 'gi'),
                                       'gi');
    END IF;

    v_date_format := coalesce(nullif(upper(trim(DATE_FORMAT)), ''), v_lang_metadata_json ->> 'date_format');

    v_compmonth_regexp :=
        array_to_string(array_cat(array_cat(ARRAY(SELECT jsonb_array_elements_text(v_lang_metadata_json -> 'months_shortnames')),
                                            ARRAY(SELECT jsonb_array_elements_text(v_lang_metadata_json -> 'months_names'))),
                                  array_cat(ARRAY(SELECT jsonb_array_elements_text(v_lang_metadata_json -> 'months_extrashortnames')),
                                            ARRAY(SELECT jsonb_array_elements_text(v_lang_metadata_json -> 'months_extranames')))
                                 ), '|');

    IF ((v_datestring ~* v_defmask1_regexp AND v_culture <> 'FI') OR
        (v_datestring ~* v_defmask1_fi_regexp AND v_culture = 'FI'))
    THEN
        IF (v_datestring ~ concat(CORRECTNUM_REGEXP, '?', TIME_MASKSEP_REGEXP, '\d+\s*(?:\.)+', TIME_MASKSEP_REGEXP, AMPM_REGEXP, '?', TIME_MASKSEP_REGEXP,
                                  CORRECTNUM_REGEXP, '?', TIME_MASKSEP_REGEXP, AMPM_REGEXP, '?', TIME_MASKSEP_REGEXP, '\d{1,2}', MASKSEPTWO_REGEXP, TIME_MASKSEP_REGEXP,
                                  AMPM_REGEXP, '?', TIME_MASKSEP_REGEXP, CORRECTNUM_REGEXP, '?', TIME_MASKSEP_REGEXP, AMPM_REGEXP, '?', TIME_MASKSEP_REGEXP, '\d{1,2}|',
                                  '\d+\s*(?:\.)+', TIME_MASKSEP_REGEXP, AMPM_REGEXP, '?', TIME_MASKSEP_REGEXP,
                                  CORRECTNUM_REGEXP, '?', TIME_MASKSEP_REGEXP, AMPM_REGEXP, '?', TIME_MASKSEP_REGEXP, '$') AND
            v_culture ~ 'DE[-_]DE|NN[-_]NO|CS[-_]CZ|PL[-_]PL|RO[-_]RO|SK[-_]SK|SL[-_]SI|BG[-_]BG|RU[-_]RU|TR[-_]TR|ET[-_]EE|LV[-_]LV')
        THEN
            RAISE invalid_datetime_format;
        END IF;

        v_regmatch_groups := regexp_matches(v_datestring, CASE v_culture
                                                             WHEN 'FI' THEN v_defmask1_fi_regexp
                                                             ELSE v_defmask1_regexp
                                                          END, 'gi');
        v_timestring := v_regmatch_groups[2];
        v_correctnum := coalesce(v_regmatch_groups[1], v_regmatch_groups[3],
                                 v_regmatch_groups[5], v_regmatch_groups[6]);

        IF (v_date_format = 'DMY' OR
            v_culture IN ('SV-SE', 'SV_SE', 'LV-LV', 'LV_LV'))
        THEN
            v_day := v_regmatch_groups[4];
            v_month := v_regmatch_groups[7];
        ELSE
            v_day := v_regmatch_groups[7];
            v_month := v_regmatch_groups[4];
        END IF;

        IF (v_culture IN ('AR', 'AR-SA', 'AR_SA'))
        THEN
            IF (v_day::SMALLINT > 30 OR
                v_month::SMALLINT > 12) THEN
                RAISE invalid_datetime_format;
            END IF;

            v_raw_year := to_char(sys.babelfish_conv_greg_to_hijri(current_date + 1), 'YYYY');
            v_hijridate := sys.babelfish_conv_hijri_to_greg(v_day, v_month, v_raw_year) - 1;

            v_day := to_char(v_hijridate, 'DD');
            v_month := to_char(v_hijridate, 'MM');
            v_year := to_char(v_hijridate, 'YYYY')::SMALLINT;
        ELSE
            v_year := to_char(current_date, 'YYYY')::SMALLINT;
        END IF;

    ELSIF ((v_datestring ~* v_defmask6_regexp AND v_culture <> 'FI') OR
           (v_datestring ~* v_defmask6_fi_regexp AND v_culture = 'FI'))
    THEN
        IF (v_culture IN ('AR', 'AR-SA', 'AR_SA') OR
            (v_datestring ~ concat('\s*\d{1,2}\.\s*(?:\.|\d+(?!\d)\s*\.)', TIME_MASKSEP_REGEXP, AMPM_REGEXP, '?', TIME_MASKSEP_REGEXP, '\d{3,4}',
                                   '(?:(?:', MASKSEPTWO_REGEXP, TIME_MASKSEP_REGEXP, AMPM_REGEXP, '?)|',
                                   '(?:', TIME_MASKSEP_REGEXP, AMPM_REGEXP, '))', TIME_MASKSEP_REGEXP, '\d{1,2}|',
                                   '\d{3,4}', MASKSEPTWO_REGEXP, '?', TIME_MASKSEP_REGEXP, AMPM_REGEXP, '?', TIME_MASKSEP_REGEXP, '\d{1,2}', MASKSEPTWO_REGEXP,
                                   TIME_MASKSEP_REGEXP, AMPM_REGEXP, '?', TIME_MASKSEP_REGEXP, '\d{1,2}\s*(?:\.)+|',
                                   '\d+\s*(?:\.)+', TIME_MASKSEP_REGEXP, AMPM_REGEXP, '?', TIME_MASKSEP_REGEXP, '$') AND
             v_culture ~ 'DE[-_]DE|NN[-_]NO|CS[-_]CZ|PL[-_]PL|RO[-_]RO|SK[-_]SK|SL[-_]SI|BG[-_]BG|RU[-_]RU|TR[-_]TR|ET[-_]EE|LV[-_]LV'))
        THEN
            RAISE invalid_datetime_format;
        END IF;

        v_regmatch_groups := regexp_matches(v_datestring, CASE v_culture
                                                             WHEN 'FI' THEN v_defmask6_fi_regexp
                                                             ELSE v_defmask6_regexp
                                                          END, 'gi');
        v_timestring := concat(v_regmatch_groups[1], v_regmatch_groups[5]);
        v_day := v_regmatch_groups[4];
        v_month := v_regmatch_groups[3];
        v_year := CASE
                     WHEN v_culture IN ('TH-TH', 'TH_TH') THEN v_regmatch_groups[2]::SMALLINT - 543
                     ELSE v_regmatch_groups[2]::SMALLINT
                  END;

    ELSIF ((v_datestring ~* v_defmask2_regexp AND v_culture <> 'FI') OR
           (v_datestring ~* v_defmask2_fi_regexp AND v_culture = 'FI'))
    THEN
        IF (v_culture IN ('AR', 'AR-SA', 'AR_SA') OR
            (v_datestring ~ concat('\s*\d{1,2}\.\s*(?:\.|\d+(?!\d)\s*\.)', TIME_MASKSEP_REGEXP, AMPM_REGEXP, '?', TIME_MASKSEP_REGEXP, '\d{3,4}',
                                   '(?:(?:', MASKSEPTWO_REGEXP, TIME_MASKSEP_REGEXP, AMPM_REGEXP, '?)|',
                                   '(?:', TIME_MASKSEP_REGEXP, CORRECTNUM_REGEXP, '?', TIME_MASKSEP_REGEXP,
                                   AMPM_REGEXP, TIME_MASKSEP_REGEXP, CORRECTNUM_REGEXP, '?))', TIME_MASKSEP_REGEXP, '\d{1,2}|',
                                   '\d+\s*(?:\.)+', TIME_MASKSEP_REGEXP, AMPM_REGEXP, '?', TIME_MASKSEP_REGEXP, '$') AND
             v_culture ~ 'DE[-_]DE|NN[-_]NO|CS[-_]CZ|PL[-_]PL|RO[-_]RO|SK[-_]SK|SL[-_]SI|BG[-_]BG|RU[-_]RU|TR[-_]TR|ET[-_]EE|LV[-_]LV'))
        THEN
            RAISE invalid_datetime_format;
        END IF;

        v_regmatch_groups := regexp_matches(v_datestring, CASE v_culture
                                                             WHEN 'FI' THEN v_defmask2_fi_regexp
                                                             ELSE v_defmask2_regexp
                                                          END, 'gi');
        v_timestring := v_regmatch_groups[2];
        v_correctnum := coalesce(v_regmatch_groups[1], v_regmatch_groups[3], v_regmatch_groups[5],
                                 v_regmatch_groups[6], v_regmatch_groups[8], v_regmatch_groups[9]);
        v_day := '01';
        v_month := v_regmatch_groups[7];
        v_year := CASE
                     WHEN v_culture IN ('TH-TH', 'TH_TH') THEN v_regmatch_groups[4]::SMALLINT - 543
                     ELSE v_regmatch_groups[4]::SMALLINT
                  END;

    ELSIF (v_datestring ~* v_defmask4_1_regexp OR
           (v_datestring ~* v_defmask4_2_regexp AND v_culture !~ 'DE[-_]DE|NN[-_]NO|CS[-_]CZ|PL[-_]PL|RO[-_]RO|SK[-_]SK|SL[-_]SI|BG[-_]BG|RU[-_]RU|TR[-_]TR|ET[-_]EE|LV[-_]LV') OR
           (v_datestring ~* v_defmask9_regexp AND v_culture <> 'FI') OR
           (v_datestring ~* v_defmask9_fi_regexp AND v_culture = 'FI'))
    THEN
        IF (v_datestring ~ concat('\d+\s*\.?(?:,+|,*', AMPM_REGEXP, ')', TIME_MASKSEP_FI_REGEXP, '\.+', TIME_MASKSEP_REGEXP, '$|',
                                  '\d+\s*\.', TIME_MASKSEP_FI_REGEXP, '\.', TIME_MASKSEP_FI_REGEXP, '$') AND
            v_culture = 'FI')
        THEN
            RAISE invalid_datetime_format;
        END IF;

        IF (v_datestring ~* v_defmask4_0_regexp) THEN
            v_timestring := (regexp_matches(v_datestring, v_defmask4_0_regexp, 'gi'))[1];
        ELSE
            v_timestring := v_datestring;
        END IF;

        v_res_date := current_date;
        v_day := to_char(v_res_date, 'DD');
        v_month := to_char(v_res_date, 'MM');
        v_year := to_char(v_res_date, 'YYYY')::SMALLINT;

    ELSIF ((v_datestring ~* v_defmask3_regexp AND v_culture <> 'FI') OR
           (v_datestring ~* v_defmask3_fi_regexp AND v_culture = 'FI'))
    THEN
        IF (v_culture IN ('AR', 'AR-SA', 'AR_SA') OR
            (v_datestring ~ concat('\s*\d{1,2}\.\s*(?:\.|\d+(?!\d)\s*\.)', TIME_MASKSEP_REGEXP, AMPM_REGEXP, '?',
                                   TIME_MASKSEP_REGEXP, '\d{1,2}', MASKSEPTWO_REGEXP, '|',
                                   '\d+\s*(?:\.)+', TIME_MASKSEP_REGEXP, AMPM_REGEXP, '?', TIME_MASKSEP_REGEXP, '$') AND
             v_culture ~ 'DE[-_]DE|NN[-_]NO|CS[-_]CZ|PL[-_]PL|RO[-_]RO|SK[-_]SK|SL[-_]SI|BG[-_]BG|RU[-_]RU|TR[-_]TR|ET[-_]EE|LV[-_]LV'))
        THEN
            RAISE invalid_datetime_format;
        END IF;

        v_regmatch_groups := regexp_matches(v_datestring, CASE v_culture
                                                             WHEN 'FI' THEN v_defmask3_fi_regexp
                                                             ELSE v_defmask3_regexp
                                                          END, 'gi');
        v_timestring := v_regmatch_groups[1];
        v_day := '01';
        v_month := v_regmatch_groups[2];
        v_year := CASE
                     WHEN v_culture IN ('TH-TH', 'TH_TH') THEN v_regmatch_groups[3]::SMALLINT - 543
                     ELSE v_regmatch_groups[3]::SMALLINT
                  END;

    ELSIF ((v_datestring ~* v_defmask5_regexp AND v_culture <> 'FI') OR
           (v_datestring ~* v_defmask5_fi_regexp AND v_culture = 'FI'))
    THEN
        IF (v_culture IN ('AR', 'AR-SA', 'AR_SA') OR
            (v_datestring ~ concat('\s*\d{1,2}\.\s*(?:\.|\d+(?!\d)\s*\.)', TIME_MASKSEP_REGEXP, AMPM_REGEXP, '?', TIME_MASKSEP_REGEXP, '\d{1,2}', MASKSEPTWO_REGEXP,
                                   TIME_MASKSEP_REGEXP, AMPM_REGEXP, '?', TIME_MASKSEP_REGEXP, '\d{1,2}', MASKSEPTWO_REGEXP,
                                   TIME_MASKSEP_REGEXP, AMPM_REGEXP, '?', TIME_MASKSEP_REGEXP, '\d{3,4}', TIME_MASKSEP_REGEXP, AMPM_REGEXP, '?', TIME_MASKSEP_REGEXP, '$|',
                                   '\d{1,2}', MASKSEPTWO_REGEXP, TIME_MASKSEP_REGEXP, AMPM_REGEXP, '?', TIME_MASKSEP_REGEXP, '\d{3,4}\s*(?:\.)+|',
                                   '\d+\s*(?:\.)+', TIME_MASKSEP_REGEXP, AMPM_REGEXP, '?', TIME_MASKSEP_REGEXP, '$') AND
             v_culture ~ 'DE[-_]DE|NN[-_]NO|CS[-_]CZ|PL[-_]PL|RO[-_]RO|SK[-_]SK|SL[-_]SI|BG[-_]BG|RU[-_]RU|TR[-_]TR|ET[-_]EE|LV[-_]LV'))
        THEN
            RAISE invalid_datetime_format;
        END IF;

        v_regmatch_groups := regexp_matches(v_datestring, v_defmask5_regexp, 'gi');
        v_timestring := concat(v_regmatch_groups[1], v_regmatch_groups[5]);
        v_year := CASE
                     WHEN v_culture IN ('TH-TH', 'TH_TH') THEN v_regmatch_groups[4]::SMALLINT - 543
                     ELSE v_regmatch_groups[4]::SMALLINT
                  END;

        IF (v_date_format = 'DMY' OR
            v_culture IN ('LV-LV', 'LV_LV'))
        THEN
            v_day := v_regmatch_groups[2];
            v_month := v_regmatch_groups[3];
        ELSE
            v_day := v_regmatch_groups[3];
            v_month := v_regmatch_groups[2];
        END IF;

    ELSIF ((v_datestring ~* v_defmask7_regexp AND v_culture <> 'FI') OR
           (v_datestring ~* v_defmask7_fi_regexp AND v_culture = 'FI'))
    THEN
        IF (v_culture IN ('AR', 'AR-SA', 'AR_SA') OR
            (v_datestring ~ concat('\s*\d{1,2}\.\s*(?:\.|\d+(?!\d)\s*\.)', TIME_MASKSEP_REGEXP, AMPM_REGEXP, '?', TIME_MASKSEP_REGEXP, '\d{1,2}',
                                   MASKSEPTWO_REGEXP, '?', TIME_MASKSEP_REGEXP, AMPM_REGEXP, '?', TIME_MASKSEP_REGEXP, '\d{3,4}|',
                                   '\d{3,4}', MASKSEPTWO_REGEXP, '?', TIME_MASKSEP_REGEXP, AMPM_REGEXP, '?', TIME_MASKSEP_REGEXP, '\d{1,2}\s*(?:\.)+|',
                                   '\d+\s*(?:\.)+', TIME_MASKSEP_REGEXP, AMPM_REGEXP, '?', TIME_MASKSEP_REGEXP, '$') AND
             v_culture ~ 'DE[-_]DE|NN[-_]NO|CS[-_]CZ|PL[-_]PL|RO[-_]RO|SK[-_]SK|SL[-_]SI|BG[-_]BG|RU[-_]RU|TR[-_]TR|ET[-_]EE|LV[-_]LV'))
        THEN
            RAISE invalid_datetime_format;
        END IF;

        v_regmatch_groups := regexp_matches(v_datestring, CASE v_culture
                                                             WHEN 'FI' THEN v_defmask7_fi_regexp
                                                             ELSE v_defmask7_regexp
                                                          END, 'gi');
        v_timestring := concat(v_regmatch_groups[1], v_regmatch_groups[5]);
        v_day := v_regmatch_groups[4];
        v_month := v_regmatch_groups[2];
        v_year := CASE
                     WHEN v_culture IN ('TH-TH', 'TH_TH') THEN v_regmatch_groups[3]::SMALLINT - 543
                     ELSE v_regmatch_groups[3]::SMALLINT
                  END;

    ELSIF ((v_datestring ~* v_defmask8_regexp AND v_culture <> 'FI') OR
           (v_datestring ~* v_defmask8_fi_regexp AND v_culture = 'FI'))
    THEN
        IF (v_datestring ~ concat('\s*\d{1,2}\.\s*(?:\.|\d+(?!\d)\s*\.)', TIME_MASKSEP_REGEXP, AMPM_REGEXP, '?', TIME_MASKSEP_REGEXP, '\d{1,2}',
                                  MASKSEPTWO_REGEXP, TIME_MASKSEP_REGEXP, AMPM_REGEXP, '?', TIME_MASKSEP_REGEXP, '\d{1,2}', MASKSEPTWO_REGEXP,
                                  TIME_MASKSEP_REGEXP, AMPM_REGEXP, '?', TIME_MASKSEP_REGEXP, '\d{1,2}|',
                                  '\d{1,2}', MASKSEPTWO_REGEXP, TIME_MASKSEP_REGEXP, AMPM_REGEXP, '?', TIME_MASKSEP_REGEXP, '\d{1,2}', MASKSEPTWO_REGEXP,
                                  TIME_MASKSEP_REGEXP, AMPM_REGEXP, '?', TIME_MASKSEP_REGEXP, '\d{1,2}\s*(?:\.)+|',
                                  '\d+\s*(?:\.)+', TIME_MASKSEP_REGEXP, AMPM_REGEXP, '?', TIME_MASKSEP_REGEXP, '$') AND
            v_culture ~ 'FI|DE[-_]DE|NN[-_]NO|CS[-_]CZ|PL[-_]PL|RO[-_]RO|SK[-_]SK|SL[-_]SI|BG[-_]BG|RU[-_]RU|TR[-_]TR|ET[-_]EE|LV[-_]LV')
        THEN
            RAISE invalid_datetime_format;
        END IF;

        v_regmatch_groups := regexp_matches(v_datestring, CASE v_culture
                                                             WHEN 'FI' THEN v_defmask8_fi_regexp
                                                             ELSE v_defmask8_regexp
                                                          END, 'gi');
        v_timestring := concat(v_regmatch_groups[1], v_regmatch_groups[5]);

        IF (v_date_format = 'DMY' OR
            v_culture IN ('LV-LV', 'LV_LV'))
        THEN
            v_day := v_regmatch_groups[2];
            v_month := v_regmatch_groups[3];
            v_raw_year := v_regmatch_groups[4];
        ELSIF (v_date_format = 'YMD')
        THEN
            v_day := v_regmatch_groups[4];
            v_month := v_regmatch_groups[3];
            v_raw_year := v_regmatch_groups[2];
        ELSE
            v_day := v_regmatch_groups[3];
            v_month := v_regmatch_groups[2];
            v_raw_year := v_regmatch_groups[4];
        END IF;

        IF (v_culture IN ('AR', 'AR-SA', 'AR_SA'))
        THEN
            IF (v_day::SMALLINT > 30 OR
                v_month::SMALLINT > 12) THEN
                RAISE invalid_datetime_format;
            END IF;

            v_raw_year := sys.babelfish_get_full_year(v_raw_year, '14');
            v_hijridate := sys.babelfish_conv_hijri_to_greg(v_day, v_month, v_raw_year) - 1;

            v_day := to_char(v_hijridate, 'DD');
            v_month := to_char(v_hijridate, 'MM');
            v_year := to_char(v_hijridate, 'YYYY')::SMALLINT;

        ELSIF (v_culture IN ('TH-TH', 'TH_TH')) THEN
            v_year := sys.babelfish_get_full_year(v_raw_year)::SMALLINT - 43;
        ELSE
            v_year := sys.babelfish_get_full_year(v_raw_year, '', 29)::SMALLINT;
        END IF;
    ELSE
        v_found := FALSE;
    END IF;

    WHILE (NOT v_found AND v_resmask_cnt < 20)
    LOOP
        v_resmask := pg_catalog.replace(CASE v_resmask_cnt
                                WHEN 10 THEN v_defmask10_regexp
                                WHEN 11 THEN v_defmask11_regexp
                                WHEN 12 THEN v_defmask12_regexp
                                WHEN 13 THEN v_defmask13_regexp
                                WHEN 14 THEN v_defmask14_regexp
                                WHEN 15 THEN v_defmask15_regexp
                                WHEN 16 THEN v_defmask16_regexp
                                WHEN 17 THEN v_defmask17_regexp
                                WHEN 18 THEN v_defmask18_regexp
                                WHEN 19 THEN v_defmask19_regexp
                             END,
                             '$comp_month$', v_compmonth_regexp);

        v_resmask_fi := pg_catalog.replace(CASE v_resmask_cnt
                                   WHEN 10 THEN v_defmask10_fi_regexp
                                   WHEN 11 THEN v_defmask11_fi_regexp
                                   WHEN 12 THEN v_defmask12_fi_regexp
                                   WHEN 13 THEN v_defmask13_fi_regexp
                                   WHEN 14 THEN v_defmask14_fi_regexp
                                   WHEN 15 THEN v_defmask15_fi_regexp
                                   WHEN 16 THEN v_defmask16_fi_regexp
                                   WHEN 17 THEN v_defmask17_fi_regexp
                                   WHEN 18 THEN v_defmask18_fi_regexp
                                   WHEN 19 THEN v_defmask19_fi_regexp
                                END,
                                '$comp_month$', v_compmonth_regexp);

        IF ((v_datestring ~* v_resmask AND v_culture <> 'FI') OR
            (v_datestring ~* v_resmask_fi AND v_culture = 'FI'))
        THEN
            v_found := TRUE;
            v_regmatch_groups := regexp_matches(v_datestring, CASE v_culture
                                                                 WHEN 'FI' THEN v_resmask_fi
                                                                 ELSE v_resmask
                                                              END, 'gi');
            v_timestring := CASE
                               WHEN v_resmask_cnt IN (10, 11, 12, 13) THEN concat(v_regmatch_groups[1], v_regmatch_groups[4])
                               ELSE concat(v_regmatch_groups[1], v_regmatch_groups[5])
                            END;

            IF (v_resmask_cnt = 10)
            THEN
                IF (v_regmatch_groups[3] = 'MAR' AND
                    v_culture IN ('IT-IT', 'IT_IT'))
                THEN
                    RAISE invalid_datetime_format;
                END IF;

                IF (v_date_format = 'YMD' AND v_culture NOT IN ('SV-SE', 'SV_SE', 'LV-LV', 'LV_LV'))
                THEN
                    v_day := '01';
                    v_year := sys.babelfish_get_full_year(v_regmatch_groups[2], '', 29)::SMALLINT;
                ELSE
                    v_day := v_regmatch_groups[2];
                    v_year := to_char(current_date, 'YYYY')::SMALLINT;
                END IF;

                v_month := sys.babelfish_get_monthnum_by_name(v_regmatch_groups[3], v_lang_metadata_json);
                v_raw_year := to_char(sys.babelfish_conv_greg_to_hijri(current_date + 1), 'YYYY');

            ELSIF (v_resmask_cnt = 11)
            THEN
                IF (v_date_format IN ('YMD', 'MDY') AND v_culture NOT IN ('SV-SE', 'SV_SE'))
                THEN
                    v_day := v_regmatch_groups[3];
                    v_year := to_char(current_date, 'YYYY')::SMALLINT;
                ELSE
                    v_day := '01';
                    v_year := CASE
                                 WHEN v_culture IN ('TH-TH', 'TH_TH') THEN sys.babelfish_get_full_year(v_regmatch_groups[3])::SMALLINT - 43
                                 ELSE sys.babelfish_get_full_year(v_regmatch_groups[3], '', 29)::SMALLINT
                              END;
                END IF;

                v_month := sys.babelfish_get_monthnum_by_name(v_regmatch_groups[2], v_lang_metadata_json);
                v_raw_year := sys.babelfish_get_full_year(substring(v_year::TEXT, 3, 2), '14');

            ELSIF (v_resmask_cnt = 12)
            THEN
                v_day := '01';
                v_month := sys.babelfish_get_monthnum_by_name(v_regmatch_groups[3], v_lang_metadata_json);
                v_raw_year := v_regmatch_groups[2];

            ELSIF (v_resmask_cnt = 13)
            THEN
                v_day := '01';
                v_month := sys.babelfish_get_monthnum_by_name(v_regmatch_groups[2], v_lang_metadata_json);
                v_raw_year := v_regmatch_groups[3];

            ELSIF (v_resmask_cnt IN (14, 15, 16))
            THEN
                IF (v_resmask_cnt = 14)
                THEN
                    v_left_part := v_regmatch_groups[4];
                    v_right_part := v_regmatch_groups[3];
                    v_month := sys.babelfish_get_monthnum_by_name(v_regmatch_groups[2], v_lang_metadata_json);
                ELSIF (v_resmask_cnt = 15)
                THEN
                    v_left_part := v_regmatch_groups[4];
                    v_right_part := v_regmatch_groups[2];
                    v_month := sys.babelfish_get_monthnum_by_name(v_regmatch_groups[3], v_lang_metadata_json);
                ELSE
                    v_left_part := v_regmatch_groups[3];
                    v_right_part := v_regmatch_groups[2];
                    v_month := sys.babelfish_get_monthnum_by_name(v_regmatch_groups[4], v_lang_metadata_json);
                END IF;

                IF (char_length(v_left_part) <= 2)
                THEN
                    IF (v_date_format = 'YMD' AND v_culture NOT IN ('LV-LV', 'LV_LV'))
                    THEN
                        v_day := v_left_part;
                        v_raw_year := sys.babelfish_get_full_year(v_right_part, '14');
                        v_year := CASE
                                     WHEN v_culture IN ('TH-TH', 'TH_TH') THEN sys.babelfish_get_full_year(v_right_part)::SMALLINT - 43
                                     ELSE sys.babelfish_get_full_year(v_right_part, '', 29)::SMALLINT
                                  END;
                        BEGIN
                            v_res_date := make_date(v_year, v_month::SMALLINT, v_day::SMALLINT);
                        EXCEPTION
                        WHEN OTHERS THEN
                            v_day := v_right_part;
                            v_raw_year := sys.babelfish_get_full_year(v_left_part, '14');
                            v_year := CASE
                                         WHEN v_culture IN ('TH-TH', 'TH_TH') THEN sys.babelfish_get_full_year(v_left_part)::SMALLINT - 43
                                         ELSE sys.babelfish_get_full_year(v_left_part, '', 29)::SMALLINT
                                      END;
                        END;
                    END IF;

                    IF (v_date_format IN ('MDY', 'DMY') OR v_culture IN ('LV-LV', 'LV_LV'))
                    THEN
                        v_day := v_right_part;
                        v_raw_year := sys.babelfish_get_full_year(v_left_part, '14');
                        v_year := CASE
                                     WHEN v_culture IN ('TH-TH', 'TH_TH') THEN sys.babelfish_get_full_year(v_left_part)::SMALLINT - 43
                                     ELSE sys.babelfish_get_full_year(v_left_part, '', 29)::SMALLINT
                                  END;
                        BEGIN
                            v_res_date := make_date(v_year, v_month::SMALLINT, v_day::SMALLINT);
                        EXCEPTION
                        WHEN OTHERS THEN
                            v_day := v_left_part;
                            v_raw_year := sys.babelfish_get_full_year(v_right_part, '14');
                            v_year := CASE
                                         WHEN v_culture IN ('TH-TH', 'TH_TH') THEN sys.babelfish_get_full_year(v_right_part)::SMALLINT - 43
                                         ELSE sys.babelfish_get_full_year(v_right_part, '', 29)::SMALLINT
                                      END;
                        END;
                    END IF;
                ELSE
                    v_day := v_right_part;
                    v_raw_year := v_left_part;
	            v_year := CASE
                                 WHEN v_culture IN ('TH-TH', 'TH_TH') THEN v_left_part::SMALLINT - 543
                                 ELSE v_left_part::SMALLINT
                              END;
                END IF;

            ELSIF (v_resmask_cnt = 17)
            THEN
                v_day := v_regmatch_groups[4];
                v_month := sys.babelfish_get_monthnum_by_name(v_regmatch_groups[3], v_lang_metadata_json);
                v_raw_year := v_regmatch_groups[2];

            ELSIF (v_resmask_cnt = 18)
            THEN
                v_day := v_regmatch_groups[3];
                v_month := sys.babelfish_get_monthnum_by_name(v_regmatch_groups[4], v_lang_metadata_json);
                v_raw_year := v_regmatch_groups[2];

            ELSIF (v_resmask_cnt = 19)
            THEN
                v_day := v_regmatch_groups[4];
                v_month := sys.babelfish_get_monthnum_by_name(v_regmatch_groups[2], v_lang_metadata_json);
                v_raw_year := v_regmatch_groups[3];
            END IF;

            IF (v_resmask_cnt NOT IN (10, 11, 14, 15, 16))
            THEN
                v_year := CASE
                             WHEN v_culture IN ('TH-TH', 'TH_TH') THEN v_raw_year::SMALLINT - 543
                             ELSE v_raw_year::SMALLINT
                          END;
            END IF;

            IF (v_culture IN ('AR', 'AR-SA', 'AR_SA'))
            THEN
                IF (v_day::SMALLINT > 30 OR
                    (v_resmask_cnt NOT IN (10, 11, 14, 15, 16) AND v_year NOT BETWEEN 1318 AND 1501) OR
                    (v_resmask_cnt IN (14, 15, 16) AND v_raw_year::SMALLINT NOT BETWEEN 1318 AND 1501))
                THEN
                    RAISE invalid_datetime_format;
                END IF;

                v_hijridate := sys.babelfish_conv_hijri_to_greg(v_day, v_month, v_raw_year) - 1;

                v_day := to_char(v_hijridate, 'DD');
                v_month := to_char(v_hijridate, 'MM');
                v_year := to_char(v_hijridate, 'YYYY')::SMALLINT;
            END IF;
        END IF;

        v_resmask_cnt := v_resmask_cnt + 1;
    END LOOP;

    IF (NOT v_found) THEN
        RAISE invalid_datetime_format;
    END IF;

    IF (char_length(v_timestring) > 0 AND v_timestring NOT IN ('AM', 'ص', 'PM', 'م'))
    THEN
        IF (v_culture = 'FI') THEN
            v_timestring := translate(v_timestring, '.,', ': ');

            IF (char_length(split_part(v_timestring, ':', 4)) > 0) THEN
                v_timestring := regexp_replace(v_timestring, ':(?=\s*\d+\s*:?\s*(?:[AP]M|ص|م)?\s*$)', '.');
            END IF;
        END IF;

        v_timestring := pg_catalog.replace(regexp_replace(v_timestring, '\.?[AP]M|ص|م|\s|\,|\.\D|[\.|:]$', '', 'gi'), ':.', ':');
        BEGIN
            v_hours := coalesce(split_part(v_timestring, ':', 1)::SMALLINT, 0);

            IF ((v_dayparts[1] IN ('AM', 'ص') AND v_hours NOT BETWEEN 0 AND 12) OR
                (v_dayparts[1] IN ('PM', 'م') AND v_hours NOT BETWEEN 1 AND 23))
            THEN
                RAISE invalid_datetime_format;
            END IF;

            v_minutes := coalesce(nullif(split_part(v_timestring, ':', 2), '')::SMALLINT, 0);
            v_seconds := coalesce(nullif(split_part(v_timestring, ':', 3), '')::NUMERIC, 0);
        EXCEPTION
            WHEN OTHERS THEN
            RAISE invalid_datetime_format;
        END;
    ELSIF (v_dayparts[1] IN ('PM', 'م'))
    THEN
        v_hours := 12;
    END IF;

    v_res_date := make_timestamp(v_year, v_month::SMALLINT, v_day::SMALLINT,
                                 v_hours, v_minutes, v_seconds);

    IF (v_weekdaynames[1] IS NOT NULL) THEN
        v_weekdaynum := sys.babelfish_get_weekdaynum_by_name(v_weekdaynames[1], v_lang_metadata_json);

        IF (CASE date_part('dow', v_res_date)::SMALLINT
               WHEN 0 THEN 7
               ELSE date_part('dow', v_res_date)::SMALLINT
            END <> v_weekdaynum)
        THEN
            RAISE invalid_datetime_format;
        END IF;
    END IF;

    RETURN v_res_date;
EXCEPTION
    WHEN invalid_datetime_format OR datetime_field_overflow THEN
        RAISE USING MESSAGE := pg_catalog.format('Error converting string value ''%s'' into data type DATE using culture ''%s''.',
                                      p_datestring, p_culture),
                    DETAIL := 'Incorrect using of pair of input parameters values during conversion process.',
                    HINT := 'Check the input parameters values, correct them if needed, and try again.';

    WHEN invalid_parameter_value THEN
        RAISE USING MESSAGE := CASE char_length(coalesce(CONVERSION_LANG, ''))
                                  WHEN 0 THEN pg_catalog.format('The culture parameter ''%s'' provided in the function call is not supported.',
                                                     p_culture)
                                  ELSE pg_catalog.format('Invalid CONVERSION_LANG constant value - ''%s''. Allowed values are: ''English'', ''Deutsch'', etc.',
                                              CONVERSION_LANG)
                               END,
                    DETAIL := 'Passed incorrect value for "p_culture" parameter or compiled incorrect CONVERSION_LANG constant value in function''s body.',
                    HINT := 'Check "p_culture" input parameter value, correct it if needed, and try again. Also check CONVERSION_LANG constant value.';

    WHEN invalid_text_representation THEN
        GET STACKED DIAGNOSTICS v_err_message = MESSAGE_TEXT;
        v_err_message := substring(lower(v_err_message), 'integer\:\s\"(.*)\"');

        RAISE USING MESSAGE := pg_catalog.format('Error while trying to convert "%s" value to SMALLINT data type.',
                                      v_err_message),
                    DETAIL := 'Supplied value contains illegal characters.',
                    HINT := 'Correct supplied value, remove all illegal characters.';
END;
$BODY$
LANGUAGE plpgsql
STABLE
RETURNS NULL ON NULL INPUT;

CREATE OR REPLACE FUNCTION sys.babelfish_parse_to_datetime(IN p_datatype TEXT,
                                                               IN p_datetimestring TEXT,
                                                               IN p_culture TEXT DEFAULT '')
RETURNS TIMESTAMP WITHOUT TIME ZONE
AS
$BODY$
DECLARE
    v_day VARCHAR COLLATE "C";
    v_year SMALLINT;
    v_month VARCHAR COLLATE "C";
    v_res_date DATE;
    v_scale SMALLINT;
    v_hijridate DATE;
    v_culture VARCHAR COLLATE "C";
    v_dayparts TEXT[];
    v_resmask VARCHAR COLLATE "C";
    v_datatype VARCHAR COLLATE "C";
    v_raw_year VARCHAR COLLATE "C";
    v_left_part VARCHAR COLLATE "C";
    v_right_part VARCHAR COLLATE "C";
    v_resmask_fi VARCHAR COLLATE "C";
    v_timestring VARCHAR COLLATE "C";
    v_correctnum VARCHAR COLLATE "C";
    v_weekdaynum SMALLINT;
    v_err_message VARCHAR COLLATE "C";
    v_date_format VARCHAR COLLATE "C";
    v_weekdaynames TEXT[];
    v_hours SMALLINT := 0;
    v_minutes SMALLINT := 0;
    v_res_datatype VARCHAR COLLATE "C";
    v_error_message VARCHAR COLLATE "C";
    v_found BOOLEAN := TRUE;
    v_compday_regexp VARCHAR COLLATE "C";
    v_regmatch_groups TEXT[];
    v_datatype_groups TEXT[];
    v_datetimestring VARCHAR COLLATE "C";
    v_seconds VARCHAR COLLATE "C" := '0';
    v_fseconds VARCHAR COLLATE "C" := '0';
    v_compmonth_regexp VARCHAR COLLATE "C";
    v_lang_metadata_json JSONB;
    v_resmask_cnt SMALLINT := 10;
    v_res_datetime TIMESTAMP(6) WITHOUT TIME ZONE;
    DAYMM_REGEXP CONSTANT VARCHAR COLLATE "C" := '(\d{1,2})';
    FULLYEAR_REGEXP CONSTANT VARCHAR COLLATE "C" := '(\d{3,4})';
    SHORTYEAR_REGEXP CONSTANT VARCHAR COLLATE "C" := '(\d{1,2})';
    COMPYEAR_REGEXP CONSTANT VARCHAR COLLATE "C" := '(\d{1,4})';
    AMPM_REGEXP CONSTANT VARCHAR COLLATE "C" := '(?:[AP]M|ص|م)';
    TIMEUNIT_REGEXP CONSTANT VARCHAR COLLATE "C" := '\s*\d{1,2}\s*';
    MASKSEPONE_REGEXP CONSTANT VARCHAR COLLATE "C" := '\s*(?:/|-)?';
    MASKSEPTWO_REGEXP CONSTANT VARCHAR COLLATE "C" := '\s*(?:\s|/|-|\.|,)';
    MASKSEPTWO_FI_REGEXP CONSTANT VARCHAR COLLATE "C" := '\s*(?:\s|/|-|,)';
    MASKSEPTHREE_REGEXP CONSTANT VARCHAR COLLATE "C" := '\s*(?:/|-|\.|,)';
    TIME_MASKSEP_REGEXP CONSTANT VARCHAR COLLATE "C" := '(?:\s|\.|,)*';
    TIME_MASKSEP_FI_REGEXP CONSTANT VARCHAR COLLATE "C" := '(?:\s|,)*';
    WEEKDAYAMPM_START_REGEXP CONSTANT VARCHAR COLLATE "C" := '(^|[[:digit:][:space:]\.,])';
    WEEKDAYAMPM_END_REGEXP CONSTANT VARCHAR COLLATE "C" := '([[:digit:][:space:]\.,]|$)(?=[^/-]|$)';
    CORRECTNUM_REGEXP CONSTANT VARCHAR COLLATE "C" := '(?:([+-]\d{1,4})(?:[[:space:]\.,]|[AP]M|ص|م|$))';
    DATATYPE_REGEXP CONSTANT VARCHAR COLLATE "C" := '^(DATETIME|SMALLDATETIME|DATETIME2)\s*(?:\()?\s*((?:-)?\d+)?\s*(?:\))?$';
    ANNO_DOMINI_REGEXP VARCHAR COLLATE "C" := '(AD|A\.D\.)';
    ANNO_DOMINI_COMPREGEXP VARCHAR COLLATE "C" := concat(WEEKDAYAMPM_START_REGEXP, ANNO_DOMINI_REGEXP, WEEKDAYAMPM_END_REGEXP);
    HHMMSSFS_PART_REGEXP CONSTANT VARCHAR COLLATE "C" :=
        concat(TIMEUNIT_REGEXP, AMPM_REGEXP, '|',
               AMPM_REGEXP, '?', TIME_MASKSEP_REGEXP, TIMEUNIT_REGEXP, '\:', TIME_MASKSEP_REGEXP,
               AMPM_REGEXP, '?', TIME_MASKSEP_REGEXP, TIMEUNIT_REGEXP, '(?!\d)', TIME_MASKSEP_REGEXP, AMPM_REGEXP, '?|',
               AMPM_REGEXP, '?', TIME_MASKSEP_REGEXP, TIMEUNIT_REGEXP, '\:', TIME_MASKSEP_REGEXP,
               AMPM_REGEXP, '?', TIME_MASKSEP_REGEXP, TIMEUNIT_REGEXP, '\:', TIME_MASKSEP_REGEXP,
               AMPM_REGEXP, '?', TIME_MASKSEP_REGEXP, TIMEUNIT_REGEXP, '(?!\d)', TIME_MASKSEP_REGEXP, AMPM_REGEXP, '?|',
               AMPM_REGEXP, '?', TIME_MASKSEP_REGEXP, TIMEUNIT_REGEXP, '\:', TIME_MASKSEP_REGEXP,
               AMPM_REGEXP, '?', TIME_MASKSEP_REGEXP, TIMEUNIT_REGEXP, '\:', TIME_MASKSEP_REGEXP,
               AMPM_REGEXP, '?', TIME_MASKSEP_REGEXP, '\s*\d{1,2}\.\d+(?!\d)', TIME_MASKSEP_REGEXP, AMPM_REGEXP, '?|',
               AMPM_REGEXP, '?');
    HHMMSSFS_PART_FI_REGEXP CONSTANT VARCHAR COLLATE "C" :=
        concat(TIMEUNIT_REGEXP, AMPM_REGEXP, '|',
               AMPM_REGEXP, '?', TIME_MASKSEP_FI_REGEXP, TIMEUNIT_REGEXP, '[\:\.]', TIME_MASKSEP_FI_REGEXP,
               AMPM_REGEXP, '?', TIME_MASKSEP_FI_REGEXP, TIMEUNIT_REGEXP, '(?!\d)', TIME_MASKSEP_FI_REGEXP, AMPM_REGEXP, '?\.?|',
               AMPM_REGEXP, '?', TIME_MASKSEP_FI_REGEXP, TIMEUNIT_REGEXP, '[\:\.]', TIME_MASKSEP_FI_REGEXP,
               AMPM_REGEXP, '?', TIME_MASKSEP_FI_REGEXP, TIMEUNIT_REGEXP, '[\:\.]', TIME_MASKSEP_FI_REGEXP,
               AMPM_REGEXP, '?', TIME_MASKSEP_FI_REGEXP, TIMEUNIT_REGEXP, '(?!\d)', TIME_MASKSEP_FI_REGEXP, AMPM_REGEXP, '?|',
               AMPM_REGEXP, '?', TIME_MASKSEP_FI_REGEXP, TIMEUNIT_REGEXP, '[\:\.]', TIME_MASKSEP_FI_REGEXP,
               AMPM_REGEXP, '?', TIME_MASKSEP_FI_REGEXP, TIMEUNIT_REGEXP, '[\:\.]', TIME_MASKSEP_FI_REGEXP,
               AMPM_REGEXP, '?', TIME_MASKSEP_FI_REGEXP, '\s*\d{1,2}\.\d+(?!\d)\.?', TIME_MASKSEP_FI_REGEXP, AMPM_REGEXP, '?|',
               AMPM_REGEXP, '?');
    v_defmask1_regexp VARCHAR COLLATE "C" := concat('^', TIME_MASKSEP_REGEXP, CORRECTNUM_REGEXP, '?', TIME_MASKSEP_REGEXP,
                                        '(', HHMMSSFS_PART_REGEXP, ')?', TIME_MASKSEP_REGEXP,
                                        CORRECTNUM_REGEXP, '?', TIME_MASKSEP_REGEXP, AMPM_REGEXP, '?', TIME_MASKSEP_REGEXP,
                                        DAYMM_REGEXP,
                                        '(?:(?:', MASKSEPTWO_REGEXP, TIME_MASKSEP_REGEXP, AMPM_REGEXP, '?)|',
                                        '(?:', MASKSEPTWO_REGEXP, TIME_MASKSEP_REGEXP, AMPM_REGEXP, '?', TIME_MASKSEP_REGEXP,
                                        CORRECTNUM_REGEXP, '?', TIME_MASKSEP_REGEXP, AMPM_REGEXP, '?)|',
                                        '(?:[\.|,]+', AMPM_REGEXP, '?', TIME_MASKSEP_REGEXP, CORRECTNUM_REGEXP, '?))', TIME_MASKSEP_REGEXP,
                                        DAYMM_REGEXP,
                                        TIME_MASKSEP_REGEXP, '(?:[\.|,]+', TIME_MASKSEP_REGEXP, AMPM_REGEXP, '?)', TIME_MASKSEP_REGEXP, '$');
    v_defmask1_fi_regexp VARCHAR COLLATE "C" := concat('^', TIME_MASKSEP_FI_REGEXP, CORRECTNUM_REGEXP, '?', TIME_MASKSEP_FI_REGEXP,
                                           '(', HHMMSSFS_PART_FI_REGEXP, ')?', TIME_MASKSEP_FI_REGEXP,
                                           CORRECTNUM_REGEXP, '?', TIME_MASKSEP_REGEXP, AMPM_REGEXP, '?', TIME_MASKSEP_REGEXP,
                                           DAYMM_REGEXP,
                                           '(?:(?:', MASKSEPTWO_FI_REGEXP, TIME_MASKSEP_FI_REGEXP, AMPM_REGEXP, '?)|',
                                           '(?:', MASKSEPTWO_FI_REGEXP, TIME_MASKSEP_FI_REGEXP, AMPM_REGEXP, '?', TIME_MASKSEP_FI_REGEXP,
                                           CORRECTNUM_REGEXP, '?', TIME_MASKSEP_FI_REGEXP, AMPM_REGEXP, '?)|',
                                           '(?:[,]+', AMPM_REGEXP, '?', TIME_MASKSEP_FI_REGEXP, CORRECTNUM_REGEXP, '?))', TIME_MASKSEP_FI_REGEXP,
                                           DAYMM_REGEXP,
                                           TIME_MASKSEP_FI_REGEXP, '(?:[\.|,]+', TIME_MASKSEP_FI_REGEXP, AMPM_REGEXP, ')?', TIME_MASKSEP_FI_REGEXP, '$');
    v_defmask2_regexp VARCHAR COLLATE "C" := concat('^', TIME_MASKSEP_REGEXP, CORRECTNUM_REGEXP, '?', TIME_MASKSEP_REGEXP,
                                        '(', HHMMSSFS_PART_REGEXP, ')?', TIME_MASKSEP_REGEXP,
                                        CORRECTNUM_REGEXP, '?', TIME_MASKSEP_REGEXP, AMPM_REGEXP, '?', TIME_MASKSEP_REGEXP,
                                        FULLYEAR_REGEXP,
                                        '(?:(?:', MASKSEPTWO_REGEXP, TIME_MASKSEP_REGEXP, AMPM_REGEXP, '?)|',
                                        '(?:', TIME_MASKSEP_REGEXP, CORRECTNUM_REGEXP, '?', TIME_MASKSEP_REGEXP,
                                        AMPM_REGEXP, TIME_MASKSEP_REGEXP, CORRECTNUM_REGEXP, '?))', TIME_MASKSEP_REGEXP,
                                        DAYMM_REGEXP,
                                        TIME_MASKSEP_REGEXP, '(?:(?:[\.|,]+', TIME_MASKSEP_REGEXP, AMPM_REGEXP, TIME_MASKSEP_REGEXP, CORRECTNUM_REGEXP, '?)|',
                                        CORRECTNUM_REGEXP, TIME_MASKSEP_REGEXP, AMPM_REGEXP, '?)?', TIME_MASKSEP_REGEXP, '$');
    v_defmask2_fi_regexp VARCHAR COLLATE "C" := concat('^', TIME_MASKSEP_FI_REGEXP, CORRECTNUM_REGEXP, '?', TIME_MASKSEP_FI_REGEXP,
                                           '(', HHMMSSFS_PART_FI_REGEXP, ')?', TIME_MASKSEP_FI_REGEXP,
                                           CORRECTNUM_REGEXP, '?', TIME_MASKSEP_FI_REGEXP, AMPM_REGEXP, '?', TIME_MASKSEP_FI_REGEXP,
                                           FULLYEAR_REGEXP,
                                           '(?:(?:', MASKSEPTWO_FI_REGEXP, TIME_MASKSEP_FI_REGEXP, AMPM_REGEXP, '?)|',
                                           '(?:', TIME_MASKSEP_FI_REGEXP, CORRECTNUM_REGEXP, '?', TIME_MASKSEP_FI_REGEXP,
                                           AMPM_REGEXP, TIME_MASKSEP_FI_REGEXP, CORRECTNUM_REGEXP, '?))', TIME_MASKSEP_FI_REGEXP,
                                           DAYMM_REGEXP,
                                           TIME_MASKSEP_FI_REGEXP, '(?:(?:[\.|,]+', TIME_MASKSEP_FI_REGEXP, AMPM_REGEXP, TIME_MASKSEP_FI_REGEXP, CORRECTNUM_REGEXP, '?)|',
                                           CORRECTNUM_REGEXP, TIME_MASKSEP_FI_REGEXP, AMPM_REGEXP, '?)?', TIME_MASKSEP_FI_REGEXP, '$');
    v_defmask3_regexp VARCHAR COLLATE "C" := concat('^', TIME_MASKSEP_REGEXP, '(', HHMMSSFS_PART_REGEXP, ')?', TIME_MASKSEP_REGEXP,
                                        DAYMM_REGEXP,
                                        '(?:(?:', MASKSEPTWO_REGEXP, TIME_MASKSEP_REGEXP, ')|',
                                        '(?:', MASKSEPTHREE_REGEXP, TIME_MASKSEP_REGEXP, AMPM_REGEXP, '))', TIME_MASKSEP_REGEXP,
                                        FULLYEAR_REGEXP,
                                        TIME_MASKSEP_REGEXP, '(', TIME_MASKSEP_REGEXP, AMPM_REGEXP, ')?', TIME_MASKSEP_REGEXP, '$');
    v_defmask3_fi_regexp VARCHAR COLLATE "C" := concat('^', TIME_MASKSEP_FI_REGEXP, '(', HHMMSSFS_PART_FI_REGEXP, ')?', TIME_MASKSEP_FI_REGEXP,
                                           TIME_MASKSEP_FI_REGEXP, '[\./]?', TIME_MASKSEP_FI_REGEXP,
                                           DAYMM_REGEXP,
                                           '(?:', MASKSEPTWO_REGEXP, TIME_MASKSEP_FI_REGEXP, AMPM_REGEXP, '?)',
                                           FULLYEAR_REGEXP,
                                           TIME_MASKSEP_FI_REGEXP, AMPM_REGEXP, '?', TIME_MASKSEP_FI_REGEXP, '$');
    v_defmask4_0_regexp VARCHAR COLLATE "C" := concat('^', TIME_MASKSEP_REGEXP,
                                          DAYMM_REGEXP,
                                          MASKSEPTWO_REGEXP, TIME_MASKSEP_REGEXP,
                                          DAYMM_REGEXP,
                                          TIME_MASKSEP_REGEXP,
                                          DAYMM_REGEXP, '\s*(', AMPM_REGEXP, ')',
                                          TIME_MASKSEP_REGEXP, '$');
    v_defmask4_1_regexp VARCHAR COLLATE "C" := concat('^', TIME_MASKSEP_REGEXP,
                                          DAYMM_REGEXP,
                                          MASKSEPTWO_REGEXP, TIME_MASKSEP_REGEXP,
                                          DAYMM_REGEXP,
                                          '(?:\s|,)+',
                                          DAYMM_REGEXP, '\s*(', AMPM_REGEXP, ')',
                                          TIME_MASKSEP_REGEXP, '$');
    v_defmask4_2_regexp VARCHAR COLLATE "C" := concat('^', TIME_MASKSEP_REGEXP,
                                          DAYMM_REGEXP,
                                          MASKSEPTWO_REGEXP, TIME_MASKSEP_REGEXP,
                                          DAYMM_REGEXP,
                                          '\s*[\.]+', TIME_MASKSEP_REGEXP,
                                          DAYMM_REGEXP, '\s*(', AMPM_REGEXP, ')',
                                          TIME_MASKSEP_REGEXP, '$');
    v_defmask5_regexp VARCHAR COLLATE "C" := concat('^', TIME_MASKSEP_REGEXP, '(', HHMMSSFS_PART_REGEXP, ')?', TIME_MASKSEP_REGEXP,
                                        DAYMM_REGEXP,
                                        '(?:(?:', MASKSEPTWO_REGEXP, TIME_MASKSEP_REGEXP, AMPM_REGEXP, '?)|',
                                        '(?:[\.|,]+', AMPM_REGEXP, '))', TIME_MASKSEP_REGEXP,
                                        DAYMM_REGEXP,
                                        '(?:(?:', MASKSEPTWO_REGEXP, TIME_MASKSEP_REGEXP, AMPM_REGEXP, '?)|',
                                        '(?:[\.|,]+', AMPM_REGEXP, '))', TIME_MASKSEP_REGEXP,
                                        FULLYEAR_REGEXP,
                                        TIME_MASKSEP_REGEXP, '(', HHMMSSFS_PART_REGEXP, ')?', TIME_MASKSEP_REGEXP, '$');
    v_defmask5_fi_regexp VARCHAR COLLATE "C" := concat('^', TIME_MASKSEP_FI_REGEXP, '(', HHMMSSFS_PART_FI_REGEXP, ')?', TIME_MASKSEP_FI_REGEXP,
                                           DAYMM_REGEXP,
                                           '(?:(?:', MASKSEPTWO_REGEXP, TIME_MASKSEP_FI_REGEXP, AMPM_REGEXP, '?)|',
                                           '(?:[\.|,]+', AMPM_REGEXP, '))', TIME_MASKSEP_FI_REGEXP,
                                           DAYMM_REGEXP,
                                           '(?:(?:', MASKSEPTWO_REGEXP, TIME_MASKSEP_FI_REGEXP, AMPM_REGEXP, '?)|',
                                           '(?:[\.|,]+', AMPM_REGEXP, '))', TIME_MASKSEP_FI_REGEXP,
                                           FULLYEAR_REGEXP,
                                           TIME_MASKSEP_FI_REGEXP, '(', HHMMSSFS_PART_FI_REGEXP, ')?', TIME_MASKSEP_FI_REGEXP, '$');
    v_defmask6_regexp VARCHAR COLLATE "C" := concat('^', TIME_MASKSEP_REGEXP, '(', HHMMSSFS_PART_REGEXP, ')?', TIME_MASKSEP_REGEXP,
                                        FULLYEAR_REGEXP,
                                        '(?:(?:', MASKSEPTWO_REGEXP, TIME_MASKSEP_REGEXP, AMPM_REGEXP, '?)|',
                                        '(?:', TIME_MASKSEP_REGEXP, AMPM_REGEXP, '))', TIME_MASKSEP_REGEXP,
                                        DAYMM_REGEXP,
                                        '(?:(?:', MASKSEPTWO_REGEXP, TIME_MASKSEP_REGEXP, AMPM_REGEXP, '?)|',
                                        '(?:[\.|,]+', AMPM_REGEXP, '))', TIME_MASKSEP_REGEXP,
                                        DAYMM_REGEXP,
                                        '((?:(?:\s|\.|,)+|', AMPM_REGEXP, ')(?:', HHMMSSFS_PART_REGEXP, '))?', TIME_MASKSEP_REGEXP, '$');
    v_defmask6_fi_regexp VARCHAR COLLATE "C" := concat('^', TIME_MASKSEP_FI_REGEXP, '(', HHMMSSFS_PART_FI_REGEXP, ')?', TIME_MASKSEP_FI_REGEXP,
                                           FULLYEAR_REGEXP,
                                           '(?:(?:', MASKSEPTWO_REGEXP, TIME_MASKSEP_FI_REGEXP, AMPM_REGEXP, '?)|',
                                           '(?:', TIME_MASKSEP_FI_REGEXP, AMPM_REGEXP, '))', TIME_MASKSEP_FI_REGEXP,
                                           DAYMM_REGEXP,
                                           '(?:(?:', MASKSEPTWO_REGEXP, TIME_MASKSEP_FI_REGEXP, AMPM_REGEXP, '?)|',
                                           '(?:[\.|,]+', AMPM_REGEXP, '))', TIME_MASKSEP_FI_REGEXP,
                                           DAYMM_REGEXP,
                                           '(?:\s*[\.])?',
                                           '((?:(?:\s|,)+|', AMPM_REGEXP, ')(?:', HHMMSSFS_PART_FI_REGEXP, '))?', TIME_MASKSEP_FI_REGEXP, '$');
    v_defmask7_regexp VARCHAR COLLATE "C" := concat('^', TIME_MASKSEP_REGEXP, '(', HHMMSSFS_PART_REGEXP, ')?', TIME_MASKSEP_REGEXP,
                                        DAYMM_REGEXP,
                                        '(?:(?:', MASKSEPTWO_REGEXP, TIME_MASKSEP_REGEXP, AMPM_REGEXP, '?)|',
                                        '(?:[\.|,]+', AMPM_REGEXP, '))', TIME_MASKSEP_REGEXP,
                                        FULLYEAR_REGEXP,
                                        '(?:(?:', MASKSEPTWO_REGEXP, TIME_MASKSEP_REGEXP, AMPM_REGEXP, '?)|',
                                        '(?:', TIME_MASKSEP_REGEXP, AMPM_REGEXP, '))', TIME_MASKSEP_REGEXP,
                                        DAYMM_REGEXP,
                                        '((?:(?:\s|\.|,)+|', AMPM_REGEXP, ')(?:', HHMMSSFS_PART_REGEXP, '))?', TIME_MASKSEP_REGEXP, '$');
    v_defmask7_fi_regexp VARCHAR COLLATE "C" := concat('^', TIME_MASKSEP_FI_REGEXP, '(', HHMMSSFS_PART_FI_REGEXP, ')?', TIME_MASKSEP_FI_REGEXP,
                                           DAYMM_REGEXP,
                                           '(?:(?:', MASKSEPTWO_REGEXP, TIME_MASKSEP_FI_REGEXP, AMPM_REGEXP, '?)|',
                                           '(?:[\.|,]+', AMPM_REGEXP, '))', TIME_MASKSEP_FI_REGEXP,
                                           FULLYEAR_REGEXP,
                                           '(?:(?:', MASKSEPTWO_REGEXP, TIME_MASKSEP_FI_REGEXP, AMPM_REGEXP, '?)|',
                                           '(?:', TIME_MASKSEP_FI_REGEXP, AMPM_REGEXP, '))', TIME_MASKSEP_FI_REGEXP,
                                           DAYMM_REGEXP,
                                           '((?:(?:\s|,)+|', AMPM_REGEXP, ')(?:', HHMMSSFS_PART_FI_REGEXP, '))?', TIME_MASKSEP_FI_REGEXP, '$');
    v_defmask8_regexp VARCHAR COLLATE "C" := concat('^', TIME_MASKSEP_REGEXP, '(', HHMMSSFS_PART_REGEXP, ')?', TIME_MASKSEP_REGEXP,
                                        DAYMM_REGEXP,
                                        '(?:(?:', MASKSEPTWO_REGEXP, TIME_MASKSEP_REGEXP, AMPM_REGEXP, '?)|',
                                        '(?:[\.|,]+', AMPM_REGEXP, '))', TIME_MASKSEP_REGEXP,
                                        DAYMM_REGEXP,
                                        '(?:(?:', MASKSEPTWO_REGEXP, TIME_MASKSEP_REGEXP, AMPM_REGEXP, '?)|',
                                        '(?:[\.|,]+', AMPM_REGEXP, '))', TIME_MASKSEP_REGEXP,
                                        DAYMM_REGEXP,
                                        '(?:[\.|,]+', AMPM_REGEXP, ')?',
                                        TIME_MASKSEP_REGEXP, '(', HHMMSSFS_PART_REGEXP, ')?', TIME_MASKSEP_REGEXP, '$');
    v_defmask8_fi_regexp VARCHAR COLLATE "C" := concat('^', TIME_MASKSEP_FI_REGEXP, '(', HHMMSSFS_PART_FI_REGEXP, ')?', TIME_MASKSEP_FI_REGEXP,
                                           DAYMM_REGEXP,
                                           '(?:(?:', MASKSEPTWO_FI_REGEXP, TIME_MASKSEP_FI_REGEXP, AMPM_REGEXP, '?)|',
                                           '(?:[,]+', AMPM_REGEXP, '))', TIME_MASKSEP_FI_REGEXP,
                                           DAYMM_REGEXP,
                                           '(?:(?:', MASKSEPTWO_REGEXP, TIME_MASKSEP_FI_REGEXP, AMPM_REGEXP, '?)|',
                                           '(?:[,]+', AMPM_REGEXP, '))', TIME_MASKSEP_FI_REGEXP,
                                           DAYMM_REGEXP,
                                           '(?:(?:[\,]+|\s*/\s*)', AMPM_REGEXP, ')?',
                                           TIME_MASKSEP_FI_REGEXP, '(', HHMMSSFS_PART_FI_REGEXP, ')?', TIME_MASKSEP_FI_REGEXP, '$');
    v_defmask9_regexp VARCHAR COLLATE "C" := concat('^', TIME_MASKSEP_REGEXP, '(',
                                        HHMMSSFS_PART_REGEXP,
                                        ')', TIME_MASKSEP_REGEXP, '$');
    v_defmask9_fi_regexp VARCHAR COLLATE "C" := concat('^', TIME_MASKSEP_FI_REGEXP, AMPM_REGEXP, '?', TIME_MASKSEP_FI_REGEXP, '(',
                                           HHMMSSFS_PART_FI_REGEXP,
                                           ')', TIME_MASKSEP_FI_REGEXP, '$');
    v_defmask10_regexp VARCHAR COLLATE "C" := concat('^', TIME_MASKSEP_REGEXP, '(', HHMMSSFS_PART_REGEXP, ')?', TIME_MASKSEP_REGEXP,
                                         DAYMM_REGEXP,
                                         '(?:', MASKSEPTHREE_REGEXP, TIME_MASKSEP_REGEXP, '(?:', AMPM_REGEXP, '(?=(?:[[:space:]\.,])+))?)?', TIME_MASKSEP_REGEXP,
                                         '($comp_month$)',
                                         TIME_MASKSEP_REGEXP, '(', HHMMSSFS_PART_REGEXP, ')?', TIME_MASKSEP_REGEXP, '$');
    v_defmask10_fi_regexp VARCHAR COLLATE "C" := concat('^', TIME_MASKSEP_FI_REGEXP, '(', HHMMSSFS_PART_FI_REGEXP, ')?', TIME_MASKSEP_FI_REGEXP,
                                            DAYMM_REGEXP,
                                            '(?:', MASKSEPTHREE_REGEXP, TIME_MASKSEP_REGEXP, '(?:', AMPM_REGEXP, '(?=(?:[[:space:]\.,])+))?)?', TIME_MASKSEP_REGEXP,
                                            '($comp_month$)',
                                            TIME_MASKSEP_FI_REGEXP, '(', HHMMSSFS_PART_FI_REGEXP, ')?', TIME_MASKSEP_FI_REGEXP, '$');
    v_defmask11_regexp VARCHAR COLLATE "C" := concat('^', TIME_MASKSEP_REGEXP, '(', HHMMSSFS_PART_REGEXP, ')?', TIME_MASKSEP_REGEXP,
                                         '($comp_month$)',
                                         '(?:', MASKSEPTHREE_REGEXP, TIME_MASKSEP_REGEXP, AMPM_REGEXP, '?)?', TIME_MASKSEP_REGEXP,
                                         DAYMM_REGEXP,
                                         TIME_MASKSEP_REGEXP, '(', HHMMSSFS_PART_REGEXP, ')?', TIME_MASKSEP_REGEXP, '$');
    v_defmask11_fi_regexp VARCHAR COLLATE "C" := concat('^', TIME_MASKSEP_FI_REGEXP, '(', HHMMSSFS_PART_FI_REGEXP, ')?', TIME_MASKSEP_FI_REGEXP,
                                           '($comp_month$)',
                                           '(?:', MASKSEPTHREE_REGEXP, TIME_MASKSEP_REGEXP, AMPM_REGEXP, '?)?', TIME_MASKSEP_FI_REGEXP,
                                           DAYMM_REGEXP,
                                           '((?:(?:\s|,)+|', AMPM_REGEXP, ')(?:', HHMMSSFS_PART_FI_REGEXP, '))?', TIME_MASKSEP_FI_REGEXP, '$');
    v_defmask12_regexp VARCHAR COLLATE "C" := concat('^', TIME_MASKSEP_REGEXP, '(', HHMMSSFS_PART_REGEXP, ')?', TIME_MASKSEP_REGEXP,
                                         FULLYEAR_REGEXP,
                                         '(?:(?:', MASKSEPTWO_REGEXP, '?', TIME_MASKSEP_REGEXP, '(?:', AMPM_REGEXP, '(?=(?:[[:space:]\.,])+))?)|',
                                         '(?:(?:', TIME_MASKSEP_REGEXP, AMPM_REGEXP, '(?=(?:[[:space:]\.,])+))))', TIME_MASKSEP_REGEXP,
                                         '($comp_month$)',
                                         TIME_MASKSEP_REGEXP, '(', HHMMSSFS_PART_REGEXP, ')?', TIME_MASKSEP_REGEXP, '$');
    v_defmask12_fi_regexp VARCHAR COLLATE "C" := concat('^', TIME_MASKSEP_FI_REGEXP, '(', HHMMSSFS_PART_FI_REGEXP, ')?', TIME_MASKSEP_FI_REGEXP,
                                            FULLYEAR_REGEXP,
                                            '(?:(?:', MASKSEPTWO_REGEXP, '?', TIME_MASKSEP_REGEXP, '(?:', AMPM_REGEXP, '(?=(?:[[:space:]\.,])+))?)|',
                                            '(?:(?:', TIME_MASKSEP_REGEXP, AMPM_REGEXP, '(?=(?:[[:space:]\.,])+))))', TIME_MASKSEP_REGEXP,
                                            '($comp_month$)',
                                            TIME_MASKSEP_FI_REGEXP, '(', HHMMSSFS_PART_FI_REGEXP, ')?', TIME_MASKSEP_FI_REGEXP, '$');
    v_defmask13_regexp VARCHAR COLLATE "C" := concat('^', TIME_MASKSEP_REGEXP, '(', HHMMSSFS_PART_REGEXP, ')?', TIME_MASKSEP_REGEXP,
                                         '($comp_month$)',
                                         '(?:', MASKSEPTHREE_REGEXP, TIME_MASKSEP_REGEXP, AMPM_REGEXP, '?)?', TIME_MASKSEP_REGEXP,
                                         FULLYEAR_REGEXP,
                                         TIME_MASKSEP_REGEXP, AMPM_REGEXP, '?', TIME_MASKSEP_REGEXP, '$');
    v_defmask13_fi_regexp VARCHAR COLLATE "C" := concat('^', TIME_MASKSEP_FI_REGEXP, '(', HHMMSSFS_PART_FI_REGEXP, ')?', TIME_MASKSEP_FI_REGEXP,
                                            '($comp_month$)',
                                            '(?:', MASKSEPTHREE_REGEXP, TIME_MASKSEP_REGEXP, AMPM_REGEXP, '?)?', TIME_MASKSEP_REGEXP,
                                            FULLYEAR_REGEXP,
                                            TIME_MASKSEP_FI_REGEXP, AMPM_REGEXP, '?', TIME_MASKSEP_FI_REGEXP, '$');
    v_defmask14_regexp VARCHAR COLLATE "C" := concat('^', TIME_MASKSEP_REGEXP, '(', HHMMSSFS_PART_REGEXP, ')?', TIME_MASKSEP_REGEXP,
                                         '($comp_month$)'
                                         '(?:', MASKSEPTHREE_REGEXP, TIME_MASKSEP_REGEXP, AMPM_REGEXP, '?)?', TIME_MASKSEP_REGEXP,
                                         DAYMM_REGEXP,
                                         '(?:', MASKSEPTWO_REGEXP, TIME_MASKSEP_REGEXP, AMPM_REGEXP, '?)', TIME_MASKSEP_REGEXP,
                                         COMPYEAR_REGEXP,
                                         TIME_MASKSEP_REGEXP, '(', HHMMSSFS_PART_REGEXP, ')?', TIME_MASKSEP_REGEXP, '$');
    v_defmask14_fi_regexp VARCHAR COLLATE "C" := concat('^', TIME_MASKSEP_FI_REGEXP, '(', HHMMSSFS_PART_FI_REGEXP, ')?', TIME_MASKSEP_FI_REGEXP,
                                            '($comp_month$)'
                                            '(?:', MASKSEPTHREE_REGEXP, TIME_MASKSEP_FI_REGEXP, AMPM_REGEXP, '?)?', TIME_MASKSEP_FI_REGEXP,
                                            DAYMM_REGEXP,
                                            '(?:', MASKSEPTWO_REGEXP, TIME_MASKSEP_FI_REGEXP, AMPM_REGEXP, '?)', TIME_MASKSEP_FI_REGEXP,
                                            COMPYEAR_REGEXP,
                                            '((?:(?:\s|,)+|', AMPM_REGEXP, ')(?:', HHMMSSFS_PART_FI_REGEXP, '))?', TIME_MASKSEP_FI_REGEXP, '$');
    v_defmask15_regexp VARCHAR COLLATE "C" := concat('^', TIME_MASKSEP_REGEXP, '(', HHMMSSFS_PART_REGEXP, ')?', TIME_MASKSEP_REGEXP,
                                         DAYMM_REGEXP,
                                         '(?:(?:', MASKSEPTWO_REGEXP, '?', TIME_MASKSEP_REGEXP, '(?:', AMPM_REGEXP, '(?=(?:[[:space:]\.,])+))?)|',
                                         '(?:(?:', TIME_MASKSEP_REGEXP, AMPM_REGEXP, '(?=(?:[[:space:]\.,])+))))', TIME_MASKSEP_REGEXP,
                                         '($comp_month$)',
                                         '(?:', MASKSEPTHREE_REGEXP, TIME_MASKSEP_REGEXP, AMPM_REGEXP, '?)?', TIME_MASKSEP_REGEXP,
                                         COMPYEAR_REGEXP,
                                         TIME_MASKSEP_REGEXP, '(', HHMMSSFS_PART_REGEXP, ')?', TIME_MASKSEP_REGEXP, '$');
    v_defmask15_fi_regexp VARCHAR COLLATE "C" := concat('^', TIME_MASKSEP_FI_REGEXP, '(', HHMMSSFS_PART_FI_REGEXP, ')?', TIME_MASKSEP_FI_REGEXP,
                                            DAYMM_REGEXP,
                                            '(?:(?:', MASKSEPTWO_REGEXP, '?', TIME_MASKSEP_REGEXP, '(?:', AMPM_REGEXP, '(?=(?:[[:space:]\.,])+))?)|',
                                            '(?:(?:', TIME_MASKSEP_REGEXP, AMPM_REGEXP, '(?=(?:[[:space:]\.,])+))))', TIME_MASKSEP_REGEXP,
                                            '($comp_month$)',
                                            '(?:', MASKSEPTHREE_REGEXP, TIME_MASKSEP_REGEXP, AMPM_REGEXP, '?)?', TIME_MASKSEP_REGEXP,
                                            COMPYEAR_REGEXP,
                                            '((?:(?:\s|,)+|', AMPM_REGEXP, ')(?:', HHMMSSFS_PART_FI_REGEXP, '))?', TIME_MASKSEP_FI_REGEXP, '$');
    v_defmask16_regexp VARCHAR COLLATE "C" := concat('^', TIME_MASKSEP_REGEXP, '(', HHMMSSFS_PART_REGEXP, ')?', TIME_MASKSEP_REGEXP,
                                         DAYMM_REGEXP,
                                         '(?:', MASKSEPTWO_REGEXP, TIME_MASKSEP_REGEXP, AMPM_REGEXP, '?)', TIME_MASKSEP_REGEXP,
                                         COMPYEAR_REGEXP,
                                         '(?:(?:', MASKSEPTWO_REGEXP, '?', TIME_MASKSEP_REGEXP, '(?:', AMPM_REGEXP, '(?=(?:[[:space:]\.,])+))?)|',
                                         '(?:(?:', TIME_MASKSEP_REGEXP, AMPM_REGEXP, '(?=(?:[[:space:]\.,])+))))', TIME_MASKSEP_REGEXP,
                                         '($comp_month$)',
                                         TIME_MASKSEP_REGEXP, '(', HHMMSSFS_PART_REGEXP, ')?', TIME_MASKSEP_REGEXP, '$');
    v_defmask16_fi_regexp VARCHAR COLLATE "C" := concat('^', TIME_MASKSEP_FI_REGEXP, '(', HHMMSSFS_PART_FI_REGEXP, ')?', TIME_MASKSEP_FI_REGEXP,
                                            DAYMM_REGEXP,
                                            '(?:', MASKSEPTWO_REGEXP, TIME_MASKSEP_REGEXP, AMPM_REGEXP, '?)', TIME_MASKSEP_REGEXP,
                                            COMPYEAR_REGEXP,
                                            '(?:(?:', MASKSEPTWO_REGEXP, '?', TIME_MASKSEP_REGEXP, '(?:', AMPM_REGEXP, '(?=(?:[[:space:]\.,])+))?)|',
                                            '(?:(?:', TIME_MASKSEP_REGEXP, AMPM_REGEXP, '(?=(?:[[:space:]\.,])+))))', TIME_MASKSEP_REGEXP,
                                            '($comp_month$)',
                                            TIME_MASKSEP_FI_REGEXP, '(', HHMMSSFS_PART_FI_REGEXP, ')?', TIME_MASKSEP_FI_REGEXP, '$');
    v_defmask17_regexp VARCHAR COLLATE "C" := concat('^', TIME_MASKSEP_REGEXP, '(', HHMMSSFS_PART_REGEXP, ')?', TIME_MASKSEP_REGEXP,
                                         FULLYEAR_REGEXP,
                                         '(?:(?:', MASKSEPTWO_REGEXP, '?', TIME_MASKSEP_REGEXP, '(?:', AMPM_REGEXP, '(?=(?:[[:space:]\.,])+))?)|',
                                         '(?:(?:', TIME_MASKSEP_REGEXP, AMPM_REGEXP, '(?=(?:[[:space:]\.,])+))))', TIME_MASKSEP_REGEXP,
                                         '($comp_month$)',
                                         '(?:', MASKSEPTHREE_REGEXP, TIME_MASKSEP_REGEXP, AMPM_REGEXP, '?)?', TIME_MASKSEP_REGEXP,
                                         DAYMM_REGEXP,
                                         TIME_MASKSEP_REGEXP, '(', HHMMSSFS_PART_REGEXP, ')?', TIME_MASKSEP_REGEXP, '$');
    v_defmask17_fi_regexp VARCHAR COLLATE "C" := concat('^', TIME_MASKSEP_FI_REGEXP, '(', HHMMSSFS_PART_FI_REGEXP, ')?', TIME_MASKSEP_FI_REGEXP,
                                            FULLYEAR_REGEXP,
                                            '(?:(?:', MASKSEPTWO_REGEXP, '?', TIME_MASKSEP_REGEXP, '(?:', AMPM_REGEXP, '(?=(?:[[:space:]\.,])+))?)|',
                                            '(?:(?:', TIME_MASKSEP_REGEXP, AMPM_REGEXP, '(?=(?:[[:space:]\.,])+))))', TIME_MASKSEP_REGEXP,
                                            '($comp_month$)',
                                            '(?:', MASKSEPTHREE_REGEXP, TIME_MASKSEP_REGEXP, AMPM_REGEXP, '?)?', TIME_MASKSEP_REGEXP,
                                            DAYMM_REGEXP,
                                            '((?:(?:\s|,)+|', AMPM_REGEXP, ')(?:', HHMMSSFS_PART_FI_REGEXP, '))?', TIME_MASKSEP_FI_REGEXP, '$');
    v_defmask18_regexp VARCHAR COLLATE "C" := concat('^', TIME_MASKSEP_REGEXP, '(', HHMMSSFS_PART_REGEXP, ')?', TIME_MASKSEP_REGEXP,
                                         FULLYEAR_REGEXP,
                                         '(?:(?:', MASKSEPTWO_REGEXP, TIME_MASKSEP_REGEXP, AMPM_REGEXP, '?)|',
                                         '(?:', TIME_MASKSEP_REGEXP, AMPM_REGEXP, '))', TIME_MASKSEP_REGEXP,
                                         DAYMM_REGEXP,
                                         '(?:(?:', MASKSEPTWO_REGEXP, '?', TIME_MASKSEP_REGEXP, '(?:', AMPM_REGEXP, '(?=(?:[[:space:]\.,])+))?)|',
                                         '(?:(?:', TIME_MASKSEP_REGEXP, AMPM_REGEXP, '(?=(?:[[:space:]\.,])+))))', TIME_MASKSEP_REGEXP,
                                         '($comp_month$)',
                                         TIME_MASKSEP_REGEXP, '(', HHMMSSFS_PART_REGEXP, ')?', TIME_MASKSEP_REGEXP, '$');
    v_defmask18_fi_regexp VARCHAR COLLATE "C" := concat('^', TIME_MASKSEP_FI_REGEXP, '(', HHMMSSFS_PART_FI_REGEXP, ')?', TIME_MASKSEP_FI_REGEXP,
                                            FULLYEAR_REGEXP,
                                            '(?:(?:', MASKSEPTWO_REGEXP, TIME_MASKSEP_REGEXP, AMPM_REGEXP, '?)|',
                                            '(?:', TIME_MASKSEP_REGEXP, AMPM_REGEXP, '))', TIME_MASKSEP_REGEXP,
                                            DAYMM_REGEXP,
                                            '(?:(?:', MASKSEPTWO_REGEXP, '?', TIME_MASKSEP_REGEXP, '(?:', AMPM_REGEXP, '(?=(?:[[:space:]\.,])+))?)|',
                                            '(?:(?:', TIME_MASKSEP_REGEXP, AMPM_REGEXP, '(?=(?:[[:space:]\.,])+))))', TIME_MASKSEP_REGEXP,
                                            '($comp_month$)',
                                            TIME_MASKSEP_FI_REGEXP, '(', HHMMSSFS_PART_FI_REGEXP, ')?', TIME_MASKSEP_FI_REGEXP, '$');
    v_defmask19_regexp VARCHAR COLLATE "C" := concat('^', TIME_MASKSEP_REGEXP, '(', HHMMSSFS_PART_REGEXP, ')?', TIME_MASKSEP_REGEXP,
                                         '($comp_month$)',
                                         '(?:', MASKSEPTHREE_REGEXP, TIME_MASKSEP_REGEXP, AMPM_REGEXP, '?)?', TIME_MASKSEP_REGEXP,
                                         FULLYEAR_REGEXP,
                                         '(?:(?:', MASKSEPTWO_REGEXP, TIME_MASKSEP_REGEXP, AMPM_REGEXP, '?)|',
                                         '(?:', TIME_MASKSEP_REGEXP, AMPM_REGEXP, '))', TIME_MASKSEP_REGEXP,
                                         DAYMM_REGEXP,
                                         '((?:(?:\s|\.|,)+|', AMPM_REGEXP, ')(?:', HHMMSSFS_PART_REGEXP, '))?', TIME_MASKSEP_REGEXP, '$');
    v_defmask19_fi_regexp VARCHAR COLLATE "C" := concat('^', TIME_MASKSEP_FI_REGEXP, '(', HHMMSSFS_PART_FI_REGEXP, ')?', TIME_MASKSEP_FI_REGEXP,
                                            '($comp_month$)',
                                            '(?:', MASKSEPTHREE_REGEXP, TIME_MASKSEP_REGEXP, AMPM_REGEXP, '?)?', TIME_MASKSEP_REGEXP,
                                            FULLYEAR_REGEXP,
                                            '(?:(?:', MASKSEPTWO_REGEXP, TIME_MASKSEP_REGEXP, AMPM_REGEXP, '?)|',
                                            '(?:', TIME_MASKSEP_REGEXP, AMPM_REGEXP, '))', TIME_MASKSEP_REGEXP,
                                            DAYMM_REGEXP,
                                            '((?:(?:\s|,)+|', AMPM_REGEXP, ')(?:', HHMMSSFS_PART_FI_REGEXP, '))?', TIME_MASKSEP_FI_REGEXP, '$');
    CONVERSION_LANG CONSTANT VARCHAR COLLATE "C" := '';
    DATE_FORMAT CONSTANT VARCHAR COLLATE "C" := '';
BEGIN
    v_datatype := trim(p_datatype);
    v_datetimestring := upper(trim(p_datetimestring));
    v_culture := coalesce(nullif(upper(trim(p_culture)), ''), 'EN-US');

    v_datatype_groups := regexp_matches(v_datatype, DATATYPE_REGEXP, 'gi');

    v_res_datatype := upper(v_datatype_groups[1]);
    v_scale := v_datatype_groups[2]::SMALLINT;

    IF (v_res_datatype IS NULL) THEN
        RAISE datatype_mismatch;
    ELSIF (v_res_datatype <> 'DATETIME2' AND v_scale IS NOT NULL)
    THEN
        RAISE invalid_indicator_parameter_value;
    ELSIF (coalesce(v_scale, 0) NOT BETWEEN 0 AND 7)
    THEN
        RAISE interval_field_overflow;
    ELSIF (v_scale IS NULL) THEN
        v_scale := 7;
    END IF;

    v_dayparts := ARRAY(SELECT upper(array_to_string(regexp_matches(v_datetimestring, '[AP]M|ص|م', 'gi'), '')));

    IF (array_length(v_dayparts, 1) > 1) THEN
        RAISE invalid_datetime_format;
    END IF;

    BEGIN
        v_lang_metadata_json := sys.babelfish_get_lang_metadata_json(coalesce(nullif(CONVERSION_LANG, ''), p_culture));
    EXCEPTION
        WHEN OTHERS THEN
        RAISE invalid_parameter_value;
    END;

    v_compday_regexp := array_to_string(array_cat(array_cat(ARRAY(SELECT jsonb_array_elements_text(v_lang_metadata_json -> 'days_names')),
                                                            ARRAY(SELECT jsonb_array_elements_text(v_lang_metadata_json -> 'days_shortnames'))),
                                                  ARRAY(SELECT jsonb_array_elements_text(v_lang_metadata_json -> 'days_extrashortnames'))), '|');

    v_weekdaynames := ARRAY(SELECT array_to_string(regexp_matches(v_datetimestring, v_compday_regexp, 'gi'), ''));

    IF (array_length(v_weekdaynames, 1) > 1) THEN
        RAISE invalid_datetime_format;
    END IF;

    IF (v_weekdaynames[1] IS NOT NULL AND
        v_datetimestring ~* concat(WEEKDAYAMPM_START_REGEXP, '(', v_compday_regexp, ')', WEEKDAYAMPM_END_REGEXP))
    THEN
        v_datetimestring := pg_catalog.replace(v_datetimestring, v_weekdaynames[1], ' ');
    END IF;

    IF (v_datetimestring ~* ANNO_DOMINI_COMPREGEXP)
    THEN
        IF (v_culture !~ 'EN[-_]US|DA[-_]DK|SV[-_]SE|EN[-_]GB|HI[-_]IS') THEN
            RAISE invalid_datetime_format;
        END IF;

        v_datetimestring := regexp_replace(v_datetimestring,
                                           ANNO_DOMINI_COMPREGEXP,
                                           regexp_replace(array_to_string(regexp_matches(v_datetimestring, ANNO_DOMINI_COMPREGEXP, 'gi'), ''),
                                                          ANNO_DOMINI_REGEXP, ' ', 'gi'),
                                           'gi');
    END IF;

    v_date_format := coalesce(nullif(upper(trim(DATE_FORMAT)), ''), v_lang_metadata_json ->> 'date_format');

    v_compmonth_regexp :=
        array_to_string(array_cat(array_cat(ARRAY(SELECT jsonb_array_elements_text(v_lang_metadata_json -> 'months_shortnames')),
                                            ARRAY(SELECT jsonb_array_elements_text(v_lang_metadata_json -> 'months_names'))),
                                  array_cat(ARRAY(SELECT jsonb_array_elements_text(v_lang_metadata_json -> 'months_extrashortnames')),
                                            ARRAY(SELECT jsonb_array_elements_text(v_lang_metadata_json -> 'months_extranames')))
                                 ), '|');

    IF ((v_datetimestring ~* v_defmask1_regexp AND v_culture <> 'FI') OR
        (v_datetimestring ~* v_defmask1_fi_regexp AND v_culture = 'FI'))
    THEN
        IF (v_datetimestring ~ concat(CORRECTNUM_REGEXP, '?', TIME_MASKSEP_REGEXP, '\d+\s*(?:\.)+', TIME_MASKSEP_REGEXP, AMPM_REGEXP, '?', TIME_MASKSEP_REGEXP,
                                      CORRECTNUM_REGEXP, '?', TIME_MASKSEP_REGEXP, AMPM_REGEXP, '?', TIME_MASKSEP_REGEXP, '\d{1,2}', MASKSEPTWO_REGEXP, TIME_MASKSEP_REGEXP,
                                      AMPM_REGEXP, '?', TIME_MASKSEP_REGEXP, CORRECTNUM_REGEXP, '?', TIME_MASKSEP_REGEXP, AMPM_REGEXP, '?', TIME_MASKSEP_REGEXP, '\d{1,2}|',
                                      '\d+\s*(?:\.)+', TIME_MASKSEP_REGEXP, AMPM_REGEXP, '?', TIME_MASKSEP_REGEXP,
                                      CORRECTNUM_REGEXP, '?', TIME_MASKSEP_REGEXP, AMPM_REGEXP, '?', TIME_MASKSEP_REGEXP, '$') AND
            v_culture ~ 'DE[-_]DE|NN[-_]NO|CS[-_]CZ|PL[-_]PL|RO[-_]RO|SK[-_]SK|SL[-_]SI|BG[-_]BG|RU[-_]RU|TR[-_]TR|ET[-_]EE|LV[-_]LV')
        THEN
            RAISE invalid_datetime_format;
        END IF;

        v_regmatch_groups := regexp_matches(v_datetimestring, CASE v_culture
                                                                 WHEN 'FI' THEN v_defmask1_fi_regexp
                                                                 ELSE v_defmask1_regexp
                                                              END, 'gi');
        v_timestring := v_regmatch_groups[2];
        v_correctnum := coalesce(v_regmatch_groups[1], v_regmatch_groups[3],
                                 v_regmatch_groups[5], v_regmatch_groups[6]);

        IF (v_date_format = 'DMY' OR
            v_culture IN ('SV-SE', 'SV_SE', 'LV-LV', 'LV_LV'))
        THEN
            v_day := v_regmatch_groups[4];
            v_month := v_regmatch_groups[7];
        ELSE
            v_day := v_regmatch_groups[7];
            v_month := v_regmatch_groups[4];
        END IF;

        IF (v_culture IN ('AR', 'AR-SA', 'AR_SA'))
        THEN
            IF (v_day::SMALLINT > 30 OR
                v_month::SMALLINT > 12) THEN
                RAISE invalid_datetime_format;
            END IF;

            v_raw_year := to_char(sys.babelfish_conv_greg_to_hijri(current_date + 1), 'YYYY');
            v_hijridate := sys.babelfish_conv_hijri_to_greg(v_day, v_month, v_raw_year) - 1;

            v_day := to_char(v_hijridate, 'DD');
            v_month := to_char(v_hijridate, 'MM');
            v_year := to_char(v_hijridate, 'YYYY')::SMALLINT;
        ELSE
            v_year := to_char(current_date, 'YYYY')::SMALLINT;
        END IF;

    ELSIF ((v_datetimestring ~* v_defmask6_regexp AND v_culture <> 'FI') OR
           (v_datetimestring ~* v_defmask6_fi_regexp AND v_culture = 'FI'))
    THEN
        IF (v_culture IN ('AR', 'AR-SA', 'AR_SA') OR
            (v_datetimestring ~ concat('\s*\d{1,2}\.\s*(?:\.|\d+(?!\d)\s*\.)', TIME_MASKSEP_REGEXP, AMPM_REGEXP, '?', TIME_MASKSEP_REGEXP, '\d{3,4}',
                                       '(?:(?:', MASKSEPTWO_REGEXP, TIME_MASKSEP_REGEXP, AMPM_REGEXP, '?)|',
                                       '(?:', TIME_MASKSEP_REGEXP, AMPM_REGEXP, '))', TIME_MASKSEP_REGEXP, '\d{1,2}|',
                                       '\d{3,4}', MASKSEPTWO_REGEXP, '?', TIME_MASKSEP_REGEXP, AMPM_REGEXP, '?', TIME_MASKSEP_REGEXP, '\d{1,2}', MASKSEPTWO_REGEXP,
                                       TIME_MASKSEP_REGEXP, AMPM_REGEXP, '?', TIME_MASKSEP_REGEXP, '\d{1,2}\s*(?:\.)+|',
                                       '\d+\s*(?:\.)+', TIME_MASKSEP_REGEXP, AMPM_REGEXP, '?', TIME_MASKSEP_REGEXP, '$') AND
             v_culture ~ 'DE[-_]DE|NN[-_]NO|CS[-_]CZ|PL[-_]PL|RO[-_]RO|SK[-_]SK|SL[-_]SI|BG[-_]BG|RU[-_]RU|TR[-_]TR|ET[-_]EE|LV[-_]LV'))
        THEN
            RAISE invalid_datetime_format;
        END IF;

        v_regmatch_groups := regexp_matches(v_datetimestring, CASE v_culture
                                                                 WHEN 'FI' THEN v_defmask6_fi_regexp
                                                                 ELSE v_defmask6_regexp
                                                              END, 'gi');
        v_timestring := concat(v_regmatch_groups[1], v_regmatch_groups[5]);
        v_day := v_regmatch_groups[4];
        v_month := v_regmatch_groups[3];
        v_year := CASE
                     WHEN v_culture IN ('TH-TH', 'TH_TH') THEN v_regmatch_groups[2]::SMALLINT - 543
                     ELSE v_regmatch_groups[2]::SMALLINT
                  END;

    ELSIF ((v_datetimestring ~* v_defmask2_regexp AND v_culture <> 'FI') OR
           (v_datetimestring ~* v_defmask2_fi_regexp AND v_culture = 'FI'))
    THEN
        IF (v_culture IN ('AR', 'AR-SA', 'AR_SA') OR
            (v_datetimestring ~ concat('\s*\d{1,2}\.\s*(?:\.|\d+(?!\d)\s*\.)', TIME_MASKSEP_REGEXP, AMPM_REGEXP, '?', TIME_MASKSEP_REGEXP, '\d{3,4}',
                                       '(?:(?:', MASKSEPTWO_REGEXP, TIME_MASKSEP_REGEXP, AMPM_REGEXP, '?)|',
                                       '(?:', TIME_MASKSEP_REGEXP, CORRECTNUM_REGEXP, '?', TIME_MASKSEP_REGEXP,
                                       AMPM_REGEXP, TIME_MASKSEP_REGEXP, CORRECTNUM_REGEXP, '?))', TIME_MASKSEP_REGEXP, '\d{1,2}|',
                                       '\d+\s*(?:\.)+', TIME_MASKSEP_REGEXP, AMPM_REGEXP, '?', TIME_MASKSEP_REGEXP, '$') AND
             v_culture ~ 'DE[-_]DE|NN[-_]NO|CS[-_]CZ|PL[-_]PL|RO[-_]RO|SK[-_]SK|SL[-_]SI|BG[-_]BG|RU[-_]RU|TR[-_]TR|ET[-_]EE|LV[-_]LV'))
        THEN
            RAISE invalid_datetime_format;
        END IF;

        v_regmatch_groups := regexp_matches(v_datetimestring, CASE v_culture
                                                                 WHEN 'FI' THEN v_defmask2_fi_regexp
                                                                 ELSE v_defmask2_regexp
                                                              END, 'gi');
        v_timestring := v_regmatch_groups[2];
        v_correctnum := coalesce(v_regmatch_groups[1], v_regmatch_groups[3], v_regmatch_groups[5],
                                 v_regmatch_groups[6], v_regmatch_groups[8], v_regmatch_groups[9]);
        v_day := '01';
        v_month := v_regmatch_groups[7];
        v_year := CASE
                     WHEN v_culture IN ('TH-TH', 'TH_TH') THEN v_regmatch_groups[4]::SMALLINT - 543
                     ELSE v_regmatch_groups[4]::SMALLINT
                  END;

    ELSIF (v_datetimestring ~* v_defmask4_1_regexp OR
           (v_datetimestring ~* v_defmask4_2_regexp AND v_culture !~ 'DE[-_]DE|NN[-_]NO|CS[-_]CZ|PL[-_]PL|RO[-_]RO|SK[-_]SK|SL[-_]SI|BG[-_]BG|RU[-_]RU|TR[-_]TR|ET[-_]EE|LV[-_]LV') OR
           (v_datetimestring ~* v_defmask9_regexp AND v_culture <> 'FI') OR
           (v_datetimestring ~* v_defmask9_fi_regexp AND v_culture = 'FI'))
    THEN
        IF (v_datetimestring ~ concat('\d+\s*\.?(?:,+|,*', AMPM_REGEXP, ')', TIME_MASKSEP_FI_REGEXP, '\.+', TIME_MASKSEP_REGEXP, '$|',
                                      '\d+\s*\.', TIME_MASKSEP_FI_REGEXP, '\.', TIME_MASKSEP_FI_REGEXP, '$') AND
            v_culture = 'FI')
        THEN
            RAISE invalid_datetime_format;
        END IF;

        IF (v_datetimestring ~* v_defmask4_0_regexp) THEN
            v_timestring := (regexp_matches(v_datetimestring, v_defmask4_0_regexp, 'gi'))[1];
        ELSE
            v_timestring := v_datetimestring;
        END IF;

        v_res_date := current_date;
        v_day := to_char(v_res_date, 'DD');
        v_month := to_char(v_res_date, 'MM');
        v_year := to_char(v_res_date, 'YYYY')::SMALLINT;

    ELSIF ((v_datetimestring ~* v_defmask3_regexp AND v_culture <> 'FI') OR
           (v_datetimestring ~* v_defmask3_fi_regexp AND v_culture = 'FI'))
    THEN
        IF (v_culture IN ('AR', 'AR-SA', 'AR_SA') OR
            (v_datetimestring ~ concat('\s*\d{1,2}\.\s*(?:\.|\d+(?!\d)\s*\.)', TIME_MASKSEP_REGEXP, AMPM_REGEXP, '?',
                                       TIME_MASKSEP_REGEXP, '\d{1,2}', MASKSEPTWO_REGEXP, '|',
                                       '\d+\s*(?:\.)+', TIME_MASKSEP_REGEXP, AMPM_REGEXP, '?', TIME_MASKSEP_REGEXP, '$') AND
             v_culture ~ 'DE[-_]DE|NN[-_]NO|CS[-_]CZ|PL[-_]PL|RO[-_]RO|SK[-_]SK|SL[-_]SI|BG[-_]BG|RU[-_]RU|TR[-_]TR|ET[-_]EE|LV[-_]LV'))
        THEN
            RAISE invalid_datetime_format;
        END IF;

        v_regmatch_groups := regexp_matches(v_datetimestring, CASE v_culture
                                                                 WHEN 'FI' THEN v_defmask3_fi_regexp
                                                                 ELSE v_defmask3_regexp
                                                              END, 'gi');
        v_timestring := v_regmatch_groups[1];
        v_day := '01';
        v_month := v_regmatch_groups[2];
        v_year := CASE
                     WHEN v_culture IN ('TH-TH', 'TH_TH') THEN v_regmatch_groups[3]::SMALLINT - 543
                     ELSE v_regmatch_groups[3]::SMALLINT
                  END;

    ELSIF ((v_datetimestring ~* v_defmask5_regexp AND v_culture <> 'FI') OR
           (v_datetimestring ~* v_defmask5_fi_regexp AND v_culture = 'FI'))
    THEN
        IF (v_culture IN ('AR', 'AR-SA', 'AR_SA') OR
            (v_datetimestring ~ concat('\s*\d{1,2}\.\s*(?:\.|\d+(?!\d)\s*\.)', TIME_MASKSEP_REGEXP, AMPM_REGEXP, '?', TIME_MASKSEP_REGEXP, '\d{1,2}', MASKSEPTWO_REGEXP,
                                       TIME_MASKSEP_REGEXP, AMPM_REGEXP, '?', TIME_MASKSEP_REGEXP, '\d{1,2}', MASKSEPTWO_REGEXP,
                                       TIME_MASKSEP_REGEXP, AMPM_REGEXP, '?', TIME_MASKSEP_REGEXP, '\d{3,4}', TIME_MASKSEP_REGEXP, AMPM_REGEXP, '?', TIME_MASKSEP_REGEXP, '$|',
                                       '\d{1,2}', MASKSEPTWO_REGEXP, TIME_MASKSEP_REGEXP, AMPM_REGEXP, '?', TIME_MASKSEP_REGEXP, '\d{3,4}\s*(?:\.)+|',
                                       '\d+\s*(?:\.)+', TIME_MASKSEP_REGEXP, AMPM_REGEXP, '?', TIME_MASKSEP_REGEXP, '$') AND
             v_culture ~ 'DE[-_]DE|NN[-_]NO|CS[-_]CZ|PL[-_]PL|RO[-_]RO|SK[-_]SK|SL[-_]SI|BG[-_]BG|RU[-_]RU|TR[-_]TR|ET[-_]EE|LV[-_]LV'))
        THEN
            RAISE invalid_datetime_format;
        END IF;

        v_regmatch_groups := regexp_matches(v_datetimestring, v_defmask5_regexp, 'gi');
        v_timestring := concat(v_regmatch_groups[1], v_regmatch_groups[5]);
        v_year := CASE
                     WHEN v_culture IN ('TH-TH', 'TH_TH') THEN v_regmatch_groups[4]::SMALLINT - 543
                     ELSE v_regmatch_groups[4]::SMALLINT
                  END;

        IF (v_date_format = 'DMY' OR
            v_culture IN ('LV-LV', 'LV_LV'))
        THEN
            v_day := v_regmatch_groups[2];
            v_month := v_regmatch_groups[3];
        ELSE
            v_day := v_regmatch_groups[3];
            v_month := v_regmatch_groups[2];
        END IF;

    ELSIF ((v_datetimestring ~* v_defmask7_regexp AND v_culture <> 'FI') OR
           (v_datetimestring ~* v_defmask7_fi_regexp AND v_culture = 'FI'))
    THEN
        IF (v_culture IN ('AR', 'AR-SA', 'AR_SA') OR
            (v_datetimestring ~ concat('\s*\d{1,2}\.\s*(?:\.|\d+(?!\d)\s*\.)', TIME_MASKSEP_REGEXP, AMPM_REGEXP, '?', TIME_MASKSEP_REGEXP, '\d{1,2}',
                                       MASKSEPTWO_REGEXP, '?', TIME_MASKSEP_REGEXP, AMPM_REGEXP, '?', TIME_MASKSEP_REGEXP, '\d{3,4}|',
                                       '\d{3,4}', MASKSEPTWO_REGEXP, '?', TIME_MASKSEP_REGEXP, AMPM_REGEXP, '?', TIME_MASKSEP_REGEXP, '\d{1,2}\s*(?:\.)+|',
                                       '\d+\s*(?:\.)+', TIME_MASKSEP_REGEXP, AMPM_REGEXP, '?', TIME_MASKSEP_REGEXP, '$') AND
             v_culture ~ 'DE[-_]DE|NN[-_]NO|CS[-_]CZ|PL[-_]PL|RO[-_]RO|SK[-_]SK|SL[-_]SI|BG[-_]BG|RU[-_]RU|TR[-_]TR|ET[-_]EE|LV[-_]LV'))
        THEN
            RAISE invalid_datetime_format;
        END IF;

        v_regmatch_groups := regexp_matches(v_datetimestring, CASE v_culture
                                                                 WHEN 'FI' THEN v_defmask7_fi_regexp
                                                                 ELSE v_defmask7_regexp
                                                              END, 'gi');
        v_timestring := concat(v_regmatch_groups[1], v_regmatch_groups[5]);
        v_day := v_regmatch_groups[4];
        v_month := v_regmatch_groups[2];
        v_year := CASE
                     WHEN v_culture IN ('TH-TH', 'TH_TH') THEN v_regmatch_groups[3]::SMALLINT - 543
                     ELSE v_regmatch_groups[3]::SMALLINT
                  END;

    ELSIF ((v_datetimestring ~* v_defmask8_regexp AND v_culture <> 'FI') OR
           (v_datetimestring ~* v_defmask8_fi_regexp AND v_culture = 'FI'))
    THEN
        IF (v_datetimestring ~ concat('\s*\d{1,2}\.\s*(?:\.|\d+(?!\d)\s*\.)', TIME_MASKSEP_REGEXP, AMPM_REGEXP, '?', TIME_MASKSEP_REGEXP, '\d{1,2}',
                                      MASKSEPTWO_REGEXP, TIME_MASKSEP_REGEXP, AMPM_REGEXP, '?', TIME_MASKSEP_REGEXP, '\d{1,2}', MASKSEPTWO_REGEXP,
                                      TIME_MASKSEP_REGEXP, AMPM_REGEXP, '?', TIME_MASKSEP_REGEXP, '\d{1,2}|',
                                      '\d{1,2}', MASKSEPTWO_REGEXP, TIME_MASKSEP_REGEXP, AMPM_REGEXP, '?', TIME_MASKSEP_REGEXP, '\d{1,2}', MASKSEPTWO_REGEXP,
                                      TIME_MASKSEP_REGEXP, AMPM_REGEXP, '?', TIME_MASKSEP_REGEXP, '\d{1,2}\s*(?:\.)+|',
                                      '\d+\s*(?:\.)+', TIME_MASKSEP_REGEXP, AMPM_REGEXP, '?', TIME_MASKSEP_REGEXP, '$') AND
            v_culture ~ 'FI|DE[-_]DE|NN[-_]NO|CS[-_]CZ|PL[-_]PL|RO[-_]RO|SK[-_]SK|SL[-_]SI|BG[-_]BG|RU[-_]RU|TR[-_]TR|ET[-_]EE|LV[-_]LV')
        THEN
            RAISE invalid_datetime_format;
        END IF;

        v_regmatch_groups := regexp_matches(v_datetimestring, CASE v_culture
                                                                 WHEN 'FI' THEN v_defmask8_fi_regexp
                                                                 ELSE v_defmask8_regexp
                                                              END, 'gi');
        v_timestring := concat(v_regmatch_groups[1], v_regmatch_groups[5]);

        IF (v_date_format = 'DMY' OR
            v_culture IN ('LV-LV', 'LV_LV'))
        THEN
            v_day := v_regmatch_groups[2];
            v_month := v_regmatch_groups[3];
            v_raw_year := v_regmatch_groups[4];
        ELSIF (v_date_format = 'YMD')
        THEN
            v_day := v_regmatch_groups[4];
            v_month := v_regmatch_groups[3];
            v_raw_year := v_regmatch_groups[2];
        ELSE
            v_day := v_regmatch_groups[3];
            v_month := v_regmatch_groups[2];
            v_raw_year := v_regmatch_groups[4];
        END IF;

        IF (v_culture IN ('AR', 'AR-SA', 'AR_SA'))
        THEN
            IF (v_day::SMALLINT > 30 OR
                v_month::SMALLINT > 12) THEN
                RAISE invalid_datetime_format;
            END IF;

            v_raw_year := sys.babelfish_get_full_year(v_raw_year, '14');
            v_hijridate := sys.babelfish_conv_hijri_to_greg(v_day, v_month, v_raw_year) - 1;

            v_day := to_char(v_hijridate, 'DD');
            v_month := to_char(v_hijridate, 'MM');
            v_year := to_char(v_hijridate, 'YYYY')::SMALLINT;

        ELSIF (v_culture IN ('TH-TH', 'TH_TH')) THEN
            v_year := sys.babelfish_get_full_year(v_raw_year)::SMALLINT - 43;
        ELSE
            v_year := sys.babelfish_get_full_year(v_raw_year, '', 29)::SMALLINT;
        END IF;
    ELSE
        v_found := FALSE;
    END IF;

    WHILE (NOT v_found AND v_resmask_cnt < 20)
    LOOP
        v_resmask := pg_catalog.replace(CASE v_resmask_cnt
                                WHEN 10 THEN v_defmask10_regexp
                                WHEN 11 THEN v_defmask11_regexp
                                WHEN 12 THEN v_defmask12_regexp
                                WHEN 13 THEN v_defmask13_regexp
                                WHEN 14 THEN v_defmask14_regexp
                                WHEN 15 THEN v_defmask15_regexp
                                WHEN 16 THEN v_defmask16_regexp
                                WHEN 17 THEN v_defmask17_regexp
                                WHEN 18 THEN v_defmask18_regexp
                                WHEN 19 THEN v_defmask19_regexp
                             END,
                             '$comp_month$', v_compmonth_regexp);

        v_resmask_fi := pg_catalog.replace(CASE v_resmask_cnt
                                   WHEN 10 THEN v_defmask10_fi_regexp
                                   WHEN 11 THEN v_defmask11_fi_regexp
                                   WHEN 12 THEN v_defmask12_fi_regexp
                                   WHEN 13 THEN v_defmask13_fi_regexp
                                   WHEN 14 THEN v_defmask14_fi_regexp
                                   WHEN 15 THEN v_defmask15_fi_regexp
                                   WHEN 16 THEN v_defmask16_fi_regexp
                                   WHEN 17 THEN v_defmask17_fi_regexp
                                   WHEN 18 THEN v_defmask18_fi_regexp
                                   WHEN 19 THEN v_defmask19_fi_regexp
                                END,
                                '$comp_month$', v_compmonth_regexp);

        IF ((v_datetimestring ~* v_resmask AND v_culture <> 'FI') OR
            (v_datetimestring ~* v_resmask_fi AND v_culture = 'FI'))
        THEN
            v_found := TRUE;
            v_regmatch_groups := regexp_matches(v_datetimestring, CASE v_culture
                                                                     WHEN 'FI' THEN v_resmask_fi
                                                                     ELSE v_resmask
                                                                  END, 'gi');
            v_timestring := CASE
                               WHEN v_resmask_cnt IN (10, 11, 12, 13) THEN concat(v_regmatch_groups[1], v_regmatch_groups[4])
                               ELSE concat(v_regmatch_groups[1], v_regmatch_groups[5])
                            END;

            IF (v_resmask_cnt = 10)
            THEN
                IF (v_regmatch_groups[3] = 'MAR' AND
                    v_culture IN ('IT-IT', 'IT_IT'))
                THEN
                    RAISE invalid_datetime_format;
                END IF;

                IF (v_date_format = 'YMD' AND v_culture NOT IN ('SV-SE', 'SV_SE', 'LV-LV', 'LV_LV'))
                THEN
                    v_day := '01';
                    v_year := sys.babelfish_get_full_year(v_regmatch_groups[2], '', 29)::SMALLINT;
                ELSE
                    v_day := v_regmatch_groups[2];
                    v_year := to_char(current_date, 'YYYY')::SMALLINT;
                END IF;

                v_month := sys.babelfish_get_monthnum_by_name(v_regmatch_groups[3], v_lang_metadata_json);
                v_raw_year := to_char(sys.babelfish_conv_greg_to_hijri(current_date + 1), 'YYYY');

            ELSIF (v_resmask_cnt = 11)
            THEN
                IF (v_date_format IN ('YMD', 'MDY') AND v_culture NOT IN ('SV-SE', 'SV_SE'))
                THEN
                    v_day := v_regmatch_groups[3];
                    v_year := to_char(current_date, 'YYYY')::SMALLINT;
                ELSE
                    v_day := '01';
                    v_year := CASE
                                 WHEN v_culture IN ('TH-TH', 'TH_TH') THEN sys.babelfish_get_full_year(v_regmatch_groups[3])::SMALLINT - 43
                                 ELSE sys.babelfish_get_full_year(v_regmatch_groups[3], '', 29)::SMALLINT
                              END;
                END IF;

                v_month := sys.babelfish_get_monthnum_by_name(v_regmatch_groups[2], v_lang_metadata_json);
                v_raw_year := sys.babelfish_get_full_year(substring(v_year::TEXT, 3, 2), '14');

            ELSIF (v_resmask_cnt = 12)
            THEN
                v_day := '01';
                v_month := sys.babelfish_get_monthnum_by_name(v_regmatch_groups[3], v_lang_metadata_json);
                v_raw_year := v_regmatch_groups[2];

            ELSIF (v_resmask_cnt = 13)
            THEN
                v_day := '01';
                v_month := sys.babelfish_get_monthnum_by_name(v_regmatch_groups[2], v_lang_metadata_json);
                v_raw_year := v_regmatch_groups[3];

            ELSIF (v_resmask_cnt IN (14, 15, 16))
            THEN
                IF (v_resmask_cnt = 14)
                THEN
                    v_left_part := v_regmatch_groups[4];
                    v_right_part := v_regmatch_groups[3];
                    v_month := sys.babelfish_get_monthnum_by_name(v_regmatch_groups[2], v_lang_metadata_json);
                ELSIF (v_resmask_cnt = 15)
                THEN
                    v_left_part := v_regmatch_groups[4];
                    v_right_part := v_regmatch_groups[2];
                    v_month := sys.babelfish_get_monthnum_by_name(v_regmatch_groups[3], v_lang_metadata_json);
                ELSE
                    v_left_part := v_regmatch_groups[3];
                    v_right_part := v_regmatch_groups[2];
                    v_month := sys.babelfish_get_monthnum_by_name(v_regmatch_groups[4], v_lang_metadata_json);
                END IF;

                IF (char_length(v_left_part) <= 2)
                THEN
                    IF (v_date_format = 'YMD' AND v_culture NOT IN ('LV-LV', 'LV_LV'))
                    THEN
                        v_day := v_left_part;
                        v_raw_year := sys.babelfish_get_full_year(v_right_part, '14');
                        v_year := CASE
                                     WHEN v_culture IN ('TH-TH', 'TH_TH') THEN sys.babelfish_get_full_year(v_right_part)::SMALLINT - 43
                                     ELSE sys.babelfish_get_full_year(v_right_part, '', 29)::SMALLINT
                                  END;
                        BEGIN
                            v_res_date := make_date(v_year, v_month::SMALLINT, v_day::SMALLINT);
                        EXCEPTION
                        WHEN OTHERS THEN
                            v_day := v_right_part;
                            v_raw_year := sys.babelfish_get_full_year(v_left_part, '14');
                            v_year := CASE
                                         WHEN v_culture IN ('TH-TH', 'TH_TH') THEN sys.babelfish_get_full_year(v_left_part)::SMALLINT - 43
                                         ELSE sys.babelfish_get_full_year(v_left_part, '', 29)::SMALLINT
                                      END;
                        END;
                    END IF;

                    IF (v_date_format IN ('MDY', 'DMY') OR v_culture IN ('LV-LV', 'LV_LV'))
                    THEN
                        v_day := v_right_part;
                        v_raw_year := sys.babelfish_get_full_year(v_left_part, '14');
                        v_year := CASE
                                     WHEN v_culture IN ('TH-TH', 'TH_TH') THEN sys.babelfish_get_full_year(v_left_part)::SMALLINT - 43
                                     ELSE sys.babelfish_get_full_year(v_left_part, '', 29)::SMALLINT
                                  END;
                        BEGIN
                            v_res_date := make_date(v_year, v_month::SMALLINT, v_day::SMALLINT);
                        EXCEPTION
                        WHEN OTHERS THEN
                            v_day := v_left_part;
                            v_raw_year := sys.babelfish_get_full_year(v_right_part, '14');
                            v_year := CASE
                                         WHEN v_culture IN ('TH-TH', 'TH_TH') THEN sys.babelfish_get_full_year(v_right_part)::SMALLINT - 43
                                         ELSE sys.babelfish_get_full_year(v_right_part, '', 29)::SMALLINT
                                      END;
                        END;
                    END IF;
                ELSE
                    v_day := v_right_part;
                    v_raw_year := v_left_part;
	            v_year := CASE
                                 WHEN v_culture IN ('TH-TH', 'TH_TH') THEN v_left_part::SMALLINT - 543
                                 ELSE v_left_part::SMALLINT
                              END;
                END IF;

            ELSIF (v_resmask_cnt = 17)
            THEN
                v_day := v_regmatch_groups[4];
                v_month := sys.babelfish_get_monthnum_by_name(v_regmatch_groups[3], v_lang_metadata_json);
                v_raw_year := v_regmatch_groups[2];

            ELSIF (v_resmask_cnt = 18)
            THEN
                v_day := v_regmatch_groups[3];
                v_month := sys.babelfish_get_monthnum_by_name(v_regmatch_groups[4], v_lang_metadata_json);
                v_raw_year := v_regmatch_groups[2];

            ELSIF (v_resmask_cnt = 19)
            THEN
                v_day := v_regmatch_groups[4];
                v_month := sys.babelfish_get_monthnum_by_name(v_regmatch_groups[2], v_lang_metadata_json);
                v_raw_year := v_regmatch_groups[3];
            END IF;

            IF (v_resmask_cnt NOT IN (10, 11, 14, 15, 16))
            THEN
                v_year := CASE
                             WHEN v_culture IN ('TH-TH', 'TH_TH') THEN v_raw_year::SMALLINT - 543
                             ELSE v_raw_year::SMALLINT
                          END;
            END IF;

            IF (v_culture IN ('AR', 'AR-SA', 'AR_SA'))
            THEN
                IF (v_day::SMALLINT > 30 OR
                    (v_resmask_cnt NOT IN (10, 11, 14, 15, 16) AND v_year NOT BETWEEN 1318 AND 1501) OR
                    (v_resmask_cnt IN (14, 15, 16) AND v_raw_year::SMALLINT NOT BETWEEN 1318 AND 1501))
                THEN
                    RAISE invalid_datetime_format;
                END IF;

                v_hijridate := sys.babelfish_conv_hijri_to_greg(v_day, v_month, v_raw_year) - 1;

                v_day := to_char(v_hijridate, 'DD');
                v_month := to_char(v_hijridate, 'MM');
                v_year := to_char(v_hijridate, 'YYYY')::SMALLINT;
            END IF;
        END IF;

        v_resmask_cnt := v_resmask_cnt + 1;
    END LOOP;

    IF (NOT v_found) THEN
        RAISE invalid_datetime_format;
    END IF;

    IF (char_length(v_timestring) > 0 AND v_timestring NOT IN ('AM', 'ص', 'PM', 'م'))
    THEN
        IF (v_culture = 'FI') THEN
            v_timestring := translate(v_timestring, '.,', ': ');

            IF (char_length(split_part(v_timestring, ':', 4)) > 0) THEN
                v_timestring := regexp_replace(v_timestring, ':(?=\s*\d+\s*:?\s*(?:[AP]M|ص|م)?\s*$)', '.');
            END IF;
        END IF;

        v_timestring := pg_catalog.replace(regexp_replace(v_timestring, '\.?[AP]M|ص|م|\s|\,|\.\D|[\.|:]$', '', 'gi'), ':.', ':');
        BEGIN
            v_hours := coalesce(split_part(v_timestring, ':', 1)::SMALLINT, 0);

            IF ((v_dayparts[1] IN ('AM', 'ص') AND v_hours NOT BETWEEN 0 AND 12) OR
                (v_dayparts[1] IN ('PM', 'م') AND v_hours NOT BETWEEN 1 AND 23))
            THEN
                RAISE invalid_datetime_format;
            ELSIF (v_dayparts[1] = 'PM' AND v_hours < 12) THEN
                v_hours := v_hours + 12;
            ELSIF (v_dayparts[1] = 'AM' AND v_hours = 12) THEN
                v_hours := v_hours - 12;
            END IF;

            v_minutes := coalesce(nullif(split_part(v_timestring, ':', 2), '')::SMALLINT, 0);
            v_seconds := coalesce(nullif(split_part(v_timestring, ':', 3), ''), '0');

            IF (v_seconds ~ '\.') THEN
                v_fseconds := split_part(v_seconds, '.', 2);
                v_seconds := split_part(v_seconds, '.', 1);
            END IF;
        EXCEPTION
            WHEN OTHERS THEN
            RAISE invalid_datetime_format;
        END;
    ELSIF (v_dayparts[1] IN ('PM', 'م'))
    THEN
        v_hours := 12;
    END IF;

    BEGIN
        IF (v_res_datatype IN ('DATETIME', 'SMALLDATETIME'))
        THEN
            v_res_datetime := sys.datetimefromparts(v_year, v_month::SMALLINT, v_day::SMALLINT,
                                                                  v_hours, v_minutes, v_seconds::SMALLINT,
                                                                  rpad(v_fseconds, 3, '0')::NUMERIC);
            IF (v_res_datatype = 'SMALLDATETIME' AND
                to_char(v_res_datetime, 'SS') <> '00')
            THEN
                IF (to_char(v_res_datetime, 'SS')::SMALLINT >= 30) THEN
                    v_res_datetime := v_res_datetime + INTERVAL '1 minute';
                END IF;

                v_res_datetime := to_timestamp(to_char(v_res_datetime, 'DD.MM.YYYY.HH24.MI'), 'DD.MM.YYYY.HH24.MI');
            END IF;
        ELSE
            v_fseconds := sys.babelfish_get_microsecs_from_fractsecs(rpad(v_fseconds, 9, '0'), v_scale);
            v_seconds := concat_ws('.', v_seconds, v_fseconds);

            v_res_datetime := make_timestamp(v_year, v_month::SMALLINT, v_day::SMALLINT,
                                             v_hours, v_minutes, v_seconds::NUMERIC);
        END IF;
    EXCEPTION
        WHEN OTHERS THEN
        GET STACKED DIAGNOSTICS v_err_message = MESSAGE_TEXT;

        IF (v_err_message ~* 'Cannot construct data type') THEN
            RAISE invalid_datetime_format;
        END IF;
    END;

    IF (v_weekdaynames[1] IS NOT NULL) THEN
        v_weekdaynum := sys.babelfish_get_weekdaynum_by_name(v_weekdaynames[1], v_lang_metadata_json);

        IF (CASE date_part('dow', v_res_date)::SMALLINT
               WHEN 0 THEN 7
               ELSE date_part('dow', v_res_date)::SMALLINT
            END <> v_weekdaynum)
        THEN
            RAISE invalid_datetime_format;
        END IF;
    END IF;

    RETURN v_res_datetime;
EXCEPTION
    WHEN invalid_datetime_format OR datetime_field_overflow THEN
        RAISE USING MESSAGE := pg_catalog.format('Error converting string value ''%s'' into data type %s using culture ''%s''.',
                                      p_datetimestring, v_res_datatype, p_culture),
                    DETAIL := 'Incorrect using of pair of input parameters values during conversion process.',
                    HINT := 'Check the input parameters values, correct them if needed, and try again.';

    WHEN datatype_mismatch THEN
        RAISE USING MESSAGE := 'Data type should be one of these values: ''DATETIME'', ''SMALLDATETIME'', ''DATETIME2''/''DATETIME2(n)''.',
                    DETAIL := 'Use of incorrect "datatype" parameter value during conversion process.',
                    HINT := 'Change "datatype" parameter to the proper value and try again.';

    WHEN invalid_indicator_parameter_value THEN
        RAISE USING MESSAGE := pg_catalog.format('Invalid attributes specified for data type %s.', v_res_datatype),
                    DETAIL := 'Use of incorrect scale value, which is not corresponding to specified data type.',
                    HINT := 'Change data type scale component or select different data type and try again.';

    WHEN interval_field_overflow THEN
        RAISE USING MESSAGE := pg_catalog.format('Specified scale %s is invalid.', v_scale),
                    DETAIL := 'Use of incorrect data type scale value during conversion process.',
                    HINT := 'Change scale component of data type parameter to be in range [0..7] and try again.';

    WHEN invalid_parameter_value THEN
        RAISE USING MESSAGE := CASE char_length(coalesce(CONVERSION_LANG, ''))
                                  WHEN 0 THEN pg_catalog.format('The culture parameter ''%s'' provided in the function call is not supported.',
                                                     p_culture)
                                  ELSE pg_catalog.format('Invalid CONVERSION_LANG constant value - ''%s''. Allowed values are: ''English'', ''Deutsch'', etc.',
                                              CONVERSION_LANG)
                               END,
                    DETAIL := 'Passed incorrect value for "p_culture" parameter or compiled incorrect CONVERSION_LANG constant value in function''s body.',
                    HINT := 'Check "p_culture" input parameter value, correct it if needed, and try again. Also check CONVERSION_LANG constant value.';

    WHEN invalid_text_representation THEN
        GET STACKED DIAGNOSTICS v_err_message = MESSAGE_TEXT;
        v_err_message := substring(lower(v_err_message), 'integer\:\s\"(.*)\"');

        RAISE USING MESSAGE := pg_catalog.format('Error while trying to convert "%s" value to SMALLINT data type.',
                                      v_err_message),
                    DETAIL := 'Supplied value contains illegal characters.',
                    HINT := 'Correct supplied value, remove all illegal characters.';
END;
$BODY$
LANGUAGE plpgsql
STABLE
RETURNS NULL ON NULL INPUT;

CREATE OR REPLACE FUNCTION sys.babelfish_parse_to_time(IN p_datatype TEXT,
                                                           IN p_srctimestring TEXT,
                                                           IN p_culture TEXT DEFAULT '')
RETURNS TIME WITHOUT TIME ZONE
AS
$BODY$
DECLARE
    v_day VARCHAR COLLATE "C";
    v_year SMALLINT;
    v_month VARCHAR COLLATE "C";
    v_res_date DATE;
    v_scale SMALLINT;
    v_hijridate DATE;
    v_culture VARCHAR COLLATE "C";
    v_dayparts TEXT[];
    v_resmask VARCHAR COLLATE "C";
    v_datatype VARCHAR COLLATE "C";
    v_raw_year VARCHAR COLLATE "C";
    v_left_part VARCHAR COLLATE "C";
    v_right_part VARCHAR COLLATE "C";
    v_resmask_fi VARCHAR COLLATE "C";
    v_timestring VARCHAR COLLATE "C";
    v_correctnum VARCHAR COLLATE "C";
    v_weekdaynum SMALLINT;
    v_err_message VARCHAR COLLATE "C";
    v_date_format VARCHAR COLLATE "C";
    v_weekdaynames TEXT[];
    v_hours SMALLINT := 0;
    v_srctimestring VARCHAR COLLATE "C";
    v_minutes SMALLINT := 0;
    v_res_datatype VARCHAR COLLATE "C";
    v_error_message VARCHAR COLLATE "C";
    v_found BOOLEAN := TRUE;
    v_compday_regexp VARCHAR COLLATE "C";
    v_regmatch_groups TEXT[];
    v_datatype_groups TEXT[];
    v_seconds VARCHAR COLLATE "C" := '0';
    v_fseconds VARCHAR COLLATE "C" := '0';
    v_compmonth_regexp VARCHAR COLLATE "C";
    v_lang_metadata_json JSONB;
    v_resmask_cnt SMALLINT := 10;
    v_res_time TIME WITHOUT TIME ZONE;
    DAYMM_REGEXP CONSTANT VARCHAR COLLATE "C" := '(\d{1,2})';
    FULLYEAR_REGEXP CONSTANT VARCHAR COLLATE "C" := '(\d{3,4})';
    SHORTYEAR_REGEXP CONSTANT VARCHAR COLLATE "C" := '(\d{1,2})';
    COMPYEAR_REGEXP CONSTANT VARCHAR COLLATE "C" := '(\d{1,4})';
    AMPM_REGEXP CONSTANT VARCHAR COLLATE "C" := '(?:[AP]M|ص|م)';
    TIMEUNIT_REGEXP CONSTANT VARCHAR COLLATE "C" := '\s*\d{1,2}\s*';
    MASKSEPONE_REGEXP CONSTANT VARCHAR COLLATE "C" := '\s*(?:/|-)?';
    MASKSEPTWO_REGEXP CONSTANT VARCHAR COLLATE "C" := '\s*(?:\s|/|-|\.|,)';
    MASKSEPTWO_FI_REGEXP CONSTANT VARCHAR COLLATE "C" := '\s*(?:\s|/|-|,)';
    MASKSEPTHREE_REGEXP CONSTANT VARCHAR COLLATE "C" := '\s*(?:/|-|\.|,)';
    TIME_MASKSEP_REGEXP CONSTANT VARCHAR COLLATE "C" := '(?:\s|\.|,)*';
    TIME_MASKSEP_FI_REGEXP CONSTANT VARCHAR COLLATE "C" := '(?:\s|,)*';
    WEEKDAYAMPM_START_REGEXP CONSTANT VARCHAR COLLATE "C" := '(^|[[:digit:][:space:]\.,])';
    WEEKDAYAMPM_END_REGEXP CONSTANT VARCHAR COLLATE "C" := '([[:digit:][:space:]\.,]|$)(?=[^/-]|$)';
    CORRECTNUM_REGEXP CONSTANT VARCHAR COLLATE "C" := '(?:([+-]\d{1,4})(?:[[:space:]\.,]|[AP]M|ص|م|$))';
    DATATYPE_REGEXP CONSTANT VARCHAR COLLATE "C" := '^(TIME)\s*(?:\()?\s*((?:-)?\d+)?\s*(?:\))?$';
    ANNO_DOMINI_REGEXP VARCHAR COLLATE "C" := '(AD|A\.D\.)';
    ANNO_DOMINI_COMPREGEXP VARCHAR COLLATE "C" := concat(WEEKDAYAMPM_START_REGEXP, ANNO_DOMINI_REGEXP, WEEKDAYAMPM_END_REGEXP);
    HHMMSSFS_PART_REGEXP CONSTANT VARCHAR COLLATE "C" :=
        concat(TIMEUNIT_REGEXP, AMPM_REGEXP, '|',
               AMPM_REGEXP, '?', TIME_MASKSEP_REGEXP, TIMEUNIT_REGEXP, '\:', TIME_MASKSEP_REGEXP,
               AMPM_REGEXP, '?', TIME_MASKSEP_REGEXP, TIMEUNIT_REGEXP, '(?!\d)', TIME_MASKSEP_REGEXP, AMPM_REGEXP, '?|',
               AMPM_REGEXP, '?', TIME_MASKSEP_REGEXP, TIMEUNIT_REGEXP, '\:', TIME_MASKSEP_REGEXP,
               AMPM_REGEXP, '?', TIME_MASKSEP_REGEXP, TIMEUNIT_REGEXP, '\:', TIME_MASKSEP_REGEXP,
               AMPM_REGEXP, '?', TIME_MASKSEP_REGEXP, TIMEUNIT_REGEXP, '(?!\d)', TIME_MASKSEP_REGEXP, AMPM_REGEXP, '?|',
               AMPM_REGEXP, '?', TIME_MASKSEP_REGEXP, TIMEUNIT_REGEXP, '\:', TIME_MASKSEP_REGEXP,
               AMPM_REGEXP, '?', TIME_MASKSEP_REGEXP, TIMEUNIT_REGEXP, '\:', TIME_MASKSEP_REGEXP,
               AMPM_REGEXP, '?', TIME_MASKSEP_REGEXP, '\s*\d{1,2}\.\d+(?!\d)', TIME_MASKSEP_REGEXP, AMPM_REGEXP, '?|',
               AMPM_REGEXP, '?');
    HHMMSSFS_PART_FI_REGEXP CONSTANT VARCHAR COLLATE "C" :=
        concat(TIMEUNIT_REGEXP, AMPM_REGEXP, '|',
               AMPM_REGEXP, '?', TIME_MASKSEP_FI_REGEXP, TIMEUNIT_REGEXP, '[\:\.]', TIME_MASKSEP_FI_REGEXP,
               AMPM_REGEXP, '?', TIME_MASKSEP_FI_REGEXP, TIMEUNIT_REGEXP, '(?!\d)', TIME_MASKSEP_FI_REGEXP, AMPM_REGEXP, '?\.?|',
               AMPM_REGEXP, '?', TIME_MASKSEP_FI_REGEXP, TIMEUNIT_REGEXP, '[\:\.]', TIME_MASKSEP_FI_REGEXP,
               AMPM_REGEXP, '?', TIME_MASKSEP_FI_REGEXP, TIMEUNIT_REGEXP, '[\:\.]', TIME_MASKSEP_FI_REGEXP,
               AMPM_REGEXP, '?', TIME_MASKSEP_FI_REGEXP, TIMEUNIT_REGEXP, '(?!\d)', TIME_MASKSEP_FI_REGEXP, AMPM_REGEXP, '?|',
               AMPM_REGEXP, '?', TIME_MASKSEP_FI_REGEXP, TIMEUNIT_REGEXP, '[\:\.]', TIME_MASKSEP_FI_REGEXP,
               AMPM_REGEXP, '?', TIME_MASKSEP_FI_REGEXP, TIMEUNIT_REGEXP, '[\:\.]', TIME_MASKSEP_FI_REGEXP,
               AMPM_REGEXP, '?', TIME_MASKSEP_FI_REGEXP, '\s*\d{1,2}\.\d+(?!\d)\.?', TIME_MASKSEP_FI_REGEXP, AMPM_REGEXP, '?|',
               AMPM_REGEXP, '?');
    v_defmask1_regexp VARCHAR COLLATE "C" := concat('^', TIME_MASKSEP_REGEXP, CORRECTNUM_REGEXP, '?', TIME_MASKSEP_REGEXP,
                                        '(', HHMMSSFS_PART_REGEXP, ')?', TIME_MASKSEP_REGEXP,
                                        CORRECTNUM_REGEXP, '?', TIME_MASKSEP_REGEXP, AMPM_REGEXP, '?', TIME_MASKSEP_REGEXP,
                                        DAYMM_REGEXP,
                                        '(?:(?:', MASKSEPTWO_REGEXP, TIME_MASKSEP_REGEXP, AMPM_REGEXP, '?)|',
                                        '(?:', MASKSEPTWO_REGEXP, TIME_MASKSEP_REGEXP, AMPM_REGEXP, '?', TIME_MASKSEP_REGEXP,
                                        CORRECTNUM_REGEXP, '?', TIME_MASKSEP_REGEXP, AMPM_REGEXP, '?)|',
                                        '(?:[\.|,]+', AMPM_REGEXP, '?', TIME_MASKSEP_REGEXP, CORRECTNUM_REGEXP, '?))', TIME_MASKSEP_REGEXP,
                                        DAYMM_REGEXP,
                                        TIME_MASKSEP_REGEXP, '(?:[\.|,]+', TIME_MASKSEP_REGEXP, AMPM_REGEXP, '?)', TIME_MASKSEP_REGEXP, '$');
    v_defmask1_fi_regexp VARCHAR COLLATE "C" := concat('^', TIME_MASKSEP_FI_REGEXP, CORRECTNUM_REGEXP, '?', TIME_MASKSEP_FI_REGEXP,
                                           '(', HHMMSSFS_PART_FI_REGEXP, ')?', TIME_MASKSEP_FI_REGEXP,
                                           CORRECTNUM_REGEXP, '?', TIME_MASKSEP_REGEXP, AMPM_REGEXP, '?', TIME_MASKSEP_REGEXP,
                                           DAYMM_REGEXP,
                                           '(?:(?:', MASKSEPTWO_FI_REGEXP, TIME_MASKSEP_FI_REGEXP, AMPM_REGEXP, '?)|',
                                           '(?:', MASKSEPTWO_FI_REGEXP, TIME_MASKSEP_FI_REGEXP, AMPM_REGEXP, '?', TIME_MASKSEP_FI_REGEXP,
                                           CORRECTNUM_REGEXP, '?', TIME_MASKSEP_FI_REGEXP, AMPM_REGEXP, '?)|',
                                           '(?:[,]+', AMPM_REGEXP, '?', TIME_MASKSEP_FI_REGEXP, CORRECTNUM_REGEXP, '?))', TIME_MASKSEP_FI_REGEXP,
                                           DAYMM_REGEXP,
                                           TIME_MASKSEP_FI_REGEXP, '(?:[\.|,]+', TIME_MASKSEP_FI_REGEXP, AMPM_REGEXP, ')?', TIME_MASKSEP_FI_REGEXP, '$');
    v_defmask2_regexp VARCHAR COLLATE "C" := concat('^', TIME_MASKSEP_REGEXP, CORRECTNUM_REGEXP, '?', TIME_MASKSEP_REGEXP,
                                        '(', HHMMSSFS_PART_REGEXP, ')?', TIME_MASKSEP_REGEXP,
                                        CORRECTNUM_REGEXP, '?', TIME_MASKSEP_REGEXP, AMPM_REGEXP, '?', TIME_MASKSEP_REGEXP,
                                        FULLYEAR_REGEXP,
                                        '(?:(?:', MASKSEPTWO_REGEXP, TIME_MASKSEP_REGEXP, AMPM_REGEXP, '?)|',
                                        '(?:', TIME_MASKSEP_REGEXP, CORRECTNUM_REGEXP, '?', TIME_MASKSEP_REGEXP,
                                        AMPM_REGEXP, TIME_MASKSEP_REGEXP, CORRECTNUM_REGEXP, '?))', TIME_MASKSEP_REGEXP,
                                        DAYMM_REGEXP,
                                        TIME_MASKSEP_REGEXP, '(?:(?:[\.|,]+', TIME_MASKSEP_REGEXP, AMPM_REGEXP, TIME_MASKSEP_REGEXP, CORRECTNUM_REGEXP, '?)|',
                                        CORRECTNUM_REGEXP, TIME_MASKSEP_REGEXP, AMPM_REGEXP, '?)?', TIME_MASKSEP_REGEXP, '$');
    v_defmask2_fi_regexp VARCHAR COLLATE "C" := concat('^', TIME_MASKSEP_FI_REGEXP, CORRECTNUM_REGEXP, '?', TIME_MASKSEP_FI_REGEXP,
                                           '(', HHMMSSFS_PART_FI_REGEXP, ')?', TIME_MASKSEP_FI_REGEXP,
                                           CORRECTNUM_REGEXP, '?', TIME_MASKSEP_FI_REGEXP, AMPM_REGEXP, '?', TIME_MASKSEP_FI_REGEXP,
                                           FULLYEAR_REGEXP,
                                           '(?:(?:', MASKSEPTWO_FI_REGEXP, TIME_MASKSEP_FI_REGEXP, AMPM_REGEXP, '?)|',
                                           '(?:', TIME_MASKSEP_FI_REGEXP, CORRECTNUM_REGEXP, '?', TIME_MASKSEP_FI_REGEXP,
                                           AMPM_REGEXP, TIME_MASKSEP_FI_REGEXP, CORRECTNUM_REGEXP, '?))', TIME_MASKSEP_FI_REGEXP,
                                           DAYMM_REGEXP,
                                           TIME_MASKSEP_FI_REGEXP, '(?:(?:[\.|,]+', TIME_MASKSEP_FI_REGEXP, AMPM_REGEXP, TIME_MASKSEP_FI_REGEXP, CORRECTNUM_REGEXP, '?)|',
                                           CORRECTNUM_REGEXP, TIME_MASKSEP_FI_REGEXP, AMPM_REGEXP, '?)?', TIME_MASKSEP_FI_REGEXP, '$');
    v_defmask3_regexp VARCHAR COLLATE "C" := concat('^', TIME_MASKSEP_REGEXP, '(', HHMMSSFS_PART_REGEXP, ')?', TIME_MASKSEP_REGEXP,
                                        DAYMM_REGEXP,
                                        '(?:(?:', MASKSEPTWO_REGEXP, TIME_MASKSEP_REGEXP, ')|',
                                        '(?:', MASKSEPTHREE_REGEXP, TIME_MASKSEP_REGEXP, AMPM_REGEXP, '))', TIME_MASKSEP_REGEXP,
                                        FULLYEAR_REGEXP,
                                        TIME_MASKSEP_REGEXP, '(', TIME_MASKSEP_REGEXP, AMPM_REGEXP, ')?', TIME_MASKSEP_REGEXP, '$');
    v_defmask3_fi_regexp VARCHAR COLLATE "C" := concat('^', TIME_MASKSEP_FI_REGEXP, '(', HHMMSSFS_PART_FI_REGEXP, ')?', TIME_MASKSEP_FI_REGEXP,
                                           TIME_MASKSEP_FI_REGEXP, '[\./]?', TIME_MASKSEP_FI_REGEXP,
                                           DAYMM_REGEXP,
                                           '(?:', MASKSEPTWO_REGEXP, TIME_MASKSEP_FI_REGEXP, AMPM_REGEXP, '?)',
                                           FULLYEAR_REGEXP,
                                           TIME_MASKSEP_FI_REGEXP, AMPM_REGEXP, '?', TIME_MASKSEP_FI_REGEXP, '$');
    v_defmask4_0_regexp VARCHAR COLLATE "C" := concat('^', TIME_MASKSEP_REGEXP,
                                          DAYMM_REGEXP,
                                          MASKSEPTWO_REGEXP, TIME_MASKSEP_REGEXP,
                                          DAYMM_REGEXP,
                                          TIME_MASKSEP_REGEXP,
                                          DAYMM_REGEXP, '\s*(', AMPM_REGEXP, ')',
                                          TIME_MASKSEP_REGEXP, '$');
    v_defmask4_1_regexp VARCHAR COLLATE "C" := concat('^', TIME_MASKSEP_REGEXP,
                                          DAYMM_REGEXP,
                                          MASKSEPTWO_REGEXP, TIME_MASKSEP_REGEXP,
                                          DAYMM_REGEXP,
                                          '(?:\s|,)+',
                                          DAYMM_REGEXP, '\s*(', AMPM_REGEXP, ')',
                                          TIME_MASKSEP_REGEXP, '$');
    v_defmask4_2_regexp VARCHAR COLLATE "C" := concat('^', TIME_MASKSEP_REGEXP,
                                          DAYMM_REGEXP,
                                          MASKSEPTWO_REGEXP, TIME_MASKSEP_REGEXP,
                                          DAYMM_REGEXP,
                                          '\s*[\.]+', TIME_MASKSEP_REGEXP,
                                          DAYMM_REGEXP, '\s*(', AMPM_REGEXP, ')',
                                          TIME_MASKSEP_REGEXP, '$');
    v_defmask5_regexp VARCHAR COLLATE "C" := concat('^', TIME_MASKSEP_REGEXP, '(', HHMMSSFS_PART_REGEXP, ')?', TIME_MASKSEP_REGEXP,
                                        DAYMM_REGEXP,
                                        '(?:(?:', MASKSEPTWO_REGEXP, TIME_MASKSEP_REGEXP, AMPM_REGEXP, '?)|',
                                        '(?:[\.|,]+', AMPM_REGEXP, '))', TIME_MASKSEP_REGEXP,
                                        DAYMM_REGEXP,
                                        '(?:(?:', MASKSEPTWO_REGEXP, TIME_MASKSEP_REGEXP, AMPM_REGEXP, '?)|',
                                        '(?:[\.|,]+', AMPM_REGEXP, '))', TIME_MASKSEP_REGEXP,
                                        FULLYEAR_REGEXP,
                                        TIME_MASKSEP_REGEXP, '(', HHMMSSFS_PART_REGEXP, ')?', TIME_MASKSEP_REGEXP, '$');
    v_defmask5_fi_regexp VARCHAR COLLATE "C" := concat('^', TIME_MASKSEP_FI_REGEXP, '(', HHMMSSFS_PART_FI_REGEXP, ')?', TIME_MASKSEP_FI_REGEXP,
                                           DAYMM_REGEXP,
                                           '(?:(?:', MASKSEPTWO_REGEXP, TIME_MASKSEP_FI_REGEXP, AMPM_REGEXP, '?)|',
                                           '(?:[\.|,]+', AMPM_REGEXP, '))', TIME_MASKSEP_FI_REGEXP,
                                           DAYMM_REGEXP,
                                           '(?:(?:', MASKSEPTWO_REGEXP, TIME_MASKSEP_FI_REGEXP, AMPM_REGEXP, '?)|',
                                           '(?:[\.|,]+', AMPM_REGEXP, '))', TIME_MASKSEP_FI_REGEXP,
                                           FULLYEAR_REGEXP,
                                           TIME_MASKSEP_FI_REGEXP, '(', HHMMSSFS_PART_FI_REGEXP, ')?', TIME_MASKSEP_FI_REGEXP, '$');
    v_defmask6_regexp VARCHAR COLLATE "C" := concat('^', TIME_MASKSEP_REGEXP, '(', HHMMSSFS_PART_REGEXP, ')?', TIME_MASKSEP_REGEXP,
                                        FULLYEAR_REGEXP,
                                        '(?:(?:', MASKSEPTWO_REGEXP, TIME_MASKSEP_REGEXP, AMPM_REGEXP, '?)|',
                                        '(?:', TIME_MASKSEP_REGEXP, AMPM_REGEXP, '))', TIME_MASKSEP_REGEXP,
                                        DAYMM_REGEXP,
                                        '(?:(?:', MASKSEPTWO_REGEXP, TIME_MASKSEP_REGEXP, AMPM_REGEXP, '?)|',
                                        '(?:[\.|,]+', AMPM_REGEXP, '))', TIME_MASKSEP_REGEXP,
                                        DAYMM_REGEXP,
                                        '((?:(?:\s|\.|,)+|', AMPM_REGEXP, ')(?:', HHMMSSFS_PART_REGEXP, '))?', TIME_MASKSEP_REGEXP, '$');
    v_defmask6_fi_regexp VARCHAR COLLATE "C" := concat('^', TIME_MASKSEP_FI_REGEXP, '(', HHMMSSFS_PART_FI_REGEXP, ')?', TIME_MASKSEP_FI_REGEXP,
                                           FULLYEAR_REGEXP,
                                           '(?:(?:', MASKSEPTWO_REGEXP, TIME_MASKSEP_FI_REGEXP, AMPM_REGEXP, '?)|',
                                           '(?:', TIME_MASKSEP_FI_REGEXP, AMPM_REGEXP, '))', TIME_MASKSEP_FI_REGEXP,
                                           DAYMM_REGEXP,
                                           '(?:(?:', MASKSEPTWO_REGEXP, TIME_MASKSEP_FI_REGEXP, AMPM_REGEXP, '?)|',
                                           '(?:[\.|,]+', AMPM_REGEXP, '))', TIME_MASKSEP_FI_REGEXP,
                                           DAYMM_REGEXP,
                                           '(?:\s*[\.])?',
                                           '((?:(?:\s|,)+|', AMPM_REGEXP, ')(?:', HHMMSSFS_PART_FI_REGEXP, '))?', TIME_MASKSEP_FI_REGEXP, '$');
    v_defmask7_regexp VARCHAR COLLATE "C" := concat('^', TIME_MASKSEP_REGEXP, '(', HHMMSSFS_PART_REGEXP, ')?', TIME_MASKSEP_REGEXP,
                                        DAYMM_REGEXP,
                                        '(?:(?:', MASKSEPTWO_REGEXP, TIME_MASKSEP_REGEXP, AMPM_REGEXP, '?)|',
                                        '(?:[\.|,]+', AMPM_REGEXP, '))', TIME_MASKSEP_REGEXP,
                                        FULLYEAR_REGEXP,
                                        '(?:(?:', MASKSEPTWO_REGEXP, TIME_MASKSEP_REGEXP, AMPM_REGEXP, '?)|',
                                        '(?:', TIME_MASKSEP_REGEXP, AMPM_REGEXP, '))', TIME_MASKSEP_REGEXP,
                                        DAYMM_REGEXP,
                                        '((?:(?:\s|\.|,)+|', AMPM_REGEXP, ')(?:', HHMMSSFS_PART_REGEXP, '))?', TIME_MASKSEP_REGEXP, '$');
    v_defmask7_fi_regexp VARCHAR COLLATE "C" := concat('^', TIME_MASKSEP_FI_REGEXP, '(', HHMMSSFS_PART_FI_REGEXP, ')?', TIME_MASKSEP_FI_REGEXP,
                                           DAYMM_REGEXP,
                                           '(?:(?:', MASKSEPTWO_REGEXP, TIME_MASKSEP_FI_REGEXP, AMPM_REGEXP, '?)|',
                                           '(?:[\.|,]+', AMPM_REGEXP, '))', TIME_MASKSEP_FI_REGEXP,
                                           FULLYEAR_REGEXP,
                                           '(?:(?:', MASKSEPTWO_REGEXP, TIME_MASKSEP_FI_REGEXP, AMPM_REGEXP, '?)|',
                                           '(?:', TIME_MASKSEP_FI_REGEXP, AMPM_REGEXP, '))', TIME_MASKSEP_FI_REGEXP,
                                           DAYMM_REGEXP,
                                           '((?:(?:\s|,)+|', AMPM_REGEXP, ')(?:', HHMMSSFS_PART_FI_REGEXP, '))?', TIME_MASKSEP_FI_REGEXP, '$');
    v_defmask8_regexp VARCHAR COLLATE "C" := concat('^', TIME_MASKSEP_REGEXP, '(', HHMMSSFS_PART_REGEXP, ')?', TIME_MASKSEP_REGEXP,
                                        DAYMM_REGEXP,
                                        '(?:(?:', MASKSEPTWO_REGEXP, TIME_MASKSEP_REGEXP, AMPM_REGEXP, '?)|',
                                        '(?:[\.|,]+', AMPM_REGEXP, '))', TIME_MASKSEP_REGEXP,
                                        DAYMM_REGEXP,
                                        '(?:(?:', MASKSEPTWO_REGEXP, TIME_MASKSEP_REGEXP, AMPM_REGEXP, '?)|',
                                        '(?:[\.|,]+', AMPM_REGEXP, '))', TIME_MASKSEP_REGEXP,
                                        DAYMM_REGEXP,
                                        '(?:[\.|,]+', AMPM_REGEXP, ')?',
                                        TIME_MASKSEP_REGEXP, '(', HHMMSSFS_PART_REGEXP, ')?', TIME_MASKSEP_REGEXP, '$');
    v_defmask8_fi_regexp VARCHAR COLLATE "C" := concat('^', TIME_MASKSEP_FI_REGEXP, '(', HHMMSSFS_PART_FI_REGEXP, ')?', TIME_MASKSEP_FI_REGEXP,
                                           DAYMM_REGEXP,
                                           '(?:(?:', MASKSEPTWO_FI_REGEXP, TIME_MASKSEP_FI_REGEXP, AMPM_REGEXP, '?)|',
                                           '(?:[,]+', AMPM_REGEXP, '))', TIME_MASKSEP_FI_REGEXP,
                                           DAYMM_REGEXP,
                                           '(?:(?:', MASKSEPTWO_REGEXP, TIME_MASKSEP_FI_REGEXP, AMPM_REGEXP, '?)|',
                                           '(?:[,]+', AMPM_REGEXP, '))', TIME_MASKSEP_FI_REGEXP,
                                           DAYMM_REGEXP,
                                           '(?:(?:[\,]+|\s*/\s*)', AMPM_REGEXP, ')?',
                                           TIME_MASKSEP_FI_REGEXP, '(', HHMMSSFS_PART_FI_REGEXP, ')?', TIME_MASKSEP_FI_REGEXP, '$');
    v_defmask9_regexp VARCHAR COLLATE "C" := concat('^', TIME_MASKSEP_REGEXP, '(',
                                        HHMMSSFS_PART_REGEXP,
                                        ')', TIME_MASKSEP_REGEXP, '$');
    v_defmask9_fi_regexp VARCHAR COLLATE "C" := concat('^', TIME_MASKSEP_FI_REGEXP, AMPM_REGEXP, '?', TIME_MASKSEP_FI_REGEXP, '(',
                                           HHMMSSFS_PART_FI_REGEXP,
                                           ')', TIME_MASKSEP_FI_REGEXP, '$');
    v_defmask10_regexp VARCHAR COLLATE "C" := concat('^', TIME_MASKSEP_REGEXP, '(', HHMMSSFS_PART_REGEXP, ')?', TIME_MASKSEP_REGEXP,
                                         DAYMM_REGEXP,
                                         '(?:', MASKSEPTHREE_REGEXP, TIME_MASKSEP_REGEXP, '(?:', AMPM_REGEXP, '(?=(?:[[:space:]\.,])+))?)?', TIME_MASKSEP_REGEXP,
                                         '($comp_month$)',
                                         TIME_MASKSEP_REGEXP, '(', HHMMSSFS_PART_REGEXP, ')?', TIME_MASKSEP_REGEXP, '$');
    v_defmask10_fi_regexp VARCHAR COLLATE "C" := concat('^', TIME_MASKSEP_FI_REGEXP, '(', HHMMSSFS_PART_FI_REGEXP, ')?', TIME_MASKSEP_FI_REGEXP,
                                            DAYMM_REGEXP,
                                            '(?:', MASKSEPTHREE_REGEXP, TIME_MASKSEP_REGEXP, '(?:', AMPM_REGEXP, '(?=(?:[[:space:]\.,])+))?)?', TIME_MASKSEP_REGEXP,
                                            '($comp_month$)',
                                            TIME_MASKSEP_FI_REGEXP, '(', HHMMSSFS_PART_FI_REGEXP, ')?', TIME_MASKSEP_FI_REGEXP, '$');
    v_defmask11_regexp VARCHAR COLLATE "C" := concat('^', TIME_MASKSEP_REGEXP, '(', HHMMSSFS_PART_REGEXP, ')?', TIME_MASKSEP_REGEXP,
                                         '($comp_month$)',
                                         '(?:', MASKSEPTHREE_REGEXP, TIME_MASKSEP_REGEXP, AMPM_REGEXP, '?)?', TIME_MASKSEP_REGEXP,
                                         DAYMM_REGEXP,
                                         TIME_MASKSEP_REGEXP, '(', HHMMSSFS_PART_REGEXP, ')?', TIME_MASKSEP_REGEXP, '$');
    v_defmask11_fi_regexp VARCHAR COLLATE "C" := concat('^', TIME_MASKSEP_FI_REGEXP, '(', HHMMSSFS_PART_FI_REGEXP, ')?', TIME_MASKSEP_FI_REGEXP,
                                           '($comp_month$)',
                                           '(?:', MASKSEPTHREE_REGEXP, TIME_MASKSEP_REGEXP, AMPM_REGEXP, '?)?', TIME_MASKSEP_FI_REGEXP,
                                           DAYMM_REGEXP,
                                           '((?:(?:\s|,)+|', AMPM_REGEXP, ')(?:', HHMMSSFS_PART_FI_REGEXP, '))?', TIME_MASKSEP_FI_REGEXP, '$');
    v_defmask12_regexp VARCHAR COLLATE "C" := concat('^', TIME_MASKSEP_REGEXP, '(', HHMMSSFS_PART_REGEXP, ')?', TIME_MASKSEP_REGEXP,
                                         FULLYEAR_REGEXP,
                                         '(?:(?:', MASKSEPTWO_REGEXP, '?', TIME_MASKSEP_REGEXP, '(?:', AMPM_REGEXP, '(?=(?:[[:space:]\.,])+))?)|',
                                         '(?:(?:', TIME_MASKSEP_REGEXP, AMPM_REGEXP, '(?=(?:[[:space:]\.,])+))))', TIME_MASKSEP_REGEXP,
                                         '($comp_month$)',
                                         TIME_MASKSEP_REGEXP, '(', HHMMSSFS_PART_REGEXP, ')?', TIME_MASKSEP_REGEXP, '$');
    v_defmask12_fi_regexp VARCHAR COLLATE "C" := concat('^', TIME_MASKSEP_FI_REGEXP, '(', HHMMSSFS_PART_FI_REGEXP, ')?', TIME_MASKSEP_FI_REGEXP,
                                            FULLYEAR_REGEXP,
                                            '(?:(?:', MASKSEPTWO_REGEXP, '?', TIME_MASKSEP_REGEXP, '(?:', AMPM_REGEXP, '(?=(?:[[:space:]\.,])+))?)|',
                                            '(?:(?:', TIME_MASKSEP_REGEXP, AMPM_REGEXP, '(?=(?:[[:space:]\.,])+))))', TIME_MASKSEP_REGEXP,
                                            '($comp_month$)',
                                            TIME_MASKSEP_FI_REGEXP, '(', HHMMSSFS_PART_FI_REGEXP, ')?', TIME_MASKSEP_FI_REGEXP, '$');
    v_defmask13_regexp VARCHAR COLLATE "C" := concat('^', TIME_MASKSEP_REGEXP, '(', HHMMSSFS_PART_REGEXP, ')?', TIME_MASKSEP_REGEXP,
                                         '($comp_month$)',
                                         '(?:', MASKSEPTHREE_REGEXP, TIME_MASKSEP_REGEXP, AMPM_REGEXP, '?)?', TIME_MASKSEP_REGEXP,
                                         FULLYEAR_REGEXP,
                                         TIME_MASKSEP_REGEXP, AMPM_REGEXP, '?', TIME_MASKSEP_REGEXP, '$');
    v_defmask13_fi_regexp VARCHAR COLLATE "C" := concat('^', TIME_MASKSEP_FI_REGEXP, '(', HHMMSSFS_PART_FI_REGEXP, ')?', TIME_MASKSEP_FI_REGEXP,
                                            '($comp_month$)',
                                            '(?:', MASKSEPTHREE_REGEXP, TIME_MASKSEP_REGEXP, AMPM_REGEXP, '?)?', TIME_MASKSEP_REGEXP,
                                            FULLYEAR_REGEXP,
                                            TIME_MASKSEP_FI_REGEXP, AMPM_REGEXP, '?', TIME_MASKSEP_FI_REGEXP, '$');
    v_defmask14_regexp VARCHAR COLLATE "C" := concat('^', TIME_MASKSEP_REGEXP, '(', HHMMSSFS_PART_REGEXP, ')?', TIME_MASKSEP_REGEXP,
                                         '($comp_month$)'
                                         '(?:', MASKSEPTHREE_REGEXP, TIME_MASKSEP_REGEXP, AMPM_REGEXP, '?)?', TIME_MASKSEP_REGEXP,
                                         DAYMM_REGEXP,
                                         '(?:', MASKSEPTWO_REGEXP, TIME_MASKSEP_REGEXP, AMPM_REGEXP, '?)', TIME_MASKSEP_REGEXP,
                                         COMPYEAR_REGEXP,
                                         TIME_MASKSEP_REGEXP, '(', HHMMSSFS_PART_REGEXP, ')?', TIME_MASKSEP_REGEXP, '$');
    v_defmask14_fi_regexp VARCHAR COLLATE "C" := concat('^', TIME_MASKSEP_FI_REGEXP, '(', HHMMSSFS_PART_FI_REGEXP, ')?', TIME_MASKSEP_FI_REGEXP,
                                            '($comp_month$)'
                                            '(?:', MASKSEPTHREE_REGEXP, TIME_MASKSEP_FI_REGEXP, AMPM_REGEXP, '?)?', TIME_MASKSEP_FI_REGEXP,
                                            DAYMM_REGEXP,
                                            '(?:', MASKSEPTWO_REGEXP, TIME_MASKSEP_FI_REGEXP, AMPM_REGEXP, '?)', TIME_MASKSEP_FI_REGEXP,
                                            COMPYEAR_REGEXP,
                                            '((?:(?:\s|,)+|', AMPM_REGEXP, ')(?:', HHMMSSFS_PART_FI_REGEXP, '))?', TIME_MASKSEP_FI_REGEXP, '$');
    v_defmask15_regexp VARCHAR COLLATE "C" := concat('^', TIME_MASKSEP_REGEXP, '(', HHMMSSFS_PART_REGEXP, ')?', TIME_MASKSEP_REGEXP,
                                         DAYMM_REGEXP,
                                         '(?:(?:', MASKSEPTWO_REGEXP, '?', TIME_MASKSEP_REGEXP, '(?:', AMPM_REGEXP, '(?=(?:[[:space:]\.,])+))?)|',
                                         '(?:(?:', TIME_MASKSEP_REGEXP, AMPM_REGEXP, '(?=(?:[[:space:]\.,])+))))', TIME_MASKSEP_REGEXP,
                                         '($comp_month$)',
                                         '(?:', MASKSEPTHREE_REGEXP, TIME_MASKSEP_REGEXP, AMPM_REGEXP, '?)?', TIME_MASKSEP_REGEXP,
                                         COMPYEAR_REGEXP,
                                         TIME_MASKSEP_REGEXP, '(', HHMMSSFS_PART_REGEXP, ')?', TIME_MASKSEP_REGEXP, '$');
    v_defmask15_fi_regexp VARCHAR COLLATE "C" := concat('^', TIME_MASKSEP_FI_REGEXP, '(', HHMMSSFS_PART_FI_REGEXP, ')?', TIME_MASKSEP_FI_REGEXP,
                                            DAYMM_REGEXP,
                                            '(?:(?:', MASKSEPTWO_REGEXP, '?', TIME_MASKSEP_REGEXP, '(?:', AMPM_REGEXP, '(?=(?:[[:space:]\.,])+))?)|',
                                            '(?:(?:', TIME_MASKSEP_REGEXP, AMPM_REGEXP, '(?=(?:[[:space:]\.,])+))))', TIME_MASKSEP_REGEXP,
                                            '($comp_month$)',
                                            '(?:', MASKSEPTHREE_REGEXP, TIME_MASKSEP_REGEXP, AMPM_REGEXP, '?)?', TIME_MASKSEP_REGEXP,
                                            COMPYEAR_REGEXP,
                                            '((?:(?:\s|,)+|', AMPM_REGEXP, ')(?:', HHMMSSFS_PART_FI_REGEXP, '))?', TIME_MASKSEP_FI_REGEXP, '$');
    v_defmask16_regexp VARCHAR COLLATE "C" := concat('^', TIME_MASKSEP_REGEXP, '(', HHMMSSFS_PART_REGEXP, ')?', TIME_MASKSEP_REGEXP,
                                         DAYMM_REGEXP,
                                         '(?:', MASKSEPTWO_REGEXP, TIME_MASKSEP_REGEXP, AMPM_REGEXP, '?)', TIME_MASKSEP_REGEXP,
                                         COMPYEAR_REGEXP,
                                         '(?:(?:', MASKSEPTWO_REGEXP, '?', TIME_MASKSEP_REGEXP, '(?:', AMPM_REGEXP, '(?=(?:[[:space:]\.,])+))?)|',
                                         '(?:(?:', TIME_MASKSEP_REGEXP, AMPM_REGEXP, '(?=(?:[[:space:]\.,])+))))', TIME_MASKSEP_REGEXP,
                                         '($comp_month$)',
                                         TIME_MASKSEP_REGEXP, '(', HHMMSSFS_PART_REGEXP, ')?', TIME_MASKSEP_REGEXP, '$');
    v_defmask16_fi_regexp VARCHAR COLLATE "C" := concat('^', TIME_MASKSEP_FI_REGEXP, '(', HHMMSSFS_PART_FI_REGEXP, ')?', TIME_MASKSEP_FI_REGEXP,
                                            DAYMM_REGEXP,
                                            '(?:', MASKSEPTWO_REGEXP, TIME_MASKSEP_REGEXP, AMPM_REGEXP, '?)', TIME_MASKSEP_REGEXP,
                                            COMPYEAR_REGEXP,
                                            '(?:(?:', MASKSEPTWO_REGEXP, '?', TIME_MASKSEP_REGEXP, '(?:', AMPM_REGEXP, '(?=(?:[[:space:]\.,])+))?)|',
                                            '(?:(?:', TIME_MASKSEP_REGEXP, AMPM_REGEXP, '(?=(?:[[:space:]\.,])+))))', TIME_MASKSEP_REGEXP,
                                            '($comp_month$)',
                                            TIME_MASKSEP_FI_REGEXP, '(', HHMMSSFS_PART_FI_REGEXP, ')?', TIME_MASKSEP_FI_REGEXP, '$');
    v_defmask17_regexp VARCHAR COLLATE "C" := concat('^', TIME_MASKSEP_REGEXP, '(', HHMMSSFS_PART_REGEXP, ')?', TIME_MASKSEP_REGEXP,
                                         FULLYEAR_REGEXP,
                                         '(?:(?:', MASKSEPTWO_REGEXP, '?', TIME_MASKSEP_REGEXP, '(?:', AMPM_REGEXP, '(?=(?:[[:space:]\.,])+))?)|',
                                         '(?:(?:', TIME_MASKSEP_REGEXP, AMPM_REGEXP, '(?=(?:[[:space:]\.,])+))))', TIME_MASKSEP_REGEXP,
                                         '($comp_month$)',
                                         '(?:', MASKSEPTHREE_REGEXP, TIME_MASKSEP_REGEXP, AMPM_REGEXP, '?)?', TIME_MASKSEP_REGEXP,
                                         DAYMM_REGEXP,
                                         TIME_MASKSEP_REGEXP, '(', HHMMSSFS_PART_REGEXP, ')?', TIME_MASKSEP_REGEXP, '$');
    v_defmask17_fi_regexp VARCHAR COLLATE "C" := concat('^', TIME_MASKSEP_FI_REGEXP, '(', HHMMSSFS_PART_FI_REGEXP, ')?', TIME_MASKSEP_FI_REGEXP,
                                            FULLYEAR_REGEXP,
                                            '(?:(?:', MASKSEPTWO_REGEXP, '?', TIME_MASKSEP_REGEXP, '(?:', AMPM_REGEXP, '(?=(?:[[:space:]\.,])+))?)|',
                                            '(?:(?:', TIME_MASKSEP_REGEXP, AMPM_REGEXP, '(?=(?:[[:space:]\.,])+))))', TIME_MASKSEP_REGEXP,
                                            '($comp_month$)',
                                            '(?:', MASKSEPTHREE_REGEXP, TIME_MASKSEP_REGEXP, AMPM_REGEXP, '?)?', TIME_MASKSEP_REGEXP,
                                            DAYMM_REGEXP,
                                            '((?:(?:\s|,)+|', AMPM_REGEXP, ')(?:', HHMMSSFS_PART_FI_REGEXP, '))?', TIME_MASKSEP_FI_REGEXP, '$');
    v_defmask18_regexp VARCHAR COLLATE "C" := concat('^', TIME_MASKSEP_REGEXP, '(', HHMMSSFS_PART_REGEXP, ')?', TIME_MASKSEP_REGEXP,
                                         FULLYEAR_REGEXP,
                                         '(?:(?:', MASKSEPTWO_REGEXP, TIME_MASKSEP_REGEXP, AMPM_REGEXP, '?)|',
                                         '(?:', TIME_MASKSEP_REGEXP, AMPM_REGEXP, '))', TIME_MASKSEP_REGEXP,
                                         DAYMM_REGEXP,
                                         '(?:(?:', MASKSEPTWO_REGEXP, '?', TIME_MASKSEP_REGEXP, '(?:', AMPM_REGEXP, '(?=(?:[[:space:]\.,])+))?)|',
                                         '(?:(?:', TIME_MASKSEP_REGEXP, AMPM_REGEXP, '(?=(?:[[:space:]\.,])+))))', TIME_MASKSEP_REGEXP,
                                         '($comp_month$)',
                                         TIME_MASKSEP_REGEXP, '(', HHMMSSFS_PART_REGEXP, ')?', TIME_MASKSEP_REGEXP, '$');
    v_defmask18_fi_regexp VARCHAR COLLATE "C" := concat('^', TIME_MASKSEP_FI_REGEXP, '(', HHMMSSFS_PART_FI_REGEXP, ')?', TIME_MASKSEP_FI_REGEXP,
                                            FULLYEAR_REGEXP,
                                            '(?:(?:', MASKSEPTWO_REGEXP, TIME_MASKSEP_REGEXP, AMPM_REGEXP, '?)|',
                                            '(?:', TIME_MASKSEP_REGEXP, AMPM_REGEXP, '))', TIME_MASKSEP_REGEXP,
                                            DAYMM_REGEXP,
                                            '(?:(?:', MASKSEPTWO_REGEXP, '?', TIME_MASKSEP_REGEXP, '(?:', AMPM_REGEXP, '(?=(?:[[:space:]\.,])+))?)|',
                                            '(?:(?:', TIME_MASKSEP_REGEXP, AMPM_REGEXP, '(?=(?:[[:space:]\.,])+))))', TIME_MASKSEP_REGEXP,
                                            '($comp_month$)',
                                            TIME_MASKSEP_FI_REGEXP, '(', HHMMSSFS_PART_FI_REGEXP, ')?', TIME_MASKSEP_FI_REGEXP, '$');
    v_defmask19_regexp VARCHAR COLLATE "C" := concat('^', TIME_MASKSEP_REGEXP, '(', HHMMSSFS_PART_REGEXP, ')?', TIME_MASKSEP_REGEXP,
                                         '($comp_month$)',
                                         '(?:', MASKSEPTHREE_REGEXP, TIME_MASKSEP_REGEXP, AMPM_REGEXP, '?)?', TIME_MASKSEP_REGEXP,
                                         FULLYEAR_REGEXP,
                                         '(?:(?:', MASKSEPTWO_REGEXP, TIME_MASKSEP_REGEXP, AMPM_REGEXP, '?)|',
                                         '(?:', TIME_MASKSEP_REGEXP, AMPM_REGEXP, '))', TIME_MASKSEP_REGEXP,
                                         DAYMM_REGEXP,
                                         '((?:(?:\s|\.|,)+|', AMPM_REGEXP, ')(?:', HHMMSSFS_PART_REGEXP, '))?', TIME_MASKSEP_REGEXP, '$');
    v_defmask19_fi_regexp VARCHAR COLLATE "C" := concat('^', TIME_MASKSEP_FI_REGEXP, '(', HHMMSSFS_PART_FI_REGEXP, ')?', TIME_MASKSEP_FI_REGEXP,
                                            '($comp_month$)',
                                            '(?:', MASKSEPTHREE_REGEXP, TIME_MASKSEP_REGEXP, AMPM_REGEXP, '?)?', TIME_MASKSEP_REGEXP,
                                            FULLYEAR_REGEXP,
                                            '(?:(?:', MASKSEPTWO_REGEXP, TIME_MASKSEP_REGEXP, AMPM_REGEXP, '?)|',
                                            '(?:', TIME_MASKSEP_REGEXP, AMPM_REGEXP, '))', TIME_MASKSEP_REGEXP,
                                            DAYMM_REGEXP,
                                            '((?:(?:\s|,)+|', AMPM_REGEXP, ')(?:', HHMMSSFS_PART_FI_REGEXP, '))?', TIME_MASKSEP_FI_REGEXP, '$');
    CONVERSION_LANG CONSTANT VARCHAR COLLATE "C" := '';
    DATE_FORMAT CONSTANT VARCHAR COLLATE "C" := '';
BEGIN
    v_datatype := trim(p_datatype);
    v_srctimestring := upper(trim(p_srctimestring));
    v_culture := coalesce(nullif(upper(trim(p_culture)), ''), 'EN-US');

    v_datatype_groups := regexp_matches(v_datatype, DATATYPE_REGEXP, 'gi');

    v_res_datatype := upper(v_datatype_groups[1]);
    v_scale := v_datatype_groups[2]::SMALLINT;

    IF (v_res_datatype IS NULL) THEN
        RAISE datatype_mismatch;
    ELSIF (coalesce(v_scale, 0) NOT BETWEEN 0 AND 7)
    THEN
        RAISE interval_field_overflow;
    ELSIF (v_scale IS NULL) THEN
        v_scale := 7;
    END IF;

    v_dayparts := ARRAY(SELECT upper(array_to_string(regexp_matches(v_srctimestring, '[AP]M|ص|م', 'gi'), '')));

    IF (array_length(v_dayparts, 1) > 1) THEN
        RAISE invalid_datetime_format;
    END IF;

    BEGIN
        v_lang_metadata_json := sys.babelfish_get_lang_metadata_json(coalesce(nullif(CONVERSION_LANG, ''), p_culture));
    EXCEPTION
        WHEN OTHERS THEN
        RAISE invalid_parameter_value;
    END;

    v_compday_regexp := array_to_string(array_cat(array_cat(ARRAY(SELECT jsonb_array_elements_text(v_lang_metadata_json -> 'days_names')),
                                                            ARRAY(SELECT jsonb_array_elements_text(v_lang_metadata_json -> 'days_shortnames'))),
                                                  ARRAY(SELECT jsonb_array_elements_text(v_lang_metadata_json -> 'days_extrashortnames'))), '|');

    v_weekdaynames := ARRAY(SELECT array_to_string(regexp_matches(v_srctimestring, v_compday_regexp, 'gi'), ''));

    IF (array_length(v_weekdaynames, 1) > 1) THEN
        RAISE invalid_datetime_format;
    END IF;

    IF (v_weekdaynames[1] IS NOT NULL AND
        v_srctimestring ~* concat(WEEKDAYAMPM_START_REGEXP, '(', v_compday_regexp, ')', WEEKDAYAMPM_END_REGEXP))
    THEN
        v_srctimestring := pg_catalog.replace(v_srctimestring, v_weekdaynames[1], ' ');
    END IF;

    IF (v_srctimestring ~* ANNO_DOMINI_COMPREGEXP)
    THEN
        IF (v_culture !~ 'EN[-_]US|DA[-_]DK|SV[-_]SE|EN[-_]GB|HI[-_]IS') THEN
            RAISE invalid_datetime_format;
        END IF;

        v_srctimestring := regexp_replace(v_srctimestring,
                                          ANNO_DOMINI_COMPREGEXP,
                                          regexp_replace(array_to_string(regexp_matches(v_srctimestring, ANNO_DOMINI_COMPREGEXP, 'gi'), ''),
                                                         ANNO_DOMINI_REGEXP, ' ', 'gi'),
                                          'gi');
    END IF;

    v_date_format := coalesce(nullif(upper(trim(DATE_FORMAT)), ''), v_lang_metadata_json ->> 'date_format');

    v_compmonth_regexp :=
        array_to_string(array_cat(array_cat(ARRAY(SELECT jsonb_array_elements_text(v_lang_metadata_json -> 'months_shortnames')),
                                            ARRAY(SELECT jsonb_array_elements_text(v_lang_metadata_json -> 'months_names'))),
                                  array_cat(ARRAY(SELECT jsonb_array_elements_text(v_lang_metadata_json -> 'months_extrashortnames')),
                                            ARRAY(SELECT jsonb_array_elements_text(v_lang_metadata_json -> 'months_extranames')))
                                 ), '|');

    IF ((v_srctimestring ~* v_defmask1_regexp AND v_culture <> 'FI') OR
        (v_srctimestring ~* v_defmask1_fi_regexp AND v_culture = 'FI'))
    THEN
        IF (v_srctimestring ~ concat(CORRECTNUM_REGEXP, '?', TIME_MASKSEP_REGEXP, '\d+\s*(?:\.)+', TIME_MASKSEP_REGEXP, AMPM_REGEXP, '?', TIME_MASKSEP_REGEXP,
                                     CORRECTNUM_REGEXP, '?', TIME_MASKSEP_REGEXP, AMPM_REGEXP, '?', TIME_MASKSEP_REGEXP, '\d{1,2}', MASKSEPTWO_REGEXP, TIME_MASKSEP_REGEXP,
                                     AMPM_REGEXP, '?', TIME_MASKSEP_REGEXP, CORRECTNUM_REGEXP, '?', TIME_MASKSEP_REGEXP, AMPM_REGEXP, '?', TIME_MASKSEP_REGEXP, '\d{1,2}|',
                                     '\d+\s*(?:\.)+', TIME_MASKSEP_REGEXP, AMPM_REGEXP, '?', TIME_MASKSEP_REGEXP,
                                     CORRECTNUM_REGEXP, '?', TIME_MASKSEP_REGEXP, AMPM_REGEXP, '?', TIME_MASKSEP_REGEXP, '$') AND
            v_culture ~ 'DE[-_]DE|NN[-_]NO|CS[-_]CZ|PL[-_]PL|RO[-_]RO|SK[-_]SK|SL[-_]SI|BG[-_]BG|RU[-_]RU|TR[-_]TR|ET[-_]EE|LV[-_]LV')
        THEN
            RAISE invalid_datetime_format;
        END IF;

        v_regmatch_groups := regexp_matches(v_srctimestring, CASE v_culture
                                                                WHEN 'FI' THEN v_defmask1_fi_regexp
                                                                ELSE v_defmask1_regexp
                                                             END, 'gi');
        v_timestring := v_regmatch_groups[2];
        v_correctnum := coalesce(v_regmatch_groups[1], v_regmatch_groups[3],
                                 v_regmatch_groups[5], v_regmatch_groups[6]);

        IF (v_date_format = 'DMY' OR
            v_culture IN ('SV-SE', 'SV_SE', 'LV-LV', 'LV_LV'))
        THEN
            v_day := v_regmatch_groups[4];
            v_month := v_regmatch_groups[7];
        ELSE
            v_day := v_regmatch_groups[7];
            v_month := v_regmatch_groups[4];
        END IF;

        IF (v_culture IN ('AR', 'AR-SA', 'AR_SA'))
        THEN
            IF (v_day::SMALLINT > 30 OR
                v_month::SMALLINT > 12) THEN
                RAISE invalid_datetime_format;
            END IF;

            v_raw_year := to_char(sys.babelfish_conv_greg_to_hijri(current_date + 1), 'YYYY');
            v_hijridate := sys.babelfish_conv_hijri_to_greg(v_day, v_month, v_raw_year) - 1;

            v_day := to_char(v_hijridate, 'DD');
            v_month := to_char(v_hijridate, 'MM');
            v_year := to_char(v_hijridate, 'YYYY')::SMALLINT;
        ELSE
            v_year := to_char(current_date, 'YYYY')::SMALLINT;
        END IF;

    ELSIF ((v_srctimestring ~* v_defmask6_regexp AND v_culture <> 'FI') OR
           (v_srctimestring ~* v_defmask6_fi_regexp AND v_culture = 'FI'))
    THEN
        IF (v_culture IN ('AR', 'AR-SA', 'AR_SA') OR
            (v_srctimestring ~ concat('\s*\d{1,2}\.\s*(?:\.|\d+(?!\d)\s*\.)', TIME_MASKSEP_REGEXP, AMPM_REGEXP, '?', TIME_MASKSEP_REGEXP, '\d{3,4}',
                                      '(?:(?:', MASKSEPTWO_REGEXP, TIME_MASKSEP_REGEXP, AMPM_REGEXP, '?)|',
                                      '(?:', TIME_MASKSEP_REGEXP, AMPM_REGEXP, '))', TIME_MASKSEP_REGEXP, '\d{1,2}|',
                                      '\d{3,4}', MASKSEPTWO_REGEXP, '?', TIME_MASKSEP_REGEXP, AMPM_REGEXP, '?', TIME_MASKSEP_REGEXP, '\d{1,2}', MASKSEPTWO_REGEXP,
                                      TIME_MASKSEP_REGEXP, AMPM_REGEXP, '?', TIME_MASKSEP_REGEXP, '\d{1,2}\s*(?:\.)+|',
                                      '\d+\s*(?:\.)+', TIME_MASKSEP_REGEXP, AMPM_REGEXP, '?', TIME_MASKSEP_REGEXP, '$') AND
             v_culture ~ 'DE[-_]DE|NN[-_]NO|CS[-_]CZ|PL[-_]PL|RO[-_]RO|SK[-_]SK|SL[-_]SI|BG[-_]BG|RU[-_]RU|TR[-_]TR|ET[-_]EE|LV[-_]LV'))
        THEN
            RAISE invalid_datetime_format;
        END IF;

        v_regmatch_groups := regexp_matches(v_srctimestring, CASE v_culture
                                                                WHEN 'FI' THEN v_defmask6_fi_regexp
                                                                ELSE v_defmask6_regexp
                                                             END, 'gi');
        v_timestring := concat(v_regmatch_groups[1], v_regmatch_groups[5]);
        v_day := v_regmatch_groups[4];
        v_month := v_regmatch_groups[3];
        v_year := CASE
                     WHEN v_culture IN ('TH-TH', 'TH_TH') THEN v_regmatch_groups[2]::SMALLINT - 543
                     ELSE v_regmatch_groups[2]::SMALLINT
                  END;

    ELSIF ((v_srctimestring ~* v_defmask2_regexp AND v_culture <> 'FI') OR
           (v_srctimestring ~* v_defmask2_fi_regexp AND v_culture = 'FI'))
    THEN
        IF (v_culture IN ('AR', 'AR-SA', 'AR_SA') OR
            (v_srctimestring ~ concat('\s*\d{1,2}\.\s*(?:\.|\d+(?!\d)\s*\.)', TIME_MASKSEP_REGEXP, AMPM_REGEXP, '?', TIME_MASKSEP_REGEXP, '\d{3,4}',
                                      '(?:(?:', MASKSEPTWO_REGEXP, TIME_MASKSEP_REGEXP, AMPM_REGEXP, '?)|',
                                      '(?:', TIME_MASKSEP_REGEXP, CORRECTNUM_REGEXP, '?', TIME_MASKSEP_REGEXP,
                                      AMPM_REGEXP, TIME_MASKSEP_REGEXP, CORRECTNUM_REGEXP, '?))', TIME_MASKSEP_REGEXP, '\d{1,2}|',
                                      '\d+\s*(?:\.)+', TIME_MASKSEP_REGEXP, AMPM_REGEXP, '?', TIME_MASKSEP_REGEXP, '$') AND
             v_culture ~ 'DE[-_]DE|NN[-_]NO|CS[-_]CZ|PL[-_]PL|RO[-_]RO|SK[-_]SK|SL[-_]SI|BG[-_]BG|RU[-_]RU|TR[-_]TR|ET[-_]EE|LV[-_]LV'))
        THEN
            RAISE invalid_datetime_format;
        END IF;

        v_regmatch_groups := regexp_matches(v_srctimestring, CASE v_culture
                                                                WHEN 'FI' THEN v_defmask2_fi_regexp
                                                                ELSE v_defmask2_regexp
                                                             END, 'gi');
        v_timestring := v_regmatch_groups[2];
        v_correctnum := coalesce(v_regmatch_groups[1], v_regmatch_groups[3], v_regmatch_groups[5],
                                 v_regmatch_groups[6], v_regmatch_groups[8], v_regmatch_groups[9]);
        v_day := '01';
        v_month := v_regmatch_groups[7];
        v_year := CASE
                     WHEN v_culture IN ('TH-TH', 'TH_TH') THEN v_regmatch_groups[4]::SMALLINT - 543
                     ELSE v_regmatch_groups[4]::SMALLINT
                  END;

    ELSIF (v_srctimestring ~* v_defmask4_1_regexp OR
           (v_srctimestring ~* v_defmask4_2_regexp AND v_culture !~ 'DE[-_]DE|NN[-_]NO|CS[-_]CZ|PL[-_]PL|RO[-_]RO|SK[-_]SK|SL[-_]SI|BG[-_]BG|RU[-_]RU|TR[-_]TR|ET[-_]EE|LV[-_]LV') OR
           (v_srctimestring ~* v_defmask9_regexp AND v_culture <> 'FI') OR
           (v_srctimestring ~* v_defmask9_fi_regexp AND v_culture = 'FI'))
    THEN
        IF (v_srctimestring ~ concat('\d+\s*\.?(?:,+|,*', AMPM_REGEXP, ')', TIME_MASKSEP_FI_REGEXP, '\.+', TIME_MASKSEP_REGEXP, '$|',
                                     '\d+\s*\.', TIME_MASKSEP_FI_REGEXP, '\.', TIME_MASKSEP_FI_REGEXP, '$') AND
            v_culture = 'FI')
        THEN
            RAISE invalid_datetime_format;
        END IF;

        IF (v_srctimestring ~* v_defmask4_0_regexp) THEN
            v_timestring := (regexp_matches(v_srctimestring, v_defmask4_0_regexp, 'gi'))[1];
        ELSE
            v_timestring := v_srctimestring;
        END IF;

        v_res_date := current_date;
        v_day := to_char(v_res_date, 'DD');
        v_month := to_char(v_res_date, 'MM');
        v_year := to_char(v_res_date, 'YYYY')::SMALLINT;

    ELSIF ((v_srctimestring ~* v_defmask3_regexp AND v_culture <> 'FI') OR
           (v_srctimestring ~* v_defmask3_fi_regexp AND v_culture = 'FI'))
    THEN
        IF (v_culture IN ('AR', 'AR-SA', 'AR_SA') OR
            (v_srctimestring ~ concat('\s*\d{1,2}\.\s*(?:\.|\d+(?!\d)\s*\.)', TIME_MASKSEP_REGEXP, AMPM_REGEXP, '?',
                                      TIME_MASKSEP_REGEXP, '\d{1,2}', MASKSEPTWO_REGEXP, '|',
                                      '\d+\s*(?:\.)+', TIME_MASKSEP_REGEXP, AMPM_REGEXP, '?', TIME_MASKSEP_REGEXP, '$') AND
             v_culture ~ 'DE[-_]DE|NN[-_]NO|CS[-_]CZ|PL[-_]PL|RO[-_]RO|SK[-_]SK|SL[-_]SI|BG[-_]BG|RU[-_]RU|TR[-_]TR|ET[-_]EE|LV[-_]LV'))
        THEN
            RAISE invalid_datetime_format;
        END IF;

        v_regmatch_groups := regexp_matches(v_srctimestring, CASE v_culture
                                                                WHEN 'FI' THEN v_defmask3_fi_regexp
                                                                ELSE v_defmask3_regexp
                                                             END, 'gi');
        v_timestring := v_regmatch_groups[1];
        v_day := '01';
        v_month := v_regmatch_groups[2];
        v_year := CASE
                     WHEN v_culture IN ('TH-TH', 'TH_TH') THEN v_regmatch_groups[3]::SMALLINT - 543
                     ELSE v_regmatch_groups[3]::SMALLINT
                  END;

    ELSIF ((v_srctimestring ~* v_defmask5_regexp AND v_culture <> 'FI') OR
           (v_srctimestring ~* v_defmask5_fi_regexp AND v_culture = 'FI'))
    THEN
        IF (v_culture IN ('AR', 'AR-SA', 'AR_SA') OR
            (v_srctimestring ~ concat('\s*\d{1,2}\.\s*(?:\.|\d+(?!\d)\s*\.)', TIME_MASKSEP_REGEXP, AMPM_REGEXP, '?', TIME_MASKSEP_REGEXP, '\d{1,2}', MASKSEPTWO_REGEXP,
                                      TIME_MASKSEP_REGEXP, AMPM_REGEXP, '?', TIME_MASKSEP_REGEXP, '\d{1,2}', MASKSEPTWO_REGEXP,
                                      TIME_MASKSEP_REGEXP, AMPM_REGEXP, '?', TIME_MASKSEP_REGEXP, '\d{3,4}', TIME_MASKSEP_REGEXP, AMPM_REGEXP, '?', TIME_MASKSEP_REGEXP, '$|',
                                      '\d{1,2}', MASKSEPTWO_REGEXP, TIME_MASKSEP_REGEXP, AMPM_REGEXP, '?', TIME_MASKSEP_REGEXP, '\d{3,4}\s*(?:\.)+|',
                                      '\d+\s*(?:\.)+', TIME_MASKSEP_REGEXP, AMPM_REGEXP, '?', TIME_MASKSEP_REGEXP, '$') AND
             v_culture ~ 'DE[-_]DE|NN[-_]NO|CS[-_]CZ|PL[-_]PL|RO[-_]RO|SK[-_]SK|SL[-_]SI|BG[-_]BG|RU[-_]RU|TR[-_]TR|ET[-_]EE|LV[-_]LV'))
        THEN
            RAISE invalid_datetime_format;
        END IF;

        v_regmatch_groups := regexp_matches(v_srctimestring, v_defmask5_regexp, 'gi');
        v_timestring := concat(v_regmatch_groups[1], v_regmatch_groups[5]);
        v_year := CASE
                     WHEN v_culture IN ('TH-TH', 'TH_TH') THEN v_regmatch_groups[4]::SMALLINT - 543
                     ELSE v_regmatch_groups[4]::SMALLINT
                  END;

        IF (v_date_format = 'DMY' OR
            v_culture IN ('LV-LV', 'LV_LV'))
        THEN
            v_day := v_regmatch_groups[2];
            v_month := v_regmatch_groups[3];
        ELSE
            v_day := v_regmatch_groups[3];
            v_month := v_regmatch_groups[2];
        END IF;

    ELSIF ((v_srctimestring ~* v_defmask7_regexp AND v_culture <> 'FI') OR
           (v_srctimestring ~* v_defmask7_fi_regexp AND v_culture = 'FI'))
    THEN
        IF (v_culture IN ('AR', 'AR-SA', 'AR_SA') OR
            (v_srctimestring ~ concat('\s*\d{1,2}\.\s*(?:\.|\d+(?!\d)\s*\.)', TIME_MASKSEP_REGEXP, AMPM_REGEXP, '?', TIME_MASKSEP_REGEXP, '\d{1,2}',
                                      MASKSEPTWO_REGEXP, '?', TIME_MASKSEP_REGEXP, AMPM_REGEXP, '?', TIME_MASKSEP_REGEXP, '\d{3,4}|',
                                      '\d{3,4}', MASKSEPTWO_REGEXP, '?', TIME_MASKSEP_REGEXP, AMPM_REGEXP, '?', TIME_MASKSEP_REGEXP, '\d{1,2}\s*(?:\.)+|',
                                      '\d+\s*(?:\.)+', TIME_MASKSEP_REGEXP, AMPM_REGEXP, '?', TIME_MASKSEP_REGEXP, '$') AND
             v_culture ~ 'DE[-_]DE|NN[-_]NO|CS[-_]CZ|PL[-_]PL|RO[-_]RO|SK[-_]SK|SL[-_]SI|BG[-_]BG|RU[-_]RU|TR[-_]TR|ET[-_]EE|LV[-_]LV'))
        THEN
            RAISE invalid_datetime_format;
        END IF;

        v_regmatch_groups := regexp_matches(v_srctimestring, CASE v_culture
                                                                WHEN 'FI' THEN v_defmask7_fi_regexp
                                                                ELSE v_defmask7_regexp
                                                             END, 'gi');
        v_timestring := concat(v_regmatch_groups[1], v_regmatch_groups[5]);
        v_day := v_regmatch_groups[4];
        v_month := v_regmatch_groups[2];
        v_year := CASE
                     WHEN v_culture IN ('TH-TH', 'TH_TH') THEN v_regmatch_groups[3]::SMALLINT - 543
                     ELSE v_regmatch_groups[3]::SMALLINT
                  END;

    ELSIF ((v_srctimestring ~* v_defmask8_regexp AND v_culture <> 'FI') OR
           (v_srctimestring ~* v_defmask8_fi_regexp AND v_culture = 'FI'))
    THEN
        IF (v_srctimestring ~ concat('\s*\d{1,2}\.\s*(?:\.|\d+(?!\d)\s*\.)', TIME_MASKSEP_REGEXP, AMPM_REGEXP, '?', TIME_MASKSEP_REGEXP, '\d{1,2}',
                                     MASKSEPTWO_REGEXP, TIME_MASKSEP_REGEXP, AMPM_REGEXP, '?', TIME_MASKSEP_REGEXP, '\d{1,2}', MASKSEPTWO_REGEXP,
                                     TIME_MASKSEP_REGEXP, AMPM_REGEXP, '?', TIME_MASKSEP_REGEXP, '\d{1,2}|',
                                     '\d{1,2}', MASKSEPTWO_REGEXP, TIME_MASKSEP_REGEXP, AMPM_REGEXP, '?', TIME_MASKSEP_REGEXP, '\d{1,2}', MASKSEPTWO_REGEXP,
                                     TIME_MASKSEP_REGEXP, AMPM_REGEXP, '?', TIME_MASKSEP_REGEXP, '\d{1,2}\s*(?:\.)+|',
                                     '\d+\s*(?:\.)+', TIME_MASKSEP_REGEXP, AMPM_REGEXP, '?', TIME_MASKSEP_REGEXP, '$') AND
            v_culture ~ 'FI|DE[-_]DE|NN[-_]NO|CS[-_]CZ|PL[-_]PL|RO[-_]RO|SK[-_]SK|SL[-_]SI|BG[-_]BG|RU[-_]RU|TR[-_]TR|ET[-_]EE|LV[-_]LV')
        THEN
            RAISE invalid_datetime_format;
        END IF;

        v_regmatch_groups := regexp_matches(v_srctimestring, CASE v_culture
                                                                WHEN 'FI' THEN v_defmask8_fi_regexp
                                                                ELSE v_defmask8_regexp
                                                             END, 'gi');
        v_timestring := concat(v_regmatch_groups[1], v_regmatch_groups[5]);

        IF (v_date_format = 'DMY' OR
            v_culture IN ('LV-LV', 'LV_LV'))
        THEN
            v_day := v_regmatch_groups[2];
            v_month := v_regmatch_groups[3];
            v_raw_year := v_regmatch_groups[4];
        ELSIF (v_date_format = 'YMD')
        THEN
            v_day := v_regmatch_groups[4];
            v_month := v_regmatch_groups[3];
            v_raw_year := v_regmatch_groups[2];
        ELSE
            v_day := v_regmatch_groups[3];
            v_month := v_regmatch_groups[2];
            v_raw_year := v_regmatch_groups[4];
        END IF;

        IF (v_culture IN ('AR', 'AR-SA', 'AR_SA'))
        THEN
            IF (v_day::SMALLINT > 30 OR
                v_month::SMALLINT > 12) THEN
                RAISE invalid_datetime_format;
            END IF;

            v_raw_year := sys.babelfish_get_full_year(v_raw_year, '14');
            v_hijridate := sys.babelfish_conv_hijri_to_greg(v_day, v_month, v_raw_year) - 1;

            v_day := to_char(v_hijridate, 'DD');
            v_month := to_char(v_hijridate, 'MM');
            v_year := to_char(v_hijridate, 'YYYY')::SMALLINT;

        ELSIF (v_culture IN ('TH-TH', 'TH_TH')) THEN
            v_year := sys.babelfish_get_full_year(v_raw_year)::SMALLINT - 43;
        ELSE
            v_year := sys.babelfish_get_full_year(v_raw_year, '', 29)::SMALLINT;
        END IF;
    ELSE
        v_found := FALSE;
    END IF;

    WHILE (NOT v_found AND v_resmask_cnt < 20)
    LOOP
        v_resmask := pg_catalog.replace(CASE v_resmask_cnt
                                WHEN 10 THEN v_defmask10_regexp
                                WHEN 11 THEN v_defmask11_regexp
                                WHEN 12 THEN v_defmask12_regexp
                                WHEN 13 THEN v_defmask13_regexp
                                WHEN 14 THEN v_defmask14_regexp
                                WHEN 15 THEN v_defmask15_regexp
                                WHEN 16 THEN v_defmask16_regexp
                                WHEN 17 THEN v_defmask17_regexp
                                WHEN 18 THEN v_defmask18_regexp
                                WHEN 19 THEN v_defmask19_regexp
                             END,
                             '$comp_month$', v_compmonth_regexp);

        v_resmask_fi := pg_catalog.replace(CASE v_resmask_cnt
                                   WHEN 10 THEN v_defmask10_fi_regexp
                                   WHEN 11 THEN v_defmask11_fi_regexp
                                   WHEN 12 THEN v_defmask12_fi_regexp
                                   WHEN 13 THEN v_defmask13_fi_regexp
                                   WHEN 14 THEN v_defmask14_fi_regexp
                                   WHEN 15 THEN v_defmask15_fi_regexp
                                   WHEN 16 THEN v_defmask16_fi_regexp
                                   WHEN 17 THEN v_defmask17_fi_regexp
                                   WHEN 18 THEN v_defmask18_fi_regexp
                                   WHEN 19 THEN v_defmask19_fi_regexp
                                END,
                                '$comp_month$', v_compmonth_regexp);

        IF ((v_srctimestring ~* v_resmask AND v_culture <> 'FI') OR
            (v_srctimestring ~* v_resmask_fi AND v_culture = 'FI'))
        THEN
            v_found := TRUE;
            v_regmatch_groups := regexp_matches(v_srctimestring, CASE v_culture
                                                                    WHEN 'FI' THEN v_resmask_fi
                                                                    ELSE v_resmask
                                                                 END, 'gi');
            v_timestring := CASE
                               WHEN v_resmask_cnt IN (10, 11, 12, 13) THEN concat(v_regmatch_groups[1], v_regmatch_groups[4])
                               ELSE concat(v_regmatch_groups[1], v_regmatch_groups[5])
                            END;

            IF (v_resmask_cnt = 10)
            THEN
                IF (v_regmatch_groups[3] = 'MAR' AND
                    v_culture IN ('IT-IT', 'IT_IT'))
                THEN
                    RAISE invalid_datetime_format;
                END IF;

                IF (v_date_format = 'YMD' AND v_culture NOT IN ('SV-SE', 'SV_SE', 'LV-LV', 'LV_LV'))
                THEN
                    v_day := '01';
                    v_year := sys.babelfish_get_full_year(v_regmatch_groups[2], '', 29)::SMALLINT;
                ELSE
                    v_day := v_regmatch_groups[2];
                    v_year := to_char(current_date, 'YYYY')::SMALLINT;
                END IF;

                v_month := sys.babelfish_get_monthnum_by_name(v_regmatch_groups[3], v_lang_metadata_json);
                v_raw_year := to_char(sys.babelfish_conv_greg_to_hijri(current_date + 1), 'YYYY');

            ELSIF (v_resmask_cnt = 11)
            THEN
                IF (v_date_format IN ('YMD', 'MDY') AND v_culture NOT IN ('SV-SE', 'SV_SE'))
                THEN
                    v_day := v_regmatch_groups[3];
                    v_year := to_char(current_date, 'YYYY')::SMALLINT;
                ELSE
                    v_day := '01';
                    v_year := CASE
                                 WHEN v_culture IN ('TH-TH', 'TH_TH') THEN sys.babelfish_get_full_year(v_regmatch_groups[3])::SMALLINT - 43
                                 ELSE sys.babelfish_get_full_year(v_regmatch_groups[3], '', 29)::SMALLINT
                              END;
                END IF;

                v_month := sys.babelfish_get_monthnum_by_name(v_regmatch_groups[2], v_lang_metadata_json);
                v_raw_year := sys.babelfish_get_full_year(substring(v_year::TEXT, 3, 2), '14');

            ELSIF (v_resmask_cnt = 12)
            THEN
                v_day := '01';
                v_month := sys.babelfish_get_monthnum_by_name(v_regmatch_groups[3], v_lang_metadata_json);
                v_raw_year := v_regmatch_groups[2];

            ELSIF (v_resmask_cnt = 13)
            THEN
                v_day := '01';
                v_month := sys.babelfish_get_monthnum_by_name(v_regmatch_groups[2], v_lang_metadata_json);
                v_raw_year := v_regmatch_groups[3];

            ELSIF (v_resmask_cnt IN (14, 15, 16))
            THEN
                IF (v_resmask_cnt = 14)
                THEN
                    v_left_part := v_regmatch_groups[4];
                    v_right_part := v_regmatch_groups[3];
                    v_month := sys.babelfish_get_monthnum_by_name(v_regmatch_groups[2], v_lang_metadata_json);
                ELSIF (v_resmask_cnt = 15)
                THEN
                    v_left_part := v_regmatch_groups[4];
                    v_right_part := v_regmatch_groups[2];
                    v_month := sys.babelfish_get_monthnum_by_name(v_regmatch_groups[3], v_lang_metadata_json);
                ELSE
                    v_left_part := v_regmatch_groups[3];
                    v_right_part := v_regmatch_groups[2];
                    v_month := sys.babelfish_get_monthnum_by_name(v_regmatch_groups[4], v_lang_metadata_json);
                END IF;

                IF (char_length(v_left_part) <= 2)
                THEN
                    IF (v_date_format = 'YMD' AND v_culture NOT IN ('LV-LV', 'LV_LV'))
                    THEN
                        v_day := v_left_part;
                        v_raw_year := sys.babelfish_get_full_year(v_right_part, '14');
                        v_year := CASE
                                     WHEN v_culture IN ('TH-TH', 'TH_TH') THEN sys.babelfish_get_full_year(v_right_part)::SMALLINT - 43
                                     ELSE sys.babelfish_get_full_year(v_right_part, '', 29)::SMALLINT
                                  END;
                        BEGIN
                            v_res_date := make_date(v_year, v_month::SMALLINT, v_day::SMALLINT);
                        EXCEPTION
                        WHEN OTHERS THEN
                            v_day := v_right_part;
                            v_raw_year := sys.babelfish_get_full_year(v_left_part, '14');
                            v_year := CASE
                                         WHEN v_culture IN ('TH-TH', 'TH_TH') THEN sys.babelfish_get_full_year(v_left_part)::SMALLINT - 43
                                         ELSE sys.babelfish_get_full_year(v_left_part, '', 29)::SMALLINT
                                      END;
                        END;
                    END IF;

                    IF (v_date_format IN ('MDY', 'DMY') OR v_culture IN ('LV-LV', 'LV_LV'))
                    THEN
                        v_day := v_right_part;
                        v_raw_year := sys.babelfish_get_full_year(v_left_part, '14');
                        v_year := CASE
                                     WHEN v_culture IN ('TH-TH', 'TH_TH') THEN sys.babelfish_get_full_year(v_left_part)::SMALLINT - 43
                                     ELSE sys.babelfish_get_full_year(v_left_part, '', 29)::SMALLINT
                                  END;
                        BEGIN
                            v_res_date := make_date(v_year, v_month::SMALLINT, v_day::SMALLINT);
                        EXCEPTION
                        WHEN OTHERS THEN
                            v_day := v_left_part;
                            v_raw_year := sys.babelfish_get_full_year(v_right_part, '14');
                            v_year := CASE
                                         WHEN v_culture IN ('TH-TH', 'TH_TH') THEN sys.babelfish_get_full_year(v_right_part)::SMALLINT - 43
                                         ELSE sys.babelfish_get_full_year(v_right_part, '', 29)::SMALLINT
                                      END;
                        END;
                    END IF;
                ELSE
                    v_day := v_right_part;
                    v_raw_year := v_left_part;
	            v_year := CASE
                                 WHEN v_culture IN ('TH-TH', 'TH_TH') THEN v_left_part::SMALLINT - 543
                                 ELSE v_left_part::SMALLINT
                              END;
                END IF;

            ELSIF (v_resmask_cnt = 17)
            THEN
                v_day := v_regmatch_groups[4];
                v_month := sys.babelfish_get_monthnum_by_name(v_regmatch_groups[3], v_lang_metadata_json);
                v_raw_year := v_regmatch_groups[2];

            ELSIF (v_resmask_cnt = 18)
            THEN
                v_day := v_regmatch_groups[3];
                v_month := sys.babelfish_get_monthnum_by_name(v_regmatch_groups[4], v_lang_metadata_json);
                v_raw_year := v_regmatch_groups[2];

            ELSIF (v_resmask_cnt = 19)
            THEN
                v_day := v_regmatch_groups[4];
                v_month := sys.babelfish_get_monthnum_by_name(v_regmatch_groups[2], v_lang_metadata_json);
                v_raw_year := v_regmatch_groups[3];
            END IF;

            IF (v_resmask_cnt NOT IN (10, 11, 14, 15, 16))
            THEN
                v_year := CASE
                             WHEN v_culture IN ('TH-TH', 'TH_TH') THEN v_raw_year::SMALLINT - 543
                             ELSE v_raw_year::SMALLINT
                          END;
            END IF;

            IF (v_culture IN ('AR', 'AR-SA', 'AR_SA'))
            THEN
                IF (v_day::SMALLINT > 30 OR
                    (v_resmask_cnt NOT IN (10, 11, 14, 15, 16) AND v_year NOT BETWEEN 1318 AND 1501) OR
                    (v_resmask_cnt IN (14, 15, 16) AND v_raw_year::SMALLINT NOT BETWEEN 1318 AND 1501))
                THEN
                    RAISE invalid_datetime_format;
                END IF;

                v_hijridate := sys.babelfish_conv_hijri_to_greg(v_day, v_month, v_raw_year) - 1;

                v_day := to_char(v_hijridate, 'DD');
                v_month := to_char(v_hijridate, 'MM');
                v_year := to_char(v_hijridate, 'YYYY')::SMALLINT;
            END IF;
        END IF;

        v_resmask_cnt := v_resmask_cnt + 1;
    END LOOP;

    IF (NOT v_found) THEN
        RAISE invalid_datetime_format;
    END IF;

    v_res_date := make_date(v_year, v_month::SMALLINT, v_day::SMALLINT);

    IF (v_weekdaynames[1] IS NOT NULL) THEN
        v_weekdaynum := sys.babelfish_get_weekdaynum_by_name(v_weekdaynames[1], v_lang_metadata_json);

        IF (date_part('dow', v_res_date)::SMALLINT <> v_weekdaynum) THEN
            RAISE invalid_datetime_format;
        END IF;
    END IF;

    IF (char_length(v_timestring) > 0 AND v_timestring NOT IN ('AM', 'ص', 'PM', 'م'))
    THEN
        IF (v_culture = 'FI') THEN
            v_timestring := translate(v_timestring, '.,', ': ');

            IF (char_length(split_part(v_timestring, ':', 4)) > 0) THEN
                v_timestring := regexp_replace(v_timestring, ':(?=\s*\d+\s*:?\s*(?:[AP]M|ص|م)?\s*$)', '.');
            END IF;
        END IF;

        v_timestring := pg_catalog.replace(regexp_replace(v_timestring, '\.?[AP]M|ص|م|\s|\,|\.\D|[\.|:]$', '', 'gi'), ':.', ':');

        BEGIN
            v_hours := coalesce(split_part(v_timestring, ':', 1)::SMALLINT, 0);

            IF ((v_dayparts[1] IN ('AM', 'ص') AND v_hours NOT BETWEEN 0 AND 12) OR
                (v_dayparts[1] IN ('PM', 'م') AND v_hours NOT BETWEEN 1 AND 23))
            THEN
                RAISE invalid_datetime_format;
            ELSIF (v_dayparts[1] = 'PM' AND v_hours < 12) THEN
                v_hours := v_hours + 12;
            ELSIF (v_dayparts[1] = 'AM' AND v_hours = 12) THEN
                v_hours := v_hours - 12;
            END IF;

            v_minutes := coalesce(nullif(split_part(v_timestring, ':', 2), '')::SMALLINT, 0);
            v_seconds := coalesce(nullif(split_part(v_timestring, ':', 3), ''), '0');

            IF (v_seconds ~ '\.') THEN
                v_fseconds := split_part(v_seconds, '.', 2);
                v_seconds := split_part(v_seconds, '.', 1);
            END IF;
        EXCEPTION
            WHEN OTHERS THEN
            RAISE invalid_datetime_format;
        END;
    ELSIF (v_dayparts[1] IN ('PM', 'م'))
    THEN
        v_hours := 12;
    END IF;

    v_fseconds := sys.babelfish_get_microsecs_from_fractsecs(rpad(v_fseconds, 9, '0'), v_scale);
    v_seconds := concat_ws('.', v_seconds, v_fseconds);

    v_res_time := make_time(v_hours, v_minutes, v_seconds::NUMERIC);

    RETURN v_res_time;
EXCEPTION
    WHEN invalid_datetime_format OR datetime_field_overflow THEN
        RAISE USING MESSAGE := pg_catalog.format('Error converting string value ''%s'' into data type %s using culture ''%s''.',
                                      p_srctimestring, v_res_datatype, p_culture),
                    DETAIL := 'Incorrect using of pair of input parameters values during conversion process.',
                    HINT := 'Check the input parameters values, correct them if needed, and try again.';

    WHEN datatype_mismatch THEN
        RAISE USING MESSAGE := 'Source data type should be ''TIME'' or ''TIME(n)''.',
                    DETAIL := 'Use of incorrect "datatype" parameter value during conversion process.',
                    HINT := 'Change "datatype" parameter to the proper value and try again.';

    WHEN invalid_indicator_parameter_value THEN
        RAISE USING MESSAGE := pg_catalog.format('Invalid attributes specified for data type %s.', v_res_datatype),
                    DETAIL := 'Use of incorrect scale value, which is not corresponding to specified data type.',
                    HINT := 'Change data type scale component or select different data type and try again.';

    WHEN interval_field_overflow THEN
        RAISE USING MESSAGE := pg_catalog.format('Specified scale %s is invalid.', v_scale),
                    DETAIL := 'Use of incorrect data type scale value during conversion process.',
                    HINT := 'Change scale component of data type parameter to be in range [0..7] and try again.';

    WHEN invalid_parameter_value THEN
        RAISE USING MESSAGE := CASE char_length(coalesce(CONVERSION_LANG, ''))
                                  WHEN 0 THEN pg_catalog.format('The culture parameter ''%s'' provided in the function call is not supported.',
                                                     p_culture)
                                  ELSE pg_catalog.format('Invalid CONVERSION_LANG constant value - ''%s''. Allowed values are: ''English'', ''Deutsch'', etc.',
                                              CONVERSION_LANG)
                               END,
                    DETAIL := 'Passed incorrect value for "p_culture" parameter or compiled incorrect CONVERSION_LANG constant value in function''s body.',
                    HINT := 'Check "p_culture" input parameter value, correct it if needed, and try again. Also check CONVERSION_LANG constant value.';

    WHEN invalid_text_representation THEN
        GET STACKED DIAGNOSTICS v_err_message = MESSAGE_TEXT;
        v_err_message := substring(lower(v_err_message), 'integer\:\s\"(.*)\"');

        RAISE USING MESSAGE := pg_catalog.format('Error while trying to convert "%s" value to SMALLINT data type.',
                                      v_err_message),
                    DETAIL := 'Supplied value contains illegal characters.',
                    HINT := 'Correct supplied value, remove all illegal characters.';
END;
$BODY$
LANGUAGE plpgsql
STABLE
RETURNS NULL ON NULL INPUT;

/* ***********************************************
EXTENSION PACK function ROUND3(arg1, arg2, arg3)
schema sys
**************************************************/
create or replace function sys.babelfish_ROUND3(x in numeric, y in int, z in int)returns numeric
AS
$body$
BEGIN
/***************************************************************
EXTENSION PACK function ROUND3(arg1, arg2, arg3)
***************************************************************/
	if z = 0 or z is null then
		return round(x,y);
	else
		return trunc(x,y);
	end if;
END;
$body$
language plpgsql
STABLE;

CREATE OR REPLACE FUNCTION sys.babelfish_round_fractseconds(IN p_fractseconds NUMERIC)
RETURNS INTEGER
AS
$BODY$
DECLARE
   v_modpart INTEGER;
   v_decpart INTEGER;
   v_fractseconds INTEGER;
BEGIN
    v_fractseconds := floor(p_fractseconds)::INTEGER;
    v_modpart := v_fractseconds % 10;
    v_decpart := v_fractseconds - v_modpart;

    RETURN CASE
              WHEN (v_modpart BETWEEN 0 AND 1) THEN v_decpart
              WHEN (v_modpart BETWEEN 2 AND 4) THEN v_decpart + 3
              WHEN (v_modpart BETWEEN 5 AND 8) THEN v_decpart + 7
              ELSE v_decpart + 10 -- 9
           END;
END;
$BODY$
LANGUAGE plpgsql
IMMUTABLE
RETURNS NULL ON NULL INPUT;

CREATE OR REPLACE FUNCTION sys.babelfish_round_fractseconds(IN p_fractseconds TEXT)
RETURNS INTEGER
AS
$BODY$
BEGIN
    RETURN sys.babelfish_round_fractseconds(p_fractseconds::NUMERIC);
EXCEPTION
    WHEN invalid_text_representation THEN
        RAISE USING MESSAGE := pg_catalog.format('Error while trying to convert "%s" value to NUMERIC data type.', trim(p_fractseconds)),
                    DETAIL := 'Passed argument value contains illegal characters.',
                    HINT := 'Correct passed argument value, remove all illegal characters.';


END;
$BODY$
LANGUAGE plpgsql
IMMUTABLE
RETURNS NULL ON NULL INPUT;

CREATE OR REPLACE FUNCTION sys.babelfish_set_version(pComponentVersion VARCHAR(256),pComponentName VARCHAR(256))
  RETURNS void AS
$BODY$
DECLARE
  rowcount smallint;
BEGIN
	UPDATE sys.versions SET componentversion = pComponentVersion
	 WHERE extpackcomponentname = pComponentName;
	GET DIAGNOSTICS rowcount = ROW_COUNT;

	IF rowcount < 1 THEN
	 INSERT INTO sys.versions(extpackcomponentname,componentversion)
	      VALUES (pComponentName,pComponentVersion);
	END IF;
END;
$BODY$
LANGUAGE plpgsql;

CREATE OR REPLACE FUNCTION sys.babelfish_sp_add_job (
  par_job_name varchar,
  par_enabled smallint = 1,
  par_description varchar = NULL::character varying,
  par_start_step_id integer = 1,
  par_category_name varchar = NULL::character varying,
  par_category_id integer = NULL::integer,
  par_owner_login_name varchar = NULL::character varying,
  par_notify_level_eventlog integer = 2,
  par_notify_level_email integer = 0,
  par_notify_level_netsend integer = 0,
  par_notify_level_page integer = 0,
  par_notify_email_operator_name varchar = NULL::character varying,
  par_notify_netsend_operator_name varchar = NULL::character varying,
  par_notify_page_operator_name varchar = NULL::character varying,
  par_delete_level integer = 0,
  inout par_job_id integer = NULL::integer,
  par_originating_server varchar = NULL::character varying,
  out returncode integer
)
RETURNS record AS
$body$
DECLARE
  var_retval INT DEFAULT 0;
  var_notify_email_operator_id INT DEFAULT 0;
  var_notify_email_operator_name VARCHAR(128);
  var_notify_netsend_operator_id INT DEFAULT 0;
  var_notify_page_operator_id INT DEFAULT 0;
  var_owner_sid CHAR(85) ;
  var_originating_server_id INT DEFAULT 0;
BEGIN
  /* Remove any leading/trailing spaces from parameters (except @owner_login_name) */
  SELECT UPPER(LTRIM(RTRIM(par_originating_server))) INTO par_originating_server;
  SELECT LTRIM(RTRIM(par_job_name)) INTO par_job_name;
  SELECT LTRIM(RTRIM(par_description)) INTO par_description;
  SELECT '[Uncategorized (Local)]' INTO par_category_name;
  SELECT 0 INTO par_category_id;
  SELECT LTRIM(RTRIM(par_notify_email_operator_name)) INTO par_notify_email_operator_name;
  SELECT LTRIM(RTRIM(par_notify_netsend_operator_name)) INTO par_notify_netsend_operator_name;
  SELECT LTRIM(RTRIM(par_notify_page_operator_name)) INTO par_notify_page_operator_name;
  SELECT NULL INTO var_originating_server_id; /* Turn [nullable] empty string parameters into NULLs */
  SELECT NULL INTO par_job_id;

  IF (par_originating_server = '')
  THEN
    SELECT NULL INTO par_originating_server;
  END IF;

  IF (par_description = '')
  THEN
    SELECT NULL INTO par_description;
  END IF;

  IF (par_category_name = '')
  THEN
    SELECT NULL INTO par_category_name;
  END IF;

  IF (par_notify_email_operator_name = '')
  THEN
    SELECT NULL INTO par_notify_email_operator_name;
  END IF;

  IF (par_notify_netsend_operator_name = '')
  THEN
    SELECT NULL INTO par_notify_netsend_operator_name;
  END IF;

  IF (par_notify_page_operator_name = '')
  THEN
    SELECT NULL INTO par_notify_page_operator_name;
  END IF;

  /* Check parameters */
  SELECT t.par_owner_sid
       , t.par_notify_level_email
       , t.par_notify_level_netsend
       , t.par_notify_level_page
       , t.par_category_id
       , t.par_notify_email_operator_id
       , t.par_notify_netsend_operator_id
       , t.par_notify_page_operator_id
       , t.par_originating_server
       , t.returncode
    FROM sys.babelfish_sp_verify_job(
         par_job_id /* NULL::integer */
       , par_job_name
       , par_enabled
       , par_start_step_id
       , par_category_name
       , var_owner_sid /* par_owner_sid */
       , par_notify_level_eventlog
       , par_notify_level_email
       , par_notify_level_netsend
       , par_notify_level_page
       , par_notify_email_operator_name
       , par_notify_netsend_operator_name
       , par_notify_page_operator_name
       , par_delete_level
       , par_category_id
       , var_notify_email_operator_id /* par_notify_email_operator_id */
       , var_notify_netsend_operator_id /* par_notify_netsend_operator_id */
       , var_notify_page_operator_id /* par_notify_page_operator_id */
       , par_originating_server
       ) t
    INTO var_owner_sid
       , par_notify_level_email
       , par_notify_level_netsend
       , par_notify_level_page
       , par_category_id
       , var_notify_email_operator_id
       , var_notify_netsend_operator_id
       , var_notify_page_operator_id
       , par_originating_server
       , var_retval;

  IF (var_retval <> 0)  /* Failure */
  THEN
    returncode := 1;
    RETURN;
  END IF;

  var_notify_email_operator_name := par_notify_email_operator_name;

  /* Default the description (if not supplied) */
  IF (par_description IS NULL)
  THEN
    SELECT 'No description available.' INTO par_description;
  END IF;

  var_originating_server_id := 0;
  var_owner_sid := '';

  INSERT
    INTO sys.sysjobs (
         originating_server_id
       , name
       , enabled
       , description
       , start_step_id
       , category_id
       , owner_sid
       , notify_level_eventlog
       , notify_level_email
       , notify_level_netsend
       , notify_level_page
       , notify_email_operator_id
       , notify_email_operator_name
       , notify_netsend_operator_id
       , notify_page_operator_id
       , delete_level
       , version_number
    )
  VALUES (
         var_originating_server_id
       , par_job_name
       , par_enabled
       , par_description
       , par_start_step_id
       , par_category_id
       , var_owner_sid
       , par_notify_level_eventlog
       , par_notify_level_email
       , par_notify_level_netsend
       , par_notify_level_page
       , var_notify_email_operator_id
       , var_notify_email_operator_name
       , var_notify_netsend_operator_id
       , var_notify_page_operator_id
       , par_delete_level
       , 1);

  /* scope_identity() */
  SELECT LASTVAL() INTO par_job_id;

  /* Version number 1 */
  /* SELECT @retval = @@error */
  /* 0 means success */
  returncode := var_retval;
  RETURN;

END;
$body$
LANGUAGE 'plpgsql';

CREATE OR REPLACE FUNCTION sys.babelfish_sp_add_jobschedule (
  par_job_id integer = NULL::integer,
  par_job_name varchar = NULL::character varying,
  par_name varchar = NULL::character varying,
  par_enabled smallint = 1,
  par_freq_type integer = 1,
  par_freq_interval integer = 0,
  par_freq_subday_type integer = 0,
  par_freq_subday_interval integer = 0,
  par_freq_relative_interval integer = 0,
  par_freq_recurrence_factor integer = 0,
  par_active_start_date integer = 20000101,
  par_active_end_date integer = 99991231,
  par_active_start_time integer = 0,
  par_active_end_time integer = 235959,
  inout par_schedule_id integer = NULL::integer,
  par_automatic_post smallint = 1,
  inout par_schedule_uid char = NULL::bpchar,
  out returncode integer
)
AS
$body$
DECLARE
  var_retval INT;
  var_owner_login_name VARCHAR(128);
BEGIN

  -- Check that we can uniquely identify the job
  SELECT t.par_job_name
       , t.par_job_id
       , t.returncode
    FROM sys.babelfish_sp_verify_job_identifiers (
         '@job_name'
       , '@job_id'
       , par_job_name
       , par_job_id
       , 'TEST'::character varying
       , NULL::bpchar
       ) t
    INTO par_job_name
       , par_job_id
       , var_retval;

  IF (var_retval <> 0)
  THEN /* Failure */
    returncode := 1;
    RETURN;
  END IF;

  /* Add the schedule first */
  SELECT t.par_schedule_uid
       , t.par_schedule_id
       , t.returncode
    FROM sys.babelfish_sp_add_schedule(
         par_name
       , par_enabled
       , par_freq_type
       , par_freq_interval
       , par_freq_subday_type
       , par_freq_subday_interval
       , par_freq_relative_interval
       , par_freq_recurrence_factor
       , par_active_start_date
       , par_active_end_date
       , par_active_start_time
       , par_active_end_time
       , var_owner_login_name
       , par_schedule_uid
       , par_schedule_id
       , NULL
       ) t
    INTO par_schedule_uid
       , par_schedule_id
       , var_retval;

  IF (var_retval <> 0) THEN /* Failure */
    returncode := 1;
    RETURN;
  END IF;

  SELECT t.returncode
    FROM sys.babelfish_sp_attach_schedule(
         par_job_id := par_job_id
       , par_job_name := NULL
       , par_schedule_id := par_schedule_id
       , par_schedule_name := NULL
       , par_automatic_post := par_automatic_post
       ) t
    INTO var_retval;

  IF (var_retval <> 0) THEN /* Failure */
    returncode := 1;
    RETURN;
  END IF;

  SELECT t.returncode
    FROM sys.babelfish_sp_aws_add_jobschedule(par_job_id, par_schedule_id) t
    INTO var_retval;

  IF (var_retval <> 0) THEN /* Failure */
    returncode := 1;
    RETURN;
  END IF;

  /* 0 means success */
  returncode := (var_retval);
  RETURN;
END;
$body$
LANGUAGE 'plpgsql';

CREATE OR REPLACE FUNCTION sys.babelfish_sp_add_jobstep (
  par_job_id integer = NULL::integer,
  par_job_name varchar = NULL::character varying,
  par_step_id integer = NULL::integer,
  par_step_name varchar = NULL::character varying,
  par_subsystem varchar = 'TSQL'::bpchar,
  par_command text = NULL::text,
  par_additional_parameters text = NULL::text,
  par_cmdexec_success_code integer = 0,
  par_on_success_action smallint = 1,
  par_on_success_step_id integer = 0,
  par_on_fail_action smallint = 2,
  par_on_fail_step_id integer = 0,
  par_server varchar = NULL::character varying,
  par_database_name varchar = NULL::character varying,
  par_database_user_name varchar = NULL::character varying,
  par_retry_attempts integer = 0,
  par_retry_interval integer = 0,
  par_os_run_priority integer = 0,
  par_output_file_name varchar = NULL::character varying,
  par_flags integer = 0,
  par_proxy_id integer = NULL::integer,
  par_proxy_name varchar = NULL::character varying,
  inout par_step_uid char = NULL::bpchar,
  out returncode integer
)
AS
$body$
DECLARE
  var_retval INT;
  var_max_step_id INT;
  var_step_id INT;
BEGIN

  SELECT t.par_job_name
       , t.par_job_id
       , t.returncode
    FROM sys.babelfish_sp_verify_job_identifiers (
         '@job_name'
       , '@job_id'
       , par_job_name
       , par_job_id
       , 'TEST'::character varying
       , NULL::bpchar
       ) t
    INTO par_job_name
       , par_job_id
       , var_retval;

  IF (var_retval <> 0) THEN
    returncode := 1;
    RETURN;
  END IF;

  -- Default step id (if not supplied)
  IF (par_step_id IS NULL)
  THEN
     SELECT COALESCE(MAX(step_id), 0) + 1
        INTO var_step_id
       FROM sys.sysjobsteps
      WHERE (job_id = par_job_id);
  ELSE
    var_step_id := par_step_id;
  END IF;

  -- Get current maximum step id
  SELECT COALESCE(MAX(step_id), 0)
    INTO var_max_step_id
    FROM sys.sysjobsteps
   WHERE (job_id = par_job_id);

  /* Check parameters */
  SELECT t.returncode
    FROM sys.babelfish_sp_verify_jobstep(
         par_job_id
       , var_step_id --par_step_id
       , par_step_name
       , par_subsystem
       , par_command
       , par_server
       , par_on_success_action
       , par_on_success_step_id
       , par_on_fail_action
       , par_on_fail_step_id
       , par_os_run_priority
       , par_flags
       , par_output_file_name
       , par_proxy_id
    ) t
    INTO var_retval;

  IF (var_retval <> 0)
  THEN /* Failure */
    returncode := 1;
    RETURN;
  END IF;

  /* Modify database. */
  /* Update the job's version/last-modified information */
  UPDATE sys.sysjobs
     SET version_number = version_number + 1
       --, date_modified = GETDATE()
   WHERE (job_id = par_job_id);

  /* Adjust step id's (unless the new step is being inserted at the 'end') */
  /* NOTE: We MUST do this before inserting the step. */
  IF (var_step_id <= var_max_step_id)
  THEN
    UPDATE sys.sysjobsteps
       SET step_id = step_id + 1
     WHERE (step_id >= var_step_id) AND (job_id = par_job_id);

    /* Clean up OnSuccess/OnFail references */
    UPDATE sys.sysjobsteps
       SET on_success_step_id = on_success_step_id + 1
     WHERE (on_success_step_id >= var_step_id) AND (job_id = par_job_id);

    UPDATE sys.sysjobsteps
       SET on_fail_step_id = on_fail_step_id + 1
     WHERE (on_fail_step_id >= var_step_id) AND (job_id = par_job_id);

    UPDATE sys.sysjobsteps
       SET on_success_step_id = 0
         , on_success_action = 1 /* Quit With Success */
     WHERE (on_success_step_id = var_step_id)
       AND (job_id = par_job_id);

    UPDATE sys.sysjobsteps
       SET on_fail_step_id = 0
         , on_fail_action = 2 /* Quit With Failure */
     WHERE (on_fail_step_id = var_step_id)
       AND (job_id = par_job_id);
  END IF;

  /* uuid without extensions uuid-ossp (cheat) */
  SELECT uuid_in(md5(random()::text || clock_timestamp()::text)::cstring) INTO par_step_uid;

  /* Insert the step */
  INSERT
    INTO sys.sysjobsteps (
         job_id
       , step_id
       , step_name
       , subsystem
       , command
       , flags
       , additional_parameters
       , cmdexec_success_code
       , on_success_action
       , on_success_step_id
       , on_fail_action
       , on_fail_step_id
       , server
       , database_name
       , database_user_name
       , retry_attempts
       , retry_interval
       , os_run_priority
       , output_file_name
       , last_run_outcome
       , last_run_duration
       , last_run_retries
       , last_run_date
       , last_run_time
       , proxy_id
       , step_uid
   )
  VALUES (
         par_job_id
       , var_step_id
       , par_step_name
       , par_subsystem
       , par_command
       , par_flags
       , par_additional_parameters
       , par_cmdexec_success_code
       , par_on_success_action
       , par_on_success_step_id
       , par_on_fail_action
       , par_on_fail_step_id
       , par_server
       , par_database_name
       , par_database_user_name
       , par_retry_attempts
       , par_retry_interval
       , par_os_run_priority
       , par_output_file_name
       , 0
       , 0
       , 0
       , 0
       , 0
       , par_proxy_id
       , par_step_uid
  );

  --PERFORM sys.sp_jobstep_create_proc (par_step_uid);

  returncode := var_retval;
  RETURN;
END;
$body$
LANGUAGE 'plpgsql';

CREATE OR REPLACE FUNCTION sys.babelfish_sp_add_schedule (
  par_schedule_name varchar,
  par_enabled smallint = 1,
  par_freq_type integer = 0,
  par_freq_interval integer = 0,
  par_freq_subday_type integer = 0,
  par_freq_subday_interval integer = 0,
  par_freq_relative_interval integer = 0,
  par_freq_recurrence_factor integer = 0,
  par_active_start_date integer = NULL::integer,
  par_active_end_date integer = 99991231,
  par_active_start_time integer = 0,
  par_active_end_time integer = 235959,
  par_owner_login_name varchar = NULL::character varying,
  inout par_schedule_uid char = NULL::bpchar,
  inout par_schedule_id integer = NULL::integer,
  par_originating_server varchar = NULL::character varying,
  out returncode integer
)
AS
$body$
DECLARE
  var_retval INT;
  var_owner_sid CHAR(85);
  var_orig_server_id INT;
BEGIN
  /* Remove any leading/trailing spaces from parameters */
  SELECT LTRIM(RTRIM(par_schedule_name))
       , LTRIM(RTRIM(par_owner_login_name))
       , UPPER(LTRIM(RTRIM(par_originating_server)))
       , 0
    INTO par_schedule_name
       , par_owner_login_name
       , par_originating_server
       , par_schedule_id;

  /* Check schedule (frequency and owner) parameters */
  SELECT t.par_freq_interval
       , t.par_freq_subday_type
       , t.par_freq_subday_interval
       , t.par_freq_relative_interval
       , t.par_freq_recurrence_factor
       , t.par_active_start_date
       , t.par_active_start_time
       , t.par_active_end_date
       , t.par_active_end_time
       , t.returncode
    FROM sys.babelfish_sp_verify_schedule(
         NULL::integer /* @schedule_id  -- schedule_id does not exist for the new schedule */
       , par_schedule_name /* @name */
       , par_enabled /* @enabled */
       , par_freq_type /* @freq_type */
       , par_freq_interval /* @freq_interval */
       , par_freq_subday_type /* @freq_subday_type */
       , par_freq_subday_interval /* @freq_subday_interval */
       , par_freq_relative_interval /* @freq_relative_interval */
       , par_freq_recurrence_factor /* @freq_recurrence_factor */
       , par_active_start_date /* @active_start_date */
       , par_active_start_time /* @active_start_time */
       , par_active_end_date /* @active_end_date */
       , par_active_end_time /* @active_end_time */
       , var_owner_sid
       ) t
    INTO par_freq_interval
       , par_freq_subday_type
       , par_freq_subday_interval
       , par_freq_relative_interval
       , par_freq_recurrence_factor
       , par_active_start_date
       , par_active_start_time
       , par_active_end_date
       , par_active_end_time
       , var_retval /* @owner_sid */;

  IF (var_retval <> 0) THEN /* Failure */
    returncode := 1;
        RETURN;
    END IF;

  IF (par_schedule_uid IS NULL)
  THEN /* Assign the GUID */
    /* uuid without extensions uuid-ossp (cheat) */
    SELECT uuid_in(md5(random()::text || clock_timestamp()::text)::cstring) INTO par_schedule_uid;
  END IF;

  var_orig_server_id := 0;
  var_owner_sid := uuid_in(md5(random()::text || clock_timestamp()::text)::cstring);


  INSERT
    INTO sys.sysschedules (
         schedule_uid
       , originating_server_id
       , name
       , owner_sid
       , enabled
       , freq_type
       , freq_interval
       , freq_subday_type
       , freq_subday_interval
       , freq_relative_interval
       , freq_recurrence_factor
       , active_start_date
       , active_end_date
       , active_start_time
       , active_end_time
   )
  VALUES (
         par_schedule_uid
       , var_orig_server_id
       , par_schedule_name
       , var_owner_sid
       , par_enabled
       , par_freq_type
       , par_freq_interval
       , par_freq_subday_type
       , par_freq_subday_interval
       , par_freq_relative_interval
       , par_freq_recurrence_factor
       , par_active_start_date
       , par_active_end_date
       , par_active_start_time
       , par_active_end_time
  );

  /* ZZZ */
  SELECT 0 /* @@ERROR, */, LASTVAL()
    INTO var_retval, par_schedule_id;

  /* 0 means success */
  returncode := var_retval;
  RETURN;
END;
$body$
LANGUAGE 'plpgsql';

CREATE OR REPLACE FUNCTION sys.babelfish_sp_attach_schedule (
  par_job_id integer = NULL::integer,
  par_job_name varchar = NULL::character varying,
  par_schedule_id integer = NULL::integer,
  par_schedule_name varchar = NULL::character varying,
  par_automatic_post smallint = 1,
  out returncode integer
)
RETURNS integer AS
$body$
DECLARE
  var_retval INT;
  var_sched_owner_sid CHAR(85);
  var_job_owner_sid CHAR(85);
BEGIN
  /* Check that we can uniquely identify the job */
  SELECT t.par_job_name
       , t.par_job_id
       , t.par_owner_sid
       , t.returncode
    FROM sys.babelfish_sp_verify_job_identifiers(
         '@job_name'
       , '@job_id'
       , par_job_name /* @job_name */
       , par_job_id /* @job_id */
       , 'TEST' /* @sqlagent_starting_test */
       , var_job_owner_sid) t
    INTO par_job_name
       , par_job_id
       , var_job_owner_sid
       , var_retval;

  IF (var_retval <> 0) THEN /* Failure */
    returncode := 1;
    RETURN;
  END IF;

  /* Check that we can uniquely identify the schedule */
  SELECT t.par_schedule_name
       , t.par_schedule_id
       , t.par_owner_sid
       --, t.par_orig_server_id
       , t.returncode
    FROM sys.babelfish_sp_verify_schedule_identifiers(
         '@schedule_name'::character varying /* @name_of_name_parameter */
       , '@schedule_id'::character varying /* @name_of_id_parameter */
       , par_schedule_name /* @schedule_name */
       , par_schedule_id /* @schedule_id */
       , var_sched_owner_sid /* @owner_sid */
       , NULL::integer /* @orig_server_id */
       , NULL::integer) t
    INTO par_schedule_name
       , par_schedule_id
       , var_sched_owner_sid
       , var_retval /* @job_id_filter */;

  IF (var_retval <> 0) THEN /* Failure */
    returncode := 1;
    RETURN;
  END IF

  /* If the record doesn't already exist create it */;
  IF (
    NOT EXISTS (
      SELECT 1
        FROM sys.sysjobschedules
       WHERE (schedule_id = par_schedule_id)
         AND (job_id = par_job_id)))
  THEN
    INSERT
      INTO sys.sysjobschedules (schedule_id, job_id)
    VALUES (par_schedule_id, par_job_id);

    SELECT 0 INTO var_retval; /* @@ERROR */
  END IF;


  PERFORM sys.babelfish_sp_set_next_run (par_job_id, par_schedule_id);

  /* 0 means success */
  returncode := var_retval;
  RETURN;
END;
$body$
LANGUAGE 'plpgsql';

CREATE OR REPLACE FUNCTION sys.babelfish_sp_aws_add_jobschedule (
  par_job_id integer = NULL::integer,
  par_schedule_id integer = NULL::integer,
  out returncode integer
)
AS
$body$
DECLARE
  var_retval INT;
  proc_name_mask VARCHAR(100);
  var_owner_login_name VARCHAR(128);
  var_xml TEXT DEFAULT '';
  var_cron_expression VARCHAR(50);
  var_job_cmd VARCHAR(255);
  lambda_arn VARCHAR(255);
  return_message text;
  var_schedule_name VARCHAR(255);

  var_job_name VARCHAR(128);
  var_start_step_id INTEGER;
  var_notify_level_email INTEGER;
  var_notify_email_operator_id INTEGER;
  var_notify_email_operator_name VARCHAR(128);
  notify_email_sender VARCHAR(128);
  var_delete_level INTEGER;
BEGIN

  IF (EXISTS (
      SELECT 1
        FROM sys.sysjobschedules
       WHERE (schedule_id = par_schedule_id)
         AND (job_id = par_job_id)))
  THEN
    SELECT cron_expression
      FROM sys.babelfish_sp_schedule_to_cron (par_job_id, par_schedule_id)
      INTO var_cron_expression;

    SELECT name
      FROM sys.sysschedules
     WHERE schedule_id = par_schedule_id
      INTO var_schedule_name;

    SELECT name
         , start_step_id
         , COALESCE(notify_level_email,0)
         , COALESCE(notify_email_operator_id,0)
         , COALESCE(notify_email_operator_name,'')
         , COALESCE(delete_level,0)
      FROM sys.sysjobs
     WHERE job_id = par_job_id
      INTO var_job_name
         , var_start_step_id
         , var_notify_level_email
         , var_notify_email_operator_id
         , var_notify_email_operator_name
         , var_delete_level;

    proc_name_mask := 'sys_data.sql_agent$job_%s_step_%s';
    var_job_cmd := pg_catalog.format(proc_name_mask, par_job_id, '1');
    notify_email_sender := 'aws_test_email_sender@dbbest.com';


    var_xml := CONCAT(var_xml, '{');
    var_xml := CONCAT(var_xml, '"mode": "add_job",');
    var_xml := CONCAT(var_xml, '"parameters": {');
    var_xml := CONCAT(var_xml, '"vendor": "postgresql",');
    var_xml := CONCAT(var_xml, '"job_name": "',var_schedule_name,'",');
    var_xml := CONCAT(var_xml, '"job_frequency": "',var_cron_expression,'",');
    var_xml := CONCAT(var_xml, '"job_cmd": "',var_job_cmd,'",');
    var_xml := CONCAT(var_xml, '"notify_level_email": ',var_notify_level_email,',');
    var_xml := CONCAT(var_xml, '"delete_level": ',var_delete_level,',');
    var_xml := CONCAT(var_xml, '"uid": "',par_job_id,'",');
    var_xml := CONCAT(var_xml, '"callback": "sys.babelfish_sp_job_log",');
    var_xml := CONCAT(var_xml, '"notification": {');
    var_xml := CONCAT(var_xml, '"notify_email_sender": "',notify_email_sender,'",');
    var_xml := CONCAT(var_xml, '"notify_email_recipient": "',var_notify_email_operator_name,'"');
    var_xml := CONCAT(var_xml, '}');
    var_xml := CONCAT(var_xml, '}');
    var_xml := CONCAT(var_xml, '}');

    -- RAISE NOTICE '%', var_xml;


    SELECT sys.babelfish_get_service_setting ('JOB', 'LAMBDA_ARN')
      INTO lambda_arn;

    SELECT sys.awslambda_fn (lambda_arn, var_xml) INTO return_message;
    returncode := 0;
  ELSE
    returncode := 1;
    RAISE 'Job not fount' USING ERRCODE := '50000';
  END IF;

END;
$body$
LANGUAGE 'plpgsql'
STABLE;

CREATE OR REPLACE FUNCTION sys.babelfish_sp_aws_del_jobschedule (
  par_job_id integer = NULL::integer,
  par_schedule_id integer = NULL::integer,
  out returncode integer
)
AS
$body$
DECLARE
  var_retval INT;
  proc_name_mask VARCHAR(100);
  var_owner_login_name VARCHAR(128);
  var_xml TEXT DEFAULT '';
  var_cron_expression VARCHAR(50);
  var_job_cmd VARCHAR(255);
  lambda_arn VARCHAR(255);
  return_message text;
  var_schedule_name VARCHAR(255);
BEGIN

  IF (EXISTS (
      SELECT 1
        FROM sys.sysjobschedules
       WHERE (schedule_id = par_schedule_id)
         AND (job_id = par_job_id)))
  THEN
    SELECT name
      FROM sys.sysschedules
     WHERE schedule_id = par_schedule_id
      INTO var_schedule_name;

    var_xml := CONCAT(var_xml, '{');
    var_xml := CONCAT(var_xml, '"mode": "del_schedule",');
    var_xml := CONCAT(var_xml, '"parameters": {');
    var_xml := CONCAT(var_xml, '"schedule_name": "',var_schedule_name,'",');
    var_xml := CONCAT(var_xml, '"force_delete": "TRUE"');
    var_xml := CONCAT(var_xml, '}');
    var_xml := CONCAT(var_xml, '}');

    SELECT sys.babelfish_get_service_setting ('JOB', 'LAMBDA_ARN')
      INTO lambda_arn;

    SELECT sys.awslambda_fn (lambda_arn, var_xml) INTO return_message;
    returncode := 0;
  ELSE
    returncode := 1;
    RAISE 'Job not fount' USING ERRCODE := '50000';
  END IF;

END;
$body$
LANGUAGE 'plpgsql'
STABLE;

CREATE OR REPLACE FUNCTION sys.babelfish_sp_delete_job (
  par_job_id integer = NULL::integer,
  par_job_name varchar = NULL::character varying,
  par_originating_server varchar = NULL::character varying,
  par_delete_history smallint = 1,
  par_delete_unused_schedule smallint = 1,
  out returncode integer
)
RETURNS integer AS
$body$
DECLARE
  var_retval INT;
  var_category_id INT;
  var_job_owner_sid CHAR(85);
  var_err INT;
  var_schedule_id INT;
BEGIN
  IF ((par_job_id IS NOT NULL) OR (par_job_name IS NOT NULL))
  THEN
    SELECT t.par_job_name
         , t.par_job_id
         , t.par_owner_sid
         , t.returncode
      FROM sys.babelfish_sp_verify_job_identifiers(
           '@job_name'
         , '@job_id'
         , par_job_name
         , par_job_id
         , 'TEST'
         , var_job_owner_sid
         ) t
      INTO par_job_name
         , par_job_id
         , var_job_owner_sid
         , var_retval;

    IF (var_retval <> 0) THEN /* Failure */
      returncode := (1);
      RETURN;
    END IF;
  END IF;

  /* Get category to see if it is a misc. replication agent. @category_id will be */
  /* NULL if there is no @job_id. */

  SELECT category_id
    INTO var_category_id
    FROM sys.sysjobs
   WHERE job_id = par_job_id;

  /* Do the delete (for a specific job) */
  IF (par_job_id IS NOT NULL)
  THEN
    --CREATE TEMPORARY TABLE "#temp_schedules_to_delete" (schedule_id INT NOT NULL);

    -- Delete all traces of the job
    -- BEGIN TRANSACTION
    -- Get the schedules to delete before deleting records from sysjobschedules



    --IF (par_delete_unused_schedule = 1)
    --THEN
      -- ZZZ optimize
      -- Get the list of schedules to delete
      --INSERT INTO "#temp_schedules_to_delete"
      --SELECT DISTINCT schedule_id
      --  FROM sys.sysschedules
      -- WHERE schedule_id IN (SELECT schedule_id
      --                         FROM sys.sysjobschedules
      --                         WHERE job_id = par_job_id);
      --INSERT INTO "#temp_schedules_to_delete"
      SELECT schedule_id
    	FROM sys.sysjobschedules
       WHERE job_id = par_job_id
        INTO var_schedule_id;

    PERFORM sys.babelfish_sp_aws_del_jobschedule (par_job_id := par_job_id, par_schedule_id := var_schedule_id);


--    END IF;


    --DELETE FROM sys.sysschedules
    -- WHERE schedule_id IN (SELECT schedule_id FROM sys.sysjobschedules WHERE job_id = par_job_id);

    DELETE FROM sys.sysjobschedules
     WHERE job_id = par_job_id;

    DELETE FROM sys.sysjobsteps
     WHERE job_id = par_job_id;

    DELETE FROM sys.sysjobs
     WHERE job_id = par_job_id;

    SELECT 0 /* @@ERROR */ INTO var_err;

    /* Delete the schedule(s) if requested to and it isn't being used by other jobs */
    IF (par_delete_unused_schedule = 1)
    THEN
      /* Now OK to delete the schedule */
      DELETE FROM sys.sysschedules
       WHERE schedule_id = var_schedule_id; --IN (SELECT schedule_id FROM "#temp_schedules_to_delete");

      --DELETE FROM sys.sysschedules
      -- WHERE schedule_id IN (SELECT schedule_id
      --                         FROM "#temp_schedules_to_delete" AS sdel
      --                        WHERE NOT EXISTS (SELECT *
      --                                            FROM sys.sysjobschedules AS js
      --                                           WHERE js.schedule_id = sdel.schedule_id));
    END IF;

    /* Delete the job history if requested */
    IF (par_delete_history = 1)
    THEN
      DELETE FROM sys.sysjobhistory
      WHERE job_id = par_job_id;
    END IF;

    /* All done */
    /* COMMIT TRANSACTION */
    --DROP TABLE "#temp_schedules_to_delete";
  END IF;

  /* 0 means success */
  returncode := 0;
  RETURN;
END;
$body$
LANGUAGE 'plpgsql';

CREATE OR REPLACE FUNCTION sys.babelfish_sp_delete_jobschedule (
  par_job_id integer = NULL::integer,
  par_job_name varchar = NULL::character varying,
  par_name varchar = NULL::character varying,
  par_keep_schedule integer = 0,
  par_automatic_post smallint = 1,
  out returncode integer
)
RETURNS integer AS
$body$
DECLARE
  var_retval INT;
  var_sched_count INT;
  var_schedule_id INT;
  var_job_owner_sid CHAR(85);
BEGIN
  /* Remove any leading/trailing spaces from parameters */
  SELECT LTRIM(RTRIM(par_name)) INTO par_name;

  /* Check that we can uniquely identify the job */
  SELECT t.par_job_name
       , t.par_job_id
       , t.par_owner_sid
       , t.returncode
    FROM sys.babelfish_sp_verify_job_identifiers(
         '@job_name'
       , '@job_id'
       , par_job_name
       , par_job_id
       , 'TEST'
       , var_job_owner_sid
       ) t
    INTO par_job_name
       , par_job_id
       , var_job_owner_sid
       , var_retval;

  IF (var_retval <> 0) THEN /* Failure */
    returncode := 1;
    RETURN;
  END IF;

  IF (LOWER(UPPER(par_name)) = LOWER('ALL'))
  THEN
    SELECT - 1 INTO var_schedule_id;

    /* We use this in the call to sp_sqlagent_notify */
    /* Delete the schedule(s) if it isn't being used by other jobs */
    CREATE TEMPORARY TABLE "#temp_schedules_to_delete" (schedule_id INT NOT NULL)
    /* If user requests that the schedules be removed (the legacy behavoir) */
    /* make sure it isnt being used by other jobs */;

    IF (par_keep_schedule = 0)
    THEN
      /* Get the list of schedules to delete */
      INSERT INTO "#temp_schedules_to_delete"
      SELECT DISTINCT schedule_id
        FROM sys.sysschedules
       WHERE (schedule_id IN (SELECT schedule_id
                                FROM sys.sysjobschedules
                               WHERE (job_id = par_job_id)));
      /* make sure no other jobs use these schedules */
      IF (EXISTS (SELECT *
                    FROM sys.sysjobschedules
                   WHERE (job_id <> par_job_id)
                     AND (schedule_id IN (SELECT schedule_id
                                            FROM "#temp_schedules_to_delete"))))
      THEN /* Failure */
        RAISE 'One or more schedules were not deleted because they are being used by at least one other job. Use "sp_detach_schedule" to remove schedules from a job.' USING ERRCODE := '50000';
        returncode := 1;
        RETURN;
      END IF;
    END IF;

    /* OK to delete the jobschedule */
    DELETE FROM sys.sysjobschedules
     WHERE (job_id = par_job_id);

    /* OK to delete the schedule - temp_schedules_to_delete is empty if @keep_schedule <> 0 */
    DELETE FROM sys.sysschedules
     WHERE schedule_id IN (SELECT schedule_id FROM "#temp_schedules_to_delete");
  ELSE ---- IF (LOWER(UPPER(par_name)) = LOWER('ALL'))

    -- Need to use sp_detach_schedule to remove this ambiguous schedule name
    IF(var_sched_count > 1) /* Failure */
    THEN
      RAISE 'More than one schedule named "%" is attached to job "%". Use "sp_detach_schedule" to remove schedules from a job.', par_name, par_job_name  USING ERRCODE := '50000';
      returncode := 1;
      RETURN;
    END IF;

    --If user requests that the schedule be removed (the legacy behavoir)
    --make sure it isnt being used by another job
    IF (par_keep_schedule = 0)
    THEN
      IF(EXISTS(SELECT *
                  FROM sys.sysjobschedules
                 WHERE (schedule_id = var_schedule_id)
                   AND (job_id <> par_job_id)))
      THEN /* Failure */
        RAISE 'Schedule "%" was not deleted because it is being used by at least one other job. Use "sp_detach_schedule" to remove schedules from a job.', par_name USING ERRCODE := '50000';
        returncode := 1;
        RETURN;
      END IF;
    END IF;

    /* Delete the job schedule link first */
    DELETE FROM sys.sysjobschedules
     WHERE (job_id = par_job_id)
       AND (schedule_id = var_schedule_id);

    /* Delete schedule if required */
    IF (par_keep_schedule = 0)
    THEN
      /* Now delete the schedule if required */
      DELETE FROM sys.sysschedules
       WHERE (schedule_id = var_schedule_id);
    END IF;

    SELECT t.returncode
    FROM sys.babelfish_sp_aws_del_jobschedule(par_job_id, var_schedule_id) t
    INTO var_retval;


  END IF;

  /* Update the job's version/last-modified information */
  UPDATE sys.sysjobs
     SET version_number = version_number + 1
       -- , date_modified = GETDATE() /
   WHERE job_id = par_job_id;

  DROP TABLE IF EXISTS "#temp_schedules_to_delete";


  /* 0 means success */
  returncode := var_retval;
  RETURN;
END;
$body$
LANGUAGE 'plpgsql';

CREATE OR REPLACE FUNCTION sys.babelfish_sp_delete_jobstep (
  par_job_id integer = NULL::integer,
  par_job_name varchar = NULL::character varying,
  par_step_id integer = NULL::integer,
  out returncode integer
)
RETURNS integer AS
$body$
DECLARE
  var_retval INT;
  var_max_step_id INT;
  var_valid_range VARCHAR(50);
  var_job_owner_sid CHAR(85);
BEGIN
  SELECT t.par_job_name
       , t.par_job_id
       , t.par_owner_sid
       , t.returncode
    FROM sys.babelfish_sp_verify_job_identifiers(
         '@job_name'
       , '@job_id'
       , par_job_name
       , par_job_id
       , 'TEST'
       , var_job_owner_sid
       ) t
    INTO par_job_name
       , par_job_id
       , var_job_owner_sid
       , var_retval;

  IF (var_retval <> 0) THEN /* Failure */
    returncode := 1;
    RETURN;
  END IF;

  /* Get current maximum step id */
  SELECT COALESCE(MAX(step_id), 0)
    INTO var_max_step_id
    FROM sys.sysjobsteps
   WHERE (job_id = par_job_id);

  /* Check step id */
  IF (par_step_id < 0) OR (par_step_id > var_max_step_id)
  THEN
    SELECT CONCAT('0 (all steps) ..', CAST (var_max_step_id AS VARCHAR(1)))
      INTO var_valid_range;
     RAISE 'The specified "%" is invalid (valid values are: %).', 'step_id', var_valid_range USING ERRCODE := '50000';
     returncode := 1;
     RETURN;
        /* Failure */
    END IF;

    /* BEGIN TRANSACTION */
    /* Delete either the specified step or ALL the steps (if step id is 0) */
    IF (par_step_id = 0)
    THEN
      DELETE FROM sys.sysjobsteps
       WHERE (job_id = par_job_id);
    ELSE
      DELETE FROM sys.sysjobsteps
       WHERE (job_id = par_job_id) AND (step_id = par_step_id);
    END IF;

    IF (par_step_id <> 0)
    THEN
      /* Adjust step id's */
      UPDATE sys.sysjobsteps
         SET step_id = step_id - 1
       WHERE (step_id > par_step_id)
         AND (job_id = par_job_id);

      /* Clean up OnSuccess/OnFail references */
      UPDATE sys.sysjobsteps
         SET on_success_step_id = on_success_step_id - 1
       WHERE (on_success_step_id > par_step_id) AND (job_id = par_job_id);

      UPDATE sys.sysjobsteps
         SET on_fail_step_id = on_fail_step_id - 1
       WHERE (on_fail_step_id > par_step_id) AND (job_id = par_job_id);

      /* Quit With Success */
      UPDATE sys.sysjobsteps
         SET on_success_step_id = 0
           , on_success_action = 1
       WHERE (on_success_step_id = par_step_id)
         AND (job_id = par_job_id);

      /* Quit With Failure */
      UPDATE sys.sysjobsteps
         SET on_fail_step_id = 0
           , on_fail_action = 2
       WHERE (on_fail_step_id = par_step_id) AND (job_id = par_job_id);
    END IF;

    /* Update the job's version/last-modified information */
    UPDATE sys.sysjobs
       SET version_number = version_number + 1
         --, date_modified = GETDATE() /
     WHERE (job_id = par_job_id);

    /* COMMIT TRANSACTION */

    /* Success */
    returncode := 0;
    RETURN;
END;
$body$
LANGUAGE 'plpgsql';

CREATE OR REPLACE FUNCTION sys.babelfish_sp_delete_schedule (
  par_schedule_id integer = NULL::integer,
  par_schedule_name varchar = NULL::character varying,
  par_force_delete smallint = 0,
  par_automatic_post smallint = 1,
  out returncode integer
)
RETURNS integer AS
$body$
DECLARE
  var_retval INT;
  var_job_count INT;
BEGIN
  /* check if there are jobs using this schedule */
  SELECT COUNT(*)
    INTO var_job_count
    FROM sys.sysjobschedules
   WHERE (schedule_id = par_schedule_id);

  /* If we aren't force deleting the schedule make sure no jobs are using it */
  IF ((par_force_delete = 0) AND (var_job_count > 0))
  THEN /* Failure */
    RAISE 'The schedule was not deleted because it is being used by one or more jobs.' USING ERRCODE := '50000';
    returncode := 1;
    RETURN;
  END IF;

  /* OK to delete the job - schedule link */
  DELETE FROM sys.sysjobschedules
   WHERE schedule_id = par_schedule_id;

  /* OK to delete the schedule */
  DELETE FROM sys.sysschedules
   WHERE schedule_id = par_schedule_id;

  /* 0 means success */
  returncode := var_retval;
  RETURN;
END;
$body$
LANGUAGE 'plpgsql';

CREATE OR REPLACE FUNCTION sys.babelfish_sp_detach_schedule (
  par_job_id integer = NULL::integer,
  par_job_name varchar = NULL::character varying,
  par_schedule_id integer = NULL::integer,
  par_schedule_name varchar = NULL::character varying,
  par_delete_unused_schedule smallint = 0,
  par_automatic_post smallint = 1,
  out returncode integer
)
RETURNS integer AS
$body$
DECLARE
  var_retval INT;
  var_sched_owner_sid CHAR(85);
  var_job_owner_sid CHAR(85);
BEGIN
  /* Check that we can uniquely identify the job */
  SELECT t.par_job_name
       , t.par_job_id
       , t.par_owner_sid
       , t.returncode
    FROM sys.babelfish_sp_verify_job_identifiers(
         '@job_name'
       , '@job_id'
       , par_job_name
       , par_job_id
       , 'TEST'
       , var_job_owner_sid
       ) t
    INTO par_job_name
       , par_job_id
       , var_job_owner_sid
       , var_retval;

  IF (var_retval <> 0) THEN /* Failure */
    returncode := 1;
    RETURN;
  END IF;

  /* Check that we can uniquely identify the schedule */
  SELECT t.par_schedule_name
       , t.par_schedule_id
       , t.par_owner_sid
       , t.par_orig_server_id
       , t.returncode
    FROM sys.babelfish_sp_verify_schedule_identifiers(
         '@schedule_name' /* @name_of_name_parameter */
       , '@schedule_id' /* @name_of_id_parameter */
       , par_schedule_name /* @schedule_name */
       , par_schedule_id /* @schedule_id */
       , var_sched_owner_sid /* @owner_sid */
       , NULL /* @orig_server_id */
       , par_job_id
       ) t
    INTO par_schedule_name
       , par_schedule_id
       , var_sched_owner_sid
       , var_retval;
       -- job_id_filter

  IF (var_retval <> 0) THEN /* Failure */
    returncode := 1;
    RETURN;
  END IF;

  /* If the record doesn't exist raise an error */
  IF (NOT EXISTS (
    SELECT *
      FROM sys.sysjobschedules
     WHERE (schedule_id = par_schedule_id)
       AND (job_id = par_job_id)))
  THEN /* Failure */
    RAISE 'The specified schedule name "%s" is not associated with the job "%s".', par_schedule_name, par_job_name USING ERRCODE := '50000';
    returncode := 1;
    RETURN;
  END IF;

  SELECT t.returncode
    FROM sys.babelfish_sp_aws_del_jobschedule(par_job_id, par_schedule_id) t
    INTO var_retval;

  DELETE FROM sys.sysjobschedules
   WHERE (job_id = par_job_id)
     AND (schedule_id = par_schedule_id);

  SELECT /* @@ERROR */ 0 -- ZZZ
    INTO var_retval;

  /* delete the schedule if requested and it isn't referenced */
  IF (var_retval = 0 AND par_delete_unused_schedule = 1)
  THEN
    IF (NOT EXISTS (
      SELECT *
        FROM sys.sysjobschedules
       WHERE (schedule_id = par_schedule_id)))
    THEN
      DELETE FROM sys.sysschedules
       WHERE (schedule_id = par_schedule_id);
    END IF;
  END IF;

  /* Update the job's version/last-modified information */
  /*
  UPDATE sys.sysjobs
     SET version_number = version_number + 1
       -- , date_modified = GETDATE()
   WHERE (job_id = par_job_id);
  */

  -- PERFORM sys.babelfish_sp_delete_job (par_job_id := par_job_id);

  /* 0 means success */
  returncode := var_retval;
  RETURN;
END;
$body$
LANGUAGE 'plpgsql';

CREATE OR REPLACE FUNCTION sys.babelfish_sp_job_log (
    IN pid INTEGER
  , IN pstatus INTEGER
  , IN pmessage VARCHAR(255))
RETURNS void AS
$BODY$
BEGIN
  PERFORM sys.babelfish_update_job (pid, pmessage);

  -- INSERT INTO ms_test.jobs_log(id, t, status, message)
  -- VALUES (pid, CURRENT_TIMESTAMP, pstatus, pmessage);
END;
$BODY$
LANGUAGE plpgsql;

CREATE OR REPLACE FUNCTION sys.babelfish_sp_schedule_to_cron (
  par_job_id integer,
  par_schedule_id integer,
  out cron_expression varchar
)
RETURNS VARCHAR AS
$body$
DECLARE
  var_enabled INTEGER;
  var_freq_type INTEGER;
  var_freq_interval INTEGER;
  var_freq_subday_type INTEGER;
  var_freq_subday_interval INTEGER;
  var_freq_relative_interval INTEGER;
  var_freq_recurrence_factor INTEGER;
  var_active_start_date INTEGER;
  var_active_end_date INTEGER;
  var_active_start_time INTEGER;
  var_active_end_time INTEGER;

  var_next_run_date date;
  var_next_run_time time;
  var_next_run_dt timestamp;

  var_tmp_interval varchar(50);
  var_current_dt timestamp;
  var_next_dt timestamp;
BEGIN

  SELECT enabled
       , freq_type
       , freq_interval
       , freq_subday_type
       , freq_subday_interval
       , freq_relative_interval
       , freq_recurrence_factor
       , active_start_date
       , active_end_date
       , active_start_time
       , active_end_time
    FROM sys.sysschedules
    INTO var_enabled
       , var_freq_type
       , var_freq_interval
       , var_freq_subday_type
       , var_freq_subday_interval
       , var_freq_relative_interval
       , var_freq_recurrence_factor
       , var_active_start_date
       , var_active_end_date
       , var_active_start_time
       , var_active_end_time
   WHERE schedule_id = par_schedule_id;

  /* if enabled = 0 return */
  CASE var_freq_type
    WHEN 1 THEN
      NULL;

    WHEN 4 THEN
    BEGIN
        cron_expression :=
        CASE
          /* WHEN var_freq_subday_type = 1 THEN var_freq_subday_interval::character varying || ' At the specified time'  -- start time */
          /* WHEN var_freq_subday_type = 2 THEN var_freq_subday_interval::character varying || ' second'  -- ADD var_freq_subday_interval SECOND */
          WHEN var_freq_subday_type = 4 THEN pg_catalog.format('cron(*/%s * * * ? *)', var_freq_subday_interval::character varying) /* ADD var_freq_subday_interval MINUTE */
          WHEN var_freq_subday_type = 8 THEN pg_catalog.format('cron(0 */%s * * ? *)', var_freq_subday_interval::character varying) /* ADD var_freq_subday_interval HOUR */
          ELSE ''
        END;
    END;

    WHEN 8 THEN
      NULL;

    WHEN 16 THEN
      NULL;

    WHEN 32 THEN
      NULL;

    WHEN 64 THEN
      NULL;

    WHEN 128 THEN
     NULL;

  END CASE;

 -- return cron_expression;

END;
$body$
LANGUAGE 'plpgsql'
STABLE;

create or replace function sys.babelfish_sp_sequence_get_range(
  in par_sequence_name text,
  in par_range_size bigint,
  out par_range_first_value bigint,
  out par_range_last_value bigint,
  out par_range_cycle_count bigint,
  out par_sequence_increment bigint,
  out par_sequence_min_value bigint,
  out par_sequence_max_value bigint
)  as
$body$
declare
  v_is_cycle character varying(3);
  v_current_value bigint;
begin
  select s.minimum_value, s.maximum_value, s.increment, s.cycle_option
    from information_schema.sequences s
    where s.sequence_name = $1
    into par_sequence_min_value, par_sequence_max_value, par_sequence_increment, v_is_cycle;

  par_range_first_value := sys.babelfish_get_sequence_value(par_sequence_name);

  if par_range_first_value > par_sequence_min_value then
    par_range_first_value := par_range_first_value + 1;
  end if;

  if v_is_cycle = 'YES' then
    par_range_cycle_count := 0;
  end if;

  for i in 1..$2 loop
    select nextval(par_sequence_name) into v_current_value;
    if (v_is_cycle = 'YES') and (v_current_value = par_sequence_min_value) and (par_range_first_value <> v_current_value) then
      par_range_cycle_count := par_range_cycle_count + 1;
    end if;
  end loop;

  par_range_last_value := sys.babelfish_get_sequence_value(par_sequence_name);
end;
$body$
language plpgsql
STABLE;

CREATE OR REPLACE FUNCTION sys.babelfish_sp_set_next_run (
  par_job_id integer,
  par_schedule_id integer
)
RETURNS void AS
$body$
DECLARE
  var_enabled INTEGER;
  var_freq_type INTEGER;
  var_freq_interval INTEGER;
  var_freq_subday_type INTEGER;
  var_freq_subday_interval INTEGER;
  var_freq_relative_interval INTEGER;
  var_freq_recurrence_factor INTEGER;
  var_active_start_date INTEGER;
  var_active_end_date INTEGER;
  var_active_start_time INTEGER;
  var_active_end_time INTEGER;

  var_next_run_date date;
  var_next_run_time time;
  var_next_run_dt timestamp;

  var_tmp_interval varchar(50);
  var_current_dt timestamp;
  var_next_dt timestamp;
BEGIN

  SELECT enabled
       , freq_type
       , freq_interval
       , freq_subday_type
       , freq_subday_interval
       , freq_relative_interval
       , freq_recurrence_factor
       , active_start_date
       , active_end_date
       , active_start_time
       , active_end_time
    FROM sys.sysschedules
    INTO var_enabled
       , var_freq_type
       , var_freq_interval
       , var_freq_subday_type
       , var_freq_subday_interval
       , var_freq_relative_interval
       , var_freq_recurrence_factor
       , var_active_start_date
       , var_active_end_date
       , var_active_start_time
       , var_active_end_time
   WHERE schedule_id = par_schedule_id;

  SELECT next_run_date
       , next_run_time
    FROM sys.sysjobschedules
    INTO var_next_run_date
       , var_next_run_time
   WHERE schedule_id = par_schedule_id
     AND job_id = par_job_id;

  /* if enabled = 0 return */
  CASE var_freq_type
    WHEN 1 THEN
      NULL;

    WHEN 4 THEN
    BEGIN
      /* NULL start date & time or now */
      /* start date + start time or now() */
      IF (var_next_run_date IS NULL OR var_next_run_time IS NULL)
      THEN
        var_current_dt := now()::timestamp;

        UPDATE sys.sysjobschedules
           SET next_run_date = var_current_dt::date
             , next_run_time = var_current_dt::time
         WHERE schedule_id = par_schedule_id
           AND job_id = par_job_id;
        RETURN;
      ELSE
        var_tmp_interval :=
        CASE
          /* WHEN var_freq_subday_type = 1 THEN var_freq_subday_interval::character varying || ' At the specified time'  -- start time */
          WHEN var_freq_subday_type = 2 THEN var_freq_subday_interval::character varying || ' second'  /* ADD var_freq_subday_interval SECOND */
          WHEN var_freq_subday_type = 4 THEN var_freq_subday_interval::character varying || ' minute'  /* ADD var_freq_subday_interval MINUTE */
          WHEN var_freq_subday_type = 8 THEN var_freq_subday_interval::character varying || ' hour'    /* ADD var_freq_subday_interval HOUR */
          ELSE ''
        END;

        var_next_dt := (var_next_run_date::date + var_next_run_time::time)::timestamp + var_tmp_interval::INTERVAL;
        UPDATE sys.sysjobschedules
           SET next_run_date = var_next_dt::date
             , next_run_time = var_next_dt::time
         WHERE schedule_id = par_schedule_id
           AND job_id = par_job_id;
        RETURN;
      END IF;
    END;

    WHEN 8 THEN
      NULL;

    WHEN 16 THEN
      NULL;

    WHEN 32 THEN
      NULL;

    WHEN 64 THEN
      NULL;

    WHEN 128 THEN
     NULL;

  END CASE;

END;
$body$
LANGUAGE 'plpgsql';

CREATE OR REPLACE FUNCTION sys.babelfish_sp_update_job (
  par_job_id integer = NULL::integer,
  par_job_name varchar = NULL::character varying,
  par_new_name varchar = NULL::character varying,
  par_enabled smallint = NULL::smallint,
  par_description varchar = NULL::character varying,
  par_start_step_id integer = NULL::integer,
  par_category_name varchar = NULL::character varying,
  par_owner_login_name varchar = NULL::character varying,
  par_notify_level_eventlog integer = NULL::integer,
  par_notify_level_email integer = NULL::integer,
  par_notify_level_netsend integer = NULL::integer,
  par_notify_level_page integer = NULL::integer,
  par_notify_email_operator_name varchar = NULL::character varying,
  par_notify_netsend_operator_name varchar = NULL::character varying,
  par_notify_page_operator_name varchar = NULL::character varying,
  par_delete_level integer = NULL::integer,
  par_automatic_post smallint = 1,
  out returncode integer
)
RETURNS integer AS
$body$
DECLARE
    var_retval INT;
    var_category_id INT;
    var_notify_email_operator_id INT;
    var_notify_netsend_operator_id INT;
    var_notify_page_operator_id INT;
    var_owner_sid CHAR(85);
    var_alert_id INT;
    var_cached_attribute_modified INT;
    var_is_sysadmin INT;
    var_current_owner VARCHAR(128);
    var_enable_only_used INT;
    var_x_new_name VARCHAR(128);
    var_x_enabled SMALLINT;
    var_x_description VARCHAR(512);
    var_x_start_step_id INT;
    var_x_category_name VARCHAR(128);
    var_x_category_id INT;
    var_x_owner_sid CHAR(85);
    var_x_notify_level_eventlog INT;
    var_x_notify_level_email INT;
    var_x_notify_level_netsend INT;
    var_x_notify_level_page INT;
    var_x_notify_email_operator_name VARCHAR(128);
    var_x_notify_netsnd_operator_name VARCHAR(128);
    var_x_notify_page_operator_name VARCHAR(128);
    var_x_delete_level INT;
    var_x_originating_server_id INT;
    var_x_master_server SMALLINT;
BEGIN
    /* Not updatable */
    /* Remove any leading/trailing spaces from parameters (except @owner_login_name) */
    SELECT
        LTRIM(RTRIM(par_job_name))
        INTO par_job_name;
    SELECT
        LTRIM(RTRIM(par_new_name))
        INTO par_new_name;
    SELECT
        LTRIM(RTRIM(par_description))
        INTO par_description;
    SELECT
        LTRIM(RTRIM(par_category_name))
        INTO par_category_name;
    SELECT
        LTRIM(RTRIM(par_notify_email_operator_name))
        INTO par_notify_email_operator_name;
    SELECT
        LTRIM(RTRIM(par_notify_netsend_operator_name))
        INTO par_notify_netsend_operator_name;
    SELECT
        LTRIM(RTRIM(par_notify_page_operator_name))
        INTO par_notify_page_operator_name
    /* Are we modifying an attribute which tsql agent caches? */;

    IF ((par_new_name IS NOT NULL) OR (par_enabled IS NOT NULL) OR (par_start_step_id IS NOT NULL) OR (par_owner_login_name IS NOT NULL) OR (par_notify_level_eventlog IS NOT NULL) OR (par_notify_level_email IS NOT NULL) OR (par_notify_level_netsend IS NOT NULL) OR (par_notify_level_page IS NOT NULL) OR (par_notify_email_operator_name IS NOT NULL) OR (par_notify_netsend_operator_name IS NOT NULL) OR (par_notify_page_operator_name IS NOT NULL) OR (par_delete_level IS NOT NULL)) THEN
        SELECT
            1
            INTO var_cached_attribute_modified;
    ELSE
        SELECT
            0
            INTO var_cached_attribute_modified;
    END IF
    /* Is @enable the only parameter used beside jobname and jobid? */;

    IF ((par_enabled IS NOT NULL) AND (par_new_name IS NULL) AND (par_description IS NULL) AND (par_start_step_id IS NULL) AND (par_category_name IS NULL) AND (par_owner_login_name IS NULL) AND (par_notify_level_eventlog IS NULL) AND (par_notify_level_email IS NULL) AND (par_notify_level_netsend IS NULL) AND (par_notify_level_page IS NULL) AND (par_notify_email_operator_name IS NULL) AND (par_notify_netsend_operator_name IS NULL) AND (par_notify_page_operator_name IS NULL) AND (par_delete_level IS NULL)) THEN
        SELECT
            1
            INTO var_enable_only_used;
    ELSE
        SELECT
            0
            INTO var_enable_only_used;
    END IF;

    IF (par_new_name = '') THEN
        SELECT
            NULL
            INTO par_new_name;
    END IF
    /* Fill out the values for all non-supplied parameters from the existing values */;

    IF (par_new_name IS NULL) THEN
        SELECT
            var_x_new_name
            INTO par_new_name;
    END IF;

    IF (par_enabled IS NULL) THEN
        SELECT
            var_x_enabled
            INTO par_enabled;
    END IF;

    IF (par_description IS NULL) THEN
        SELECT
            var_x_description
            INTO par_description;
    END IF;

    IF (par_start_step_id IS NULL) THEN
        SELECT
            var_x_start_step_id
            INTO par_start_step_id;
    END IF;

    IF (par_category_name IS NULL) THEN
        SELECT
            var_x_category_name
            INTO par_category_name;
    END IF;

    IF (var_owner_sid IS NULL) THEN
        SELECT
            var_x_owner_sid
            INTO var_owner_sid;
    END IF;

    IF (par_notify_level_eventlog IS NULL) THEN
        SELECT
            var_x_notify_level_eventlog
            INTO par_notify_level_eventlog;
    END IF;

    IF (par_notify_level_email IS NULL) THEN
        SELECT
            var_x_notify_level_email
            INTO par_notify_level_email;
    END IF;

    IF (par_notify_level_netsend IS NULL) THEN
        SELECT
            var_x_notify_level_netsend
            INTO par_notify_level_netsend;
    END IF;

    IF (par_notify_level_page IS NULL) THEN
        SELECT
            var_x_notify_level_page
            INTO par_notify_level_page;
    END IF;

    IF (par_notify_email_operator_name IS NULL) THEN
        SELECT
            var_x_notify_email_operator_name
            INTO par_notify_email_operator_name;
    END IF;

    IF (par_notify_netsend_operator_name IS NULL) THEN
        SELECT
            var_x_notify_netsnd_operator_name
            INTO par_notify_netsend_operator_name;
    END IF;

    IF (par_notify_page_operator_name IS NULL) THEN
        SELECT
            var_x_notify_page_operator_name
            INTO par_notify_page_operator_name;
    END IF;

    IF (par_delete_level IS NULL) THEN
        SELECT
            var_x_delete_level
            INTO par_delete_level;
    END IF
    /* Turn [nullable] empty string parameters into NULLs */;

    IF (LOWER(par_description) = LOWER('')) THEN
        SELECT
            NULL
            INTO par_description;
    END IF;

    IF (par_category_name = '') THEN
        SELECT
            NULL
            INTO par_category_name;
    END IF;

    IF (par_notify_email_operator_name = '') THEN
        SELECT
            NULL
            INTO par_notify_email_operator_name;
    END IF;

    IF (par_notify_netsend_operator_name = '') THEN
        SELECT
            NULL
            INTO par_notify_netsend_operator_name;
    END IF;

    IF (par_notify_page_operator_name = '') THEN
        SELECT
            NULL
            INTO par_notify_page_operator_name;
    END IF
    /* Check new values */;
    SELECT
        t.par_owner_sid, t.par_notify_level_email, t.par_notify_level_netsend, t.par_notify_level_page,
        t.par_category_id, t.par_notify_email_operator_id, t.par_notify_netsend_operator_id, t.par_notify_page_operator_id, t.par_originating_server, t.ReturnCode
        FROM sys.babelfish_sp_verify_job(par_job_id, par_new_name, par_enabled, par_start_step_id, par_category_name, var_owner_sid, par_notify_level_eventlog, par_notify_level_email, par_notify_level_netsend, par_notify_level_page, par_notify_email_operator_name, par_notify_netsend_operator_name, par_notify_page_operator_name, par_delete_level, var_category_id, var_notify_email_operator_id, var_notify_netsend_operator_id, var_notify_page_operator_id, NULL) t
        INTO var_owner_sid, par_notify_level_email, par_notify_level_netsend, par_notify_level_page, var_category_id, var_notify_email_operator_id, var_notify_netsend_operator_id, var_notify_page_operator_id, var_retval;

    IF (var_retval <> 0) THEN
        ReturnCode := (1);
        RETURN;
    END IF
    /* Failure */
    /* BEGIN TRANSACTION */
    /* If the job is being re-assigned, modify sysjobsteps.database_user_name as necessary */;

    IF (par_owner_login_name IS NOT NULL) THEN
        IF (EXISTS (SELECT
            1
            FROM sys.sysjobsteps
            WHERE (job_id = par_job_id) AND (LOWER(subsystem) = LOWER('TSQL')))) THEN
            /* The job is being re-assigned to an non-SA */
            UPDATE sys.sysjobsteps
            SET database_user_name = NULL
                WHERE (job_id = par_job_id) AND (LOWER(subsystem) = LOWER('TSQL'));
        END IF;
    END IF;
    UPDATE sys.sysjobs
    SET name = par_new_name, enabled = par_enabled, description = par_description, start_step_id = par_start_step_id, category_id = var_category_id
    /* Returned from sp_verify_job */, owner_sid = var_owner_sid, notify_level_eventlog = par_notify_level_eventlog, notify_level_email = par_notify_level_email, notify_level_netsend = par_notify_level_netsend, notify_level_page = par_notify_level_page, notify_email_operator_id = var_notify_email_operator_id
    /* Returned from sp_verify_job */, notify_netsend_operator_id = var_notify_netsend_operator_id
    /* Returned from sp_verify_job */, notify_page_operator_id = var_notify_page_operator_id
    /* Returned from sp_verify_job */, delete_level = par_delete_level, version_number = version_number + 1
    /* ,  -- Update the job's version */
    /* date_modified              = GETDATE()            -- Update the job's last-modified information */
        WHERE (job_id = par_job_id);
    SELECT
        0
        INTO var_retval
    /* @@error */
    /* COMMIT TRANSACTION */;
    ReturnCode := (var_retval);
    RETURN
    /* 0 means success */;
END;
$body$
LANGUAGE 'plpgsql';

CREATE OR REPLACE FUNCTION sys.babelfish_sp_update_jobschedule (
  par_job_id integer = NULL::integer,
  par_job_name varchar = NULL::character varying,
  par_name varchar = NULL::character varying,
  par_new_name varchar = NULL::character varying,
  par_enabled smallint = NULL::smallint,
  par_freq_type integer = NULL::integer,
  par_freq_interval integer = NULL::integer,
  par_freq_subday_type integer = NULL::integer,
  par_freq_subday_interval integer = NULL::integer,
  par_freq_relative_interval integer = NULL::integer,
  par_freq_recurrence_factor integer = NULL::integer,
  par_active_start_date integer = NULL::integer,
  par_active_end_date integer = NULL::integer,
  par_active_start_time integer = NULL::integer,
  par_active_end_time integer = NULL::integer,
  par_automatic_post smallint = 1,
  out returncode integer
)
RETURNS integer AS
$body$
DECLARE
    var_retval INT;
    var_sched_count INT;
    var_schedule_id INT;
    var_job_owner_sid CHAR(85);
    var_enable_only_used INT;
    var_x_name VARCHAR(128);
    var_x_enabled SMALLINT;
    var_x_freq_type INT;
    var_x_freq_interval INT;
    var_x_freq_subday_type INT;
    var_x_freq_subday_interval INT;
    var_x_freq_relative_interval INT;
    var_x_freq_recurrence_factor INT;
    var_x_active_start_date INT;
    var_x_active_end_date INT;
    var_x_active_start_time INT;
    var_x_active_end_time INT;
    var_owner_sid CHAR(85);
BEGIN
    /* Remove any leading/trailing spaces from parameters */
    SELECT
        LTRIM(RTRIM(par_name))
        INTO par_name;
    SELECT
        LTRIM(RTRIM(par_new_name))
        INTO par_new_name
    /* Turn [nullable] empty string parameters into NULLs */;

    IF (par_new_name = '') THEN
        SELECT
            NULL
            INTO par_new_name;
    END IF
    /* Check that we can uniquely identify the job */;
    SELECT
        t.par_job_name, t.par_job_id, t.par_owner_sid, t.ReturnCode
        FROM sys.babelfish_sp_verify_job_identifiers('@job_name', '@job_id', par_job_name, par_job_id, 'TEST', var_job_owner_sid) t
        INTO par_job_name, par_job_id, var_job_owner_sid, var_retval;

    IF (var_retval <> 0) THEN
        ReturnCode := (1);
        RETURN;
    END IF
    /* Failure */
    /* Is @enable the only parameter used beside jobname and jobid? */;

    IF ((par_enabled IS NOT NULL) AND (par_name IS NULL) AND (par_new_name IS NULL) AND (par_freq_type IS NULL) AND (par_freq_interval IS NULL) AND (par_freq_subday_type IS NULL) AND (par_freq_subday_interval IS NULL) AND (par_freq_relative_interval IS NULL) AND (par_freq_recurrence_factor IS NULL) AND (par_active_start_date IS NULL) AND (par_active_end_date IS NULL) AND (par_active_start_time IS NULL) AND (par_active_end_time IS NULL)) THEN
        SELECT
            1
            INTO var_enable_only_used;
    ELSE
        SELECT
            0
            INTO var_enable_only_used;
    END IF;

    IF (par_new_name IS NULL) THEN
        SELECT
            var_x_name
            INTO par_new_name;
    END IF;

    IF (par_enabled IS NULL) THEN
        SELECT
            var_x_enabled
            INTO par_enabled;
    END IF;

    IF (par_freq_type IS NULL) THEN
        SELECT
            var_x_freq_type
            INTO par_freq_type;
    END IF;

    IF (par_freq_interval IS NULL) THEN
        SELECT
            var_x_freq_interval
            INTO par_freq_interval;
    END IF;

    IF (par_freq_subday_type IS NULL) THEN
        SELECT
            var_x_freq_subday_type
            INTO par_freq_subday_type;
    END IF;

    IF (par_freq_subday_interval IS NULL) THEN
        SELECT
            var_x_freq_subday_interval
            INTO par_freq_subday_interval;
    END IF;

    IF (par_freq_relative_interval IS NULL) THEN
        SELECT
            var_x_freq_relative_interval
            INTO par_freq_relative_interval;
    END IF;

    IF (par_freq_recurrence_factor IS NULL) THEN
        SELECT
            var_x_freq_recurrence_factor
            INTO par_freq_recurrence_factor;
    END IF;

    IF (par_active_start_date IS NULL) THEN
        SELECT
            var_x_active_start_date
            INTO par_active_start_date;
    END IF;

    IF (par_active_end_date IS NULL) THEN
        SELECT
            var_x_active_end_date
            INTO par_active_end_date;
    END IF;

    IF (par_active_start_time IS NULL) THEN
        SELECT
            var_x_active_start_time
            INTO par_active_start_time;
    END IF;

    IF (par_active_end_time IS NULL) THEN
        SELECT
            var_x_active_end_time
            INTO par_active_end_time;
    END IF
    /* Check schedule (frequency and owner) parameters */;
    SELECT
        t.par_freq_interval, t.par_freq_subday_type, t.par_freq_subday_interval, t.par_freq_relative_interval, t.par_freq_recurrence_factor, t.par_active_start_date, t.par_active_start_time,
        t.par_active_end_date, t.par_active_end_time, t.ReturnCode
        FROM sys.babelfish_sp_verify_schedule(var_schedule_id
        /* @schedule_id */, par_new_name
        /* @name */, par_enabled
        /* @enabled */, par_freq_type
        /* @freq_type */, par_freq_interval
        /* @freq_interval */, par_freq_subday_type
        /* @freq_subday_type */, par_freq_subday_interval
        /* @freq_subday_interval */, par_freq_relative_interval
        /* @freq_relative_interval */, par_freq_recurrence_factor
        /* @freq_recurrence_factor */, par_active_start_date
        /* @active_start_date */, par_active_start_time
        /* @active_start_time */, par_active_end_date
        /* @active_end_date */, par_active_end_time
        /* @active_end_time */, var_owner_sid) t
        INTO par_freq_interval, par_freq_subday_type, par_freq_subday_interval, par_freq_relative_interval, par_freq_recurrence_factor, par_active_start_date, par_active_start_time, par_active_end_date, par_active_end_time, var_retval /* @owner_sid */;

    IF (var_retval <> 0) THEN
        ReturnCode := (1);
        RETURN;
    END IF
    /* Failure */
    /* Update the JobSchedule */;
    UPDATE sys.sysschedules
    SET name = par_new_name, enabled = par_enabled, freq_type = par_freq_type, freq_interval = par_freq_interval, freq_subday_type = par_freq_subday_type, freq_subday_interval = par_freq_subday_interval, freq_relative_interval = par_freq_relative_interval, freq_recurrence_factor = par_freq_recurrence_factor, active_start_date = par_active_start_date, active_end_date = par_active_end_date, active_start_time = par_active_start_time, active_end_time = par_active_end_time
    /* date_modified          = GETDATE(), */, version_number = version_number + 1
        WHERE (schedule_id = var_schedule_id);
    SELECT
        0
        INTO var_retval
    /* @@error */
    /* Update the job's version/last-modified information */;
    UPDATE sys.sysjobs
    SET version_number = version_number + 1
    /* date_modified = GETDATE() */
        WHERE (job_id = par_job_id);
    ReturnCode := (var_retval);
    RETURN
    /* 0 means success */;
END;
$body$
LANGUAGE 'plpgsql';

CREATE OR REPLACE FUNCTION sys.babelfish_sp_update_jobstep (
  par_job_id integer = NULL::integer,
  par_job_name varchar = NULL::character varying,
  par_step_id integer = NULL::integer,
  par_step_name varchar = NULL::character varying,
  par_subsystem varchar = NULL::character varying,
  par_command text = NULL::text,
  par_additional_parameters text = NULL::text,
  par_cmdexec_success_code integer = NULL::integer,
  par_on_success_action smallint = NULL::smallint,
  par_on_success_step_id integer = NULL::integer,
  par_on_fail_action smallint = NULL::smallint,
  par_on_fail_step_id integer = NULL::integer,
  par_server varchar = NULL::character varying,
  par_database_name varchar = NULL::character varying,
  par_database_user_name varchar = NULL::character varying,
  par_retry_attempts integer = NULL::integer,
  par_retry_interval integer = NULL::integer,
  par_os_run_priority integer = NULL::integer,
  par_output_file_name varchar = NULL::character varying,
  par_flags integer = NULL::integer,
  par_proxy_id integer = NULL::integer,
  par_proxy_name varchar = NULL::character varying,
  out returncode integer
)
RETURNS integer AS
$body$
DECLARE
    var_retval INT;
    var_os_run_priority_code INT;
    var_step_id_as_char VARCHAR(10);
    var_new_step_name VARCHAR(128);
    var_x_step_name VARCHAR(128);
    var_x_subsystem VARCHAR(40);
    var_x_command TEXT;
    var_x_flags INT;
    var_x_cmdexec_success_code INT;
    var_x_on_success_action SMALLINT;
    var_x_on_success_step_id INT;
    var_x_on_fail_action SMALLINT;
    var_x_on_fail_step_id INT;
    var_x_server VARCHAR(128);
    var_x_database_name VARCHAR(128);
    var_x_database_user_name VARCHAR(128);
    var_x_retry_attempts INT;
    var_x_retry_interval INT;
    var_x_os_run_priority INT;
    var_x_output_file_name VARCHAR(200);
    var_x_proxy_id INT;
    var_x_last_run_outcome SMALLINT;
    var_x_last_run_duration INT;
    var_x_last_run_retries INT;
    var_x_last_run_date INT;
    var_x_last_run_time INT;
    var_new_proxy_id INT;
    var_subsystem_id INT;
    var_auto_proxy_name VARCHAR(128);
    var_job_owner_sid CHAR(85);
    var_step_uid CHAR(85);
BEGIN
    SELECT NULL INTO var_new_proxy_id;
    /* Remove any leading/trailing spaces from parameters */
    SELECT LTRIM(RTRIM(par_step_name)) INTO par_step_name;
    SELECT LTRIM(RTRIM(par_subsystem)) INTO par_subsystem;
    SELECT LTRIM(RTRIM(par_command)) INTO par_command;
    SELECT LTRIM(RTRIM(par_server)) INTO par_server;
    SELECT LTRIM(RTRIM(par_database_name)) INTO par_database_name;
    SELECT LTRIM(RTRIM(par_database_user_name)) INTO par_database_user_name;
    SELECT LTRIM(RTRIM(par_output_file_name)) INTO par_output_file_name;
    SELECT LTRIM(RTRIM(par_proxy_name)) INTO par_proxy_name;
    /* Make sure Dts is translated into new subsystem's name SSIS */
    /* IF (@subsystem IS NOT NULL AND UPPER(@subsystem collate SQL_Latin1_General_CP1_CS_AS) = N'DTS') */
    /* BEGIN */
    /* SET @subsystem = N'SSIS' */
    /* END */
    SELECT
        t.par_job_name, t.par_job_id, t.par_owner_sid, t.ReturnCode
        FROM sys.babelfish_sp_verify_job_identifiers('@job_name'
        /* @name_of_name_parameter */, '@job_id'
        /* @name_of_id_parameter */, par_job_name
        /* @job_name */, par_job_id
        /* @job_id */, 'TEST'
        /* @sqlagent_starting_test */, var_job_owner_sid)
        INTO par_job_name, par_job_id, var_job_owner_sid, var_retval
    /* @owner_sid */;

    IF (var_retval <> 0) THEN
        ReturnCode := (1);
        RETURN;
    END IF;
    /* Failure */
    /* Check that the step exists */

    IF (NOT EXISTS (SELECT
        *
        FROM sys.sysjobsteps
        WHERE (job_id = par_job_id) AND (step_id = par_step_id))) THEN
        SELECT
            CAST (par_step_id AS VARCHAR(10))
            INTO var_step_id_as_char;
        RAISE 'Error %, severity %, state % was raised. Message: %. Argument: %. Argument: %', '50000', 0, 0, 'The specified %s ("%s") does not exist.', '@step_id', var_step_id_as_char USING ERRCODE := '50000';
        ReturnCode := (1);
        RETURN;
        /* Failure */
    END IF;
    /* Set the x_ (existing) variables */
    SELECT
        step_name, subsystem, command, flags, cmdexec_success_code, on_success_action, on_success_step_id, on_fail_action, on_fail_step_id, server, database_name, database_user_name, retry_attempts, retry_interval, os_run_priority, output_file_name, proxy_id, last_run_outcome, last_run_duration, last_run_retries, last_run_date, last_run_time
        INTO var_x_step_name, var_x_subsystem, var_x_command, var_x_flags, var_x_cmdexec_success_code, var_x_on_success_action, var_x_on_success_step_id, var_x_on_fail_action, var_x_on_fail_step_id, var_x_server, var_x_database_name, var_x_database_user_name, var_x_retry_attempts, var_x_retry_interval, var_x_os_run_priority, var_x_output_file_name, var_x_proxy_id, var_x_last_run_outcome, var_x_last_run_duration, var_x_last_run_retries, var_x_last_run_date, var_x_last_run_time
        FROM sys.sysjobsteps
        WHERE (job_id = par_job_id) AND (step_id = par_step_id);

    IF ((par_step_name IS NOT NULL) AND (par_step_name <> var_x_step_name)) THEN
        SELECT
            par_step_name
            INTO var_new_step_name;
    END IF;
    /* Fill out the values for all non-supplied parameters from the existing values */

    IF (par_step_name IS NULL) THEN
        SELECT var_x_step_name INTO par_step_name;
    END IF;

    IF (par_subsystem IS NULL) THEN
        SELECT var_x_subsystem INTO par_subsystem;
    END IF;

    IF (par_command IS NULL) THEN
        SELECT var_x_command INTO par_command;
    END IF;

    IF (par_flags IS NULL) THEN
        SELECT var_x_flags INTO par_flags;
    END IF;

    IF (par_cmdexec_success_code IS NULL) THEN
        SELECT var_x_cmdexec_success_code INTO par_cmdexec_success_code;
    END IF;

    IF (par_on_success_action IS NULL) THEN
        SELECT var_x_on_success_action INTO par_on_success_action;
    END IF;

    IF (par_on_success_step_id IS NULL) THEN
        SELECT var_x_on_success_step_id INTO par_on_success_step_id;
    END IF;

    IF (par_on_fail_action IS NULL) THEN
        SELECT var_x_on_fail_action INTO par_on_fail_action;
    END IF;

    IF (par_on_fail_step_id IS NULL) THEN
        SELECT var_x_on_fail_step_id INTO par_on_fail_step_id;
    END IF;

    IF (par_server IS NULL) THEN
        SELECT var_x_server INTO par_server;
    END IF;

    IF (par_database_name IS NULL) THEN
        SELECT var_x_database_name INTO par_database_name;
    END IF;

    IF (par_database_user_name IS NULL) THEN
        SELECT var_x_database_user_name INTO par_database_user_name;
    END IF;

    IF (par_retry_attempts IS NULL) THEN
        SELECT var_x_retry_attempts INTO par_retry_attempts;
    END IF;

    IF (par_retry_interval IS NULL) THEN
        SELECT var_x_retry_interval INTO par_retry_interval;
    END IF;

    IF (par_os_run_priority IS NULL) THEN
        SELECT var_x_os_run_priority INTO par_os_run_priority;
    END IF;

    IF (par_output_file_name IS NULL) THEN
        SELECT var_x_output_file_name INTO par_output_file_name;
    END IF;

    IF (par_proxy_id IS NULL) THEN
        SELECT var_x_proxy_id INTO var_new_proxy_id;
    END IF;
    /* if an empty proxy_name is supplied the proxy is removed */

    IF par_proxy_name = '' THEN
        SELECT NULL INTO var_new_proxy_id;
    END IF;
    /* Turn [nullable] empty string parameters into NULLs */

    IF (LOWER(par_command) = LOWER('')) THEN
        SELECT NULL INTO par_command;
    END IF;

    IF (par_server = '') THEN
        SELECT NULL INTO par_server;
    END IF;

    IF (par_database_name = '') THEN
        SELECT NULL INTO par_database_name;
    END IF;

    IF (par_database_user_name = '') THEN
        SELECT NULL INTO par_database_user_name;
    END IF;

    IF (LOWER(par_output_file_name) = LOWER('')) THEN
        SELECT NULL INTO par_output_file_name;
    END IF
    /* Check new values */;
    SELECT
        t.par_database_name, t.par_database_user_name, t.ReturnCode
        FROM sys.babelfish_sp_verify_jobstep(par_job_id, par_step_id, var_new_step_name, par_subsystem, par_command, par_server, par_on_success_action, par_on_success_step_id, par_on_fail_action, par_on_fail_step_id, par_os_run_priority, par_database_name, par_database_user_name, par_flags, par_output_file_name, var_new_proxy_id) t
        INTO par_database_name, par_database_user_name, var_retval;

    IF (var_retval <> 0) THEN
        ReturnCode := (1);
        RETURN;
    END IF
    /* Failure */
    /* Update the job's version/last-modified information */;
    UPDATE sys.sysjobs
    SET version_number = version_number + 1
    /* date_modified = GETDATE() */
        WHERE (job_id = par_job_id)
    /* Update the step */;
    UPDATE sys.sysjobsteps
    SET step_name = par_step_name, subsystem = par_subsystem, command = par_command, flags = par_flags, additional_parameters = par_additional_parameters, cmdexec_success_code = par_cmdexec_success_code, on_success_action = par_on_success_action, on_success_step_id = par_on_success_step_id, on_fail_action = par_on_fail_action, on_fail_step_id = par_on_fail_step_id, server = par_server, database_name = par_database_name, database_user_name = par_database_user_name, retry_attempts = par_retry_attempts, retry_interval = par_retry_interval, os_run_priority = par_os_run_priority, output_file_name = par_output_file_name, last_run_outcome = var_x_last_run_outcome, last_run_duration = var_x_last_run_duration, last_run_retries = var_x_last_run_retries, last_run_date = var_x_last_run_date, last_run_time = var_x_last_run_time, proxy_id = var_new_proxy_id
        WHERE (job_id = par_job_id) AND (step_id = par_step_id);

    SELECT step_uid
    FROM sys.sysjobsteps
    WHERE job_id = par_job_id AND step_id = par_step_id
    INTO var_step_uid;

    -- PERFORM sys.sp_jobstep_create_proc (var_step_uid);

    ReturnCode := (0);
    RETURN
    /* Success */;
END;
$body$
LANGUAGE 'plpgsql';

CREATE OR REPLACE FUNCTION sys.babelfish_sp_update_schedule (
  par_schedule_id integer = NULL::integer,
  par_name varchar = NULL::character varying,
  par_new_name varchar = NULL::character varying,
  par_enabled smallint = NULL::smallint,
  par_freq_type integer = NULL::integer,
  par_freq_interval integer = NULL::integer,
  par_freq_subday_type integer = NULL::integer,
  par_freq_subday_interval integer = NULL::integer,
  par_freq_relative_interval integer = NULL::integer,
  par_freq_recurrence_factor integer = NULL::integer,
  par_active_start_date integer = NULL::integer,
  par_active_end_date integer = NULL::integer,
  par_active_start_time integer = NULL::integer,
  par_active_end_time integer = NULL::integer,
  par_owner_login_name varchar = NULL::character varying,
  par_automatic_post smallint = 1,
  out returncode integer
)
RETURNS integer AS
$body$
DECLARE
    var_retval INT;
    var_owner_sid CHAR(85);
    var_cur_owner_sid CHAR(85);
    var_x_name VARCHAR(128);
    var_enable_only_used INT;
    var_x_enabled SMALLINT;
    var_x_freq_type INT;
    var_x_freq_interval INT;
    var_x_freq_subday_type INT;
    var_x_freq_subday_interval INT;
    var_x_freq_relative_interval INT;
    var_x_freq_recurrence_factor INT;
    var_x_active_start_date INT;
    var_x_active_end_date INT;
    var_x_active_start_time INT;
    var_x_active_end_time INT;
    var_schedule_uid CHAR(38);
BEGIN
    /* Remove any leading/trailing spaces from parameters */
    SELECT
        LTRIM(RTRIM(par_name))
        INTO par_name;
    SELECT
        LTRIM(RTRIM(par_new_name))
        INTO par_new_name;
    SELECT
        LTRIM(RTRIM(par_owner_login_name))
        INTO par_owner_login_name
    /* Turn [nullable] empty string parameters into NULLs */;

    IF (par_new_name = '') THEN
        SELECT
            NULL
            INTO par_new_name;
    END IF
    /* Check that we can uniquely identify the schedule. This only returns a schedule that is visible to this user */;
    SELECT
        t.par_schedule_name, t.par_schedule_id, t.par_owner_sid, t.par_orig_server_id, t.ReturnCode
        FROM sys.babelfish_sp_verify_schedule_identifiers('@name'
        /* @name_of_name_parameter */, '@schedule_id'
        /* @name_of_id_parameter */, par_name
        /* @schedule_name */, par_schedule_id
        /* @schedule_id */, var_cur_owner_sid
        /* @owner_sid */, NULL
        /* @orig_server_id */, NULL) t
        INTO par_name, par_schedule_id, var_cur_owner_sid, var_retval
    /* @job_id_filter */;

    IF (var_retval <> 0) THEN
        ReturnCode := (1);
        RETURN;
    END IF
    /* Failure */
    /* Is @enable the only parameter used beside jobname and jobid? */;

    IF ((par_enabled IS NOT NULL) AND (par_new_name IS NULL) AND (par_freq_type IS NULL) AND (par_freq_interval IS NULL) AND (par_freq_subday_type IS NULL) AND (par_freq_subday_interval IS NULL) AND (par_freq_relative_interval IS NULL) AND (par_freq_recurrence_factor IS NULL) AND (par_active_start_date IS NULL) AND (par_active_end_date IS NULL) AND (par_active_start_time IS NULL) AND (par_active_end_time IS NULL) AND (par_owner_login_name IS NULL)) THEN
        SELECT
            1
            INTO var_enable_only_used;
    ELSE
        SELECT
            0
            INTO var_enable_only_used;
    END IF
    /* If the param @owner_login_name is null or doesn't get resolved by SUSER_SID() set it to the current owner of the schedule */;

    IF (var_owner_sid IS NULL) THEN
        SELECT
            var_cur_owner_sid
            INTO var_owner_sid;
    END IF
    /* Set the x_ (existing) variables */;
    SELECT
        name, enabled, freq_type, freq_interval, freq_subday_type, freq_subday_interval, freq_relative_interval, freq_recurrence_factor, active_start_date, active_end_date, active_start_time, active_end_time
        INTO var_x_name, var_x_enabled, var_x_freq_type, var_x_freq_interval, var_x_freq_subday_type, var_x_freq_subday_interval, var_x_freq_relative_interval, var_x_freq_recurrence_factor, var_x_active_start_date, var_x_active_end_date, var_x_active_start_time, var_x_active_end_time
        FROM sys.sysschedules
        WHERE (schedule_id = par_schedule_id)
    /* Fill out the values for all non-supplied parameters from the existing values */;

    IF (par_new_name IS NULL) THEN
        SELECT
            var_x_name
            INTO par_new_name;
    END IF;

    IF (par_enabled IS NULL) THEN
        SELECT
            var_x_enabled
            INTO par_enabled;
    END IF;

    IF (par_freq_type IS NULL) THEN
        SELECT
            var_x_freq_type
            INTO par_freq_type;
    END IF;

    IF (par_freq_interval IS NULL) THEN
        SELECT
            var_x_freq_interval
            INTO par_freq_interval;
    END IF;

    IF (par_freq_subday_type IS NULL) THEN
        SELECT
            var_x_freq_subday_type
            INTO par_freq_subday_type;
    END IF;

    IF (par_freq_subday_interval IS NULL) THEN
        SELECT
            var_x_freq_subday_interval
            INTO par_freq_subday_interval;
    END IF;

    IF (par_freq_relative_interval IS NULL) THEN
        SELECT
            var_x_freq_relative_interval
            INTO par_freq_relative_interval;
    END IF;

    IF (par_freq_recurrence_factor IS NULL) THEN
        SELECT
            var_x_freq_recurrence_factor
            INTO par_freq_recurrence_factor;
    END IF;

    IF (par_active_start_date IS NULL) THEN
        SELECT
            var_x_active_start_date
            INTO par_active_start_date;
    END IF;

    IF (par_active_end_date IS NULL) THEN
        SELECT
            var_x_active_end_date
            INTO par_active_end_date;
    END IF;

    IF (par_active_start_time IS NULL) THEN
        SELECT
            var_x_active_start_time
            INTO par_active_start_time;
    END IF;

    IF (par_active_end_time IS NULL) THEN
        SELECT
            var_x_active_end_time
            INTO par_active_end_time;
    END IF
    /* Check schedule (frequency and owner) parameters */;
    SELECT
        t.par_freq_interval, t.par_freq_subday_type, t.par_freq_subday_interval, t.par_freq_relative_interval, t.par_freq_recurrence_factor, t.par_active_start_date,
        t.par_active_start_time, t.par_active_end_date, t.par_active_end_time, t.ReturnCode
        FROM sys.babelfish_sp_verify_schedule(par_schedule_id
        /* @schedule_id */, par_new_name
        /* @name */, par_enabled
        /* @enabled */, par_freq_type
        /* @freq_type */, par_freq_interval
        /* @freq_interval */, par_freq_subday_type
        /* @freq_subday_type */, par_freq_subday_interval
        /* @freq_subday_interval */, par_freq_relative_interval
        /* @freq_relative_interval */, par_freq_recurrence_factor
        /* @freq_recurrence_factor */, par_active_start_date
        /* @active_start_date */, par_active_start_time
        /* @active_start_time */, par_active_end_date
        /* @active_end_date */, par_active_end_time
        /* @active_end_time */, var_owner_sid) t
        INTO par_freq_interval, par_freq_subday_type, par_freq_subday_interval, par_freq_relative_interval, par_freq_recurrence_factor, par_active_start_date, par_active_start_time, par_active_end_date, par_active_end_time, var_retval /* @owner_sid */;

    IF (var_retval <> 0) THEN
        ReturnCode := (1);
        RETURN;
    END IF
    /* Failure */
    /* Update the sysschedules table */;
    UPDATE sys.sysschedules
    SET name = par_new_name, owner_sid = var_owner_sid, enabled = par_enabled, freq_type = par_freq_type, freq_interval = par_freq_interval, freq_subday_type = par_freq_subday_type, freq_subday_interval = par_freq_subday_interval, freq_relative_interval = par_freq_relative_interval, freq_recurrence_factor = par_freq_recurrence_factor, active_start_date = par_active_start_date, active_end_date = par_active_end_date, active_start_time = par_active_start_time, active_end_time = par_active_end_time
    /* date_modified          = GETDATE(), */, version_number = version_number + 1
        WHERE (schedule_id = par_schedule_id);
    SELECT
        0
        INTO var_retval;

    ReturnCode := (var_retval);
    RETURN
    /* 0 means success */;
END;
$body$
LANGUAGE 'plpgsql';

CREATE OR REPLACE FUNCTION sys.babelfish_sp_verify_job (
  par_job_id integer,
  par_name varchar,
  par_enabled smallint,
  par_start_step_id integer,
  par_category_name varchar,
  inout par_owner_sid char,
  par_notify_level_eventlog integer,
  inout par_notify_level_email integer,
  inout par_notify_level_netsend integer,
  inout par_notify_level_page integer,
  par_notify_email_operator_name varchar,
  par_notify_netsend_operator_name varchar,
  par_notify_page_operator_name varchar,
  par_delete_level integer,
  inout par_category_id integer,
  inout par_notify_email_operator_id integer,
  inout par_notify_netsend_operator_id integer,
  inout par_notify_page_operator_id integer,
  inout par_originating_server varchar,
  out returncode integer
)
RETURNS record AS
$body$
DECLARE
  var_job_type INT;
  var_retval INT;
  var_current_date INT;
  var_res_valid_range VARCHAR(200);
  var_max_step_id INT;
  var_valid_range VARCHAR(50);
BEGIN
  /* Remove any leading/trailing spaces from parameters */
  SELECT LTRIM(RTRIM(par_name)) INTO par_name;
  SELECT LTRIM(RTRIM(par_category_name)) INTO par_category_name;
  SELECT UPPER(LTRIM(RTRIM(par_originating_server))) INTO par_originating_server;

  IF (
    EXISTS (
      SELECT *
        FROM sys.sysjobs AS job
       WHERE (name = par_name)
      /* AND (job_id <> ISNULL(@job_id, 0x911)))) -- When adding a new job @job_id is NULL */
    )
  )
  THEN /* Failure */
    RAISE 'The specified % ("%") already exists.', 'par_name', par_name USING ERRCODE := '50000';
      returncode := 1;
      RETURN;
  END IF;

  /* Check enabled state */
  IF (par_enabled <> 0) AND (par_enabled <> 1) THEN /* Failure */
    RAISE 'The specified "%" is invalid (valid values are: %).', 'par_enabled', '0, 1' USING ERRCODE := '50000';
      returncode := 1;
      RETURN;
  END IF;

  /* Check start step */

  IF (par_job_id IS NULL) THEN /* New job */
    IF (par_start_step_id <> 1) THEN /* Failure */
      RAISE 'The specified "%" is invalid (valid values are: %).', 'par_start_step_id', '1' USING ERRCODE := '50000';
        returncode := 1;
        RETURN;
    END IF;
  ELSE /* Existing job */
    /* Get current maximum step id */
    SELECT COALESCE(MAX(step_id), 0)
      INTO var_max_step_id
      FROM sys.sysjobsteps
     WHERE (job_id = par_job_id);

    IF (par_start_step_id < 1) OR (par_start_step_id > var_max_step_id + 1) THEN /* Failure */
      SELECT '1..' || CAST (var_max_step_id + 1 AS VARCHAR(1))
        INTO var_valid_range;
      RAISE 'The specified "%" is invalid (valid values are: %).', 'par_start_step_id', var_valid_range USING ERRCODE := '50000';
      returncode := 1;
      RETURN;
    END IF;
  END IF;

  /* Get the category_id, handling any special-cases as appropriate */
  SELECT NULL INTO par_category_id;

  IF (par_category_name = '[DEFAULT]') /* User wants to revert to the default job category */
  THEN
    SELECT
      CASE COALESCE(var_job_type, 1)
        WHEN 1 THEN 0 /* [Uncategorized (Local)] */
        WHEN 2 THEN 2 /* [Uncategorized (Multi-Server)] */
      END
      INTO par_category_id;
  ELSE
    SELECT 0 INTO par_category_id;
  END IF;

  returncode := (0); /* Success */
  RETURN;
END;
$body$
LANGUAGE 'plpgsql'
STABLE;

CREATE OR REPLACE FUNCTION sys.babelfish_sp_verify_job_date (
  par_date integer,
  par_date_name varchar = 'date'::character varying,
  out returncode integer
)
RETURNS integer AS
$body$
BEGIN
  /* Remove any leading/trailing spaces from parameters */
  SELECT LTRIM(RTRIM(par_date_name)) INTO par_date_name;

  /* Success */
  returncode := 0;
  RETURN;
END;
$body$
LANGUAGE 'plpgsql'
STABLE;

CREATE OR REPLACE FUNCTION sys.babelfish_sp_verify_job_identifiers (
  par_name_of_name_parameter varchar,
  par_name_of_id_parameter varchar,
  inout par_job_name varchar,
  inout par_job_id integer,
  par_sqlagent_starting_test varchar = 'TEST'::character varying,
  inout par_owner_sid char = NULL::bpchar,
  out returncode integer
)
RETURNS record AS
$body$
DECLARE
  var_retval INT;
  var_job_id_as_char VARCHAR(36);
BEGIN
  /* Remove any leading/trailing spaces from parameters */
  SELECT LTRIM(RTRIM(par_name_of_name_parameter)) INTO par_name_of_name_parameter;
  SELECT LTRIM(RTRIM(par_name_of_id_parameter)) INTO par_name_of_id_parameter;
  SELECT LTRIM(RTRIM(par_job_name)) INTO par_job_name;

  IF (par_job_name = '')
  THEN
    SELECT NULL INTO par_job_name;
  END IF;

  IF ((par_job_name IS NULL) AND (par_job_id IS NULL)) OR ((par_job_name IS NOT NULL) AND (par_job_id IS NOT NULL))
  THEN /* Failure */
    RAISE 'Supply either % or % to identify the job.', par_name_of_id_parameter, par_name_of_name_parameter USING ERRCODE := '50000';
    returncode := 1;
    RETURN;
  END IF;

  /* Check job id */
  IF (par_job_id IS NOT NULL)
  THEN
    SELECT name
         , owner_sid
      INTO par_job_name
         , par_owner_sid
      FROM sys.sysjobs
     WHERE (job_id = par_job_id);

    /* the view would take care of all the permissions issues. */
    IF (par_job_name IS NULL)
    THEN /* Failure */
      SELECT CAST (par_job_id AS VARCHAR(36))
        INTO var_job_id_as_char;

      RAISE 'The specified % ("%") does not exist.', 'job_id', var_job_id_as_char USING ERRCODE := '50000';
      returncode := 1;
      RETURN;
    END IF;
  ELSE
    /* Check job name */
    IF (par_job_name IS NOT NULL)
    THEN
      /* Check if the job name is ambiguous */
      IF (SELECT COUNT(*) FROM sys.sysjobs WHERE name = par_job_name) > 1
      THEN /* Failure */
        RAISE 'There are two or more jobs named "%". Specify % instead of % to uniquely identify the job.', par_job_name, par_name_of_id_parameter, par_name_of_name_parameter USING ERRCODE := '50000';
        returncode := 1;
        RETURN;
      END IF;

      /* The name is not ambiguous, so get the corresponding job_id (if the job exists) */
      SELECT job_id
           , owner_sid
        INTO par_job_id
           , par_owner_sid
        FROM sys.sysjobs
       WHERE (name = par_job_name);

      /* the view would take care of all the permissions issues. */
      IF (par_job_id IS NULL)
      THEN /* Failure */
        RAISE 'The specified % ("%") does not exist.', 'job_name', par_job_name USING ERRCODE := '50000';
        returncode := 1;
        RETURN;
      END IF;
    END IF;
  END IF;

  /* Success */
  returncode := 0;
  RETURN;
END;
$body$
LANGUAGE 'plpgsql'
STABLE;

CREATE OR REPLACE FUNCTION sys.babelfish_sp_verify_job_time (
  par_time integer,
  par_time_name varchar = 'time'::character varying,
  out returncode integer
)
RETURNS integer AS
$body$
DECLARE
  var_hour INT;
  var_minute INT;
  var_second INT;
BEGIN
  /* Remove any leading/trailing spaces from parameters */
  SELECT LTRIM(RTRIM(par_time_name)) INTO par_time_name;

  IF ((par_time < 0) OR (par_time > 235959))
  THEN
    RAISE 'The specified "%" is invalid (valid values are: %).', par_time_name, '000000..235959' USING ERRCODE := '50000';
    returncode := 1;
    RETURN;
  END IF;

  SELECT (par_time / 10000) INTO var_hour;
  SELECT (par_time % 10000) / 100 INTO var_minute;
  SELECT (par_time % 100) INTO var_second;

  /* Check hour range */
  IF (var_hour > 23) THEN
    RAISE 'The "%" supplied has an invalid %.', par_time_name, 'hour' USING ERRCODE := '50000';
    returncode := 1;
    RETURN;
  END IF;

  /* Check minute range */
  IF (var_minute > 59) THEN
    RAISE 'The "%" supplied has an invalid %.', par_time_name, 'minute' USING ERRCODE := '50000';
    returncode := 1;
    RETURN;
  END IF;

  /* Check second range */
  IF (var_second > 59) THEN
     RAISE 'The "%" supplied has an invalid %.', par_time_name, 'second' USING ERRCODE := '50000';
     returncode := 1;
     RETURN;
  END IF;

  returncode := 0;
  RETURN;
END;
$body$
LANGUAGE 'plpgsql'
STABLE;

CREATE OR REPLACE FUNCTION sys.babelfish_sp_verify_jobstep (
  par_job_id integer,
  par_step_id integer,
  par_step_name varchar,
  par_subsystem varchar,
  par_command text,
  par_server varchar,
  par_on_success_action smallint,
  par_on_success_step_id integer,
  par_on_fail_action smallint,
  par_on_fail_step_id integer,
  par_os_run_priority integer,
  par_flags integer,
  par_output_file_name varchar,
  par_proxy_id integer,
  out returncode integer
)
AS
$body$
DECLARE
  var_max_step_id INT;
  var_retval INT;
  var_valid_values VARCHAR(50);
  var_database_name_temp VARCHAR(258);
  var_database_user_name_temp VARCHAR(256);
  var_temp_command TEXT;
  var_iPos INT;
  var_create_count INT;
  var_destroy_count INT;
  var_is_olap_subsystem SMALLINT;
  var_owner_sid CHAR(85);
  var_owner_name VARCHAR(128);
BEGIN
  /* Remove any leading/trailing spaces from parameters */
  SELECT LTRIM(RTRIM(par_subsystem)) INTO par_subsystem;
  SELECT LTRIM(RTRIM(par_server)) INTO par_server;
  SELECT LTRIM(RTRIM(par_output_file_name)) INTO par_output_file_name;

  /* Get current maximum step id */
  SELECT COALESCE(MAX(step_id), 0)
    INTO var_max_step_id
    FROM sys.sysjobsteps
   WHERE (job_id = par_job_id);

  /* Check step id */
  IF (par_step_id < 1) OR (par_step_id > var_max_step_id + 1)  /* Failure */
  THEN
    SELECT '1..' || CAST (var_max_step_id + 1 AS VARCHAR(1)) INTO var_valid_values;
      RAISE 'The specified "%" is invalid (valid values are: %).', '@step_id', var_valid_values USING ERRCODE := '50000';
      returncode := 1;
      RETURN;
  END IF;

  /* Check step name */
  IF (
    EXISTS (
      SELECT *
        FROM sys.sysjobsteps
       WHERE (job_id = par_job_id) AND (step_name = par_step_name)
    )
  )
  THEN /* Failure */
    RAISE 'The specified % ("%") already exists.', 'step_name', par_step_name USING ERRCODE := '50000';
    returncode := 1;
    RETURN;
  END IF;

  /* Check on-success action/step */
  IF (par_on_success_action <> 1) /* Quit Qith Success */
    AND (par_on_success_action <> 2) /* Quit Qith Failure */
    AND (par_on_success_action <> 3) /* Goto Next Step */
    AND (par_on_success_action <> 4) /* Goto Step */
  THEN /* Failure */
    RAISE 'The specified "%" is invalid (valid values are: %).', 'on_success_action', '1, 2, 3, 4' USING ERRCODE := '50000';
    returncode := 1;
    RETURN;
  END IF;

  IF (par_on_success_action = 4) AND ((par_on_success_step_id < 1) OR (par_on_success_step_id = par_step_id))
  THEN /* Failure */
    RAISE 'The specified "%" is invalid (valid values are greater than 0 but excluding %ld).', 'on_success_step', par_step_id USING ERRCODE := '50000';
    returncode := 1;
    RETURN;
  END IF;

  /* Check on-fail action/step */
  IF (par_on_fail_action <> 1) /* Quit With Success */
    AND (par_on_fail_action <> 2) /* Quit With Failure */
    AND (par_on_fail_action <> 3) /* Goto Next Step */
    AND (par_on_fail_action <> 4) /* Goto Step */
  THEN /* Failure */
    RAISE 'The specified "%" is invalid (valid values are: %).', 'on_failure_action', '1, 2, 3, 4' USING ERRCODE := '50000';
    returncode := 1;
    RETURN;
  END IF;

  IF (par_on_fail_action = 4) AND ((par_on_fail_step_id < 1) OR (par_on_fail_step_id = par_step_id))
  THEN /* Failure */
    RAISE 'The specified "%" is invalid (valid values are greater than 0 but excluding %).', 'on_failure_step', par_step_id USING ERRCODE := '50000';
    returncode := 1;
    RETURN;
  END IF;

  /* Warn the user about forward references */
  IF ((par_on_success_action = 4) AND (par_on_success_step_id > var_max_step_id))
  THEN
    RAISE 'Warning: Non-existent step referenced by %.', 'on_success_step_id' USING ERRCODE := '50000';
  END IF;

  IF ((par_on_fail_action = 4) AND (par_on_fail_step_id > var_max_step_id))
  THEN
    RAISE 'Warning: Non-existent step referenced by %.', '@on_fail_step_id' USING ERRCODE := '50000';
  END IF;

  /* Check run priority: must be a valid value to pass to SetThreadPriority: */
  /* [-15 = IDLE, -1 = BELOW_NORMAL, 0 = NORMAL, 1 = ABOVE_NORMAL, 15 = TIME_CRITICAL] */
  IF (par_os_run_priority NOT IN (- 15, - 1, 0, 1, 15))
  THEN /* Failure */
    RAISE 'The specified "%" is invalid (valid values are: %).', '@os_run_priority', '-15, -1, 0, 1, 15' USING ERRCODE := '50000';
    returncode := 1;
    RETURN;
  END IF;

  /* Check flags */
  IF ((par_flags < 0) OR (par_flags > 114)) THEN /* Failure */
    RAISE 'The specified "%" is invalid (valid values are: %).', '@flags', '0..114' USING ERRCODE := '50000';
    returncode := 1;
    RETURN;
  END IF;

  IF (LOWER(UPPER(par_subsystem)) <> LOWER('TSQL')) THEN /* Failure */
    RAISE 'The specified "%" is invalid (valid values are: %).', '@subsystem', 'TSQL' USING ERRCODE := '50000';
    returncode := (1);
    RETURN;
  END IF;

  /* Success */
  returncode := 0;
  RETURN;
END;
$body$
LANGUAGE 'plpgsql'
STABLE;

CREATE OR REPLACE FUNCTION sys.babelfish_sp_verify_schedule (
  par_schedule_id integer,
  par_name varchar,
  par_enabled smallint,
  par_freq_type integer,
  inout par_freq_interval integer,
  inout par_freq_subday_type integer,
  inout par_freq_subday_interval integer,
  inout par_freq_relative_interval integer,
  inout par_freq_recurrence_factor integer,
  inout par_active_start_date integer,
  inout par_active_start_time integer,
  inout par_active_end_date integer,
  inout par_active_end_time integer,
  par_owner_sid char,
  out returncode integer
)
RETURNS record AS
$body$
DECLARE
  var_return_code INT;
  var_isAdmin INT;
BEGIN
  /* Remove any leading/trailing spaces from parameters */
  SELECT LTRIM(RTRIM(par_name)) INTO par_name;

  /* Make sure that NULL input/output parameters - if NULL - are initialized to 0 */
  SELECT COALESCE(par_freq_interval, 0) INTO par_freq_interval;
  SELECT COALESCE(par_freq_subday_type, 0) INTO par_freq_subday_type;
  SELECT COALESCE(par_freq_subday_interval, 0) INTO par_freq_subday_interval;
  SELECT COALESCE(par_freq_relative_interval, 0) INTO par_freq_relative_interval;
  SELECT COALESCE(par_freq_recurrence_factor, 0) INTO par_freq_recurrence_factor;
  SELECT COALESCE(par_active_start_date, 0) INTO par_active_start_date;
  SELECT COALESCE(par_active_start_time, 0) INTO par_active_start_time;
  SELECT COALESCE(par_active_end_date, 0) INTO par_active_end_date;
  SELECT COALESCE(par_active_end_time, 0) INTO par_active_end_time;

  /* Verify name (we disallow schedules called 'ALL' since this has special meaning in sp_delete_jobschedules) */
  SELECT 0 INTO var_isAdmin;

  IF (
    EXISTS (
      SELECT *
        FROM sys.sysschedules
       WHERE (name = par_name)
    )
  )
  THEN /* Failure */
    RAISE 'The specified % ("%") already exists.', 'par_name', par_name USING ERRCODE := '50000';
      returncode := 1;
      RETURN;
  END IF;

  IF (UPPER(par_name) = 'ALL')
  THEN /* Failure */
    RAISE 'The specified "%" is invalid.', 'name' USING ERRCODE := '50000';
    returncode := 1;
    RETURN;
  END IF;

  /* Verify enabled state */
  IF (par_enabled <> 0) AND (par_enabled <> 1)
  THEN /* Failure */
    RAISE 'The specified "%" is invalid (valid values are: %).', '@enabled', '0, 1' USING ERRCODE := '50000';
    returncode := 1;
    RETURN;
  END IF;

  /* Verify frequency type */
  IF (par_freq_type = 2) /* OnDemand is no longer supported */
  THEN /* Failure */
    RAISE 'Frequency Type 0x2 (OnDemand) is no longer supported.' USING ERRCODE := '50000';
    returncode := 1;
    RETURN;
  END IF;

  IF (par_freq_type NOT IN (1, 4, 8, 16, 32, 64, 128))
  THEN /* Failure */
    RAISE 'The specified "%" is invalid (valid values are: %).', 'freq_type', '1, 4, 8, 16, 32, 64, 128' USING ERRCODE := '50000';
    returncode := 1;
    RETURN;
  END IF;

  /* Verify frequency sub-day type */
  IF (par_freq_subday_type <> 0) AND (par_freq_subday_type NOT IN (1, 2, 4, 8))
  THEN /* Failure */
    RAISE 'The specified "%" is invalid (valid values are: %).', 'freq_subday_type', '1, 2, 4, 8' USING ERRCODE := '50000';
    returncode := 1;
    RETURN;
  END IF;

  /* Default active start/end date/times (if not supplied, or supplied as NULLs or 0) */
  IF (par_active_start_date = 0)
  THEN
    SELECT date_part('year', NOW()::TIMESTAMP) * 10000 + date_part('month', NOW()::TIMESTAMP) * 100 + date_part('day', NOW()::TIMESTAMP)
      INTO par_active_start_date;
  END IF;

  /* This is an ISO format: "yyyymmdd" */
  IF (par_active_end_date = 0)
  THEN
    /* December 31st 9999 */
    SELECT 99991231 INTO par_active_end_date;
  END IF;

  IF (par_active_start_time = 0)
  THEN
    /* 12:00:00 am */
    SELECT 000000 INTO par_active_start_time;
  END IF;

  IF (par_active_end_time = 0)
  THEN
    /* 11:59:59 pm */
    SELECT 235959 INTO par_active_end_time;
  END IF;

  /* Verify active start/end dates */
  IF (par_active_end_date = 0)
  THEN
    SELECT 99991231 INTO par_active_end_date;
  END IF;

  SELECT t.returncode
    FROM sys.babelfish_sp_verify_job_date(par_active_end_date, 'active_end_date') t
    INTO var_return_code;

  IF (var_return_code <> 0)
  THEN /* Failure */
    returncode := 1;
    RETURN;
  END IF;

  SELECT t.returncode
    FROM sys.babelfish_sp_verify_job_date(par_active_start_date, '@active_start_date') t
    INTO var_return_code;

  IF (var_return_code <> 0)
  THEN /* Failure */
    returncode := 1;
    RETURN;
  END IF;

  IF (par_active_end_date < par_active_start_date)
  THEN /* Failure */
    RAISE '% cannot be before %.', 'active_end_date', 'active_start_date' USING ERRCODE := '50000';
    returncode := 1;
    RETURN;
  END IF;

  SELECT t.returncode
    FROM sys.babelfish_sp_verify_job_time(par_active_end_time, '@active_end_time') t
    INTO var_return_code;

  IF (var_return_code <> 0)
  THEN /* Failure */
    returncode := 1;
    RETURN;
  END IF;

  SELECT t.returncode
    FROM sys.babelfish_sp_verify_job_time(par_active_start_time, '@active_start_time') t
    INTO var_return_code;

  IF (var_return_code <> 0)
  THEN /* Failure */
    returncode := 1;
    RETURN;
  END IF;

  IF (par_active_start_time = par_active_end_time AND (par_freq_subday_type IN (2, 4, 8)))
  THEN /* Failure */
    RAISE 'The specified "%" is invalid (valid values are: %).', 'active_end_time', 'before or after active_start_time' USING ERRCODE := '50000';
    returncode := 1;
    RETURN;
  END IF;

  IF ((par_freq_type = 1) /* FREQTYPE_ONETIME */
    OR (par_freq_type = 64) /* FREQTYPE_AUTOSTART */
    OR (par_freq_type = 128)) /* FREQTYPE_ONIDLE */
  THEN /* Set standard defaults for non-required parameters */
    SELECT 0 INTO par_freq_interval;
    SELECT 0 INTO par_freq_subday_type;
    SELECT 0 INTO par_freq_subday_interval;
    SELECT 0 INTO par_freq_relative_interval;
    SELECT 0 INTO par_freq_recurrence_factor;
    /* Success */
    returncode := 0;
    RETURN;
  END IF;

  IF (par_freq_subday_type = 0) /* FREQSUBTYPE_ONCE */
  THEN
    SELECT 1 INTO par_freq_subday_type;
  END IF;

  IF ((par_freq_subday_type <> 1) /* FREQSUBTYPE_ONCE */
    AND (par_freq_subday_type <> 2) /* FREQSUBTYPE_SECOND */
    AND (par_freq_subday_type <> 4) /* FREQSUBTYPE_MINUTE */
    AND (par_freq_subday_type <> 8)) /* FREQSUBTYPE_HOUR */
  THEN /* Failure */
    RAISE 'The schedule for this job is invalid (reason: The specified @freq_subday_type is invalid (valid values are: 0x1, 0x2, 0x4, 0x8).).' USING ERRCODE := '50000';
    returncode := 1;
    RETURN;
  END IF;

  IF ((par_freq_subday_type <> 1) AND (par_freq_subday_interval < 1)) /* FREQSUBTYPE_ONCE and less than 1 interval */
    OR ((par_freq_subday_type = 2) AND (par_freq_subday_interval < 10)) /* FREQSUBTYPE_SECOND and less than 10 seconds (see MIN_SCHEDULE_GRANULARITY in SqlAgent source code) */
  THEN /* Failure */
    RAISE 'The schedule for this job is invalid (reason: The specified @freq_subday_interval is invalid).' USING ERRCODE := '50000';
    returncode := 1;
    RETURN;
  END IF;

  IF (par_freq_type = 4) /* FREQTYPE_DAILY */
  THEN
    SELECT 0 INTO par_freq_recurrence_factor;

    IF (par_freq_interval < 1) THEN /* Failure */
      RAISE 'The schedule for this job is invalid (reason: @freq_interval must be at least 1 for a daily job.).' USING ERRCODE := '50000';
      returncode := 1;
      RETURN;
    END IF;
  END IF;

  IF (par_freq_type = 8) /* FREQTYPE_WEEKLY */
  THEN
    IF (par_freq_interval < 1) OR (par_freq_interval > 127) /* (2^7)-1 [freq_interval is a bitmap (Sun=1..Sat=64)] */
    THEN /* Failure */
      RAISE 'The schedule for this job is invalid (reason: @freq_interval must be a valid day of the week bitmask [Sunday = 1 .. Saturday = 64] for a weekly job.).' USING ERRCODE := '50000';
      returncode := 1;
      RETURN;
    END IF;
  END IF;

  IF (par_freq_type = 16) /* FREQTYPE_MONTHLY */
  THEN
    IF (par_freq_interval < 1) OR (par_freq_interval > 31)
    THEN /* Failure */
      RAISE 'The schedule for this job is invalid (reason: @freq_interval must be between 1 and 31 for a monthly job.).' USING ERRCODE := '50000';
      returncode := 1;
      RETURN;
    END IF;
  END IF;

  IF (par_freq_type = 32) /* FREQTYPE_MONTHLYRELATIVE */
  THEN
    IF (par_freq_relative_interval <> 1) /* RELINT_1ST */
      AND (par_freq_relative_interval <> 2) /* RELINT_2ND */
      AND (par_freq_relative_interval <> 4) /* RELINT_3RD */
      AND (par_freq_relative_interval <> 8) /* RELINT_4TH */
      AND (par_freq_relative_interval <> 16) /* RELINT_LAST */
    THEN /* Failure */
      RAISE 'The schedule for this job is invalid (reason: @freq_relative_interval must be one of 1st (0x1), 2nd (0x2), 3rd [0x4], 4th (0x8) or Last (0x10).).' USING ERRCODE := '50000';
      returncode := 1;
      RETURN;
    END IF;
  END IF;

  IF (par_freq_type = 32) /* FREQTYPE_MONTHLYRELATIVE */
  THEN
    IF (par_freq_interval <> 1) /* RELATIVE_SUN */
      AND (par_freq_interval <> 2) /* RELATIVE_MON */
      AND (par_freq_interval <> 3) /* RELATIVE_TUE */
      AND (par_freq_interval <> 4) /* RELATIVE_WED */
      AND (par_freq_interval <> 5) /* RELATIVE_THU */
      AND (par_freq_interval <> 6) /* RELATIVE_FRI */
      AND (par_freq_interval <> 7) /* RELATIVE_SAT */
      AND (par_freq_interval <> 8) /* RELATIVE_DAY */
      AND (par_freq_interval <> 9) /* RELATIVE_WEEKDAY */
      AND (par_freq_interval <> 10) /* RELATIVE_WEEKENDDAY */
    THEN /* Failure */
      RAISE 'The schedule for this job is invalid (reason: @freq_interval must be between 1 and 10 (1 = Sunday .. 7 = Saturday, 8 = Day, 9 = Weekday, 10 = Weekend-day) for a monthly-relative job.).' USING ERRCODE := '50000';
      returncode := 1;
      RETURN;
    END IF;
  END IF;

  IF ((par_freq_type = 8) /* FREQTYPE_WEEKLY */
    OR (par_freq_type = 16) /* FREQTYPE_MONTHLY */
    OR (par_freq_type = 32)) /* FREQTYPE_MONTHLYRELATIVE */
    AND (par_freq_recurrence_factor < 1)
  THEN /* Failure */
    RAISE 'The schedule for this job is invalid (reason: @freq_recurrence_factor must be at least 1.).' USING ERRCODE := '50000';
      returncode := 1;
      RETURN;
  END IF;
  /* Success */
  returncode := 0;
  RETURN;
END;
$body$
LANGUAGE 'plpgsql'
STABLE;

CREATE OR REPLACE FUNCTION sys.babelfish_sp_verify_schedule_identifiers (
  par_name_of_name_parameter varchar,
  par_name_of_id_parameter varchar,
  inout par_schedule_name varchar,
  inout par_schedule_id integer,
  inout par_owner_sid char,
  inout par_orig_server_id integer,
  par_job_id_filter integer = NULL::integer,
  out returncode integer
)
AS
$body$
DECLARE
  var_retval INT;
  var_schedule_id_as_char VARCHAR(36);
  var_sch_name_count INT;
BEGIN
  /* Remove any leading/trailing spaces from parameters */
  SELECT LTRIM(RTRIM(par_name_of_name_parameter)) INTO par_name_of_name_parameter;
  SELECT LTRIM(RTRIM(par_name_of_id_parameter)) INTO par_name_of_id_parameter;
  SELECT LTRIM(RTRIM(par_schedule_name)) INTO par_schedule_name;
  SELECT 0 INTO var_sch_name_count;

  IF (par_schedule_name = '')
  THEN
    SELECT NULL INTO par_schedule_name;
  END IF;

  IF ((par_schedule_name IS NULL) AND (par_schedule_id IS NULL)) OR ((par_schedule_name IS NOT NULL) AND (par_schedule_id IS NOT NULL))
  THEN /* Failure */
    RAISE 'Supply either % or % to identify the schedule.', par_name_of_id_parameter, par_name_of_name_parameter USING ERRCODE := '50000';
    returncode := 1;
    RETURN;
  END IF;

  /* Check schedule id */
  IF (par_schedule_id IS NOT NULL)
  THEN
    /* Look at all schedules */
    SELECT name
         , owner_sid
         , originating_server_id
      INTO par_schedule_name
         , par_owner_sid
         , par_orig_server_id
      FROM sys.sysschedules
     WHERE (schedule_id = par_schedule_id);

    IF (par_schedule_name IS NULL)
    THEN /* Failure */
      SELECT CAST (par_schedule_id AS VARCHAR(36))
        INTO var_schedule_id_as_char;

      RAISE 'The specified % ("%") does not exist.', 'schedule_id', var_schedule_id_as_char USING ERRCODE := '50000';
      returncode := 1;
      RETURN;
    END IF;
  ELSE
    IF (par_schedule_name IS NOT NULL)
    THEN
      /* Check if the schedule name is ambiguous */
      IF (SELECT COUNT(*) FROM sys.sysschedules WHERE name = par_schedule_name) > 1
      THEN /* Failure */
        RAISE 'There are two or more sysschedules named "%". Specify % instead of % to uniquely identify the sysschedules.', par_job_name, par_name_of_id_parameter, par_name_of_name_parameter USING ERRCODE := '50000';
        returncode := 1;
        RETURN;
      END IF;

      /* The name is not ambiguous, so get the corresponding job_id (if the job exists) */
      SELECT schedule_id
           , owner_sid
        INTO par_schedule_id, par_owner_sid
        FROM sys.sysschedules
       WHERE (name = par_schedule_name);

      /* the view would take care of all the permissions issues. */
      IF (par_schedule_id IS NULL)
      THEN /* Failure */
        RAISE 'The specified % ("%") does not exist.', 'par_schedule_name', par_schedule_name USING ERRCODE := '50000';
        returncode := 1;
        RETURN;
      END IF;
    END IF;
  END IF;

  /* Success */
  returncode := 0;
  RETURN;
END;
$body$
LANGUAGE 'plpgsql'
STABLE;

CREATE OR REPLACE FUNCTION sys.babelfish_sp_xml_preparedocument(IN XmlDocument TEXT,OUT DocHandle BIGINT)
AS
$BODY$
DECLARE
   XmlDocument$data XML;
BEGIN
     /*Create temporary structure for xmldocument saving*/
     CREATE TEMPORARY SEQUENCE IF NOT EXISTS sys$seq_openmxl_id MINVALUE 1 MAXVALUE 9223372036854775807 START WITH 1 INCREMENT BY 1 CACHE 5;

     CREATE TEMPORARY TABLE IF NOT EXISTS sys$openxml
          (DocID BigInt NOT NULL DEFAULT NEXTVAL('sys$seq_openmxl_id'),
           XmlData XML not NULL,
           CONSTRAINT pk_sys$doc_id PRIMARY KEY(DocID)
          ) ON COMMIT PRESERVE ROWS;

     IF xml_is_well_formed(XmlDocument) THEN
       XmlDocument$data := XmlDocument::XML;
     ELSE
       RAISE EXCEPTION '%','The XML parse error occurred';
     END IF;

     INSERT INTO sys$openxml(XmlData)
          VALUES (XmlDocument$data)
       RETURNING DocID INTO DocHandle;
END;
$BODY$
LANGUAGE  plpgsql;

CREATE OR REPLACE FUNCTION sys.babelfish_sp_xml_removedocument(IN DocHandle BIGINT) RETURNS VOID
AS
$BODY$
DECLARE
  lt_error_text TEXT := 'Could not find prepared statement with handle '||CASE
                                                                            WHEN DocHandle IS NULL THEN 'null'
                                                                              ELSE DocHandle::TEXT
                                                                           END;
BEGIN
	DELETE FROM sys$openxml t
	 WHERE t.DocID = DocHandle;

	IF NOT FOUND THEN
	     RAISE EXCEPTION '%', lt_error_text;
	END IF;

	EXCEPTION
	  WHEN SQLSTATE '42P01' THEN
	      RAISE EXCEPTION '%',lt_error_text;
END;
$BODY$
LANGUAGE  plpgsql;

/* ***********************************************
EXTENSION PACK function STRPOS3(x)
schema sys
**************************************************/
create or replace function sys.babelfish_STRPOS3(p_str text, p_substr text, p_loc int)returns int
AS
$body$
DECLARE
	v_loc int := case when p_loc > 0 then p_loc else 1 end;
	v_cnt int := length(p_str) - v_loc + 1;
BEGIN
/***************************************************************
EXTENSION PACK function STRPOS3(x)
***************************************************************/
	if v_cnt > 0 then
		return case when 0!= strpos(substr(p_str, v_loc, v_cnt), p_substr)
		            then strpos(substr(p_str, v_loc, v_cnt), p_substr) + v_loc - 1
			          else strpos(substr(p_str, v_loc, v_cnt), p_substr)
		       end;
	else
		return 0;
	end if;
END;
$body$
language plpgsql
STABLE;

CREATE OR REPLACE FUNCTION sys.babelfish_tomsbit(in_str NUMERIC)
RETURNS SMALLINT
AS
$BODY$
BEGIN
  CASE
    WHEN in_str < 0 OR in_str > 0 THEN RETURN 1;
    ELSE RETURN 0;
  END CASE;
END;
$BODY$
LANGUAGE 'plpgsql'
STABLE;

CREATE OR REPLACE FUNCTION sys.babelfish_tomsbit(in_str VARCHAR)
RETURNS SMALLINT
AS
$BODY$
BEGIN
  CASE
    WHEN LOWER(in_str) = 'true' OR in_str = '1' THEN RETURN 1;
    WHEN LOWER(in_str) = 'false' OR in_str = '0' THEN RETURN 0;
    ELSE RETURN 0;
  END CASE;
END;
$BODY$
LANGUAGE 'plpgsql'
STABLE;

CREATE OR REPLACE FUNCTION sys.babelfish_try_conv_date_to_string(IN p_datatype TEXT,
                                                                     IN p_dateval DATE,
                                                                     IN p_style NUMERIC DEFAULT 20)
RETURNS TEXT
AS
$BODY$
BEGIN
    RETURN sys.babelfish_conv_date_to_string(p_datatype,
                                                 p_dateval,
                                                 p_style);
EXCEPTION
    WHEN OTHERS THEN
        RETURN NULL;
END;
$BODY$
LANGUAGE plpgsql
STABLE
RETURNS NULL ON NULL INPUT;

CREATE OR REPLACE FUNCTION sys.babelfish_try_conv_datetime_to_string(IN p_datatype TEXT,
                                                                         IN p_src_datatype TEXT,
                                                                         IN p_datetimeval TIMESTAMP WITHOUT TIME ZONE,
                                                                         IN p_style NUMERIC DEFAULT -1)
RETURNS TEXT
AS
$BODY$
BEGIN
    RETURN sys.babelfish_conv_datetime_to_string(p_datatype,
                                                     p_src_datatype,
                                                     p_datetimeval,
                                                     p_style);
EXCEPTION
    WHEN OTHERS THEN
        RETURN NULL;
END;
$BODY$
LANGUAGE plpgsql
STABLE
RETURNS NULL ON NULL INPUT;

CREATE OR REPLACE FUNCTION sys.babelfish_try_conv_string_to_date(IN p_datestring TEXT,
                                                                     IN p_style NUMERIC DEFAULT 0)
RETURNS DATE
AS
$BODY$
BEGIN
    RETURN sys.babelfish_conv_string_to_date(p_datestring,
                                                 p_style);
EXCEPTION
    WHEN OTHERS THEN
        RETURN NULL;
END;
$BODY$
LANGUAGE plpgsql
STABLE
RETURNS NULL ON NULL INPUT;

CREATE OR REPLACE FUNCTION sys.babelfish_try_conv_string_to_datetime(IN p_datatype TEXT,
                                                                         IN p_datetimestring TEXT,
                                                                         IN p_style NUMERIC DEFAULT 0)
RETURNS TIMESTAMP WITHOUT TIME ZONE
AS
$BODY$
BEGIN
    RETURN sys.babelfish_conv_string_to_datetime(p_datatype,
                                                     p_datetimestring ,
                                                     p_style);
EXCEPTION
    WHEN OTHERS THEN
        RETURN NULL;
END;
$BODY$
LANGUAGE plpgsql
STABLE
RETURNS NULL ON NULL INPUT;

CREATE OR REPLACE FUNCTION sys.babelfish_try_conv_string_to_time(IN p_datatype TEXT,
                                                                     IN p_timestring TEXT,
                                                                     IN p_style NUMERIC DEFAULT 0)
RETURNS TIME WITHOUT TIME ZONE
AS
$BODY$
BEGIN
    RETURN sys.babelfish_conv_string_to_time(p_datatype,
                                                 p_timestring,
                                                 p_style);
EXCEPTION
    WHEN OTHERS THEN
        RETURN NULL;
END;
$BODY$
LANGUAGE plpgsql
STABLE
RETURNS NULL ON NULL INPUT;

CREATE OR REPLACE FUNCTION sys.babelfish_try_conv_time_to_string(IN p_datatype TEXT,
                                                                     IN p_src_datatype TEXT,
                                                                     IN p_timeval TIME WITHOUT TIME ZONE,
                                                                     IN p_style NUMERIC DEFAULT 25)
RETURNS TEXT
AS
$BODY$
BEGIN
    RETURN sys.babelfish_conv_time_to_string(p_datatype,
                                                 p_src_datatype,
                                                 p_timeval,
                                                 p_style);
EXCEPTION
    WHEN OTHERS THEN
        RETURN NULL;
END;
$BODY$
LANGUAGE plpgsql
STABLE
RETURNS NULL ON NULL INPUT;

-- convertion to date
CREATE OR REPLACE FUNCTION sys.babelfish_conv_helper_to_date(IN arg TEXT,
                                                        IN try BOOL,
                                                        IN p_style NUMERIC DEFAULT 0)
RETURNS DATE
AS
$BODY$
BEGIN
    IF try THEN
        RETURN sys.babelfish_try_conv_string_to_date(arg, p_style);
    ELSE
	    RETURN sys.babelfish_conv_string_to_date(arg, p_style);
    END IF;
END;
$BODY$
LANGUAGE plpgsql
STABLE;

CREATE OR REPLACE FUNCTION sys.babelfish_conv_helper_to_date(IN arg anyelement,
                                                        IN try BOOL,
												        IN p_style NUMERIC DEFAULT 0)
RETURNS DATE
AS
$BODY$
BEGIN
    IF try THEN
        RETURN sys.babelfish_try_conv_to_date(arg); 
    ELSE
	    RETURN CAST(arg AS DATE);
    END IF;
END;
$BODY$
LANGUAGE plpgsql
STABLE;

CREATE OR REPLACE FUNCTION sys.babelfish_try_conv_to_date(IN arg anyelement)
RETURNS DATE
AS
$BODY$
BEGIN
    RETURN CAST(arg AS DATE);
    EXCEPTION
        WHEN OTHERS THEN
            RETURN NULL;
END;
$BODY$
LANGUAGE plpgsql
STABLE;

-- convertion to time
CREATE OR REPLACE FUNCTION sys.babelfish_conv_helper_to_time(IN arg TEXT,
                                                        IN try BOOL,
												        IN p_style NUMERIC DEFAULT 0)
RETURNS TIME
AS
$BODY$
BEGIN
    IF try THEN
	    RETURN sys.babelfish_try_conv_string_to_time('TIME', arg, p_style);
    ELSE
	    RETURN sys.babelfish_conv_string_to_time('TIME', arg, p_style);
    END IF;
END;
$BODY$
LANGUAGE plpgsql
STABLE;

CREATE OR REPLACE FUNCTION sys.babelfish_conv_helper_to_time(IN arg anyelement,
                                                        IN try BOOL,
												        IN p_style NUMERIC DEFAULT 0)
RETURNS TIME
AS
$BODY$
BEGIN
    IF try THEN
        RETURN sys.babelfish_try_conv_to_time(arg);
    ELSE
	    RETURN CAST(arg AS TIME);
    END IF;
END;
$BODY$
LANGUAGE plpgsql
STABLE;

CREATE OR REPLACE FUNCTION sys.babelfish_try_conv_to_time(IN arg anyelement)
RETURNS TIME
AS
$BODY$
BEGIN
    RETURN CAST(arg AS TIME);
    EXCEPTION
        WHEN OTHERS THEN
            RETURN NULL;
END;
$BODY$
LANGUAGE plpgsql
STABLE;

-- convertion to datetime
CREATE OR REPLACE FUNCTION sys.babelfish_conv_helper_to_datetime(IN arg TEXT,
                                                            IN try BOOL,
													        IN p_style NUMERIC DEFAULT 0)
RETURNS sys.DATETIME
AS
$BODY$
BEGIN
    IF try THEN
	    RETURN sys.babelfish_try_conv_string_to_datetime('DATETIME', arg, p_style);
    ELSE
        RETURN sys.babelfish_conv_string_to_datetime('DATETIME', arg, p_style);
    END IF;
END;
$BODY$
LANGUAGE plpgsql
STABLE;


CREATE OR REPLACE FUNCTION sys.babelfish_try_conv_to_datetime(IN arg anyelement)
RETURNS sys.DATETIME
AS
$BODY$
BEGIN
    RETURN CAST(arg AS TIMESTAMP);
    EXCEPTION
        WHEN OTHERS THEN
            RETURN NULL;
END;
$BODY$
LANGUAGE plpgsql
STABLE;

-- convertion to varchar
CREATE OR REPLACE FUNCTION sys.babelfish_conv_helper_to_varchar(IN typename TEXT,
                                                        IN arg TEXT,
                                                        IN try BOOL,
                                                        IN p_style NUMERIC DEFAULT 0)
RETURNS sys.VARCHAR
AS
$BODY$
BEGIN
	IF try THEN
	    RETURN sys.babelfish_try_conv_to_varchar(typename, arg, p_style);
    ELSE
	    RETURN sys.babelfish_conv_to_varchar(typename, arg, p_style);
    END IF;
END;
$BODY$
LANGUAGE plpgsql
STABLE;

CREATE OR REPLACE FUNCTION sys.babelfish_conv_helper_to_varchar(IN typename TEXT,
                                                        IN arg ANYELEMENT,
                                                        IN try BOOL,
                                                        IN p_style NUMERIC DEFAULT 0)
RETURNS sys.VARCHAR
AS
$BODY$
BEGIN
	IF try THEN
	    RETURN sys.babelfish_try_conv_to_varchar(typename, arg, p_style);
    ELSE
	    RETURN sys.babelfish_conv_to_varchar(typename, arg, p_style);
    END IF;
END;
$BODY$
LANGUAGE plpgsql
STABLE;

CREATE OR REPLACE FUNCTION sys.babelfish_conv_to_varchar(IN typename TEXT,
														IN arg TEXT,
														IN p_style NUMERIC DEFAULT 0)
RETURNS sys.VARCHAR
AS
$BODY$
BEGIN
    RETURN CAST(arg AS sys.VARCHAR);
END;
$BODY$
LANGUAGE plpgsql
STABLE;

CREATE OR REPLACE FUNCTION sys.babelfish_conv_to_varchar(IN typename TEXT,
														IN arg anyelement,
														IN p_style NUMERIC DEFAULT 0)
RETURNS sys.VARCHAR
AS
$BODY$
BEGIN
	CASE pg_typeof(arg)
	WHEN 'date'::regtype THEN
		RETURN sys.babelfish_try_conv_date_to_string(typename, arg, p_style);
	WHEN 'time'::regtype THEN
		RETURN sys.babelfish_try_conv_time_to_string(typename, 'TIME', arg, p_style);
	WHEN 'sys.datetime'::regtype THEN
		RETURN sys.babelfish_try_conv_datetime_to_string(typename, 'DATETIME', arg::timestamp, p_style);
	WHEN 'float'::regtype THEN
		RETURN sys.babelfish_try_conv_float_to_string(typename, arg, p_style);
	WHEN 'sys.money'::regtype THEN
		RETURN sys.babelfish_try_conv_money_to_string(typename, arg::numeric(19,4)::pg_catalog.money, p_style);
	ELSE
        RETURN CAST(arg AS sys.VARCHAR);
	END CASE;
END;
$BODY$
LANGUAGE plpgsql
STABLE;

CREATE OR REPLACE FUNCTION sys.babelfish_try_conv_to_varchar(IN typename TEXT,
														IN arg TEXT,
														IN p_style NUMERIC DEFAULT 0)
RETURNS sys.VARCHAR
AS
$BODY$
BEGIN
    RETURN sys.babelfish_conv_to_varchar(typename, arg, p_style);
    EXCEPTION
        WHEN OTHERS THEN
            RETURN NULL;
END;
$BODY$
LANGUAGE plpgsql
STABLE;

CREATE OR REPLACE FUNCTION sys.babelfish_try_conv_to_varchar(IN typename TEXT,
														IN arg anyelement,
														IN p_style NUMERIC DEFAULT 0)
RETURNS sys.VARCHAR
AS
$BODY$
BEGIN
    RETURN sys.babelfish_conv_to_varchar(typename, arg, p_style);
    EXCEPTION
        WHEN OTHERS THEN
            RETURN NULL;
END;
$BODY$
LANGUAGE plpgsql
STABLE;

CREATE OR REPLACE FUNCTION sys.babelfish_parse_helper_to_date(IN arg TEXT, IN try BOOL, IN culture TEXT DEFAULT '')
RETURNS DATE
AS
$BODY$
BEGIN
    IF try THEN
        RETURN sys.babelfish_try_parse_to_date(arg, culture);
    ELSE
        RETURN sys.babelfish_parse_to_date(arg, culture);
    END IF;
END;
$BODY$
LANGUAGE plpgsql
STABLE;

CREATE OR REPLACE FUNCTION sys.babelfish_parse_helper_to_time(IN arg TEXT, IN try BOOL, IN culture TEXT DEFAULT '')
RETURNS TIME WITHOUT TIME ZONE
AS
$BODY$
BEGIN
    IF try THEN
        RETURN sys.babelfish_try_parse_to_time('TIME', arg, culture);
    ELSE
        RETURN sys.babelfish_parse_to_time('TIME', arg, culture);
    END IF;
END;
$BODY$
LANGUAGE plpgsql
STABLE;

CREATE OR REPLACE FUNCTION sys.babelfish_parse_helper_to_datetime(IN arg TEXT, IN try BOOL, IN culture TEXT DEFAULT '')
RETURNS TIMESTAMP WITHOUT TIME ZONE
AS
$BODY$
BEGIN
    IF try THEN
        RETURN sys.babelfish_try_parse_to_datetime('DATETIME', arg, culture);
    ELSE
        RETURN sys.babelfish_parse_to_datetime('DATETIME', arg, culture);
    END IF;
END;
$BODY$
LANGUAGE plpgsql
STABLE;

CREATE OR REPLACE FUNCTION sys.babelfish_try_conv_money_to_string(IN p_datatype TEXT,
														IN p_moneyval PG_CATALOG.MONEY,
														IN p_style NUMERIC DEFAULT 0)
RETURNS TEXT
AS
$BODY$
DECLARE
	v_style SMALLINT;
	v_format VARCHAR COLLATE "C";
	v_moneyval NUMERIC(19,4) := p_moneyval::NUMERIC(19,4);
	v_moneysign NUMERIC(19,4) := sign(v_moneyval);
	v_moneyabs NUMERIC(19,4) := abs(v_moneyval);
	v_digits SMALLINT;
	v_integral_digits SMALLINT;
	v_decimal_digits SMALLINT;
	v_res_length SMALLINT;
	MASK_REGEXP CONSTANT VARCHAR COLLATE "C" := '^\s*(?:character varying)\s*\(\s*(\d+|MAX)\s*\)\s*$';
	v_result TEXT;
BEGIN
	v_style := floor(p_style)::SMALLINT;
	v_digits := length(v_moneyabs::TEXT);
	v_decimal_digits := scale(v_moneyabs);
	IF (v_decimal_digits > 0) THEN
		v_integral_digits := v_digits - v_decimal_digits - 1;
	ELSE
		v_integral_digits := v_digits;
	END IF;
	IF (v_style = 0) THEN
		v_format := (pow(10, v_integral_digits)-1)::TEXT || 'D99';
		v_result := to_char(v_moneyval, v_format);
	ELSIF (v_style = 1) THEN
		IF (v_moneysign::SMALLINT = 1) THEN
			v_result := substring(p_moneyval::TEXT, 2);
		ELSE
			v_result := substring(p_moneyval::TEXT, 1, 1) || substring(p_moneyval::TEXT, 3);
		END IF;
	ELSIF (v_style = 2) THEN
		v_format := (pow(10, v_integral_digits)-1)::TEXT || 'D9999';
		v_result := to_char(v_moneyval, v_format);
	ELSE
		RAISE invalid_parameter_value;
	END IF;
	v_res_length := substring(p_datatype, MASK_REGEXP)::SMALLINT;
	IF v_res_length IS NULL THEN
		RETURN v_result;
	ELSE
		RETURN rpad(v_result, v_res_length, ' ');
	END IF;
EXCEPTION
	WHEN invalid_parameter_value THEN
		RAISE USING MESSAGE := pg_catalog.format('%s is not a valid style number when converting from MONEY to a character string.', v_style),
					DETAIL := 'Use of incorrect "style" parameter value during conversion process.',
					HINT := 'Change "style" parameter to the proper value and try again.';
END;
$BODY$
LANGUAGE plpgsql
STABLE
RETURNS NULL ON NULL INPUT;

CREATE OR REPLACE FUNCTION sys.babelfish_try_conv_float_to_string(IN p_datatype TEXT,
														  IN p_floatval FLOAT,
														  IN p_style NUMERIC DEFAULT 0)
RETURNS TEXT
AS
$BODY$
DECLARE
	v_style SMALLINT;
	v_format VARCHAR COLLATE "C";
	v_floatval NUMERIC := abs(p_floatval);
	v_digits SMALLINT;
	v_integral_digits SMALLINT;
	v_decimal_digits SMALLINT;
	v_sign SMALLINT := sign(p_floatval);
	v_result TEXT;
	v_res_length SMALLINT;
	MASK_REGEXP CONSTANT VARCHAR COLLATE "C" := '^\s*(?:character varying)\s*\(\s*(\d+|MAX)\s*\)\s*$';
BEGIN
	v_style := floor(p_style)::SMALLINT;
	IF (v_style = 0) THEN
		v_digits := length(v_floatval::NUMERIC::TEXT);
		v_decimal_digits := scale(v_floatval);
		IF (v_decimal_digits > 0) THEN
			v_integral_digits := v_digits - v_decimal_digits - 1;
		ELSE
			v_integral_digits := v_digits;
		END IF;
		IF (v_floatval >= 999999.5) THEN
			v_format := '9D99999EEEE';
			v_result := to_char(v_sign * ceiling(v_floatval), v_format);
			v_result := to_char(substring(v_result, 1, 8)::NUMERIC, 'FM9D99999')::NUMERIC::TEXT || substring(v_result, 9);
		ELSE
			if (6 - v_integral_digits < v_decimal_digits) THEN
				v_decimal_digits := 6 - v_integral_digits;
			END IF;
			v_format := (pow(10, v_integral_digits)-1)::TEXT || 'D';
			IF (v_decimal_digits > 0) THEN
				v_format := v_format || (pow(10, v_decimal_digits)-1)::TEXT;
			END IF;
			v_result := to_char(p_floatval, v_format);
		END IF;
	ELSIF (v_style = 1) THEN
		v_format := '9D9999999EEEE';
		v_result := to_char(p_floatval, v_format);
	ELSIF (v_style = 2) THEN
		v_format := '9D999999999999999EEEE';
		v_result := to_char(p_floatval, v_format);
	ELSIF (v_style = 3) THEN
		v_format := '9D9999999999999999EEEE';
		v_result := to_char(p_floatval, v_format);
	ELSE
		RAISE invalid_parameter_value;
	END IF;

	v_res_length := substring(p_datatype, MASK_REGEXP)::SMALLINT;
	IF v_res_length IS NULL THEN
		RETURN v_result;
	ELSE
		RETURN rpad(v_result,  v_res_length, ' ');
	END IF;
EXCEPTION
	WHEN invalid_parameter_value THEN
		RAISE USING MESSAGE := pg_catalog.format('%s is not a valid style number when converting from FLOAT to a character string.', v_style),
					DETAIL := 'Use of incorrect "style" parameter value during conversion process.',
					HINT := 'Change "style" parameter to the proper value and try again.';
END;
$BODY$
LANGUAGE plpgsql
STABLE
RETURNS NULL ON NULL INPUT;

CREATE OR REPLACE FUNCTION sys.babelfish_try_parse_to_date(IN p_datestring TEXT,
                                                               IN p_culture TEXT DEFAULT NULL)
RETURNS DATE
AS
$BODY$
BEGIN
    RETURN sys.babelfish_parse_to_date(p_datestring, p_culture);
    EXCEPTION
        WHEN OTHERS THEN
            RETURN NULL;
END;
$BODY$
LANGUAGE plpgsql
STABLE
RETURNS NULL ON NULL INPUT;

CREATE OR REPLACE FUNCTION sys.babelfish_try_parse_to_datetime(IN p_datatype TEXT,
                                                                   IN p_datetimestring TEXT,
                                                                   IN p_culture TEXT DEFAULT '')
RETURNS TIMESTAMP WITHOUT TIME ZONE
AS
$BODY$
BEGIN
    RETURN sys.babelfish_parse_to_datetime(p_datatype, p_datetimestring, p_culture);
    EXCEPTION
        WHEN OTHERS THEN
            RETURN NULL;
END;
$BODY$
LANGUAGE plpgsql
STABLE
RETURNS NULL ON NULL INPUT;

CREATE OR REPLACE FUNCTION sys.babelfish_try_parse_to_time(IN p_datatype TEXT,
                                                               IN p_srctimestring TEXT,
                                                               IN p_culture TEXT DEFAULT '')
RETURNS TIME WITHOUT TIME ZONE
AS
$BODY$
BEGIN
    RETURN sys.babelfish_parse_to_time(p_datatype, p_srctimestring, p_culture);
    EXCEPTION
        WHEN OTHERS THEN
            RETURN NULL;
END;
$BODY$
LANGUAGE plpgsql
STABLE
RETURNS NULL ON NULL INPUT;

CREATE OR REPLACE FUNCTION sys.babelfish_update_job (
  p_job integer,
  p_error_message varchar
)
RETURNS void AS
$body$
DECLARE
  var_enabled smallint;
  var_freq_type integer;
  var_freq_interval integer;
  var_freq_subday_type integer;
  var_freq_subday_interval integer;
  var_freq_relative_interval integer;
  var_freq_recurrence_factor integer;
  var_tmp_interval varchar(50);
  var_job_id integer;
  var_schedule_id integer;
  var_job_step_id integer;
  var_step_id integer;
  var_step_name VARCHAR(128);
BEGIN
  /*
  var_job_step_id := p_job;

  SELECT jst.job_id, jsc.schedule_id, jst.step_name, jst.step_id
    FROM sys.sysjobsteps jst
   INNER JOIN sys.sysjobschedules jsc
      ON jsc.job_id = jst.job_id
    INTO var_job_id, var_schedule_id, var_step_name, var_step_id
   WHERE jst.job_step_id = var_job_step_id;
  */
  INSERT
    INTO sys.sysjobhistory (
         job_id
       , step_id
       , step_name
       , sql_message_id
       , sql_severity
       , message
       , run_status
       , run_date
       , run_time
       , run_duration
       , operator_id_emailed
       , operator_id_netsent
       , operator_id_paged
       , retries_attempted
       , server)
  VALUES (
         p_job
       , 0 -- var_step_id
       , ''--var_step_name
       , 0
       , 0
       , p_error_message
       , 0
       , now()::date
       , now()::time
       , 0
       , 0
       , 0
       , 0
       , 0
       , ''::character varying);

  -- PERFORM sys.babelfish_sp_set_next_run (var_job_id, var_schedule_id);

END;
$body$
LANGUAGE 'plpgsql';

CREATE OR REPLACE FUNCTION sys.babelfish_waitfor_delay(time_to_pass TEXT)
RETURNS void AS
$BODY$
  SELECT pg_sleep(EXTRACT(HOUR FROM $1::time)*60*60 +
                  EXTRACT(MINUTE FROM $1::time)*60 +
                  TRUNC(EXTRACT(SECOND FROM $1::time)) +
                  sys.babelfish_round_fractseconds(
                                                        (
                                                          EXTRACT(MILLISECONDS FROM $1::time)
                                                          - TRUNC(EXTRACT(SECOND FROM $1::time)) * 1000
                                                        )::numeric
                                                      )/1000::numeric);
$BODY$
LANGUAGE SQL STABLE;

CREATE OR REPLACE FUNCTION sys.babelfish_waitfor_delay(time_to_pass TIMESTAMP WITHOUT TIME ZONE)
RETURNS void AS
$BODY$
  SELECT pg_sleep(EXTRACT(HOUR FROM $1::time)*60*60 +
                  EXTRACT(MINUTE FROM $1::time)*60 +
                  TRUNC(EXTRACT(SECOND FROM $1::time)) +
                  sys.babelfish_round_fractseconds(
                                                        (
                                                          EXTRACT(MILLISECONDS FROM $1::time)
                                                          - TRUNC(EXTRACT(SECOND FROM $1::time)) * 1000
                                                        )::numeric
                                                      )/1000::numeric);
$BODY$
LANGUAGE SQL STABLE;

CREATE OR REPLACE FUNCTION babelfish_get_name_delimiter_pos(name TEXT)
RETURNS INTEGER
AS $$
DECLARE
    pos int;
BEGIN
    IF (length(name) <= 2 AND (position('"' IN name) != 0 OR position(']' IN name) != 0 OR position('[' IN name) != 0))
        -- invalid name
        THEN RETURN 0;
    ELSIF left(name, 1) = '[' THEN
        pos = position('].' IN name);
        IF pos = 0 THEN 
            -- invalid name
            RETURN 0;
        ELSE
            RETURN pos + 1;
        END IF;
    ELSIF left(name, 1) = '"' THEN
        -- search from position 1 in case name starts with a double quote.
        pos = position('".' IN right(name, length(name) - 1));
        IF pos = 0 THEN
            -- invalid name
            RETURN 0;
        ELSE
            RETURN pos + 2;
        END IF;
    ELSE
        RETURN position('.' IN name);
    END IF;
END;
$$
LANGUAGE plpgsql
STABLE;

-- valid names are db_name.schema_name.object_name or schema_name.object_name or object_name
CREATE OR REPLACE FUNCTION sys.babelfish_split_object_name(
    name TEXT, 
    OUT db_name TEXT, 
    OUT schema_name TEXT, 
    OUT object_name TEXT)
AS $$
DECLARE
    lower_object_name text;
    names text[2];
    counter int;
    cur_pos int;
BEGIN
    lower_object_name = lower(rtrim(name));

    counter = 1;
    cur_pos = babelfish_get_name_delimiter_pos(lower_object_name);

    -- Parse user input into names split by '.'
    WHILE cur_pos > 0 LOOP
        IF counter > 3 THEN
            -- Too many names provided
            RETURN;
        END IF;

        names[counter] = babelfish_remove_delimiter_pair(rtrim(left(lower_object_name, cur_pos - 1)));
        
        -- invalid name
        IF names[counter] IS NULL THEN
            RETURN;
        END IF;

        lower_object_name = substring(lower_object_name from cur_pos + 1);
        counter = counter + 1;
        cur_pos = babelfish_get_name_delimiter_pos(lower_object_name);
    END LOOP;

    CASE counter
        WHEN 1 THEN
            db_name = NULL;
            schema_name = NULL;
        WHEN 2 THEN
            db_name = NULL;
            schema_name = sys.babelfish_truncate_identifier(names[1]);
        WHEN 3 THEN
            db_name = sys.babelfish_truncate_identifier(names[1]);
            schema_name = sys.babelfish_truncate_identifier(names[2]);
        ELSE
            RETURN;
    END CASE;

    -- Assign each name accordingly
    object_name = sys.babelfish_truncate_identifier(babelfish_remove_delimiter_pair(rtrim(lower_object_name)));
END;
$$
LANGUAGE plpgsql
STABLE;

CREATE OR REPLACE FUNCTION sys.babelfish_has_any_privilege(
    userid oid,
    perm_target_type text,
    schema_name text,
    object_name text)
RETURNS INTEGER
AS
$BODY$
DECLARE
    relevant_permissions text[];
    namespace_id oid;
    function_signature text;
    qualified_name text;
    permission text;
BEGIN
 IF perm_target_type IS NULL OR perm_target_type COLLATE sys.database_default NOT IN('table', 'function', 'procedure')
        THEN RETURN NULL;
    END IF;

    relevant_permissions := (
        SELECT CASE
            WHEN perm_target_type = 'table' COLLATE sys.database_default
                THEN '{"select", "insert", "update", "delete", "references"}'
            WHEN perm_target_type = 'column' COLLATE sys.database_default
                THEN '{"select", "update", "references"}'
            WHEN perm_target_type COLLATE sys.database_default IN ('function', 'procedure')
                THEN '{"execute"}'
        END
    );

    SELECT oid INTO namespace_id FROM pg_catalog.pg_namespace WHERE nspname = schema_name COLLATE sys.database_default;

    IF perm_target_type COLLATE sys.database_default IN ('function', 'procedure')
        THEN SELECT oid::regprocedure
                INTO function_signature
                FROM pg_catalog.pg_proc
                WHERE proname = object_name COLLATE sys.database_default
                    AND pronamespace = namespace_id;
    END IF;

    -- Surround with double-quotes to handle names that contain periods/spaces
    qualified_name := concat('"', schema_name, '"."', object_name, '"');

    FOREACH permission IN ARRAY relevant_permissions
    LOOP
        IF perm_target_type = 'table' COLLATE sys.database_default AND has_table_privilege(userid, qualified_name, permission)::integer = 1
            THEN RETURN 1;
        ELSIF perm_target_type COLLATE sys.database_default IN ('function', 'procedure') AND has_function_privilege(userid, function_signature, permission)::integer = 1
            THEN RETURN 1;
        END IF;
    END LOOP;
    RETURN 0;
END
$BODY$
LANGUAGE plpgsql
STABLE;

-- internal table function for sp_cursor_list and sp_decribe_cursor
CREATE OR REPLACE FUNCTION sys.babelfish_cursor_list(cursor_source integer)
RETURNS table (
  reference_name text,
  cursor_name text,
  cursor_scope smallint,
  status smallint,
  model smallint,
  concurrency smallint,
  scrollable smallint,
  open_status smallint,
  cursor_rows bigint,
  fetch_status smallint,
  column_count smallint,
  row_count bigint,
  last_operation smallint,
  cursor_handle int,
  cursor_source smallint
) AS 'babelfishpg_tsql', 'cursor_list' LANGUAGE C STABLE;

CREATE OR REPLACE FUNCTION sys.babelfish_get_datetimeoffset_tzoffset(SYS.DATETIMEOFFSET)
RETURNS SMALLINT
AS 'babelfishpg_common', 'get_datetimeoffset_tzoffset_internal'
LANGUAGE C IMMUTABLE STRICT;

-- internal table function for querying the registered ENRs
CREATE OR REPLACE FUNCTION sys.babelfish_get_enr_list()
RETURNS table (
  reloid int,
  relname text
) AS 'babelfishpg_tsql', 'get_enr_list' LANGUAGE C STABLE;

-- internal table function for collation_list
CREATE OR REPLACE FUNCTION sys.babelfish_collation_list()
RETURNS table (
  oid int,
  collation_name text,
  l1_priority int,
  l2_priority int,
  l3_priority int,
  l4_priority int,
  l5_priority int
) AS 'babelfishpg_tsql', 'collation_list' LANGUAGE C STABLE;

-- internal function to truncate long identifier
CREATE OR REPLACE FUNCTION sys.babelfish_truncate_identifier(IN object_name TEXT)
RETURNS text
AS 'babelfishpg_tsql', 'pltsql_truncate_identifier_func' LANGUAGE C IMMUTABLE STRICT;

-- internal functions for debuggig/testing purpose
CREATE OR REPLACE FUNCTION sys.babelfish_pltsql_cursor_show_textptr_only_column_indexes(cursor_handle INT)
RETURNS text
AS 'babelfishpg_tsql', 'pltsql_cursor_show_textptr_only_column_indexes' LANGUAGE C;

CREATE OR REPLACE FUNCTION sys.babelfish_pltsql_get_last_cursor_handle()
RETURNS INT
AS 'babelfishpg_tsql', 'pltsql_get_last_cursor_handle' LANGUAGE C;

CREATE OR REPLACE FUNCTION sys.babelfish_pltsql_get_last_stmt_handle()
RETURNS INT
AS 'babelfishpg_tsql', 'pltsql_get_last_stmt_handle' LANGUAGE C;

CREATE OR REPLACE FUNCTION sys.babelfish_get_pltsql_function_signature(IN funcoid OID)
RETURNS text
AS 'babelfishpg_tsql', 'get_pltsql_function_signature' LANGUAGE C;

CREATE OR REPLACE FUNCTION sys.num_days_in_date(IN d1 INTEGER, IN m1 INTEGER, IN y1 INTEGER) RETURNS INTEGER AS $$
DECLARE
	i INTEGER;
	n1 INTEGER;
BEGIN
	n1 = y1 * 365 + d1;
	FOR i in 0 .. m1-2 LOOP
		IF (i = 0 OR i = 2 OR i = 4 OR i = 6 OR i = 7 OR i = 9 OR i = 11) THEN
			n1 = n1 + 31;
		ELSIF (i = 3 OR i = 5 OR i = 8 OR i = 10) THEN
			n1 = n1 + 30;
		ELSIF (i = 1) THEN
			n1 = n1 + 28;
		END IF;
	END LOOP;
	IF m1 <= 2 THEN
		y1 = y1 - 1;
	END IF;
	n1 = n1 + (y1/4 - y1/100 + y1/400);

	return n1;
END
$$
<<<<<<< HEAD
LANGUAGE plpgsql;

CREATE OR REPLACE FUNCTION sys.bbf_is_shared_schema(IN schemaname TEXT)
RETURNS BOOL
AS 'babelfishpg_tsql', 'is_shared_schema_wrapper'
LANGUAGE C IMMUTABLE STRICT;
=======
LANGUAGE plpgsql STABLE;
>>>>>>> d57b5dd1
<|MERGE_RESOLUTION|>--- conflicted
+++ resolved
@@ -10317,13 +10317,9 @@
 	return n1;
 END
 $$
-<<<<<<< HEAD
-LANGUAGE plpgsql;
+LANGUAGE plpgsql STABLE;
 
 CREATE OR REPLACE FUNCTION sys.bbf_is_shared_schema(IN schemaname TEXT)
 RETURNS BOOL
 AS 'babelfishpg_tsql', 'is_shared_schema_wrapper'
-LANGUAGE C IMMUTABLE STRICT;
-=======
-LANGUAGE plpgsql STABLE;
->>>>>>> d57b5dd1
+LANGUAGE C IMMUTABLE STRICT;