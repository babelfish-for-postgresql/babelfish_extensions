-- SELECT FOR XML
CREATE OR REPLACE FUNCTION sys.tsql_query_to_xml_sfunc(
    state INTERNAL,
    rec ANYELEMENT,
    mode int,
    element_name text,
    binary_base64 boolean,
    root_name text
) RETURNS INTERNAL
AS 'babelfishpg_tsql', 'tsql_query_to_xml_sfunc'
LANGUAGE C STABLE;

CREATE OR REPLACE FUNCTION sys.tsql_query_to_xml_ffunc(
    state INTERNAL
)
RETURNS XML AS
'babelfishpg_tsql', 'tsql_query_to_xml_ffunc'
LANGUAGE C IMMUTABLE STRICT;

CREATE OR REPLACE FUNCTION sys.tsql_query_to_xml_text_ffunc(
    state INTERNAL
)
RETURNS NTEXT AS
'babelfishpg_tsql', 'tsql_query_to_xml_text_ffunc'
LANGUAGE C IMMUTABLE STRICT;

CREATE OR REPLACE AGGREGATE sys.tsql_select_for_xml_agg(
    rec ANYELEMENT,
    mode int,
    element_name text,
    binary_base64 boolean,
    root_name text)
(
    STYPE = INTERNAL,
    SFUNC = tsql_query_to_xml_sfunc,
    FINALFUNC = tsql_query_to_xml_ffunc
);

CREATE OR REPLACE AGGREGATE sys.tsql_select_for_xml_text_agg(
    rec ANYELEMENT,
    mode int,
    element_name text,
    binary_base64 boolean,
    root_name text)
(
    STYPE = INTERNAL,
    SFUNC = tsql_query_to_xml_sfunc,
    FINALFUNC = tsql_query_to_xml_text_ffunc
);

CREATE OR REPLACE FUNCTION sys.tsql_select_for_xml_result(res XML)
RETURNS setof XML AS
$$
BEGIN
IF res IS NOT NULL THEN
    return next res;
ELSE
    return;
END IF;
END;
$$
LANGUAGE plpgsql IMMUTABLE;

CREATE OR REPLACE FUNCTION sys.tsql_select_for_xml_text_result(res NTEXT)
RETURNS setof NTEXT AS
$$
BEGIN
IF res IS NOT NULL THEN
    return next res;
ELSE
    return;
END IF;
END;
$$
LANGUAGE plpgsql IMMUTABLE;

-- SELECT FOR JSON
CREATE OR REPLACE FUNCTION sys.tsql_query_to_json_sfunc(
    state INTERNAL,
    rec ANYELEMENT,
    mode INT,
    include_null_values BOOLEAN,
    without_array_wrapper BOOLEAN,
    root_name TEXT
) RETURNS INTERNAL
AS 'babelfishpg_tsql', 'tsql_query_to_json_sfunc'
LANGUAGE C STABLE;

CREATE OR REPLACE FUNCTION sys.tsql_query_to_json_ffunc(
    state INTERNAL
)
RETURNS sys.NVARCHAR AS
'babelfishpg_tsql', 'tsql_query_to_json_ffunc'
LANGUAGE C IMMUTABLE STRICT;

CREATE OR REPLACE AGGREGATE sys.tsql_select_for_json_agg(
    rec ANYELEMENT,
    mode INT,
    include_null_values BOOLEAN,
    without_array_wrapper BOOLEAN,
    root_name TEXT)
(
    STYPE = INTERNAL,
    SFUNC = tsql_query_to_json_sfunc,
    FINALFUNC = tsql_query_to_json_ffunc
);

CREATE OR REPLACE FUNCTION sys.tsql_select_for_json_result(res sys.NVARCHAR)
RETURNS setof sys.NVARCHAR AS
$$
BEGIN
IF res IS NOT NULL THEN
    return next res;
ELSE
    return;
END IF;
END;
$$
LANGUAGE plpgsql IMMUTABLE;

-- User and Login Functions
CREATE OR REPLACE FUNCTION sys.user_name(IN id OID DEFAULT NULL)
RETURNS sys.NVARCHAR(128)
AS 'babelfishpg_tsql', 'user_name'
LANGUAGE C IMMUTABLE PARALLEL SAFE;

CREATE OR REPLACE FUNCTION sys.tsql_get_constraintdef(IN constraint_id OID DEFAULT NULL)
RETURNS text
AS 'babelfishpg_tsql', 'tsql_get_constraintdef'
LANGUAGE C IMMUTABLE PARALLEL SAFE;

CREATE OR REPLACE FUNCTION sys.tsql_get_functiondef(IN function_id OID DEFAULT NULL)
RETURNS text
AS 'babelfishpg_tsql', 'tsql_get_functiondef'
LANGUAGE C IMMUTABLE PARALLEL SAFE;

CREATE OR REPLACE FUNCTION sys.tsql_get_expr(IN text_expr text DEFAULT NULL , IN function_id OID DEFAULT NULL)
RETURNS text
AS 'babelfishpg_tsql', 'tsql_get_expr'
LANGUAGE C IMMUTABLE PARALLEL SAFE;

CREATE OR REPLACE FUNCTION sys.tsql_get_returnTypmodValue(IN function_id OID DEFAULT NULL)
RETURNS INTEGER
AS 'babelfishpg_tsql', 'tsql_get_returnTypmodValue'
LANGUAGE C IMMUTABLE PARALLEL SAFE;

CREATE OR REPLACE FUNCTION sys.user_id(IN user_name sys.sysname)
RETURNS OID
AS 'babelfishpg_tsql', 'user_id'
LANGUAGE C IMMUTABLE PARALLEL SAFE STRICT;

CREATE OR REPLACE FUNCTION sys.user_id()
RETURNS OID
AS 'babelfishpg_tsql', 'user_id_noarg'
LANGUAGE C IMMUTABLE PARALLEL SAFE;

CREATE OR REPLACE FUNCTION sys.suser_name_internal(IN server_user_id OID)
RETURNS sys.NVARCHAR(128)
AS 'babelfishpg_tsql', 'suser_name'
LANGUAGE C IMMUTABLE PARALLEL RESTRICTED;

CREATE OR REPLACE FUNCTION sys.suser_name(IN server_user_id OID)
RETURNS sys.NVARCHAR(128) AS $$
    SELECT CASE 
        WHEN server_user_id IS NULL THEN NULL
        ELSE sys.suser_name_internal(server_user_id)
    END;
$$
LANGUAGE SQL IMMUTABLE PARALLEL RESTRICTED;

CREATE OR REPLACE FUNCTION sys.suser_name()
RETURNS sys.NVARCHAR(128)
AS $$
    SELECT sys.suser_name_internal(NULL);
$$
LANGUAGE SQL IMMUTABLE PARALLEL RESTRICTED;

-- Since SIDs are currently not supported in Babelfish, this essentially behaves the same as suser_name but 
-- with a different input data type
CREATE OR REPLACE FUNCTION sys.suser_sname(IN server_user_sid SYS.VARBINARY(85))
RETURNS SYS.NVARCHAR(128)
AS $$
    SELECT sys.suser_name(CAST(server_user_sid AS INT)); 
$$
LANGUAGE SQL IMMUTABLE PARALLEL RESTRICTED;

CREATE OR REPLACE FUNCTION sys.suser_sname()
RETURNS SYS.NVARCHAR(128)
AS $$
    SELECT sys.suser_name();
$$
LANGUAGE SQL IMMUTABLE PARALLEL RESTRICTED;

CREATE OR REPLACE FUNCTION sys.suser_id_internal(IN login TEXT)
RETURNS OID
AS 'babelfishpg_tsql', 'suser_id'
LANGUAGE C IMMUTABLE PARALLEL RESTRICTED;

CREATE OR REPLACE FUNCTION sys.suser_id(IN login TEXT)
RETURNS OID AS $$
    SELECT CASE
        WHEN login IS NULL THEN NULL
        ELSE sys.suser_id_internal(login)
    END;
$$
LANGUAGE SQL IMMUTABLE PARALLEL RESTRICTED;

CREATE OR REPLACE FUNCTION sys.suser_id()
RETURNS OID
AS $$
    SELECT sys.suser_id_internal(NULL);
$$
LANGUAGE SQL IMMUTABLE PARALLEL RESTRICTED;

-- Since SIDs are currently not supported in Babelfish, this essentially behaves the same as suser_id but 
-- with different input/output data types. The second argument will be ignored as its functionality is not supported
CREATE OR REPLACE FUNCTION sys.suser_sid(IN login SYS.SYSNAME, IN Param2 INT DEFAULT NULL)
RETURNS SYS.VARBINARY(85) AS $$
    SELECT CASE
    WHEN login = '' 
        THEN CAST(CAST(sys.suser_id() AS INT) AS SYS.VARBINARY(85))
    ELSE 
        CAST(CAST(sys.suser_id(login) AS INT) AS SYS.VARBINARY(85))
    END;
$$
LANGUAGE SQL IMMUTABLE PARALLEL RESTRICTED;

CREATE OR REPLACE FUNCTION sys.suser_sid()
RETURNS SYS.VARBINARY(85)
AS $$
    SELECT CAST(CAST(sys.suser_id() AS INT) AS SYS.VARBINARY(85));
$$
LANGUAGE SQL IMMUTABLE PARALLEL RESTRICTED;

-- Matches and returns object name to Oid
CREATE OR REPLACE FUNCTION sys.OBJECT_NAME(IN object_id INT, IN database_id INT DEFAULT NULL)
RETURNS sys.SYSNAME AS
'babelfishpg_tsql', 'object_name'
LANGUAGE C STABLE;

CREATE OR REPLACE FUNCTION sys.scope_identity()
RETURNS numeric(38,0) AS
$BODY$
	SELECT sys.babelfish_get_scope_identity()::numeric(38,0);
$BODY$
LANGUAGE SQL STABLE;

CREATE OR REPLACE FUNCTION sys.ident_seed(IN tablename TEXT)
RETURNS numeric(38,0) AS
$BODY$
	SELECT sys.babelfish_get_identity_param(tablename, 'start'::text)::numeric(38,0);
$BODY$
LANGUAGE SQL STABLE;

CREATE OR REPLACE FUNCTION sys.ident_incr(IN tablename TEXT)
RETURNS numeric(38,0) AS
$BODY$
	SELECT sys.babelfish_get_identity_param(tablename, 'increment'::text)::numeric(38,0);
$BODY$
LANGUAGE SQL STABLE;

CREATE OR REPLACE FUNCTION sys.ident_current(IN tablename TEXT)
RETURNS numeric(38,0) AS
$BODY$
	SELECT sys.babelfish_get_identity_current(tablename)::numeric(38,0);
$BODY$
LANGUAGE SQL STABLE;

CREATE OR REPLACE FUNCTION sys.checksum(VARIADIC arr TEXT[])
RETURNS INTEGER
AS 'babelfishpg_tsql', 'checksum'
LANGUAGE C IMMUTABLE PARALLEL SAFE;

CREATE OR REPLACE FUNCTION sys.datetime2fromparts(IN p_year NUMERIC,
                                                                IN p_month NUMERIC,
                                                                IN p_day NUMERIC,
                                                                IN p_hour NUMERIC,
                                                                IN p_minute NUMERIC,
                                                                IN p_seconds NUMERIC,
                                                                IN p_fractions NUMERIC,
                                                                IN p_precision NUMERIC)
RETURNS sys.DATETIME2
AS
$BODY$
DECLARE
   v_fractions VARCHAR;
   v_precision SMALLINT;
   v_err_message VARCHAR;
   v_calc_seconds NUMERIC;
   v_resdatetime TIMESTAMP WITHOUT TIME ZONE;
   v_string pg_catalog.text;
BEGIN
   v_fractions := floor(p_fractions)::INTEGER::VARCHAR;
   v_precision := p_precision::SMALLINT;

   IF (scale(p_precision) > 0) THEN
      RAISE most_specific_type_mismatch;
   ELSIF ((p_year::SMALLINT NOT BETWEEN 1 AND 9999) OR
       (p_month::SMALLINT NOT BETWEEN 1 AND 12) OR
       (p_day::SMALLINT NOT BETWEEN 1 AND 31) OR
       (p_hour::SMALLINT NOT BETWEEN 0 AND 23) OR
       (p_minute::SMALLINT NOT BETWEEN 0 AND 59) OR
       (p_seconds::SMALLINT NOT BETWEEN 0 AND 59) OR
       (p_fractions::SMALLINT NOT BETWEEN 0 AND 9999999) OR
       (p_fractions::SMALLINT != 0 AND char_length(v_fractions) > v_precision))
   THEN
      RAISE invalid_datetime_format;
   ELSIF (v_precision NOT BETWEEN 0 AND 7) THEN
      RAISE invalid_parameter_value;
   END IF;

   v_calc_seconds := pg_catalog.format('%s.%s',
                            floor(p_seconds)::SMALLINT,
                            substring(rpad(lpad(v_fractions, v_precision, '0'), 7, '0'), 1, v_precision))::NUMERIC;

   v_resdatetime := make_timestamp(floor(p_year)::SMALLINT,
                         floor(p_month)::SMALLINT,
                         floor(p_day)::SMALLINT,
                         floor(p_hour)::SMALLINT,
                         floor(p_minute)::SMALLINT,
                         v_calc_seconds);

   v_string := v_resdatetime::pg_catalog.text;

   RETURN CAST(v_string AS sys.DATETIME2);
EXCEPTION
   WHEN most_specific_type_mismatch THEN
      RAISE USING MESSAGE := 'Scale argument is not valid. Valid expressions for data type DATETIME2 scale argument are integer constants and integer constant expressions.',
                  DETAIL := 'Use of incorrect "precision" parameter value during conversion process.',
                  HINT := 'Change "precision" parameter to the proper value and try again.';

   WHEN invalid_parameter_value THEN
      RAISE USING MESSAGE := pg_catalog.format('Specified scale %s is invalid.', v_precision),
                  DETAIL := 'Use of incorrect "precision" parameter value during conversion process.',
                  HINT := 'Change "precision" parameter to the proper value and try again.';

   WHEN invalid_datetime_format THEN
      RAISE USING MESSAGE := 'Cannot construct data type DATETIME2, some of the arguments have values which are not valid.',
                  DETAIL := 'Possible use of incorrect value of date or time part (which lies outside of valid range).',
                  HINT := 'Check each input argument belongs to the valid range and try again.';

   WHEN numeric_value_out_of_range THEN
      GET STACKED DIAGNOSTICS v_err_message = MESSAGE_TEXT;
      v_err_message := upper(split_part(v_err_message, ' ', 1));

      RAISE USING MESSAGE := pg_catalog.format('Error while trying to cast to %s data type.', v_err_message),
                  DETAIL := pg_catalog.format('Source value is out of %s data type range.', v_err_message),
                  HINT := pg_catalog.format('Correct the source value you are trying to cast to %s data type and try again.',
                                 v_err_message);
END;
$BODY$
LANGUAGE plpgsql
IMMUTABLE
RETURNS NULL ON NULL INPUT;

CREATE OR REPLACE FUNCTION sys.datetime2fromparts(IN p_year TEXT,
                                                                IN p_month TEXT,
                                                                IN p_day TEXT,
                                                                IN p_hour TEXT,
                                                                IN p_minute TEXT,
                                                                IN p_seconds TEXT,
                                                                IN p_fractions TEXT,
                                                                IN p_precision TEXT)
RETURNS TIMESTAMP WITHOUT TIME ZONE
AS
$BODY$
DECLARE
    v_err_message VARCHAR;
BEGIN
    RETURN sys.datetime2fromparts(p_year::NUMERIC, p_month::NUMERIC, p_day::NUMERIC,
                                                p_hour::NUMERIC, p_minute::NUMERIC, p_seconds::NUMERIC,
                                                p_fractions::NUMERIC, p_precision::NUMERIC);
EXCEPTION
    WHEN invalid_text_representation THEN
        GET STACKED DIAGNOSTICS v_err_message = MESSAGE_TEXT;
        v_err_message := substring(lower(v_err_message), 'numeric\:\s\"(.*)\"');

        RAISE USING MESSAGE := pg_catalog.format('Error while trying to convert "%s" value to NUMERIC data type.', v_err_message),
                    DETAIL := 'Supplied string value contains illegal characters.',
                    HINT := 'Correct supplied value, remove all illegal characters and try again.';
END;
$BODY$
LANGUAGE plpgsql
IMMUTABLE
RETURNS NULL ON NULL INPUT;

CREATE OR REPLACE FUNCTION sys.datetimefromparts(IN p_year NUMERIC,
                                                               IN p_month NUMERIC,
                                                               IN p_day NUMERIC,
                                                               IN p_hour NUMERIC,
                                                               IN p_minute NUMERIC,
                                                               IN p_seconds NUMERIC,
                                                               IN p_milliseconds NUMERIC)
RETURNS TIMESTAMP WITHOUT TIME ZONE
AS
$BODY$
DECLARE
    v_err_message VARCHAR;
    v_calc_seconds NUMERIC;
    v_milliseconds SMALLINT;
    v_resdatetime TIMESTAMP WITHOUT TIME ZONE;
BEGIN
    -- Check if arguments are out of range
    IF ((floor(p_year)::SMALLINT NOT BETWEEN 1753 AND 9999) OR
        (floor(p_month)::SMALLINT NOT BETWEEN 1 AND 12) OR
        (floor(p_day)::SMALLINT NOT BETWEEN 1 AND 31) OR
        (floor(p_hour)::SMALLINT NOT BETWEEN 0 AND 23) OR
        (floor(p_minute)::SMALLINT NOT BETWEEN 0 AND 59) OR
        (floor(p_seconds)::SMALLINT NOT BETWEEN 0 AND 59) OR
        (floor(p_milliseconds)::SMALLINT NOT BETWEEN 0 AND 999))
    THEN
        RAISE invalid_datetime_format;
    END IF;

    v_milliseconds := sys.babelfish_round_fractseconds(p_milliseconds::INTEGER);

    v_calc_seconds := pg_catalog.format('%s.%s',
                             floor(p_seconds)::SMALLINT,
                             CASE v_milliseconds
                                WHEN 1000 THEN '0'
                                ELSE lpad(v_milliseconds::VARCHAR, 3, '0')
                             END)::NUMERIC;

    v_resdatetime := make_timestamp(floor(p_year)::SMALLINT,
                                    floor(p_month)::SMALLINT,
                                    floor(p_day)::SMALLINT,
                                    floor(p_hour)::SMALLINT,
                                    floor(p_minute)::SMALLINT,
                                    v_calc_seconds);
    RETURN CASE
              WHEN (v_milliseconds != 1000) THEN v_resdatetime
              ELSE v_resdatetime + INTERVAL '1 second'
           END;
EXCEPTION
    WHEN invalid_datetime_format THEN
        RAISE USING MESSAGE := 'Cannot construct data type datetime, some of the arguments have values which are not valid.',
                    DETAIL := 'Possible use of incorrect value of date or time part (which lies outside of valid range).',
                    HINT := 'Check each input argument belongs to the valid range and try again.';

    WHEN numeric_value_out_of_range THEN
        GET STACKED DIAGNOSTICS v_err_message = MESSAGE_TEXT;
        v_err_message := upper(split_part(v_err_message, ' ', 1));

        RAISE USING MESSAGE := pg_catalog.format('Error while trying to cast to %s data type.', v_err_message),
                    DETAIL := pg_catalog.format('Source value is out of %s data type range.', v_err_message),
                    HINT := pg_catalog.format('Correct the source value you are trying to cast to %s data type and try again.',
                                   v_err_message);
END;
$BODY$
LANGUAGE plpgsql
IMMUTABLE
RETURNS NULL ON NULL INPUT;

CREATE OR REPLACE FUNCTION sys.datetimefromparts(IN p_year TEXT,
                                                               IN p_month TEXT,
                                                               IN p_day TEXT,
                                                               IN p_hour TEXT,
                                                               IN p_minute TEXT,
                                                               IN p_seconds TEXT,
                                                               IN p_milliseconds TEXT)
RETURNS TIMESTAMP WITHOUT TIME ZONE
AS
$BODY$
DECLARE
    v_err_message VARCHAR;
BEGIN
    RETURN sys.datetimefromparts(p_year::NUMERIC, p_month::NUMERIC, p_day::NUMERIC,
                                               p_hour::NUMERIC, p_minute::NUMERIC,
                                               p_seconds::NUMERIC, p_milliseconds::NUMERIC);
EXCEPTION
    WHEN invalid_text_representation THEN
        GET STACKED DIAGNOSTICS v_err_message = MESSAGE_TEXT;
        v_err_message := substring(lower(v_err_message), 'numeric\:\s\"(.*)\"');

        RAISE USING MESSAGE := pg_catalog.format('Error while trying to convert "%s" value to NUMERIC data type.', v_err_message),
                    DETAIL := 'Supplied string value contains illegal characters.',
                    HINT := 'Correct supplied value, remove all illegal characters and try again.';
END;
$BODY$
LANGUAGE plpgsql
IMMUTABLE
RETURNS NULL ON NULL INPUT;

CREATE OR REPLACE FUNCTION sys.isnumeric(IN expr ANYELEMENT) RETURNS INTEGER AS
$BODY$
DECLARE 
    x NUMERIC;
    y MONEY;
BEGIN
    IF (expr IS NULL) THEN
	    RETURN 0;
    END IF;
    IF ($1::VARCHAR COLLATE "C" ~ '^\s*$') THEN 
	    RETURN 0;
    END IF;
    IF pg_typeof(expr) IN ('bigint'::regtype, 'int'::regtype, 'smallint'::regtype,'sys.tinyint'::regtype,
    'numeric'::regtype, 'float'::regtype, 'real'::regtype, 'sys.money'::regtype)
	THEN
		RETURN 1;
	END IF;
    x = $1::NUMERIC;
    RETURN 1;
EXCEPTION WHEN others THEN
    BEGIN
        y = $1::sys.MONEY;
        RETURN 1;
        EXCEPTION WHEN others THEN
            RETURN 0;
    END;
END;
$BODY$
LANGUAGE plpgsql
STABLE CALLED ON NULL INPUT;

CREATE OR REPLACE FUNCTION sys.isnumeric(IN expr TEXT) RETURNS INTEGER AS
$BODY$
DECLARE 
    x NUMERIC;
    y MONEY;
BEGIN
    IF (expr IS NULL) THEN
	    RETURN 0;
    END IF;

    -- IF ($1::VARCHAR ~ '^\s*$') THEN 
    IF (expr COLLATE "C" ~ '^\s*$') THEN 
	    RETURN 0;
    END IF;
    IF pg_typeof(expr) IN ('bigint'::regtype, 'int'::regtype, 'smallint'::regtype,'sys.tinyint'::regtype,
    'numeric'::regtype, 'float'::regtype, 'real'::regtype, 'sys.money'::regtype)
	THEN
		RETURN 1;
	END IF;
    x = $1::NUMERIC;
    RETURN 1;
EXCEPTION WHEN others THEN
    BEGIN
        y = $1::sys.MONEY;
        RETURN 1;
        EXCEPTION WHEN others THEN
            RETURN 0;
    END;
END;
$BODY$
LANGUAGE plpgsql
STABLE CALLED ON NULL INPUT;

-- Return the object ID given the object name. Can specify optional type.
CREATE OR REPLACE FUNCTION sys.object_id(IN object_name sys.VARCHAR, IN object_type sys.VARCHAR DEFAULT NULL)
RETURNS INTEGER AS
'babelfishpg_tsql', 'object_id'
LANGUAGE C STABLE;

CREATE OR REPLACE FUNCTION sys.parsename(object_name sys.VARCHAR, object_piece int)
RETURNS sys.SYSNAME
AS 'babelfishpg_tsql', 'parsename'
LANGUAGE C IMMUTABLE STRICT;

CREATE OR REPLACE FUNCTION sys.timefromparts(IN p_hour NUMERIC,
                                                           IN p_minute NUMERIC,
                                                           IN p_seconds NUMERIC,
                                                           IN p_fractions NUMERIC,
                                                           IN p_precision NUMERIC)
RETURNS TIME WITHOUT TIME ZONE
AS
$BODY$
DECLARE
    v_fractions VARCHAR;
    v_precision SMALLINT;
    v_err_message VARCHAR;
    v_calc_seconds NUMERIC;
BEGIN
    v_fractions := floor(p_fractions)::INTEGER::VARCHAR;
    v_precision := p_precision::SMALLINT;

    IF (scale(p_precision) > 0) THEN
        RAISE most_specific_type_mismatch;
    ELSIF ((p_hour::SMALLINT NOT BETWEEN 0 AND 23) OR
           (p_minute::SMALLINT NOT BETWEEN 0 AND 59) OR
           (p_seconds::SMALLINT NOT BETWEEN 0 AND 59) OR
           (p_fractions::SMALLINT NOT BETWEEN 0 AND 9999999) OR
           (p_fractions::SMALLINT != 0 AND char_length(v_fractions) > v_precision))
    THEN
        RAISE invalid_datetime_format;
    ELSIF (v_precision NOT BETWEEN 0 AND 7) THEN
        RAISE numeric_value_out_of_range;
    END IF;

    v_calc_seconds := pg_catalog.format('%s.%s',
                             floor(p_seconds)::SMALLINT,
                             substring(rpad(lpad(v_fractions, v_precision, '0'), 7, '0'), 1, v_precision))::NUMERIC;

    RETURN make_time(floor(p_hour)::SMALLINT,
                     floor(p_minute)::SMALLINT,
                     v_calc_seconds);
EXCEPTION
    WHEN most_specific_type_mismatch THEN
        RAISE USING MESSAGE := 'Scale argument is not valid. Valid expressions for data type DATETIME2 scale argument are integer constants and integer constant expressions.',
                    DETAIL := 'Use of incorrect "precision" parameter value during conversion process.',
                    HINT := 'Change "precision" parameter to the proper value and try again.';

    WHEN invalid_parameter_value THEN
        RAISE USING MESSAGE := pg_catalog.format('Specified scale %s is invalid.', v_precision),
                    DETAIL := 'Use of incorrect "precision" parameter value during conversion process.',
                    HINT := 'Change "precision" parameter to the proper value and try again.';

    WHEN invalid_datetime_format THEN
        RAISE USING MESSAGE := 'Cannot construct data type time, some of the arguments have values which are not valid.',
                    DETAIL := 'Possible use of incorrect value of time part (which lies outside of valid range).',
                    HINT := 'Check each input argument belongs to the valid range and try again.';

    WHEN numeric_value_out_of_range THEN
        GET STACKED DIAGNOSTICS v_err_message = MESSAGE_TEXT;
        v_err_message := upper(split_part(v_err_message, ' ', 1));

        RAISE USING MESSAGE := pg_catalog.format('Error while trying to cast to %s data type.', v_err_message),
                    DETAIL := pg_catalog.format('Source value is out of %s data type range.', v_err_message),
                    HINT := pg_catalog.format('Correct the source value you are trying to cast to %s data type and try again.',
                                   v_err_message);
END;
$BODY$
LANGUAGE plpgsql
VOLATILE
RETURNS NULL ON NULL INPUT;

CREATE OR REPLACE FUNCTION sys.timefromparts(IN p_hour TEXT,
                                                           IN p_minute TEXT,
                                                           IN p_seconds TEXT,
                                                           IN p_fractions TEXT,
                                                           IN p_precision TEXT)
RETURNS TIME WITHOUT TIME ZONE
AS
$BODY$
DECLARE
    v_err_message VARCHAR;
BEGIN
    RETURN sys.timefromparts(p_hour::NUMERIC, p_minute::NUMERIC,
                                           p_seconds::NUMERIC, p_fractions::NUMERIC,
                                           p_precision::NUMERIC);
EXCEPTION
    WHEN invalid_text_representation THEN
        GET STACKED DIAGNOSTICS v_err_message = MESSAGE_TEXT;
        v_err_message := substring(lower(v_err_message), 'numeric\:\s\"(.*)\"');

        RAISE USING MESSAGE := pg_catalog.format('Error while trying to convert "%s" value to NUMERIC data type.', v_err_message),
                    DETAIL := 'Supplied string value contains illegal characters.',
                    HINT := 'Correct supplied value, remove all illegal characters and try again.';
END;
$BODY$
LANGUAGE plpgsql
VOLATILE
RETURNS NULL ON NULL INPUT;

CREATE OR REPLACE FUNCTION sys.has_dbaccess(database_name SYSNAME) RETURNS INTEGER AS 
'babelfishpg_tsql', 'has_dbaccess'
LANGUAGE C STABLE STRICT;

CREATE OR REPLACE FUNCTION sys.datefromparts(IN year INT, IN month INT, IN day INT)
RETURNS DATE AS
$BODY$
SELECT make_date(year, month, day);
$BODY$
STRICT
LANGUAGE SQL IMMUTABLE;

CREATE OR REPLACE FUNCTION sys.charindex(expressionToFind PG_CATALOG.TEXT,
										 expressionToSearch PG_CATALOG.TEXT,
										 start_location INTEGER DEFAULT 0)
RETURNS INTEGER AS
$BODY$
SELECT
CASE
WHEN start_location <= 0 THEN
	strpos(expressionToSearch, expressionToFind)
ELSE
	CASE
	WHEN strpos(substr(expressionToSearch, start_location), expressionToFind) = 0 THEN
		0
	ELSE
		strpos(substr(expressionToSearch, start_location), expressionToFind) + start_location - 1
	END
END;
$BODY$
STRICT
LANGUAGE SQL IMMUTABLE;

CREATE OR REPLACE FUNCTION sys.DATETIMEOFFSETFROMPARTS(IN p_year INTEGER,
                                                               IN p_month INTEGER,
                                                               IN p_day INTEGER,
                                                               IN p_hour INTEGER,
                                                               IN p_minute INTEGER,
                                                               IN p_seconds INTEGER,
                                                               IN p_fractions INTEGER,
                                                               IN p_hour_offset INTEGER,
                                                               IN p_minute_offset INTEGER,
                                                               IN p_precision NUMERIC)
RETURNS sys.DATETIMEOFFSET
AS
$BODY$
DECLARE
    v_err_message SYS.VARCHAR;
    v_fractions SYS.VARCHAR;
    v_precision SMALLINT;
    v_calc_seconds NUMERIC; 
    v_resdatetime TIMESTAMP WITHOUT TIME ZONE;
    v_string pg_catalog.text;
    v_sign pg_catalog.text;
BEGIN
    v_fractions := p_fractions::SYS.VARCHAR;
    IF p_precision IS NULL THEN
        RAISE EXCEPTION 'Scale argument is not valid. Valid expressions for data type datetimeoffset scale argument are integer constants and integer constant expressions.';
    END IF;
    IF p_year IS NULL OR p_month is NULL OR p_day IS NULL OR p_hour IS NULL OR p_minute IS NULL OR p_seconds IS NULL OR p_fractions IS NULL
            OR p_hour_offset IS NULL OR p_minute_offset is NULL THEN
        RETURN NULL;
    END IF;
    v_precision := p_precision::SMALLINT;

    IF (scale(p_precision) > 0) THEN
        RAISE most_specific_type_mismatch;

    -- Check if arguments are out of range
    ELSIF ((p_year NOT BETWEEN 1753 AND 9999) OR
        (p_month NOT BETWEEN 1 AND 12) OR
        (p_day NOT BETWEEN 1 AND 31) OR
        (p_hour NOT BETWEEN 0 AND 23) OR
        (p_minute NOT BETWEEN 0 AND 59) OR
        (p_seconds NOT BETWEEN 0 AND 59) OR
        (p_hour_offset NOT BETWEEN -14 AND 14) OR
        (p_minute_offset NOT BETWEEN -59 AND 59) OR
        (p_hour_offset * p_minute_offset < 0) OR
        (p_hour_offset = 14 AND p_minute_offset != 0) OR
        (p_hour_offset = -14 AND p_minute_offset != 0) OR
        (p_fractions != 0 AND char_length(v_fractions) > p_precision::SMALLINT))
    THEN
        RAISE invalid_datetime_format;
    ELSIF (v_precision NOT BETWEEN 0 AND 7) THEN
        RAISE numeric_value_out_of_range;
    END IF;
    v_calc_seconds := format('%s.%s',
                             p_seconds,
                             substring(rpad(lpad(v_fractions, v_precision, '0'), 7, '0'), 1, 6))::NUMERIC;

    v_resdatetime := make_timestamp(p_year,
                                    p_month,
                                    p_day,
                                    p_hour,
                                    p_minute,
                                    v_calc_seconds);
    v_sign := (
        SELECT CASE
            WHEN (p_hour_offset) > 0
                THEN '+'
            WHEN (p_hour_offset) = 0 AND (p_minute_offset) >= 0
                THEN '+'    
            ELSE '-'
        END
    );
    v_string := CONCAT(v_resdatetime::pg_catalog.text,v_sign,abs(p_hour_offset)::SMALLINT::text,':',
                                                          abs(p_minute_offset)::SMALLINT::text);
    RETURN CAST(v_string AS sys.DATETIMEOFFSET);
EXCEPTION
    WHEN most_specific_type_mismatch THEN
        RAISE USING MESSAGE := 'Scale argument is not valid. Valid expressions for data type datetimeoffset scale argument are integer constants and integer constant expressions',
                    DETAIL := 'Use of incorrect "precision" parameter value during conversion process.',
                    HINT := 'Change "precision" parameter to the proper value and try again.';    
    WHEN invalid_datetime_format THEN
        RAISE USING MESSAGE := 'Cannot construct data type datetimeoffset, some of the arguments have values which are not valid.',
                    DETAIL := 'Possible use of incorrect value of date or time part (which lies outside of valid range).',
                    HINT := 'Check each input argument belongs to the valid range and try again.';

    WHEN numeric_value_out_of_range THEN
        RAISE USING MESSAGE := format('Specified scale % is invalid.', p_fractions),
                    DETAIL := format('Source value is out of %s data type range.', v_err_message),
                    HINT := format('Correct the source value you are trying to cast to %s data type and try again.',
                                   v_err_message);
END;
$BODY$
LANGUAGE plpgsql
IMMUTABLE;

CREATE OR REPLACE FUNCTION sys.SMALLDATETIMEFROMPARTS(IN p_year INTEGER,
                                                               IN p_month INTEGER,
                                                               IN p_day INTEGER,
                                                               IN p_hour INTEGER,
                                                               IN p_minute INTEGER
                                                               )
RETURNS sys.smalldatetime
AS
$BODY$
DECLARE
    v_ressmalldatetime TIMESTAMP WITHOUT TIME ZONE;
    v_string pg_catalog.text;
    p_seconds INTEGER;
BEGIN
    IF p_year IS NULL OR p_month is NULL OR p_day IS NULL OR p_hour IS NULL OR p_minute IS NULL THEN
        RETURN NULL;
    END IF;

    -- Check if arguments are out of range
    IF ((p_year NOT BETWEEN 1900 AND 2079) OR
        (p_month NOT BETWEEN 1 AND 12) OR
        (p_day NOT BETWEEN 1 AND 31) OR
        (p_hour NOT BETWEEN 0 AND 23) OR
        (p_minute NOT BETWEEN 0 AND 59) OR (p_year = 2079 AND p_month > 6) OR (p_year = 2079 AND p_month = 6 AND p_day > 6))
    THEN
        RAISE invalid_datetime_format;
    END IF;
    p_seconds := 0;
    v_ressmalldatetime := make_timestamp(p_year,
                                    p_month,
                                    p_day,
                                    p_hour,
                                    p_minute,
                                    p_seconds);

    v_string := v_ressmalldatetime::pg_catalog.text;
    RETURN CAST(v_string AS sys.SMALLDATETIME);
EXCEPTION   
    WHEN invalid_datetime_format THEN
        RAISE USING MESSAGE := 'Cannot construct data type smalldatetime, some of the arguments have values which are not valid.',
                    DETAIL := 'Possible use of incorrect value of date or time part (which lies outside of valid range).',
                    HINT := 'Check each input argument belongs to the valid range and try again.';
END;
$BODY$
LANGUAGE plpgsql
IMMUTABLE;

-- Duplicate functions with arg TEXT since ANYELEMNT cannot handle type unknown.
CREATE OR REPLACE FUNCTION sys.stuff(expr TEXT, start INTEGER, length INTEGER, replace_expr TEXT)
RETURNS TEXT AS
$BODY$
SELECT
CASE
WHEN start <= 0 or start > length(expr) or length < 0 THEN
	NULL
WHEN replace_expr is NULL THEN
	overlay (expr placing '' from start for length)
ELSE
	overlay (expr placing replace_expr from start for length)
END;
$BODY$
LANGUAGE SQL;

CREATE OR REPLACE FUNCTION sys.stuff(expr ANYELEMENT, start INTEGER, length INTEGER, replace_expr ANYELEMENT)
RETURNS ANYELEMENT AS
$BODY$
SELECT
CASE
WHEN start <= 0 or start > length(expr) or length < 0 THEN
	NULL
WHEN replace_expr is NULL THEN
	overlay (expr placing '' from start for length)
ELSE
	overlay (expr placing replace_expr from start for length)
END;
$BODY$
LANGUAGE SQL;

CREATE OR REPLACE FUNCTION sys.len(expr TEXT) RETURNS INTEGER AS
$BODY$
SELECT length(trim(trailing from expr));
$BODY$
STRICT
LANGUAGE SQL IMMUTABLE;

-- Added for BABEL-1544
CREATE OR REPLACE FUNCTION sys.len(expr sys.BBF_VARBINARY) RETURNS INTEGER AS
'babelfishpg_common', 'varbinary_length'
STRICT
LANGUAGE c IMMUTABLE PARALLEL SAFE;

-- DATALENGTH
CREATE OR REPLACE FUNCTION sys.datalength(ANYELEMENT) RETURNS INTEGER
AS 'babelfishpg_tsql', 'datalength' LANGUAGE C IMMUTABLE STRICT PARALLEL SAFE;
-- provide both additional functions here to avoid implicit casting between string literals with/without N''
CREATE OR REPLACE FUNCTION sys.datalength(text) RETURNS INTEGER
AS 'babelfishpg_tsql', 'datalength' LANGUAGE C IMMUTABLE STRICT PARALLEL SAFE;
CREATE OR REPLACE FUNCTION sys.datalength(char) RETURNS INTEGER
AS 'babelfishpg_tsql', 'datalength' LANGUAGE C IMMUTABLE STRICT PARALLEL SAFE;
-- TODO: in MSSQL datalength against varchar(max) will return BIGINT instead of INTEGER. However in PG we ignore typmods in functions.
-- However this is not a critical issue so we will just leave it. We may come back to this difference later once we find out solution to typmods.

CREATE OR REPLACE FUNCTION sys.round(number PG_CATALOG.NUMERIC, length INTEGER)
RETURNS NUMERIC AS 'babelfishpg_common', 'tsql_numeric_round' LANGUAGE C IMMUTABLE PARALLEL SAFE;

CREATE OR REPLACE FUNCTION sys.round(number PG_CATALOG.NUMERIC, length INTEGER, function INTEGER)
RETURNS NUMERIC AS 'babelfishpg_common', 'tsql_numeric_trunc' LANGUAGE C IMMUTABLE PARALLEL SAFE;

CREATE OR REPLACE FUNCTION sys.day(date ANYELEMENT)
RETURNS INTEGER AS
$BODY$
SELECT sys.datepart('day', date);
$BODY$
STRICT
LANGUAGE SQL IMMUTABLE;

CREATE OR REPLACE FUNCTION sys.month(date ANYELEMENT)
RETURNS INTEGER AS
$BODY$
SELECT sys.datepart('month', date);
$BODY$
STRICT
LANGUAGE SQL IMMUTABLE;

CREATE OR REPLACE FUNCTION sys.year(date ANYELEMENT)
RETURNS INTEGER AS
$BODY$
SELECT sys.datepart('year', date);
$BODY$
STRICT
LANGUAGE SQL IMMUTABLE;

CREATE OR REPLACE FUNCTION sys.space(IN number INTEGER, OUT result SYS.VARCHAR) AS $$
-- sys.varchar has default length of 1, so we have to pass in 'number' to be the
-- type modifier.
BEGIN
	EXECUTE pg_catalog.format(E'SELECT repeat(\' \', %s)::SYS.VARCHAR(%s)', number, number) INTO result;
END;
$$
STRICT
LANGUAGE plpgsql;

create or replace function sys.isdate(v text)
returns integer
as
$body$
begin
    if v is NULL THEN
        return 0;
    else
        perform v::date;
        return 1;
    end if;
    EXCEPTION WHEN others THEN
    RETURN 0;
end
$body$
language 'plpgsql' STABLE;

CREATE OR REPLACE FUNCTION sys.is_collated_ci_as_internal(IN input_string TEXT) RETURNS BOOL
AS 'babelfishpg_tsql', 'is_collated_ci_as_internal'
LANGUAGE C VOLATILE PARALLEL SAFE;

CREATE OR REPLACE FUNCTION sys.is_collated_ci_as(IN input_string TEXT)
RETURNS BOOL AS
$$
	SELECT sys.is_collated_ci_as_internal(input_string);
$$
LANGUAGE SQL VOLATILE PARALLEL SAFE;

create or replace function sys.PATINDEX(in pattern varchar, in expression varchar) returns bigint as
$body$
declare
  v_find_result VARCHAR;
  v_pos bigint;
  v_regexp_pattern VARCHAR;
begin
  if pattern is null or expression is null then
    return null;
  end if;
  if left(pattern, 1) = '%' collate sys.database_default then
    v_regexp_pattern := regexp_replace(pattern, '^%', '%#"', 'i');
  else
    v_regexp_pattern := '#"' || pattern;
  end if;

  if right(pattern, 1) = '%' collate sys.database_default then
    v_regexp_pattern := regexp_replace(v_regexp_pattern, '%$', '#"%', 'i');
  else
   v_regexp_pattern := v_regexp_pattern || '#"';
  end if;
  v_find_result := substring(expression, v_regexp_pattern, '#');
  if v_find_result <> '' collate sys.database_default then
    v_pos := strpos(expression, v_find_result);
  else
    v_pos := 0;
  end if;
  return v_pos;
end;
$body$
language plpgsql immutable returns null on null input;

create or replace function sys.RAND(x in int)returns double precision
AS 'babelfishpg_tsql', 'tsql_random'
LANGUAGE C IMMUTABLE STRICT COST 1 PARALLEL RESTRICTED;

create or replace function sys.square(in x double precision) returns double precision
AS
$BODY$
DECLARE
	res double precision;
BEGIN
	res = pow(x, 2::float);
	return res;
END;
$BODY$
LANGUAGE plpgsql PARALLEL SAFE IMMUTABLE RETURNS NULL ON NULL INPUT;

CREATE OR REPLACE FUNCTION sys.atn2(IN x SYS.FLOAT, IN y SYS.FLOAT) RETURNS SYS.FLOAT
AS
$$
DECLARE
    res SYS.FLOAT;
BEGIN
    IF x = 0 AND y = 0 THEN
        RAISE EXCEPTION 'An invalid floating point operation occurred.';
    ELSE
        res = PG_CATALOG.atan2(x, y);
        RETURN res;
    END IF;
END;
$$
LANGUAGE plpgsql PARALLEL SAFE IMMUTABLE RETURNS NULL ON NULL INPUT;

CREATE OR REPLACE FUNCTION sys.datepart(IN datepart PG_CATALOG.TEXT, IN arg anyelement) RETURNS INTEGER
AS
$body$
BEGIN
    IF pg_typeof(arg) = 'sys.DATETIMEOFFSET'::regtype THEN
        return sys.datepart_internal(datepart, arg::timestamp,
                     sys.babelfish_get_datetimeoffset_tzoffset(arg)::integer);
    ELSE
        return sys.datepart_internal(datepart, arg);
    END IF;
END;
$body$
LANGUAGE plpgsql IMMUTABLE;

-- Duplicate function with arg TEXT since ANYELEMENT cannot handle type unknown.
CREATE OR REPLACE FUNCTION sys.datepart(IN datepart TEXT, IN arg TEXT) RETURNS INTEGER
AS
$body$
BEGIN
    IF pg_typeof(arg) = 'sys.DATETIMEOFFSET'::regtype THEN
        return sys.datepart_internal(datepart, arg::timestamp,
                     sys.babelfish_get_datetimeoffset_tzoffset(arg)::integer);
    ELSIF pg_typeof(arg) = 'pg_catalog.text'::regtype THEN
        return sys.datepart_internal(datepart, arg::sys.datetimeoffset::timestamp, sys.babelfish_get_datetimeoffset_tzoffset(arg::sys.datetimeoffset)::integer);
    ELSE
        return sys.datepart_internal(datepart, arg);
    END IF;
END;
$body$
LANGUAGE plpgsql IMMUTABLE;

CREATE OR REPLACE FUNCTION sys.datediff(IN datepart PG_CATALOG.TEXT, IN startdate PG_CATALOG.date, IN enddate PG_CATALOG.date) RETURNS INTEGER
AS
$body$
BEGIN
    return CAST(sys.datediff_internal_date(datepart, startdate, enddate) AS INTEGER);
END
$body$
LANGUAGE plpgsql IMMUTABLE;

CREATE OR REPLACE FUNCTION sys.datediff(IN datepart PG_CATALOG.TEXT, IN startdate sys.datetime, IN enddate sys.datetime) RETURNS INTEGER
AS
$body$
BEGIN
    return CAST(sys.datediff_internal(datepart, startdate::TIMESTAMP, enddate::TIMESTAMP) AS INTEGER);
END
$body$
LANGUAGE plpgsql IMMUTABLE;

CREATE OR REPLACE FUNCTION sys.datediff(IN datepart PG_CATALOG.TEXT, IN startdate sys.datetimeoffset, IN enddate sys.datetimeoffset) RETURNS INTEGER
AS
$body$
BEGIN
    return CAST(sys.datediff_internal_df(datepart, startdate, enddate) AS INTEGER);
END
$body$
LANGUAGE plpgsql IMMUTABLE;

CREATE OR REPLACE FUNCTION sys.datediff(IN datepart PG_CATALOG.TEXT, IN startdate sys.datetime2, IN enddate sys.datetime2) RETURNS INTEGER
AS
$body$
BEGIN
    return CAST(sys.datediff_internal(datepart, startdate::TIMESTAMP, enddate::TIMESTAMP) AS INTEGER);
END
$body$
LANGUAGE plpgsql IMMUTABLE;

CREATE OR REPLACE FUNCTION sys.datediff(IN datepart PG_CATALOG.TEXT, IN startdate sys.smalldatetime, IN enddate sys.smalldatetime) RETURNS INTEGER
AS
$body$
BEGIN
    return CAST(sys.datediff_internal(datepart, startdate::TIMESTAMP, enddate::TIMESTAMP) AS INTEGER);
END
$body$
LANGUAGE plpgsql IMMUTABLE;

CREATE OR REPLACE FUNCTION sys.datediff(IN datepart PG_CATALOG.TEXT, IN startdate PG_CATALOG.time, IN enddate PG_CATALOG.time) RETURNS INTEGER
AS
$body$
BEGIN
    return CAST(sys.datediff_internal(datepart, startdate, enddate) AS INTEGER);
END
$body$
LANGUAGE plpgsql IMMUTABLE;

-- datediff big
CREATE OR REPLACE FUNCTION sys.datediff_big(IN datepart PG_CATALOG.TEXT, IN startdate PG_CATALOG.date, IN enddate PG_CATALOG.date) RETURNS BIGINT
AS
$body$
BEGIN
    return sys.datediff_internal_date(datepart, startdate, enddate);
END
$body$
LANGUAGE plpgsql IMMUTABLE;

CREATE OR REPLACE FUNCTION sys.datediff_big(IN datepart PG_CATALOG.TEXT, IN startdate sys.datetime, IN enddate sys.datetime) RETURNS BIGINT
AS
$body$
BEGIN
    return sys.datediff_internal(datepart, startdate::TIMESTAMP, enddate::TIMESTAMP);
END
$body$
LANGUAGE plpgsql IMMUTABLE;

CREATE OR REPLACE FUNCTION sys.datediff_big(IN datepart PG_CATALOG.TEXT, IN startdate sys.datetimeoffset, IN enddate sys.datetimeoffset) RETURNS BIGINT
AS
$body$
BEGIN
    return sys.datediff_internal_df(datepart, startdate, enddate);
END
$body$
LANGUAGE plpgsql IMMUTABLE;

CREATE OR REPLACE FUNCTION sys.datediff_big(IN datepart PG_CATALOG.TEXT, IN startdate sys.datetime2, IN enddate sys.datetime2) RETURNS BIGINT
AS
$body$
BEGIN
    return sys.datediff_internal(datepart, startdate::TIMESTAMP, enddate::TIMESTAMP);
END
$body$
LANGUAGE plpgsql IMMUTABLE;

CREATE OR REPLACE FUNCTION sys.datediff_big(IN datepart PG_CATALOG.TEXT, IN startdate sys.smalldatetime, IN enddate sys.smalldatetime) RETURNS BIGINT
AS
$body$
BEGIN
    return sys.datediff_internal(datepart, startdate::TIMESTAMP, enddate::TIMESTAMP);
END
$body$
LANGUAGE plpgsql IMMUTABLE;

CREATE OR REPLACE FUNCTION sys.datediff_big(IN datepart PG_CATALOG.TEXT, IN startdate PG_CATALOG.time, IN enddate PG_CATALOG.time) RETURNS BIGINT
AS
$body$
BEGIN
    return sys.datediff_internal(datepart, startdate, enddate);
END
$body$
LANGUAGE plpgsql IMMUTABLE;


 -- Duplicate functions with arg TEXT since ANYELEMENT cannot handle type unknown.
CREATE OR REPLACE FUNCTION sys.dateadd(IN datepart PG_CATALOG.TEXT, IN num INTEGER, IN startdate TEXT) RETURNS DATETIME
AS
$body$
DECLARE
    is_date INT;
BEGIN
    is_date = sys.isdate(startdate);
    IF (is_date = 1) THEN 
        RETURN sys.dateadd_internal(datepart,num,startdate::datetime);
    ELSEIF (startdate is NULL) THEN
        RETURN NULL;
    ELSE
        RAISE EXCEPTION 'Conversion failed when converting date and/or time from character string.';
    END IF;
END;
$body$
LANGUAGE plpgsql IMMUTABLE;

CREATE OR REPLACE FUNCTION sys.dateadd(IN datepart PG_CATALOG.TEXT, IN num INTEGER, IN startdate sys.bit) RETURNS DATETIME
AS
$body$
BEGIN
        return sys.dateadd_numeric_representation_helper(datepart, num, startdate);
END;
$body$
LANGUAGE plpgsql IMMUTABLE;

CREATE OR REPLACE FUNCTION sys.dateadd(IN datepart PG_CATALOG.TEXT, IN num INTEGER, IN startdate numeric) RETURNS DATETIME
AS
$body$
BEGIN
        return sys.dateadd_numeric_representation_helper(datepart, num, startdate);
END;
$body$
LANGUAGE plpgsql IMMUTABLE;


CREATE OR REPLACE FUNCTION sys.dateadd(IN datepart PG_CATALOG.TEXT, IN num INTEGER, IN startdate real) RETURNS DATETIME
AS
$body$
BEGIN
        return sys.dateadd_numeric_representation_helper(datepart, num, startdate);
END;
$body$
LANGUAGE plpgsql IMMUTABLE;

CREATE OR REPLACE FUNCTION sys.dateadd(IN datepart PG_CATALOG.TEXT, IN num INTEGER, IN startdate double precision) RETURNS DATETIME
AS
$body$
BEGIN
        return sys.dateadd_numeric_representation_helper(datepart, num, startdate);
END;
$body$
LANGUAGE plpgsql IMMUTABLE;

CREATE OR REPLACE FUNCTION sys.dateadd(IN datepart PG_CATALOG.TEXT, IN num INTEGER, IN startdate ANYELEMENT) RETURNS ANYELEMENT
AS
$body$
BEGIN
    IF pg_typeof(startdate) = 'sys.DATETIMEOFFSET'::regtype THEN
        return sys.dateadd_internal_df(datepart, num,
                     startdate);
    ELSE
        return sys.dateadd_internal(datepart, num,
                     startdate);
    END IF;
END;
$body$
LANGUAGE plpgsql IMMUTABLE;

CREATE OR REPLACE FUNCTION sys.dateadd_numeric_representation_helper(IN datepart PG_CATALOG.TEXT, IN num INTEGER, IN startdate ANYELEMENT) RETURNS DATETIME AS $$
DECLARE
    digit_to_startdate DATETIME;
BEGIN
    IF pg_typeof(startdate) IN ('bigint'::regtype, 'int'::regtype, 'smallint'::regtype,'sys.tinyint'::regtype,'sys.decimal'::regtype,
    'numeric'::regtype, 'float'::regtype,'double precision'::regtype, 'real'::regtype, 'sys.money'::regtype,'sys.smallmoney'::regtype,'sys.bit'::regtype) THEN
        digit_to_startdate := CAST('1900-01-01 00:00:00.0' AS sys.DATETIME) + CAST(startdate as sys.DATETIME);
    END IF;

    CASE datepart
	WHEN 'year' THEN
		RETURN digit_to_startdate + make_interval(years => num);
	WHEN 'quarter' THEN
		RETURN digit_to_startdate + make_interval(months => num * 3);
	WHEN 'month' THEN
		RETURN digit_to_startdate + make_interval(months => num);
	WHEN 'dayofyear', 'y' THEN
		RETURN digit_to_startdate + make_interval(days => num);
	WHEN 'day' THEN
		RETURN digit_to_startdate + make_interval(days => num);
	WHEN 'week' THEN
		RETURN digit_to_startdate + make_interval(weeks => num);
	WHEN 'weekday' THEN
		RETURN digit_to_startdate + make_interval(days => num);
	WHEN 'hour' THEN
		RETURN digit_to_startdate + make_interval(hours => num);
	WHEN 'minute' THEN
		RETURN digit_to_startdate + make_interval(mins => num);
	WHEN 'second' THEN
		RETURN digit_to_startdate + make_interval(secs => num);
	WHEN 'millisecond' THEN
		RETURN digit_to_startdate + make_interval(secs => (num::numeric) * 0.001);
	ELSE
		RAISE EXCEPTION 'The datepart % is not supported by date function dateadd for data type datetime.', datepart;
	END CASE;
END;
$$
STRICT
LANGUAGE plpgsql IMMUTABLE;

CREATE OR REPLACE FUNCTION sys.datepart_internal(IN datepart PG_CATALOG.TEXT, IN arg anyelement,IN df_tz INTEGER DEFAULT 0) RETURNS INTEGER AS $$
DECLARE
	result INTEGER;
	first_day DATE;
	first_week_end INTEGER;
	day INTEGER;
    datapart_date sys.DATETIME;
BEGIN
    IF pg_typeof(arg) IN ('bigint'::regtype, 'int'::regtype, 'smallint'::regtype,'sys.tinyint'::regtype,'sys.decimal'::regtype,'numeric'::regtype,
     'float'::regtype, 'double precision'::regtype, 'real'::regtype, 'sys.money'::regtype,'sys.smallmoney'::regtype,'sys.bit'::regtype) THEN
        datapart_date = CAST(arg AS sys.DATETIME);
        CASE datepart
        WHEN 'dow' THEN
            result = (date_part(datepart, datapart_date)::INTEGER - current_setting('babelfishpg_tsql.datefirst')::INTEGER + 7) % 7 + 1;
        WHEN 'tsql_week' THEN
            first_day = make_date(date_part('year', datapart_date)::INTEGER, 1, 1);
            first_week_end = 8 - sys.datepart_internal('dow', first_day)::INTEGER;
            day = date_part('doy', datapart_date)::INTEGER;
            IF day <= first_week_end THEN
                result = 1;
            ELSE
                result = 2 + (day - first_week_end - 1) / 7;
            END IF;
        WHEN 'second' THEN
            result = TRUNC(date_part(datepart, datapart_date))::INTEGER;
        WHEN 'millisecond' THEN
            result = right(date_part(datepart, datapart_date)::TEXT, 3)::INTEGER;
        WHEN 'microsecond' THEN
            result = right(date_part(datepart, datapart_date)::TEXT, 6)::INTEGER;
        WHEN 'nanosecond' THEN
            -- Best we can do - Postgres does not support nanosecond precision
            result = right(date_part('microsecond', datapart_date)::TEXT, 6)::INTEGER * 1000;
        ELSE
            result = date_part(datepart, datapart_date)::INTEGER;
        END CASE;
        RETURN result;
    END IF;
	CASE datepart
	WHEN 'dow' THEN
		result = (date_part(datepart, arg)::INTEGER - current_setting('babelfishpg_tsql.datefirst')::INTEGER + 7) % 7 + 1;
	WHEN 'tsql_week' THEN
		first_day = make_date(date_part('year', arg)::INTEGER, 1, 1);
		first_week_end = 8 - sys.datepart_internal('dow', first_day)::INTEGER;
		day = date_part('doy', arg)::INTEGER;
		IF day <= first_week_end THEN
			result = 1;
		ELSE
			result = 2 + (day - first_week_end - 1) / 7;
		END IF;
	WHEN 'second' THEN
		result = TRUNC(date_part(datepart, arg))::INTEGER;
	WHEN 'millisecond' THEN
		result = right(date_part(datepart, arg)::TEXT, 3)::INTEGER;
	WHEN 'microsecond' THEN
		result = right(date_part(datepart, arg)::TEXT, 6)::INTEGER;
	WHEN 'nanosecond' THEN
		-- Best we can do - Postgres does not support nanosecond precision
		result = right(date_part('microsecond', arg)::TEXT, 6)::INTEGER * 1000;
	WHEN 'tzoffset' THEN
		-- timezone for datetimeoffset
		result = df_tz;
	ELSE
		result = date_part(datepart, arg)::INTEGER;
	END CASE;
	RETURN result;
EXCEPTION WHEN invalid_parameter_value or feature_not_supported THEN
    -- date_part() throws an exception when trying to get day/month/year etc. from
	-- TIME, so we just need to catch the exception in this case
	-- date_part() returns 0 when trying to get hour/minute/second etc. from
	-- DATE, which is the desirable behavior for datepart() as well.
    -- If the date argument data type does not have the specified datepart,
    -- date_part() will return the default value for that datepart.
    CASE datepart
	-- Case for datepart is year, yy and yyyy, all mappings are defined in gram.y.
    WHEN 'year' THEN RETURN 1900;
    -- Case for datepart is quater, qq and q
    WHEN 'quarter' THEN RETURN 1;
    -- Case for datepart is month, mm and m
    WHEN 'month' THEN RETURN 1;
    -- Case for datepart is day, dd and d
    WHEN 'day' THEN RETURN 1;
    -- Case for datepart is dayofyear, dy
    WHEN 'doy' THEN RETURN 1;
    -- Case for datepart is y(also refers to dayofyear)
    WHEN 'y' THEN RETURN 1;
    -- Case for datepart is week, wk and ww
    WHEN 'tsql_week' THEN RETURN 1;
    -- Case for datepart is iso_week, isowk and isoww
    WHEN 'week' THEN RETURN 1;
    -- Case for datepart is tzoffset and tz
    WHEN 'tzoffset' THEN RETURN 0;
    -- Case for datepart is weekday and dw, return dow according to datefirst
    WHEN 'dow' THEN
        RETURN (1 - current_setting('babelfishpg_tsql.datefirst')::INTEGER + 7) % 7 + 1 ;
	ELSE
        RAISE EXCEPTION '''%'' is not a recognized datepart option', datepart;
        RETURN -1;
	END CASE;
END;
$$
STRICT
LANGUAGE plpgsql IMMUTABLE;

/*
    This function is needed when input date is datetimeoffset type. When running the following query in postgres using tsql dialect, it faied.
        select dateadd(minute, -70, '2016-12-26 00:30:05.523456+8'::datetimeoffset);
    We tried to merge this function with sys.dateadd_internal by using '+' when adding interval to datetimeoffset, 
    but the error shows : operator does not exist: sys.datetimeoffset + interval. As the result, we should not use '+' directly
    but should keep using OPERATOR(sys.+) when input date is in datetimeoffset type.
*/
CREATE OR REPLACE FUNCTION sys.dateadd_internal_df(IN datepart PG_CATALOG.TEXT, IN num INTEGER, IN startdate datetimeoffset) RETURNS datetimeoffset AS $$
DECLARE
	timezone INTEGER;
BEGIN
	timezone = sys.babelfish_get_datetimeoffset_tzoffset(startdate)::INTEGER * 2;
	startdate = startdate OPERATOR(sys.+) make_interval(mins => timezone);
	CASE datepart
	WHEN 'year' THEN
		RETURN startdate OPERATOR(sys.+) make_interval(years => num);
	WHEN 'quarter' THEN
		RETURN startdate OPERATOR(sys.+) make_interval(months => num * 3);
	WHEN 'month' THEN
		RETURN startdate OPERATOR(sys.+) make_interval(months => num);
	WHEN 'dayofyear', 'y' THEN
		RETURN startdate OPERATOR(sys.+) make_interval(days => num);
	WHEN 'day' THEN
		RETURN startdate OPERATOR(sys.+) make_interval(days => num);
	WHEN 'week' THEN
		RETURN startdate OPERATOR(sys.+) make_interval(weeks => num);
	WHEN 'weekday' THEN
		RETURN startdate OPERATOR(sys.+) make_interval(days => num);
	WHEN 'hour' THEN
		RETURN startdate OPERATOR(sys.+) make_interval(hours => num);
	WHEN 'minute' THEN
		RETURN startdate OPERATOR(sys.+) make_interval(mins => num);
	WHEN 'second' THEN
		RETURN startdate OPERATOR(sys.+) make_interval(secs => num);
	WHEN 'millisecond' THEN
		RETURN startdate OPERATOR(sys.+) make_interval(secs => (num::numeric) * 0.001);
	WHEN 'microsecond' THEN
		RETURN startdate OPERATOR(sys.+) make_interval(secs => (num::numeric) * 0.000001);
	WHEN 'nanosecond' THEN
		-- Best we can do - Postgres does not support nanosecond precision
		RETURN startdate OPERATOR(sys.+) make_interval(secs => TRUNC((num::numeric)* 0.000000001, 6));
	ELSE
		RAISE EXCEPTION '"%" is not a recognized dateadd option.', datepart;
	END CASE;
END;
$$
STRICT
LANGUAGE plpgsql IMMUTABLE;

CREATE OR REPLACE FUNCTION sys.dateadd_internal(IN datepart PG_CATALOG.TEXT, IN num INTEGER, IN startdate ANYELEMENT) RETURNS ANYELEMENT AS $$
BEGIN
    IF pg_typeof(startdate) = 'date'::regtype AND
		datepart IN ('hour', 'minute', 'second', 'millisecond', 'microsecond', 'nanosecond') THEN
		RAISE EXCEPTION 'The datepart % is not supported by date function dateadd for data type date.', datepart;
	END IF;
    IF pg_typeof(startdate) = 'time'::regtype AND
		datepart IN ('year', 'quarter', 'month', 'doy', 'day', 'week', 'weekday') THEN
		RAISE EXCEPTION 'The datepart % is not supported by date function dateadd for data type time.', datepart;
	END IF;

	CASE datepart
	WHEN 'year' THEN
		RETURN startdate + make_interval(years => num);
	WHEN 'quarter' THEN
		RETURN startdate + make_interval(months => num * 3);
	WHEN 'month' THEN
		RETURN startdate + make_interval(months => num);
	WHEN 'dayofyear', 'y' THEN
		RETURN startdate + make_interval(days => num);
	WHEN 'day' THEN
		RETURN startdate + make_interval(days => num);
	WHEN 'week' THEN
		RETURN startdate + make_interval(weeks => num);
	WHEN 'weekday' THEN
		RETURN startdate + make_interval(days => num);
	WHEN 'hour' THEN
		RETURN startdate + make_interval(hours => num);
	WHEN 'minute' THEN
		RETURN startdate + make_interval(mins => num);
	WHEN 'second' THEN
		RETURN startdate + make_interval(secs => num);
	WHEN 'millisecond' THEN
		RETURN startdate + make_interval(secs => (num::numeric) * 0.001);
	WHEN 'microsecond' THEN
        IF pg_typeof(startdate) = 'time'::regtype THEN
            RETURN startdate + make_interval(secs => (num::numeric) * 0.000001);
        ELSIF pg_typeof(startdate) = 'sys.datetime2'::regtype THEN
            RETURN startdate + make_interval(secs => (num::numeric) * 0.000001);
        ELSIF pg_typeof(startdate) = 'sys.smalldatetime'::regtype THEN
            RAISE EXCEPTION 'The datepart % is not supported by date function dateadd for data type smalldatetime.', datepart;
        ELSE
            RAISE EXCEPTION 'The datepart % is not supported by date function dateadd for data type datetime.', datepart;
        END IF;
	WHEN 'nanosecond' THEN
        IF pg_typeof(startdate) = 'time'::regtype THEN
            RETURN startdate + make_interval(secs => TRUNC((num::numeric)* 0.000000001, 6));
        ELSIF pg_typeof(startdate) = 'sys.datetime2'::regtype THEN
            RETURN startdate + make_interval(secs => TRUNC((num::numeric)* 0.000000001, 6));
        ELSIF pg_typeof(startdate) = 'sys.smalldatetime'::regtype THEN
            RAISE EXCEPTION 'The datepart % is not supported by date function dateadd for data type smalldatetime.', datepart;
        ELSE
            RAISE EXCEPTION 'The datepart % is not supported by date function dateadd for data type datetime.', datepart;
        END IF;
	ELSE
		RAISE EXCEPTION '''%'' is not a recognized dateadd option.', datepart;
	END CASE;
END;
$$
STRICT
LANGUAGE plpgsql IMMUTABLE;

CREATE OR REPLACE FUNCTION sys.datediff_internal_df(IN datepart PG_CATALOG.TEXT, IN startdate anyelement, IN enddate anyelement) RETURNS BIGINT AS $$
DECLARE
	result BIGINT;
	year_diff BIGINT;
	month_diff BIGINT;
	day_diff BIGINT;
	hour_diff BIGINT;
	minute_diff BIGINT;
	second_diff BIGINT;
	millisecond_diff BIGINT;
	microsecond_diff BIGINT;
	y1 BIGINT;
	m1 BIGINT;
	d1 BIGINT;
	y2 BIGINT;
	m2 BIGINT;
	d2 BIGINT;
BEGIN
	CASE datepart
	WHEN 'year' THEN
		year_diff = sys.datepart('year', enddate) - sys.datepart('year', startdate);
		result = year_diff;
	WHEN 'quarter' THEN
		year_diff = sys.datepart('year', enddate) - sys.datepart('year', startdate);
		month_diff = sys.datepart('month', enddate) - sys.datepart('month', startdate);
		result = (year_diff * 12 + month_diff) / 3;
	WHEN 'month' THEN
		year_diff = sys.datepart('year', enddate) - sys.datepart('year', startdate);
		month_diff = sys.datepart('month', enddate) - sys.datepart('month', startdate);
		result = year_diff * 12 + month_diff;
	WHEN 'doy', 'y' THEN
		day_diff = sys.datepart('day', enddate OPERATOR(sys.-) startdate);
		result = day_diff;
	WHEN 'day' THEN
		y1 = sys.datepart('year', enddate);
		m1 = sys.datepart('month', enddate);
		d1 = sys.datepart('day', enddate);
		y2 = sys.datepart('year', startdate);
		m2 = sys.datepart('month', startdate);
		d2 = sys.datepart('day', startdate);
		result = sys.num_days_in_date(d1, m1, y1) - sys.num_days_in_date(d2, m2, y2);
	WHEN 'week' THEN
		day_diff = sys.datepart('day', enddate OPERATOR(sys.-) startdate);
		result = day_diff / 7;
	WHEN 'hour' THEN
		y1 = sys.datepart('year', enddate);
		m1 = sys.datepart('month', enddate);
		d1 = sys.datepart('day', enddate);
		y2 = sys.datepart('year', startdate);
		m2 = sys.datepart('month', startdate);
		d2 = sys.datepart('day', startdate);
		day_diff = sys.num_days_in_date(d1, m1, y1) - sys.num_days_in_date(d2, m2, y2);
		hour_diff = sys.datepart('hour', enddate) - sys.datepart('hour', startdate);
		result = day_diff * 24 + hour_diff;
	WHEN 'minute' THEN
		day_diff = sys.datepart('day', enddate OPERATOR(sys.-) startdate);
		hour_diff = sys.datepart('hour', enddate OPERATOR(sys.-) startdate);
		minute_diff = sys.datepart('minute', enddate OPERATOR(sys.-) startdate);
		result = (day_diff * 24 + hour_diff) * 60 + minute_diff;
	WHEN 'second' THEN
		day_diff = sys.datepart('day', enddate OPERATOR(sys.-) startdate);
		hour_diff = sys.datepart('hour', enddate OPERATOR(sys.-) startdate);
		minute_diff = sys.datepart('minute', enddate OPERATOR(sys.-) startdate);
		second_diff = TRUNC(sys.datepart('second', enddate OPERATOR(sys.-) startdate));
		result = ((day_diff * 24 + hour_diff) * 60 + minute_diff) * 60 + second_diff;
	WHEN 'millisecond' THEN
		-- millisecond result from date_part by default contains second value,
		-- so we do not need to add second_diff again
		day_diff = sys.datepart('day', enddate OPERATOR(sys.-) startdate);
		hour_diff = sys.datepart('hour', enddate OPERATOR(sys.-) startdate);
		minute_diff = sys.datepart('minute', enddate OPERATOR(sys.-) startdate);
		second_diff = TRUNC(sys.datepart('second', enddate OPERATOR(sys.-) startdate));
		millisecond_diff = TRUNC(sys.datepart('millisecond', enddate OPERATOR(sys.-) startdate));
		result = (((day_diff * 24 + hour_diff) * 60 + minute_diff) * 60) * 1000 + millisecond_diff;
	WHEN 'microsecond' THEN
		-- microsecond result from date_part by default contains second and millisecond values,
		-- so we do not need to add second_diff and millisecond_diff again
		day_diff = sys.datepart('day', enddate OPERATOR(sys.-) startdate);
		hour_diff = sys.datepart('hour', enddate OPERATOR(sys.-) startdate);
		minute_diff = sys.datepart('minute', enddate OPERATOR(sys.-) startdate);
		second_diff = TRUNC(sys.datepart('second', enddate OPERATOR(sys.-) startdate));
		millisecond_diff = TRUNC(sys.datepart('millisecond', enddate OPERATOR(sys.-) startdate));
		microsecond_diff = TRUNC(sys.datepart('microsecond', enddate OPERATOR(sys.-) startdate));
		result = ((((day_diff * 24 + hour_diff) * 60 + minute_diff) * 60) * 1000) * 1000 + microsecond_diff;
	WHEN 'nanosecond' THEN
		-- Best we can do - Postgres does not support nanosecond precision
		day_diff = sys.datepart('day', enddate - startdate);
		hour_diff = sys.datepart('hour', enddate OPERATOR(sys.-) startdate);
		minute_diff = sys.datepart('minute', enddate OPERATOR(sys.-) startdate);
		second_diff = TRUNC(sys.datepart('second', enddate OPERATOR(sys.-) startdate));
		millisecond_diff = TRUNC(sys.datepart('millisecond', enddate OPERATOR(sys.-) startdate));
		microsecond_diff = TRUNC(sys.datepart('microsecond', enddate OPERATOR(sys.-) startdate));
		result = (((((day_diff * 24 + hour_diff) * 60 + minute_diff) * 60) * 1000) * 1000 + microsecond_diff) * 1000;
	ELSE
		RAISE EXCEPTION '"%" is not a recognized datediff option.', datepart;
	END CASE;

	return result;
END;
$$
STRICT
LANGUAGE plpgsql IMMUTABLE;

CREATE OR REPLACE FUNCTION sys.datediff_internal_date(IN datepart PG_CATALOG.TEXT, IN startdate PG_CATALOG.date, IN enddate PG_CATALOG.date) RETURNS BIGINT AS $$
DECLARE
	result BIGINT;
	year_diff BIGINT;
	month_diff BIGINT;
	day_diff BIGINT;
	hour_diff BIGINT;
	minute_diff BIGINT;
	second_diff BIGINT;
	millisecond_diff BIGINT;
	microsecond_diff BIGINT;
BEGIN
	CASE datepart
	WHEN 'year' THEN
		year_diff = date_part('year', enddate)::BIGINT - date_part('year', startdate)::BIGINT;
		result = year_diff;
	WHEN 'quarter' THEN
		year_diff = date_part('year', enddate)::BIGINT - date_part('year', startdate)::BIGINT;
		month_diff = date_part('month', enddate)::BIGINT - date_part('month', startdate)::BIGINT;
		result = (year_diff * 12 + month_diff) / 3;
	WHEN 'month' THEN
		year_diff = date_part('year', enddate)::BIGINT - date_part('year', startdate)::BIGINT;
		month_diff = date_part('month', enddate)::BIGINT - date_part('month', startdate)::BIGINT;
		result = year_diff * 12 + month_diff;
	-- for all intervals smaller than month, (DATE - DATE) already returns the integer number of days
	-- between the dates, so just use that directly as the day_diff. There is no finer resolution
	-- than days with the DATE type anyways.
	WHEN 'doy', 'y' THEN
		day_diff = enddate - startdate;
		result = day_diff;
	WHEN 'day' THEN
		day_diff = enddate - startdate;
		result = day_diff;
	WHEN 'week' THEN
		day_diff = enddate - startdate;
		result = day_diff / 7;
	WHEN 'hour' THEN
		day_diff = enddate - startdate;
		result = day_diff * 24;
	WHEN 'minute' THEN
		day_diff = enddate - startdate;
		result = day_diff * 24 * 60;
	WHEN 'second' THEN
		day_diff = enddate - startdate;
		result = day_diff * 24 * 60 * 60;
	WHEN 'millisecond' THEN
		-- millisecond result from date_part by default contains second value,
		-- so we do not need to add second_diff again
		day_diff = enddate - startdate;
		result = day_diff * 24 * 60 * 60 * 1000;
	WHEN 'microsecond' THEN
		-- microsecond result from date_part by default contains second and millisecond values,
		-- so we do not need to add second_diff and millisecond_diff again
		day_diff = enddate - startdate;
		result = day_diff * 24 * 60 * 60 * 1000 * 1000;
	WHEN 'nanosecond' THEN
		-- Best we can do - Postgres does not support nanosecond precision
		day_diff = enddate - startdate;
		result = day_diff * 24 * 60 * 60 * 1000 * 1000 * 1000;
	ELSE
		RAISE EXCEPTION '"%" is not a recognized datediff option.', datepart;
	END CASE;

	return result;
END;
$$
STRICT
LANGUAGE plpgsql IMMUTABLE;

CREATE OR REPLACE FUNCTION sys.datediff_internal(IN datepart PG_CATALOG.TEXT, IN startdate anyelement, IN enddate anyelement) RETURNS BIGINT AS $$
DECLARE
	result BIGINT;
	year_diff BIGINT;
	month_diff BIGINT;
	day_diff BIGINT;
	hour_diff BIGINT;
	minute_diff BIGINT;
	second_diff BIGINT;
	millisecond_diff BIGINT;
	microsecond_diff BIGINT;
	y1 BIGINT;
	m1 BIGINT;
	d1 BIGINT;
	y2 BIGINT;
	m2 BIGINT;
	d2 BIGINT;
BEGIN
	CASE datepart
	WHEN 'year' THEN
		year_diff = date_part('year', enddate)::BIGINT - date_part('year', startdate)::BIGINT;
		result = year_diff;
	WHEN 'quarter' THEN
		year_diff = date_part('year', enddate)::BIGINT - date_part('year', startdate)::BIGINT;
		month_diff = date_part('month', enddate)::BIGINT - date_part('month', startdate)::BIGINT;
		result = (year_diff * 12 + month_diff) / 3;
	WHEN 'month' THEN
		year_diff = date_part('year', enddate)::BIGINT - date_part('year', startdate)::BIGINT;
		month_diff = date_part('month', enddate)::BIGINT - date_part('month', startdate)::BIGINT;
		result = year_diff * 12 + month_diff;
	WHEN 'doy', 'y' THEN
		day_diff = date_part('day', enddate OPERATOR(sys.-) startdate)::BIGINT;
		result = day_diff;
	WHEN 'day' THEN
		y1 = date_part('year', enddate)::BIGINT;
		m1 = date_part('month', enddate)::BIGINT;
		d1 = date_part('day', enddate)::BIGINT;
		y2 = date_part('year', startdate)::BIGINT;
		m2 = date_part('month', startdate)::BIGINT;
		d2 = date_part('day', startdate)::BIGINT;
		result = sys.num_days_in_date(d1, m1, y1) - sys.num_days_in_date(d2, m2, y2);
	WHEN 'week' THEN
		day_diff = date_part('day', enddate OPERATOR(sys.-) startdate)::BIGINT;
		result = day_diff / 7;
	WHEN 'hour' THEN
		y1 = date_part('year', enddate)::BIGINT;
		m1 = date_part('month', enddate)::BIGINT;
		d1 = date_part('day', enddate)::BIGINT;
		y2 = date_part('year', startdate)::BIGINT;
		m2 = date_part('month', startdate)::BIGINT;
		d2 = date_part('day', startdate)::BIGINT;
		day_diff = sys.num_days_in_date(d1, m1, y1) - sys.num_days_in_date(d2, m2, y2);
		hour_diff = date_part('hour', enddate)::BIGINT - date_part('hour', startdate)::BIGINT;
		result = day_diff * 24 + hour_diff;
	WHEN 'minute' THEN
		day_diff = date_part('day', enddate OPERATOR(sys.-) startdate)::BIGINT;
		hour_diff = date_part('hour', enddate OPERATOR(sys.-) startdate)::BIGINT;
		minute_diff = date_part('minute', enddate OPERATOR(sys.-) startdate)::BIGINT;
		result = (day_diff * 24 + hour_diff) * 60 + minute_diff;
	WHEN 'second' THEN
		day_diff = date_part('day', enddate OPERATOR(sys.-) startdate)::BIGINT;
		hour_diff = date_part('hour', enddate OPERATOR(sys.-) startdate)::BIGINT;
		minute_diff = date_part('minute', enddate OPERATOR(sys.-) startdate)::BIGINT;
		second_diff = TRUNC(date_part('second', enddate OPERATOR(sys.-) startdate));
		result = ((day_diff * 24 + hour_diff) * 60 + minute_diff) * 60 + second_diff;
	WHEN 'millisecond' THEN
		-- millisecond result from date_part by default contains second value,
		-- so we do not need to add second_diff again
		day_diff = date_part('day', enddate OPERATOR(sys.-) startdate)::BIGINT;
		hour_diff = date_part('hour', enddate OPERATOR(sys.-) startdate)::BIGINT;
		minute_diff = date_part('minute', enddate OPERATOR(sys.-) startdate)::BIGINT;
		second_diff = TRUNC(date_part('second', enddate OPERATOR(sys.-) startdate));
		millisecond_diff = TRUNC(date_part('millisecond', enddate OPERATOR(sys.-) startdate));
		result = (((day_diff * 24 + hour_diff) * 60 + minute_diff) * 60) * 1000 + millisecond_diff;
	WHEN 'microsecond' THEN
		-- microsecond result from date_part by default contains second and millisecond values,
		-- so we do not need to add second_diff and millisecond_diff again
		day_diff = date_part('day', enddate OPERATOR(sys.-) startdate)::BIGINT;
		hour_diff = date_part('hour', enddate OPERATOR(sys.-) startdate)::BIGINT;
		minute_diff = date_part('minute', enddate OPERATOR(sys.-) startdate)::BIGINT;
		second_diff = TRUNC(date_part('second', enddate OPERATOR(sys.-) startdate));
		millisecond_diff = TRUNC(date_part('millisecond', enddate OPERATOR(sys.-) startdate));
		microsecond_diff = TRUNC(date_part('microsecond', enddate OPERATOR(sys.-) startdate));
		result = ((((day_diff * 24 + hour_diff) * 60 + minute_diff) * 60) * 1000) * 1000 + microsecond_diff;
	WHEN 'nanosecond' THEN
		-- Best we can do - Postgres does not support nanosecond precision
		day_diff = date_part('day', enddate OPERATOR(sys.-) startdate)::BIGINT;
		hour_diff = date_part('hour', enddate OPERATOR(sys.-) startdate)::BIGINT;
		minute_diff = date_part('minute', enddate OPERATOR(sys.-) startdate)::BIGINT;
		second_diff = TRUNC(date_part('second', enddate OPERATOR(sys.-) startdate));
		millisecond_diff = TRUNC(date_part('millisecond', enddate OPERATOR(sys.-) startdate));
		microsecond_diff = TRUNC(date_part('microsecond', enddate OPERATOR(sys.-) startdate));
		result = (((((day_diff * 24 + hour_diff) * 60 + minute_diff) * 60) * 1000) * 1000 + microsecond_diff) * 1000;
	ELSE
		RAISE EXCEPTION '"%" is not a recognized datediff option.', datepart;
	END CASE;

	return result;
END;
$$
STRICT
LANGUAGE plpgsql IMMUTABLE;

CREATE OR REPLACE FUNCTION sys.datename(IN dp PG_CATALOG.TEXT, IN arg anyelement) RETURNS TEXT AS 
$BODY$
SELECT
    CASE
    WHEN dp = 'month'::text THEN
        to_char(arg::sys.DATETIME, 'TMMonth')
    -- '1969-12-28' is a Sunday
    WHEN dp = 'dow'::text THEN
        to_char(arg::sys.DATETIME, 'TMDay')
    ELSE
        sys.datepart(dp, arg)::TEXT
    END 
$BODY$
STRICT
LANGUAGE sql IMMUTABLE;

-- Duplicate functions with arg TEXT since ANYELEMENT cannot handle type unknown.
CREATE OR REPLACE FUNCTION sys.datename(IN dp PG_CATALOG.TEXT, IN arg TEXT) RETURNS TEXT AS
$BODY$
SELECT
    CASE
    WHEN dp = 'month'::text THEN
        to_char(arg::date, 'TMMonth')
    -- '1969-12-28' is a Sunday
    WHEN dp = 'dow'::text THEN
        to_char(arg::date, 'TMDay')
    ELSE
        sys.datepart(dp, arg)::TEXT
    END
$BODY$
STRICT
LANGUAGE sql IMMUTABLE;

-- These come from the built-in pg_catalog.count in pg_aggregate.dat
CREATE AGGREGATE sys.count(*)
(
	sfunc = int8inc,
	combinefunc = int8pl,
	msfunc = int8inc,
	minvfunc = int8dec,
	stype = int8,
	mstype = int8,
	initcond = 0,
	minitcond = 0,
	finalfunc = int4,
	mfinalfunc = int4,
	parallel = safe
);

CREATE AGGREGATE sys.count("any")
(
	sfunc = int8inc_any,
	combinefunc = int8pl,
	msfunc = int8inc_any,
	minvfunc = int8dec_any,
	stype = int8,
	mstype = int8,
	initcond = 0,
	minitcond = 0,
	finalfunc = int4,
	mfinalfunc = int4,
	parallel = safe
);

CREATE AGGREGATE sys.count_big(*)
(
	sfunc = int8inc,
	combinefunc = int8pl,
	msfunc = int8inc,
	minvfunc = int8dec,
	stype = int8,
	mstype = int8,
	initcond = 0,
	minitcond = 0,
	parallel = safe
);

CREATE AGGREGATE sys.count_big("any")
(
	sfunc = int8inc_any,
	combinefunc = int8pl,
	msfunc = int8inc_any,
	minvfunc = int8dec_any,
	stype = int8,
	mstype = int8,
	initcond = 0,
	minitcond = 0,
	parallel = safe
);

CREATE OR REPLACE FUNCTION sys.REPLICATE(string TEXT, number INTEGER)
RETURNS VARCHAR AS
$BODY$
SELECT 
    CASE 
        WHEN number >= 0 THEN repeat(string, number)
        ELSE null
    END;
$BODY$
LANGUAGE SQL IMMUTABLE STRICT PARALLEL SAFE;

-- @@ functions
CREATE OR REPLACE FUNCTION sys.rowcount()
RETURNS INT AS 'babelfishpg_tsql' LANGUAGE C STABLE;

CREATE OR REPLACE FUNCTION sys.rowcount_big()
RETURNS BIGINT AS 'babelfishpg_tsql' LANGUAGE C STABLE;

CREATE OR REPLACE FUNCTION sys.error()
	   RETURNS INT AS 'babelfishpg_tsql' LANGUAGE C STABLE;

CREATE OR REPLACE FUNCTION sys.pgerror()
	   RETURNS VARCHAR AS 'babelfishpg_tsql' LANGUAGE C STABLE;

CREATE OR REPLACE FUNCTION sys.trancount()
	   RETURNS INT AS 'babelfishpg_tsql' LANGUAGE C STABLE;

CREATE OR REPLACE FUNCTION sys.datefirst()
	   RETURNS INT AS 'babelfishpg_tsql' LANGUAGE C STABLE;

CREATE OR REPLACE FUNCTION sys.options()
	   RETURNS INT AS 'babelfishpg_tsql' LANGUAGE C STABLE;

CREATE OR REPLACE FUNCTION sys.version()
        RETURNS sys.NVARCHAR(255)  AS 'babelfishpg_tsql' LANGUAGE C STABLE;

CREATE OR REPLACE FUNCTION sys.servername()
        RETURNS sys.NVARCHAR(128)  AS 'babelfishpg_tsql' LANGUAGE C STABLE;

CREATE OR REPLACE FUNCTION sys.servicename()
        RETURNS sys.NVARCHAR(128)  AS 'babelfishpg_tsql' LANGUAGE C STABLE;


CREATE OR REPLACE FUNCTION sys.database_principal_id(IN user_name sys.sysname)
RETURNS OID
AS 'babelfishpg_tsql', 'user_id'
LANGUAGE C IMMUTABLE PARALLEL SAFE STRICT;

CREATE OR REPLACE FUNCTION sys.database_principal_id()
RETURNS OID
AS 'babelfishpg_tsql', 'user_id_noarg'
LANGUAGE C IMMUTABLE PARALLEL SAFE;

-- In tsql @@max_precision represents max precision that server supports
-- As of now, we do not support change in max_precision. So, returning default value
CREATE OR REPLACE FUNCTION sys.max_precision()
RETURNS sys.TINYINT  AS 
$$
BEGIN
  RETURN 38;
END;
$$
LANGUAGE plpgsql;

-- not supported, only syntax support
CREATE OR REPLACE FUNCTION sys.PROCID()
	RETURNS INT AS 'babelfishpg_tsql' LANGUAGE C;

CREATE OR REPLACE FUNCTION sys.spid()
RETURNS INTEGER AS
$BODY$
SELECT pg_backend_pid();
$BODY$
STRICT
LANGUAGE SQL STABLE;

CREATE OR REPLACE FUNCTION sys.get_current_full_xact_id()
    RETURNS XID8 AS 'babelfishpg_tsql' LANGUAGE C STABLE;

CREATE OR REPLACE FUNCTION sys.DBTS()
RETURNS sys.ROWVERSION AS
$$
DECLARE
    eh_setting text;
BEGIN
    eh_setting = (select s.setting FROM pg_catalog.pg_settings s where name = 'babelfishpg_tsql.escape_hatch_rowversion');
    IF eh_setting = 'strict' THEN
        RAISE EXCEPTION 'To use @@DBTS, set ''babelfishpg_tsql.escape_hatch_rowversion'' to ''ignore''';
    ELSE
        RETURN sys.get_current_full_xact_id()::sys.ROWVERSION;
    END IF;
END;
$$
STRICT
LANGUAGE plpgsql STABLE;

CREATE OR REPLACE FUNCTION sys.nestlevel() RETURNS INTEGER AS
$$
DECLARE
    stack text;
    result integer;
BEGIN
    GET DIAGNOSTICS stack = PG_CONTEXT;
    result := array_length(string_to_array(stack, 'function'), 1) - 3; 
    IF result < -1 THEN
        RAISE EXCEPTION 'Invalid output, check stack trace %', stack;
    ELSE
        RETURN result;
    END IF;
END;
$$
LANGUAGE plpgsql STABLE;

CREATE OR REPLACE FUNCTION sys.fetch_status()
RETURNS INT AS 'babelfishpg_tsql' LANGUAGE C STABLE;

CREATE OR REPLACE FUNCTION sys.cursor_rows()
RETURNS INT AS 'babelfishpg_tsql' LANGUAGE C STABLE;

CREATE OR REPLACE FUNCTION sys.cursor_status(text, text)
RETURNS INT AS 'babelfishpg_tsql' LANGUAGE C STABLE;

-- Floor for bit
CREATE OR REPLACE FUNCTION sys.floor(sys.bit) RETURNS DOUBLE PRECISION
AS 'babelfishpg_tsql', 'bit_floor' LANGUAGE C IMMUTABLE STRICT PARALLEL SAFE;

-- Floor overloading for all int types
CREATE OR REPLACE FUNCTION sys.floor(bigint) RETURNS BIGINT
AS 'babelfishpg_tsql', 'int_floor' LANGUAGE C IMMUTABLE STRICT PARALLEL SAFE;

CREATE OR REPLACE FUNCTION sys.floor(int) RETURNS INT
AS 'babelfishpg_tsql', 'int_floor' LANGUAGE C IMMUTABLE STRICT PARALLEL SAFE;

CREATE OR REPLACE FUNCTION sys.floor(smallint) RETURNS SMALLINT
AS 'babelfishpg_tsql', 'int_floor' LANGUAGE C IMMUTABLE STRICT PARALLEL SAFE;

CREATE OR REPLACE FUNCTION sys.floor(tinyint) RETURNS TINYINT
AS 'babelfishpg_tsql', 'int_floor' LANGUAGE C IMMUTABLE STRICT PARALLEL SAFE;

-- Ceiling for bit
CREATE OR REPLACE FUNCTION sys.ceiling(sys.bit) RETURNS DOUBLE PRECISION
AS 'babelfishpg_tsql', 'bit_ceiling' LANGUAGE C IMMUTABLE STRICT PARALLEL SAFE;

-- Ceiling overloading for all int types
CREATE OR REPLACE FUNCTION sys.ceiling(bigint) RETURNS BIGINT
AS 'babelfishpg_tsql', 'int_ceiling' LANGUAGE C IMMUTABLE STRICT PARALLEL SAFE;

CREATE OR REPLACE FUNCTION sys.ceiling(int) RETURNS INT
AS 'babelfishpg_tsql', 'int_ceiling' LANGUAGE C IMMUTABLE STRICT PARALLEL SAFE;

CREATE OR REPLACE FUNCTION sys.ceiling(smallint) RETURNS SMALLINT
AS 'babelfishpg_tsql', 'int_ceiling' LANGUAGE C IMMUTABLE STRICT PARALLEL SAFE;

CREATE OR REPLACE FUNCTION sys.ceiling(tinyint) RETURNS TINYINT
AS 'babelfishpg_tsql', 'int_ceiling' LANGUAGE C IMMUTABLE STRICT PARALLEL SAFE;

CREATE AGGREGATE sys.STDEV(float8) (
    SFUNC = float8_accum,
    FINALFUNC = float8_stddev_samp,
    STYPE = float8[],
    COMBINEFUNC = float8_combine,
    PARALLEL = SAFE,
    INITCOND = '{0,0,0}'
);

CREATE AGGREGATE sys.STDEVP(float8) (
    SFUNC = float8_accum,
    FINALFUNC = float8_stddev_pop,
    STYPE = float8[],
    COMBINEFUNC = float8_combine,
    PARALLEL = SAFE,
    INITCOND = '{0,0,0}'
);

CREATE AGGREGATE sys.VAR(float8) (
    SFUNC = float8_accum,
    FINALFUNC = float8_var_samp,
    STYPE = float8[],
    COMBINEFUNC = float8_combine,
    PARALLEL = SAFE,
    INITCOND = '{0,0,0}'
);

CREATE AGGREGATE sys.VARP(float8) (
    SFUNC = float8_accum,
    FINALFUNC = float8_var_pop,
    STYPE = float8[],
    COMBINEFUNC = float8_combine,
    PARALLEL = SAFE,
    INITCOND = '{0,0,0}'
);

CREATE OR REPLACE FUNCTION sys.microsoftversion()
RETURNS INTEGER AS
$BODY$
	SELECT 201332885::INTEGER;
$BODY$
LANGUAGE SQL IMMUTABLE STRICT PARALLEL SAFE;
CREATE OR REPLACE FUNCTION sys.APPLOCK_MODE(IN "@dbprincipal" varchar(32),
                                            IN "@resource" varchar(255),
                                            IN "@lockowner" varchar(32) DEFAULT 'TRANSACTION')
RETURNS TEXT
AS 'babelfishpg_tsql', 'APPLOCK_MODE' LANGUAGE C STABLE;

CREATE OR REPLACE FUNCTION sys.APPLOCK_TEST(IN "@dbprincipal" varchar(32),
                                            IN "@resource" varchar(255),
											IN "@lockmode" varchar(32),
                                            IN "@lockowner" varchar(32) DEFAULT 'TRANSACTION')
RETURNS SMALLINT
AS 'babelfishpg_tsql', 'APPLOCK_TEST' LANGUAGE C STABLE;

-- Error handling functions
CREATE OR REPLACE FUNCTION sys.xact_state()
RETURNS SMALLINT
AS 'babelfishpg_tsql', 'xact_state' LANGUAGE C STABLE;

CREATE OR REPLACE FUNCTION sys.error_line()
RETURNS INT
AS 'babelfishpg_tsql', 'pltsql_error_line' LANGUAGE C STABLE;

CREATE OR REPLACE FUNCTION sys.error_message()
RETURNS sys.NVARCHAR(4000)
AS 'babelfishpg_tsql', 'pltsql_error_message' LANGUAGE C STABLE;

CREATE OR REPLACE FUNCTION sys.error_number()
RETURNS INT
AS 'babelfishpg_tsql', 'pltsql_error_number' LANGUAGE C STABLE;

CREATE OR REPLACE FUNCTION sys.error_procedure()
RETURNS sys.NVARCHAR(128)
AS 'babelfishpg_tsql', 'pltsql_error_procedure' LANGUAGE C STABLE;

CREATE OR REPLACE FUNCTION sys.error_severity()
RETURNS INT
AS 'babelfishpg_tsql', 'pltsql_error_severity' LANGUAGE C STABLE;

CREATE OR REPLACE FUNCTION sys.error_state()
RETURNS INT
AS 'babelfishpg_tsql', 'pltsql_error_state' LANGUAGE C STABLE;

CREATE OR REPLACE FUNCTION sys.rand() RETURNS FLOAT AS
$$
	SELECT random();
$$
LANGUAGE SQL STABLE STRICT PARALLEL RESTRICTED;

CREATE OR REPLACE FUNCTION sys.DEFAULT_DOMAIN()
RETURNS TEXT
AS 'babelfishpg_tsql', 'default_domain' LANGUAGE C;

CREATE OR REPLACE FUNCTION sys.db_id(sys.nvarchar(128)) RETURNS SMALLINT
AS 'babelfishpg_tsql', 'babelfish_db_id'
LANGUAGE C PARALLEL SAFE IMMUTABLE;

CREATE OR REPLACE FUNCTION sys.db_id() RETURNS SMALLINT
AS 'babelfishpg_tsql', 'babelfish_db_id'
LANGUAGE C PARALLEL SAFE IMMUTABLE;

CREATE OR REPLACE FUNCTION sys.db_name(int) RETURNS sys.nvarchar(128)
AS 'babelfishpg_tsql', 'babelfish_db_name'
LANGUAGE C PARALLEL SAFE IMMUTABLE;

CREATE OR REPLACE FUNCTION sys.db_name() RETURNS sys.nvarchar(128)
AS 'babelfishpg_tsql', 'babelfish_db_name'
LANGUAGE C PARALLEL SAFE IMMUTABLE;

CREATE OR REPLACE FUNCTION sys.exp(IN arg DOUBLE PRECISION)
RETURNS DOUBLE PRECISION
AS 'babelfishpg_tsql', 'tsql_exp'
LANGUAGE C IMMUTABLE STRICT PARALLEL SAFE;
GRANT EXECUTE ON FUNCTION sys.exp(DOUBLE PRECISION) TO PUBLIC;

CREATE OR REPLACE FUNCTION sys.exp(IN arg NUMERIC)
RETURNS DOUBLE PRECISION
AS
$BODY$
SELECT sys.exp(arg::DOUBLE PRECISION);
$BODY$
LANGUAGE SQL IMMUTABLE PARALLEL SAFE;
GRANT EXECUTE ON FUNCTION sys.exp(NUMERIC) TO PUBLIC;

-- For numeric/decimal and float/double precision there is already inbuilt functions,
-- Following sign functions are for remaining datatypes
CREATE OR REPLACE FUNCTION sys.sign(IN arg INT) RETURNS INT AS
$BODY$
SELECT
	CASE
		WHEN arg > 0 THEN 1::INT
		WHEN arg < 0 THEN -1::INT
		ELSE 0::INT
	END;
$BODY$
STRICT
LANGUAGE SQL IMMUTABLE PARALLEL SAFE;
GRANT EXECUTE ON FUNCTION sys.sign(INT) TO PUBLIC;

CREATE OR REPLACE FUNCTION sys.sign(IN arg SMALLINT) RETURNS INT AS
$BODY$
SELECT sys.sign(arg::INT);
$BODY$
LANGUAGE SQL IMMUTABLE PARALLEL SAFE;
GRANT EXECUTE ON FUNCTION sys.sign(SMALLINT) TO PUBLIC;

CREATE OR REPLACE FUNCTION sys.sign(IN arg SYS.TINYINT) RETURNS INT AS
$BODY$
SELECT sys.sign(arg::INT);
$BODY$
LANGUAGE SQL IMMUTABLE PARALLEL SAFE;
GRANT EXECUTE ON FUNCTION sys.sign(SYS.TINYINT) TO PUBLIC;

CREATE OR REPLACE FUNCTION sys.sign(IN arg BIGINT) RETURNS BIGINT AS
$BODY$
SELECT
	CASE
		WHEN arg > 0::BIGINT THEN 1::BIGINT
		WHEN arg < 0::BIGINT THEN -1::BIGINT
		ELSE 0::BIGINT
	END;
$BODY$
LANGUAGE SQL IMMUTABLE PARALLEL SAFE;
GRANT EXECUTE ON FUNCTION sys.sign(BIGINT) TO PUBLIC;

CREATE OR REPLACE FUNCTION sys.sign(IN arg SYS.MONEY) RETURNS SYS.MONEY AS
$BODY$
SELECT
	CASE
		WHEN arg > 0::SYS.MONEY THEN 1::SYS.MONEY
		WHEN arg < 0::SYS.MONEY THEN -1::SYS.MONEY
		ELSE 0::SYS.MONEY
	END;
$BODY$
LANGUAGE SQL IMMUTABLE PARALLEL SAFE;
GRANT EXECUTE ON FUNCTION sys.sign(SYS.MONEY) TO PUBLIC;

CREATE OR REPLACE FUNCTION sys.sign(IN arg SYS.SMALLMONEY) RETURNS SYS.MONEY AS
$BODY$
SELECT sys.sign(arg::SYS.MONEY);
$BODY$
LANGUAGE SQL IMMUTABLE PARALLEL SAFE;
GRANT EXECUTE ON FUNCTION sys.sign(SYS.SMALLMONEY) TO PUBLIC;

-- To handle remaining input datatypes
CREATE OR REPLACE FUNCTION sys.sign(IN arg ANYELEMENT) RETURNS SYS.FLOAT AS
$BODY$
SELECT
	sign(arg::SYS.FLOAT);
$BODY$
LANGUAGE SQL IMMUTABLE PARALLEL SAFE;
GRANT EXECUTE ON FUNCTION sys.sign(ANYELEMENT) TO PUBLIC;

-- Duplicate functions with arg TEXT since ANYELEMNT cannot handle type unknown.
CREATE OR REPLACE FUNCTION sys.sign(IN arg TEXT) RETURNS SYS.FLOAT AS
$BODY$
SELECT
	sign(arg::SYS.FLOAT);
$BODY$
LANGUAGE SQL IMMUTABLE PARALLEL SAFE;
GRANT EXECUTE ON FUNCTION sys.sign(TEXT) TO PUBLIC;

CREATE OR REPLACE FUNCTION sys.lock_timeout()
RETURNS integer
LANGUAGE plpgsql
STABLE STRICT
AS $$
declare return_value integer;
begin
    return_value := (select s.setting FROM pg_catalog.pg_settings s where name = 'babelfishpg_tsql.lock_timeout');
    RETURN return_value;
EXCEPTION
    WHEN others THEN
        RETURN NULL;
END;
$$;
GRANT EXECUTE ON FUNCTION sys.lock_timeout() TO PUBLIC;

CREATE OR REPLACE FUNCTION sys.max_connections()
RETURNS integer
LANGUAGE plpgsql
STABLE STRICT
AS $$
declare return_value integer;
begin
    return_value := (select s.setting FROM pg_catalog.pg_settings s where name = 'max_connections');
    RETURN return_value;
EXCEPTION
    WHEN others THEN
        RETURN NULL;
END;
$$;
GRANT EXECUTE ON FUNCTION sys.max_connections() TO PUBLIC;

CREATE OR REPLACE FUNCTION sys.trigger_nestlevel()
RETURNS integer
LANGUAGE plpgsql
STABLE STRICT
AS $$
declare return_value integer;
begin
    return_value := (select pg_trigger_depth());
    RETURN return_value;
EXCEPTION
    WHEN others THEN
        RETURN NULL;
END;
$$;
GRANT EXECUTE ON FUNCTION sys.trigger_nestlevel() TO PUBLIC;

CREATE OR REPLACE VIEW babelfish_has_perms_by_name_permissions
AS
SELECT t.securable_type,t.permission_name,t.implied_dbo_permissions,t.fully_supported FROM
(
  VALUES
    ('application role', 'alter', 'f', 'f'),
    ('application role', 'any', 'f', 'f'),
    ('application role', 'control', 'f', 'f'),
    ('application role', 'view definition', 'f', 'f'),
    ('assembly', 'alter', 'f', 'f'),
    ('assembly', 'any', 'f', 'f'),
    ('assembly', 'control', 'f', 'f'),
    ('assembly', 'references', 'f', 'f'),
    ('assembly', 'take ownership', 'f', 'f'),
    ('assembly', 'view definition', 'f', 'f'),
    ('asymmetric key', 'alter', 'f', 'f'),
    ('asymmetric key', 'any', 'f', 'f'),
    ('asymmetric key', 'control', 'f', 'f'),
    ('asymmetric key', 'references', 'f', 'f'),
    ('asymmetric key', 'take ownership', 'f', 'f'),
    ('asymmetric key', 'view definition', 'f', 'f'),
    ('availability group', 'alter', 'f', 'f'),
    ('availability group', 'any', 'f', 'f'),
    ('availability group', 'control', 'f', 'f'),
    ('availability group', 'take ownership', 'f', 'f'),
    ('availability group', 'view definition', 'f', 'f'),
    ('certificate', 'alter', 'f', 'f'),
    ('certificate', 'any', 'f', 'f'),
    ('certificate', 'control', 'f', 'f'),
    ('certificate', 'references', 'f', 'f'),
    ('certificate', 'take ownership', 'f', 'f'),
    ('certificate', 'view definition', 'f', 'f'),
    ('contract', 'alter', 'f', 'f'),
    ('contract', 'any', 'f', 'f'),
    ('contract', 'control', 'f', 'f'),
    ('contract', 'references', 'f', 'f'),
    ('contract', 'take ownership', 'f', 'f'),
    ('contract', 'view definition', 'f', 'f'),
    ('database', 'administer database bulk operations', 'f', 'f'),
    ('database', 'alter', 't', 'f'),
    ('database', 'alter any application role', 'f', 'f'),
    ('database', 'alter any assembly', 'f', 'f'),
    ('database', 'alter any asymmetric key', 'f', 'f'),
    ('database', 'alter any certificate', 'f', 'f'),
    ('database', 'alter any column encryption key', 'f', 'f'),
    ('database', 'alter any column master key', 'f', 'f'),
    ('database', 'alter any contract', 'f', 'f'),
    ('database', 'alter any database audit', 'f', 'f'),
    ('database', 'alter any database ddl trigger', 'f', 'f'),
    ('database', 'alter any database event notification', 'f', 'f'),
    ('database', 'alter any database event session', 'f', 'f'),
    ('database', 'alter any database scoped configuration', 'f', 'f'),
    ('database', 'alter any dataspace', 'f', 'f'),
    ('database', 'alter any external data source', 'f', 'f'),
    ('database', 'alter any external file format', 'f', 'f'),
    ('database', 'alter any external language', 'f', 'f'),
    ('database', 'alter any external library', 'f', 'f'),
    ('database', 'alter any fulltext catalog', 'f', 'f'),
    ('database', 'alter any mask', 'f', 'f'),
    ('database', 'alter any message type', 'f', 'f'),
    ('database', 'alter any remote service binding', 'f', 'f'),
    ('database', 'alter any role', 'f', 'f'),
    ('database', 'alter any route', 'f', 'f'),
    ('database', 'alter any schema', 't', 'f'),
    ('database', 'alter any security policy', 'f', 'f'),
    ('database', 'alter any sensitivity classification', 'f', 'f'),
    ('database', 'alter any service', 'f', 'f'),
    ('database', 'alter any symmetric key', 'f', 'f'),
    ('database', 'alter any user', 't', 'f'),
    ('database', 'any', 't', 'f'),
    ('database', 'authenticate', 't', 'f'),
    ('database', 'backup database', 'f', 'f'),
    ('database', 'backup log', 'f', 'f'),
    ('database', 'checkpoint', 'f', 'f'),
    ('database', 'connect', 't', 'f'),
    ('database', 'connect replication', 'f', 'f'),
    ('database', 'control', 't', 'f'),
    ('database', 'create aggregate', 'f', 'f'),
    ('database', 'create assembly', 'f', 'f'),
    ('database', 'create asymmetric key', 'f', 'f'),
    ('database', 'create certificate', 'f', 'f'),
    ('database', 'create contract', 'f', 'f'),
    ('database', 'create database', 't', 'f'),
    ('database', 'create database ddl event notification', 'f', 'f'),
    ('database', 'create default', 'f', 'f'),
    ('database', 'create external language', 'f', 'f'),
    ('database', 'create external library', 'f', 'f'),
    ('database', 'create fulltext catalog', 'f', 'f'),
    ('database', 'create function', 't', 'f'),
    ('database', 'create message type', 'f', 'f'),
    ('database', 'create procedure', 't', 'f'),
    ('database', 'create queue', 'f', 'f'),
    ('database', 'create remote service binding', 'f', 'f'),
    ('database', 'create role', 'f', 'f'),
    ('database', 'create route', 'f', 'f'),
    ('database', 'create rule', 'f', 'f'),
    ('database', 'create schema', 't', 'f'),
    ('database', 'create service', 'f', 'f'),
    ('database', 'create symmetric key', 'f', 'f'),
    ('database', 'create synonym', 't', 'f'),
    ('database', 'create table', 't', 'f'),
    ('database', 'create type', 'f', 'f'),
    ('database', 'create view', 't', 'f'),
    ('database', 'create xml schema collection', 'f', 'f'),
    ('database', 'delete', 't', 'f'),
    ('database', 'execute', 't', 'f'),
    ('database', 'execute any external script', 'f', 'f'),
    ('database', 'insert', 't', 'f'),
    ('database', 'kill database connection', 'f', 'f'),
    ('database', 'references', 't', 'f'),
    ('database', 'select', 't', 'f'),
    ('database', 'showplan', 'f', 'f'),
    ('database', 'subscribe query notifications', 'f', 'f'),
    ('database', 'take ownership', 't', 'f'),
    ('database', 'unmask', 'f', 'f'),
    ('database', 'update', 't', 'f'),
    ('database', 'view any column encryption key definition', 'f', 'f'),
    ('database', 'view any column master key definition', 'f', 'f'),
    ('database', 'view any sensitivity classification', 'f', 'f'),
    ('database', 'view database state', 't', 'f'),
    ('database', 'view definition', 'f', 'f'),
    ('database scoped credential', 'alter', 'f', 'f'),
    ('database scoped credential', 'any', 'f', 'f'),
    ('database scoped credential', 'control', 'f', 'f'),
    ('database scoped credential', 'references', 'f', 'f'),
    ('database scoped credential', 'take ownership', 'f', 'f'),
    ('database scoped credential', 'view definition', 'f', 'f'),
    ('endpoint', 'alter', 'f', 'f'),
    ('endpoint', 'any', 'f', 'f'),
    ('endpoint', 'connect', 'f', 'f'),
    ('endpoint', 'control', 'f', 'f'),
    ('endpoint', 'take ownership', 'f', 'f'),
    ('endpoint', 'view definition', 'f', 'f'),
    ('external language', 'alter', 'f', 'f'),
    ('external language', 'any', 'f', 'f'),
    ('external language', 'control', 'f', 'f'),
    ('external language', 'execute external script', 'f', 'f'),
    ('external language', 'references', 'f', 'f'),
    ('external language', 'take ownership', 'f', 'f'),
    ('external language', 'view definition', 'f', 'f'),
    ('fulltext catalog', 'alter', 'f', 'f'),
    ('fulltext catalog', 'any', 'f', 'f'),
    ('fulltext catalog', 'control', 'f', 'f'),
    ('fulltext catalog', 'references', 'f', 'f'),
    ('fulltext catalog', 'take ownership', 'f', 'f'),
    ('fulltext catalog', 'view definition', 'f', 'f'),
    ('fulltext stoplist', 'alter', 'f', 'f'),
    ('fulltext stoplist', 'any', 'f', 'f'),
    ('fulltext stoplist', 'control', 'f', 'f'),
    ('fulltext stoplist', 'references', 'f', 'f'),
    ('fulltext stoplist', 'take ownership', 'f', 'f'),
    ('fulltext stoplist', 'view definition', 'f', 'f'),
    ('login', 'alter', 'f', 'f'),
    ('login', 'any', 'f', 'f'),
    ('login', 'control', 'f', 'f'),
    ('login', 'impersonate', 'f', 'f'),
    ('login', 'view definition', 'f', 'f'),
    ('message type', 'alter', 'f', 'f'),
    ('message type', 'any', 'f', 'f'),
    ('message type', 'control', 'f', 'f'),
    ('message type', 'references', 'f', 'f'),
    ('message type', 'take ownership', 'f', 'f'),
    ('message type', 'view definition', 'f', 'f'),
    ('object', 'alter', 't', 'f'),
    ('object', 'any', 't', 't'),
    ('object', 'control', 't', 'f'),
    ('object', 'delete', 't', 't'),
    ('object', 'execute', 't', 't'),
    ('object', 'insert', 't', 't'),
    ('object', 'receive', 'f', 'f'),
    ('object', 'references', 't', 't'),
    ('object', 'select', 't', 't'),
    ('object', 'take ownership', 'f', 'f'),
    ('object', 'update', 't', 't'),
    ('object', 'view change tracking', 'f', 'f'),
    ('object', 'view definition', 'f', 'f'),
    ('remote service binding', 'alter', 'f', 'f'),
    ('remote service binding', 'any', 'f', 'f'),
    ('remote service binding', 'control', 'f', 'f'),
    ('remote service binding', 'take ownership', 'f', 'f'),
    ('remote service binding', 'view definition', 'f', 'f'),
    ('role', 'alter', 'f', 'f'),
    ('role', 'any', 'f', 'f'),
    ('role', 'control', 'f', 'f'),
    ('role', 'take ownership', 'f', 'f'),
    ('role', 'view definition', 'f', 'f'),
    ('route', 'alter', 'f', 'f'),
    ('route', 'any', 'f', 'f'),
    ('route', 'control', 'f', 'f'),
    ('route', 'take ownership', 'f', 'f'),
    ('route', 'view definition', 'f', 'f'),
    ('schema', 'alter', 't', 'f'),
    ('schema', 'any', 't', 'f'),
    ('schema', 'control', 't', 'f'),
    ('schema', 'create sequence', 'f', 'f'),
    ('schema', 'delete', 't', 'f'),
    ('schema', 'execute', 't', 'f'),
    ('schema', 'insert', 't', 'f'),
    ('schema', 'references', 't', 'f'),
    ('schema', 'select', 't', 'f'),
    ('schema', 'take ownership', 't', 'f'),
    ('schema', 'update', 't', 'f'),
    ('schema', 'view change tracking', 'f', 'f'),
    ('schema', 'view definition', 'f', 'f'),
    ('search property list', 'alter', 'f', 'f'),
    ('search property list', 'any', 'f', 'f'),
    ('search property list', 'control', 'f', 'f'),
    ('search property list', 'references', 'f', 'f'),
    ('search property list', 'take ownership', 'f', 'f'),
    ('search property list', 'view definition', 'f', 'f'),
    ('server', 'administer bulk operations', 'f', 'f'),
    ('server', 'alter any availability group', 'f', 'f'),
    ('server', 'alter any connection', 'f', 'f'),
    ('server', 'alter any credential', 'f', 'f'),
    ('server', 'alter any database', 't', 'f'),
    ('server', 'alter any endpoint', 'f', 'f'),
    ('server', 'alter any event notification', 'f', 'f'),
    ('server', 'alter any event session', 'f', 'f'),
    ('server', 'alter any linked server', 'f', 'f'),
    ('server', 'alter any login', 'f', 'f'),
    ('server', 'alter any server audit', 'f', 'f'),
    ('server', 'alter any server role', 'f', 'f'),
    ('server', 'alter resources', 'f', 'f'),
    ('server', 'alter server state', 'f', 'f'),
    ('server', 'alter settings', 't', 'f'),
    ('server', 'alter trace', 'f', 'f'),
    ('server', 'any', 't', 'f'),
    ('server', 'authenticate server', 't', 'f'),
    ('server', 'connect any database', 't', 'f'),
    ('server', 'connect sql', 't', 'f'),
    ('server', 'control server', 't', 'f'),
    ('server', 'create any database', 't', 'f'),
    ('server', 'create availability group', 'f', 'f'),
    ('server', 'create ddl event notification', 'f', 'f'),
    ('server', 'create endpoint', 'f', 'f'),
    ('server', 'create server role', 'f', 'f'),
    ('server', 'create trace event notification', 'f', 'f'),
    ('server', 'external access assembly', 'f', 'f'),
    ('server', 'impersonate any login', 'f', 'f'),
    ('server', 'select all user securables', 't', 'f'),
    ('server', 'shutdown', 'f', 'f'),
    ('server', 'unsafe assembly', 'f', 'f'),
    ('server', 'view any database', 't', 'f'),
    ('server', 'view any definition', 'f', 'f'),
    ('server', 'view server state', 't', 'f'),
    ('server role', 'alter', 'f', 'f'),
    ('server role', 'any', 'f', 'f'),
    ('server role', 'control', 'f', 'f'),
    ('server role', 'take ownership', 'f', 'f'),
    ('server role', 'view definition', 'f', 'f'),
    ('service', 'alter', 'f', 'f'),
    ('service', 'any', 'f', 'f'),
    ('service', 'control', 'f', 'f'),
    ('service', 'send', 'f', 'f'),
    ('service', 'take ownership', 'f', 'f'),
    ('service', 'view definition', 'f', 'f'),
    ('symmetric key', 'alter', 'f', 'f'),
    ('symmetric key', 'any', 'f', 'f'),
    ('symmetric key', 'control', 'f', 'f'),
    ('symmetric key', 'references', 'f', 'f'),
    ('symmetric key', 'take ownership', 'f', 'f'),
    ('symmetric key', 'view definition', 'f', 'f'),
    ('type', 'any', 'f', 'f'),
    ('type', 'control', 'f', 'f'),
    ('type', 'execute', 'f', 'f'),
    ('type', 'references', 'f', 'f'),
    ('type', 'take ownership', 'f', 'f'),
    ('type', 'view definition', 'f', 'f'),
    ('user', 'alter', 'f', 'f'),
    ('user', 'any', 'f', 'f'),
    ('user', 'control', 'f', 'f'),
    ('user', 'impersonate', 'f', 'f'),
    ('user', 'view definition', 'f', 'f'),
    ('xml schema collection', 'alter', 'f', 'f'),
    ('xml schema collection', 'any', 'f', 'f'),
    ('xml schema collection', 'control', 'f', 'f'),
    ('xml schema collection', 'execute', 'f', 'f'),
    ('xml schema collection', 'references', 'f', 'f'),
    ('xml schema collection', 'take ownership', 'f', 'f'),
    ('xml schema collection', 'view definition', 'f', 'f')
) t(securable_type, permission_name, implied_dbo_permissions, fully_supported);
GRANT SELECT ON babelfish_has_perms_by_name_permissions TO PUBLIC;

CREATE OR REPLACE FUNCTION sys.has_perms_by_name(
    securable SYS.SYSNAME, 
    securable_class SYS.NVARCHAR(60), 
    permission SYS.SYSNAME,
    sub_securable SYS.SYSNAME DEFAULT NULL,
    sub_securable_class SYS.NVARCHAR(60) DEFAULT NULL
)
RETURNS integer
LANGUAGE plpgsql
STABLE
AS $$
DECLARE
    db_name text COLLATE sys.database_default; 
    bbf_schema_name text;
    pg_schema text COLLATE sys.database_default;
    implied_dbo_permissions boolean;
    fully_supported boolean;
    is_cross_db boolean := false;
    object_name text COLLATE sys.database_default;
    database_id smallint;
    namespace_id oid;
    userid oid;
    object_type text;
    function_signature text;
    qualified_name text;
    return_value integer;
    cs_as_securable text COLLATE "C" := securable;
    cs_as_securable_class text COLLATE "C" := securable_class;
    cs_as_permission text COLLATE "C" := permission;
    cs_as_sub_securable text COLLATE "C" := sub_securable;
    cs_as_sub_securable_class text COLLATE "C" := sub_securable_class;
BEGIN
    return_value := NULL;

    -- Lower-case to avoid case issues, remove trailing whitespace to match SQL SERVER behavior
    -- Objects created in Babelfish are stored in lower-case in pg_class/pg_proc
    cs_as_securable = lower(rtrim(cs_as_securable));
    cs_as_securable_class = lower(rtrim(cs_as_securable_class));
    cs_as_permission = lower(rtrim(cs_as_permission));
    cs_as_sub_securable = lower(rtrim(cs_as_sub_securable));
    cs_as_sub_securable_class = lower(rtrim(cs_as_sub_securable_class));

    -- Assert that sub_securable and sub_securable_class are either both NULL or both defined
    IF cs_as_sub_securable IS NOT NULL AND cs_as_sub_securable_class IS NULL THEN
        RETURN NULL;
    ELSIF cs_as_sub_securable IS NULL AND cs_as_sub_securable_class IS NOT NULL THEN
        RETURN NULL;
    -- If they are both defined, user must be evaluating column privileges.
    -- Check that inputs are valid for column privileges: sub_securable_class must 
    -- be column, securable_class must be object, and permission cannot be any.
    ELSIF cs_as_sub_securable_class IS NOT NULL 
            AND (cs_as_sub_securable_class != 'column' 
                    OR cs_as_securable_class IS NULL 
                    OR cs_as_securable_class != 'object' 
                    OR cs_as_permission = 'any') THEN
        RETURN NULL;

    -- If securable is null, securable_class must be null
    ELSIF cs_as_securable IS NULL AND cs_as_securable_class IS NOT NULL THEN
        RETURN NULL;
    -- If securable_class is null, securable must be null
    ELSIF cs_as_securable IS NOT NULL AND cs_as_securable_class IS NULL THEN
        RETURN NULL;
    END IF;

    IF cs_as_securable_class = 'server' THEN
        -- SQL Server does not permit a securable_class value of 'server'.
        -- securable_class should be NULL to evaluate server permissions.
        RETURN NULL;
    ELSIF cs_as_securable_class IS NULL THEN
        -- NULL indicates a server permission. Set this variable so that we can
        -- search for the matching entry in babelfish_has_perms_by_name_permissions
        cs_as_securable_class = 'server';
    END IF;

    IF cs_as_sub_securable IS NOT NULL THEN
        cs_as_sub_securable := babelfish_remove_delimiter_pair(cs_as_sub_securable);
        IF cs_as_sub_securable IS NULL THEN
            RETURN NULL;
        END IF;
    END IF;

    SELECT p.implied_dbo_permissions,p.fully_supported 
    INTO implied_dbo_permissions,fully_supported 
    FROM babelfish_has_perms_by_name_permissions p 
    WHERE p.securable_type = cs_as_securable_class AND p.permission_name = cs_as_permission;
    
    IF implied_dbo_permissions IS NULL OR fully_supported IS NULL THEN
        -- Securable class or permission is not valid, or permission is not valid for given securable
        RETURN NULL;
    END IF;

    IF cs_as_securable_class = 'database' AND cs_as_securable IS NOT NULL THEN
        db_name = babelfish_remove_delimiter_pair(cs_as_securable);
        IF db_name IS NULL THEN
            RETURN NULL;
        ELSIF (SELECT COUNT(name) FROM sys.databases WHERE name = db_name) != 1 THEN
            RETURN 0;
        END IF;
    ELSIF cs_as_securable_class = 'schema' THEN
        bbf_schema_name = babelfish_remove_delimiter_pair(cs_as_securable);
        IF bbf_schema_name IS NULL THEN
            RETURN NULL;
        ELSIF (SELECT COUNT(nspname) FROM sys.babelfish_namespace_ext ext
                WHERE ext.orig_name = bbf_schema_name 
                    AND CAST(ext.dbid AS oid) = CAST(sys.db_id() AS oid)) != 1 THEN
            RETURN 0;
        END IF;
    END IF;

    IF fully_supported = 'f' AND
		(SELECT orig_username FROM sys.babelfish_authid_user_ext WHERE rolname = CURRENT_USER) = 'dbo' THEN
        RETURN CAST(implied_dbo_permissions AS integer);
    ELSIF fully_supported = 'f' THEN
        RETURN 0;
    END IF;

    -- The only permissions that are fully supported belong to the OBJECT securable class.
    -- The block above has dealt with all permissions that are not fully supported, so 
    -- if we reach this point we know the securable class is OBJECT.
    SELECT s.db_name, s.schema_name, s.object_name INTO db_name, bbf_schema_name, object_name 
    FROM babelfish_split_object_name(cs_as_securable) s;

    -- Invalid securable name
    IF object_name IS NULL OR object_name = '' THEN
        RETURN NULL;
    END IF;

    -- If schema was not specified, use the default
    IF bbf_schema_name IS NULL OR bbf_schema_name = '' THEN
        bbf_schema_name := sys.schema_name();
    END IF;

    database_id := (
        SELECT CASE 
            WHEN db_name IS NULL OR db_name = '' THEN (sys.db_id())
            ELSE (sys.db_id(db_name))
        END);

	IF database_id <> sys.db_id() THEN
        is_cross_db = true;
	END IF;

	userid := (
        SELECT CASE
            WHEN is_cross_db THEN sys.suser_id()
            ELSE sys.user_id()
        END);
  
    -- Translate schema name from bbf to postgres, e.g. dbo -> master_dbo
    pg_schema := (SELECT nspname 
                    FROM sys.babelfish_namespace_ext ext 
                    WHERE ext.orig_name = bbf_schema_name 
                        AND CAST(ext.dbid AS oid) = CAST(database_id AS oid));

    IF pg_schema IS NULL THEN
        -- Shared schemas like sys and pg_catalog do not exist in the table above.
        -- These schemas do not need to be translated from Babelfish to Postgres
        pg_schema := bbf_schema_name;
    END IF;

    -- Surround with double-quotes to handle names that contain periods/spaces
    qualified_name := concat('"', pg_schema, '"."', object_name, '"');

    SELECT oid INTO namespace_id FROM pg_catalog.pg_namespace WHERE nspname = pg_schema COLLATE sys.database_default;

    object_type := (
        SELECT CASE
            WHEN cs_as_sub_securable_class = 'column'
                THEN CASE 
                    WHEN (SELECT count(a.attname)
                        FROM pg_attribute a
                        INNER JOIN pg_class c ON c.oid = a.attrelid
                        INNER JOIN pg_namespace s ON s.oid = c.relnamespace
                        WHERE
                        a.attname = cs_as_sub_securable COLLATE sys.database_default
                        AND c.relname = object_name COLLATE sys.database_default
                        AND s.nspname = pg_schema COLLATE sys.database_default
                        AND NOT a.attisdropped
                        AND (s.nspname IN (SELECT nspname FROM sys.babelfish_namespace_ext) OR s.nspname = 'sys')
                        -- r = ordinary table, i = index, S = sequence, t = TOAST table, v = view, m = materialized view, c = composite type, f = foreign table, p = partitioned table
                        AND c.relkind IN ('r', 'v', 'm', 'f', 'p')
                        AND a.attnum > 0) = 1
                                THEN 'column'
                    ELSE NULL
                END

            WHEN (SELECT count(relname) 
                    FROM pg_catalog.pg_class 
                    WHERE relname = object_name COLLATE sys.database_default
                        AND relnamespace = namespace_id) = 1
                THEN 'table'

            WHEN (SELECT count(proname) 
                    FROM pg_catalog.pg_proc 
                    WHERE proname = object_name COLLATE sys.database_default 
                        AND pronamespace = namespace_id
                        AND prokind = 'f') = 1
                THEN 'function'
                
            WHEN (SELECT count(proname) 
                    FROM pg_catalog.pg_proc 
                    WHERE proname = object_name COLLATE sys.database_default
                        AND pronamespace = namespace_id
                        AND prokind = 'p') = 1
                THEN 'procedure'
            ELSE NULL
        END
    );
    
    -- Object was not found
    IF object_type IS NULL THEN
        RETURN 0;
    END IF;
  
    -- Get signature for function-like objects
    IF object_type IN('function', 'procedure') THEN
        SELECT CAST(oid AS regprocedure) 
            INTO function_signature 
            FROM pg_catalog.pg_proc 
            WHERE proname = object_name COLLATE sys.database_default
                AND pronamespace = namespace_id;
    END IF;

    return_value := (
        SELECT CASE
            WHEN cs_as_permission = 'any' THEN babelfish_has_any_privilege(userid, object_type, pg_schema, object_name)

            WHEN object_type = 'column'
                THEN CASE
                    WHEN cs_as_permission IN('insert', 'delete', 'execute') THEN NULL
                    ELSE CAST(has_column_privilege(userid, qualified_name, cs_as_sub_securable, cs_as_permission) AS integer)
                END

            WHEN object_type = 'table'
                THEN CASE
                    WHEN cs_as_permission = 'execute' THEN 0
                    ELSE CAST(has_table_privilege(userid, qualified_name, cs_as_permission) AS integer)
                END

            WHEN object_type = 'function'
                THEN CASE
                    WHEN cs_as_permission IN('select', 'execute')
                        THEN CAST(has_function_privilege(userid, function_signature, 'execute') AS integer)
                    WHEN cs_as_permission IN('update', 'insert', 'delete', 'references')
                        THEN 0
                    ELSE NULL
                END

            WHEN object_type = 'procedure'
                THEN CASE
                    WHEN cs_as_permission = 'execute'
                        THEN CAST(has_function_privilege(userid, function_signature, 'execute') AS integer)
                    WHEN cs_as_permission IN('select', 'update', 'insert', 'delete', 'references')
                        THEN 0
                    ELSE NULL
                END

            ELSE NULL
        END
    );

    RETURN return_value;
    EXCEPTION WHEN OTHERS THEN RETURN NULL;
END;
$$;

GRANT EXECUTE ON FUNCTION sys.has_perms_by_name(
    securable sys.SYSNAME, 
    securable_class sys.nvarchar(60), 
    permission sys.SYSNAME, 
    sub_securable sys.SYSNAME,
    sub_securable_class sys.nvarchar(60)) TO PUBLIC;

CREATE OR REPLACE FUNCTION sys.schema_name()
RETURNS sys.sysname
LANGUAGE plpgsql
STABLE STRICT
AS $function$
begin
    RETURN (select orig_name from sys.babelfish_namespace_ext ext  
                    where ext.nspname = (select current_schema()) and  ext.dbid::oid = sys.db_id()::oid)::sys.sysname;
EXCEPTION 
    WHEN others THEN
        RETURN NULL;
END;
$function$
;
GRANT EXECUTE ON FUNCTION sys.schema_name() TO PUBLIC;

CREATE OR REPLACE FUNCTION sys.original_login()
RETURNS sys.sysname
LANGUAGE plpgsql
STABLE STRICT
AS $$
declare return_value text;
begin
	RETURN (select orig_loginname from sys.babelfish_authid_login_ext where rolname = session_user)::sys.sysname;
EXCEPTION 
	WHEN others THEN
 		RETURN NULL;
END;
$$;
GRANT EXECUTE ON FUNCTION sys.original_login() TO PUBLIC;

CREATE OR REPLACE FUNCTION sys.columnproperty(object_id oid, property name, property_name text)
RETURNS integer
LANGUAGE plpgsql
STABLE STRICT
AS $$

declare extra_bytes CONSTANT integer := 4;
declare return_value integer;
begin
	return_value := (
					select 
						case  LOWER(property_name)
							when 'charmaxlen' COLLATE sys.database_default then 
								(select CASE WHEN a.atttypmod > 0 THEN a.atttypmod - extra_bytes ELSE NULL END  from pg_catalog.pg_attribute a where a.attrelid = object_id and a.attname = property)
							when 'allowsnull' COLLATE sys.database_default then
								(select CASE WHEN a.attnotnull THEN 0 ELSE 1 END from pg_catalog.pg_attribute a where a.attrelid = object_id and a.attname = property)
							else
								null
						end
					);
	
  RETURN return_value::integer;
EXCEPTION 
	WHEN others THEN
 		RETURN NULL;
END;
$$;
GRANT EXECUTE ON FUNCTION sys.columnproperty(object_id oid, property name, property_name text) TO PUBLIC;

COMMENT ON FUNCTION sys.columnproperty 
IS 'This function returns column or parameter information. Currently only works with "charmaxlen", and "allowsnull" otherwise returns 0.';

-- substring --
CREATE OR REPLACE FUNCTION sys.substring(string TEXT, i INTEGER, j INTEGER)
RETURNS sys.VARCHAR
AS 'babelfishpg_tsql', 'tsql_varchar_substr' LANGUAGE C IMMUTABLE PARALLEL SAFE;

CREATE OR REPLACE FUNCTION sys.substring(string sys.VARCHAR, i INTEGER, j INTEGER)
RETURNS sys.VARCHAR
AS 'babelfishpg_tsql', 'tsql_varchar_substr' LANGUAGE C IMMUTABLE PARALLEL SAFE;

CREATE OR REPLACE FUNCTION sys.substring(string sys.VARCHAR, i INTEGER, j INTEGER)
RETURNS sys.VARCHAR
AS 'babelfishpg_tsql', 'tsql_varchar_substr' LANGUAGE C IMMUTABLE PARALLEL SAFE;

CREATE OR REPLACE FUNCTION sys.substring(string sys.NVARCHAR, i INTEGER, j INTEGER)
RETURNS sys.NVARCHAR
AS 'babelfishpg_tsql', 'tsql_varchar_substr' LANGUAGE C IMMUTABLE PARALLEL SAFE;

CREATE OR REPLACE FUNCTION sys.substring(string sys.NCHAR, i INTEGER, j INTEGER)
RETURNS sys.NVARCHAR
AS 'babelfishpg_tsql', 'tsql_varchar_substr' LANGUAGE C IMMUTABLE PARALLEL SAFE;

-- For getting host os from PG_VERSION_STR
CREATE OR REPLACE FUNCTION sys.get_host_os()
RETURNS sys.NVARCHAR
AS 'babelfishpg_tsql', 'host_os' LANGUAGE C IMMUTABLE PARALLEL SAFE;

CREATE OR REPLACE FUNCTION sys.tsql_stat_get_activity(
  IN view_name text,
  OUT procid int,
  OUT client_version int,
  OUT library_name VARCHAR(32),
  OUT language VARCHAR(128),
  OUT quoted_identifier bool,
  OUT arithabort bool,
  OUT ansi_null_dflt_on bool,
  OUT ansi_defaults bool,
  OUT ansi_warnings bool,
  OUT ansi_padding bool,
  OUT ansi_nulls bool,
  OUT concat_null_yields_null bool,
  OUT textsize int,
  OUT datefirst int,
  OUT lock_timeout int,
  OUT transaction_isolation int2,
  OUT client_pid int,
  OUT row_count bigint,
  OUT error int,
  OUT trancount int,
  OUT protocol_version int,
  OUT packet_size int,
  OUT encrypyt_option VARCHAR(40),
  OUT database_id int2,
  OUT host_name varchar(128),
  OUT context_info bytea)
RETURNS SETOF RECORD
AS 'babelfishpg_tsql', 'tsql_stat_get_activity'
LANGUAGE C VOLATILE STRICT;

/*
 * Table type can identified by reverse dependency between table and
 * type in pg_depend.
 * If a table is dependent upon it's row type with dependency type
 * as DEPENDENCY_INTERNAL (i) then it's a T-SQL table type.
 */
CREATE OR REPLACE FUNCTION sys.is_table_type(object_id oid) RETURNS bool AS
$BODY$
SELECT
  EXISTS(
    SELECT 1
    FROM pg_catalog.pg_type pt
    INNER JOIN pg_catalog.pg_depend dep
    ON pt.typrelid = dep.objid AND pt.oid = dep.refobjid
    join sys.schemas sch on pt.typnamespace = sch.schema_id
    JOIN pg_catalog.pg_class pc ON pc.oid = dep.objid
    WHERE pt.typtype = 'c' AND dep.deptype = 'i' AND pt.typrelid = object_id AND pc.relkind = 'r'
    AND dep.classid = 'pg_catalog.pg_class'::regclass AND dep.refclassid = 'pg_catalog.pg_type'::regclass);
$BODY$
LANGUAGE SQL STABLE STRICT;

-- JSON Functions
CREATE OR REPLACE FUNCTION sys.isjson(json_string text)
RETURNS INTEGER
AS 'babelfishpg_tsql', 'tsql_isjson' LANGUAGE C STRICT IMMUTABLE PARALLEL SAFE;

CREATE OR REPLACE FUNCTION sys.json_value(json_string text, path text)
RETURNS sys.NVARCHAR(4000)
AS 'babelfishpg_tsql', 'tsql_json_value' LANGUAGE C IMMUTABLE PARALLEL SAFE;

CREATE OR REPLACE FUNCTION sys.json_query(json_string text, path text default '$')
RETURNS sys.NVARCHAR
AS 'babelfishpg_tsql', 'tsql_json_query' LANGUAGE C IMMUTABLE PARALLEL SAFE;

/*
 * JSON MODIFY
 * This function is used to update the value of a property in a JSON string and returns the updated JSON string.
 * It has been implemented in three parts:
 *  1) Set the append and create_if_missing flag as postgres functions do not directly take append and lax/strict mode in the jsonb_path.
 *  2) To convert the input path into the expected jsonb_path.
 *  3) To implement the main logic of the JSON_MODIFY function by dividing it into 8 different cases.
 */
CREATE OR REPLACE FUNCTION sys.json_modify(in expression sys.NVARCHAR,in path_json TEXT, in new_value ANYELEMENT, in escape bool)
RETURNS sys.NVARCHAR
AS
$BODY$
DECLARE
    json_path TEXT;
    json_path_convert TEXT;
    new_jsonb_path TEXT[];
    key_value_type TEXT;
    path_split_array TEXT[];
    comparison_string TEXT COLLATE "C";
    len_array INTEGER;
    word_count INTEGER;
    create_if_missing BOOL = TRUE;
    append_modifier BOOL = FALSE;
    key_exists BOOL;
    key_value JSONB;
    json_expression JSONB = expression::JSONB;
    json_new_value JSONB;
    result_json sys.NVARCHAR;
BEGIN
    path_split_array = regexp_split_to_array(TRIM(path_json) COLLATE "C",'\s+');
    word_count = array_length(path_split_array,1);
    /* 
     * This if else block is added to set the create_if_missing and append_modifier flags.
     * These flags will be used to know the mode and if the optional modifier append is present in the input path_json.
     * It is necessary as postgres functions do not directly take append and lax/strict mode in the jsonb_path.
     * Comparisons for comparison_string are case-sensitive.    
     */
    IF word_count = 1 THEN
        json_path = path_split_array[1];
        create_if_missing = TRUE;
        append_modifier = FALSE;
    ELSIF word_count = 2 THEN 
        json_path = path_split_array[2];
        comparison_string = path_split_array[1]; -- append or lax/strict mode
        IF comparison_string = 'append' THEN
            append_modifier = TRUE;
        ELSIF comparison_string = 'strict' THEN
            create_if_missing = FALSE;
        ELSIF comparison_string = 'lax' THEN
            create_if_missing = TRUE;
        ELSE
            RAISE invalid_json_text;
        END IF;
    ELSIF word_count = 3 THEN
        json_path = path_split_array[3];
        comparison_string = path_split_array[1]; -- append mode 
        IF comparison_string = 'append' THEN
            append_modifier = TRUE;
        ELSE
            RAISE invalid_json_text;
        END IF;
        comparison_string = path_split_array[2]; -- lax/strict mode
        IF comparison_string = 'strict' THEN
            create_if_missing = FALSE;
        ELSIF comparison_string = 'lax' THEN
            create_if_missing = TRUE;
        ELSE
            RAISE invalid_json_text;
        END IF;
    ELSE
        RAISE invalid_json_text;
    END IF;

    -- To convert input jsonpath to the required jsonb_path format
    json_path_convert = regexp_replace(json_path, '\$\.|]|\$\[' , '' , 'ig'); -- To remove "$." and "]" sign from the string 
    json_path_convert = regexp_replace(json_path_convert, '\.|\[' , ',' , 'ig'); -- To replace "." and "[" with "," to change into required format
    new_jsonb_path = CONCAT('{',json_path_convert,'}'); -- Final required format of path by jsonb_set

    key_exists = jsonb_path_exists(json_expression,json_path::jsonpath); -- To check if key exist in the given path

    IF escape THEN
        json_new_value = new_value::JSONB;
    ELSE
        json_new_value = to_jsonb(new_value);
    END IF;

    --This if else block is to call the jsonb_set function based on the create_if_missing and append_modifier flags
    IF append_modifier THEN 
        IF key_exists THEN
            key_value = jsonb_path_query_first(json_expression,json_path::jsonpath); -- To get the value of the key
            key_value_type = jsonb_typeof(key_value);
            IF key_value_type = 'array' THEN
                len_array = jsonb_array_length(key_value);
                /*
                 * As jsonb_insert requires the index of the value to be inserted, so the below FORMAT function changes the path format into the required jsonb_insert path format.
                 * Eg: JSON_MODIFY('{"name":"John","skills":["C#","SQL"]}','append $.skills','Azure'); -> converts the path from '$.skills' to '{skills,2}' instead of '{skills}'
                 */
                new_jsonb_path = FORMAT('%s,%s}',TRIM('}' FROM new_jsonb_path::TEXT),len_array);
                IF new_value IS NULL THEN
                    result_json = jsonb_insert(json_expression,new_jsonb_path,'null'); -- This needs to be done because "to_jsonb(coalesce(new_value, 'null'))" does not result in a JSON NULL
                ELSE
                    result_json = jsonb_insert(json_expression,new_jsonb_path,json_new_value);
                END IF;
            ELSE
                IF NOT create_if_missing THEN
                    RAISE sql_json_array_not_found;
                ELSE
                    result_json = json_expression;
                END IF;
            END IF;
        ELSE
            IF NOT create_if_missing THEN
                RAISE sql_json_object_not_found;
            ELSE
                result_json = jsonb_insert(json_expression,new_jsonb_path,to_jsonb(array_agg(new_value))); -- array_agg is used to convert the new_value text into array format as we append functionality is being used
            END IF;
        END IF;
    ELSE --When no append modifier is present
        IF new_value IS NOT NULL THEN
            IF key_exists OR create_if_missing THEN
                result_json = jsonb_set_lax(json_expression,new_jsonb_path,json_new_value,create_if_missing);
            ELSE
                RAISE sql_json_object_not_found;
            END IF;
        ELSE
            IF key_exists THEN
                IF NOT create_if_missing THEN
                    result_json = jsonb_set_lax(json_expression,new_jsonb_path,json_new_value);
                ELSE
                    result_json = jsonb_set_lax(json_expression,new_jsonb_path,json_new_value,create_if_missing,'delete_key');
                END IF;
            ELSE
                IF NOT create_if_missing THEN
                    RAISE sql_json_object_not_found;
                ELSE
                    result_json = jsonb_set_lax(json_expression,new_jsonb_path,json_new_value,FALSE);
                END IF;
            END IF;
        END IF;
    END IF;  -- If append_modifier block ends here
    RETURN result_json;
EXCEPTION
    WHEN invalid_json_text THEN
            RAISE USING MESSAGE = 'JSON path is not properly formatted',
                        DETAIL = FORMAT('Unexpected keyword "%s" is found.',comparison_string),
                        HINT = 'Change "modifier/mode" parameter to the proper value and try again.';
    WHEN sql_json_array_not_found THEN
            RAISE USING MESSAGE = 'array cannot be found in the specified JSON path',
                        HINT = 'Change JSON path to target array property and try again.';
    WHEN sql_json_object_not_found THEN
            RAISE USING MESSAGE = 'property cannot be found on the specified JSON path';
END;        
$BODY$
LANGUAGE plpgsql STABLE;


CREATE OR REPLACE FUNCTION sys.openjson_object(json_string text)
RETURNS TABLE
(
    key sys.NVARCHAR(4000),
    value sys.NVARCHAR,
    type INTEGER
)
AS
$BODY$
SELECT  key,
        CASE json_typeof(value) WHEN 'null'     THEN NULL
                                ELSE            TRIM (BOTH '"' FROM value::TEXT)
        END,
        CASE json_typeof(value) WHEN 'null'     THEN 0
                                WHEN 'string'   THEN 1
                                WHEN 'number'   THEN 2
                                WHEN 'boolean'  THEN 3
                                WHEN 'array'    THEN 4
                                WHEN 'object'   THEN 5
        END
    FROM json_each(json_string::JSON)
$BODY$
LANGUAGE SQL;

CREATE OR REPLACE FUNCTION sys.openjson_array(json_string text)
RETURNS TABLE
(
    key sys.NVARCHAR(4000),
    value sys.NVARCHAR,
    type INTEGER
)
AS
$BODY$
SELECT  (row_number() over ())-1,
        CASE json_typeof(value) WHEN 'null'     THEN NULL
                                ELSE            TRIM (BOTH '"' FROM value::TEXT)
        END,
        CASE json_typeof(value) WHEN 'null'     THEN 0
                                WHEN 'string'   THEN 1
                                WHEN 'number'   THEN 2
                                WHEN 'boolean'  THEN 3
                                WHEN 'array'    THEN 4
                                WHEN 'object'   THEN 5
        END
    FROM json_array_elements(json_string::JSON) AS value
$BODY$
LANGUAGE SQL;

CREATE OR REPLACE FUNCTION sys.openjson_simple(json_string text, path text default '$')
RETURNS TABLE
(
    key sys.NVARCHAR(4000),
    value sys.NVARCHAR,
    type INTEGER
)
AS
$BODY$
DECLARE
    sub_json text := sys.json_query(json_string, path);
BEGIN
    IF json_typeof(sub_json::JSON) = 'array' THEN
        RETURN QUERY SELECT * FROM sys.openjson_array(sub_json);
    ELSE
        RETURN QUERY SELECT * FROM sys.openjson_object(sub_json);
    END IF;
END;
$BODY$
LANGUAGE plpgsql;

CREATE OR REPLACE FUNCTION sys.openjson_with(json_string text, path text, VARIADIC column_paths text[])
RETURNS SETOF RECORD
AS 'babelfishpg_tsql', 'tsql_openjson_with' LANGUAGE C STRICT IMMUTABLE PARALLEL SAFE;

CREATE OR REPLACE FUNCTION sys.sp_datatype_info_helper(
    IN odbcVer smallint,
    IN is_100 bool,
    OUT TYPE_NAME VARCHAR(20),
    OUT DATA_TYPE INT,
    OUT "PRECISION" BIGINT,
    OUT LITERAL_PREFIX VARCHAR(20),
    OUT LITERAL_SUFFIX VARCHAR(20),
    OUT CREATE_PARAMS VARCHAR(20),
    OUT NULLABLE INT,
    OUT CASE_SENSITIVE INT,
    OUT SEARCHABLE INT,
    OUT UNSIGNED_ATTRIBUTE INT,
    OUT MONEY INT,
    OUT AUTO_INCREMENT INT,
    OUT LOCAL_TYPE_NAME VARCHAR(20),
    OUT MINIMUM_SCALE INT,
    OUT MAXIMUM_SCALE INT,
    OUT SQL_DATA_TYPE INT,
    OUT SQL_DATETIME_SUB INT,
    OUT NUM_PREC_RADIX INT,
    OUT INTERVAL_PRECISION INT,
    OUT USERTYPE INT,
    OUT LENGTH INT,
    OUT SS_DATA_TYPE smallint,
-- below column is added in order to join information_schema.columns of PG for sys.sp_columns_100_view
    OUT PG_TYPE_NAME VARCHAR(20)
)
RETURNS SETOF RECORD
AS 'babelfishpg_tsql', 'sp_datatype_info_helper'
LANGUAGE C IMMUTABLE STRICT;

-- Role member functions
CREATE OR REPLACE FUNCTION sys.is_rolemember_internal(
	IN role sys.SYSNAME,
	IN database_principal sys.SYSNAME
)
RETURNS INT AS 'babelfishpg_tsql', 'is_rolemember'
LANGUAGE C STABLE PARALLEL SAFE;

CREATE OR REPLACE FUNCTION sys.is_member(IN role sys.SYSNAME)
RETURNS INT AS
$$
	SELECT sys.is_rolemember_internal(role, NULL);
$$
LANGUAGE SQL STRICT STABLE PARALLEL SAFE;

CREATE OR REPLACE FUNCTION sys.is_rolemember(IN role sys.SYSNAME)
RETURNS INT AS
$$
	SELECT sys.is_rolemember_internal(role, NULL);
$$
LANGUAGE SQL STRICT STABLE PARALLEL SAFE;

CREATE OR REPLACE FUNCTION sys.is_rolemember(
	IN role sys.SYSNAME, 
	IN database_principal sys.SYSNAME
)
RETURNS INT AS
$$
	SELECT sys.is_rolemember_internal(role, database_principal);
$$
LANGUAGE SQL STRICT STABLE PARALLEL SAFE;

CREATE OR REPLACE FUNCTION sys.replace (in input_string text, in pattern text, in replacement text) returns TEXT as
$body$
begin
   if pattern is null or replacement is null then
       return null;
   elsif pattern = '' then
       return input_string;
   elsif sys.is_collated_ci_as(input_string) then
       return regexp_replace(input_string, '***=' || pattern, replacement, 'ig');
   else
       return regexp_replace(input_string, '***=' || pattern, replacement, 'g');
   end if;
end
$body$
LANGUAGE plpgsql IMMUTABLE PARALLEL SAFE STRICT;

CREATE OR REPLACE FUNCTION objectproperty(
    id INT,
    property SYS.VARCHAR
    )
RETURNS INT AS
'babelfishpg_tsql', 'objectproperty_internal'
LANGUAGE C STABLE;

CREATE OR REPLACE FUNCTION OBJECTPROPERTYEX(
    id INT,
    property SYS.VARCHAR
)
RETURNS SYS.SQL_VARIANT
AS $$
BEGIN
	property := RTRIM(LOWER(COALESCE(property, '')));
	
	IF NOT EXISTS(SELECT ao.object_id FROM sys.all_objects ao WHERE object_id = id)
	THEN
		RETURN NULL;
	END IF;

	IF property = 'basetype' -- BaseType
	THEN
		RETURN (SELECT CAST(ao.type AS SYS.SQL_VARIANT) 
                FROM sys.all_objects ao
                WHERE ao.object_id = id
                LIMIT 1
                );
    END IF;

    RETURN CAST(OBJECTPROPERTY(id, property) AS SYS.SQL_VARIANT);
END
$$
LANGUAGE plpgsql STABLE;

CREATE OR REPLACE FUNCTION sys.sid_binary(IN login sys.nvarchar)
RETURNS SYS.VARBINARY
AS $$
    SELECT CAST(NULL AS SYS.VARBINARY);
$$ 
LANGUAGE SQL IMMUTABLE PARALLEL RESTRICTED;

CREATE OR REPLACE FUNCTION sys.language()
RETURNS sys.NVARCHAR(128)  AS 'babelfishpg_tsql' LANGUAGE C STABLE;

CREATE OR REPLACE FUNCTION sys.host_name()
RETURNS sys.NVARCHAR(128)  AS 'babelfishpg_tsql' LANGUAGE C IMMUTABLE PARALLEL SAFE;

CREATE OR REPLACE FUNCTION sys.host_id()
RETURNS sys.VARCHAR(10)  AS 'babelfishpg_tsql' LANGUAGE C IMMUTABLE PARALLEL SAFE;
GRANT EXECUTE ON FUNCTION sys.host_id() TO PUBLIC;

CREATE OR REPLACE FUNCTION sys.identity_into_int(IN typename INT, IN seed INT, IN increment INT)
RETURNS int AS 'babelfishpg_tsql' LANGUAGE C STABLE;
GRANT EXECUTE ON FUNCTION sys.identity_into_int(INT, INT, INT) TO PUBLIC;

CREATE OR REPLACE FUNCTION sys.identity_into_smallint(IN typename INT, IN seed SMALLINT, IN increment SMALLINT)
RETURNS smallint AS 'babelfishpg_tsql' LANGUAGE C STABLE;
GRANT EXECUTE ON FUNCTION sys.identity_into_smallint(INT, SMALLINT, SMALLINT) TO PUBLIC;

CREATE OR REPLACE FUNCTION sys.identity_into_bigint(IN typename INT, IN seed BIGINT, IN increment BIGINT)
RETURNS bigint AS 'babelfishpg_tsql' LANGUAGE C STABLE;
GRANT EXECUTE ON FUNCTION sys.identity_into_bigint(INT, BIGINT, BIGINT) TO PUBLIC;

CREATE OR REPLACE FUNCTION sys.degrees(IN arg1 BIGINT)
RETURNS bigint  AS 'babelfishpg_tsql','bigint_degrees' LANGUAGE C STRICT IMMUTABLE PARALLEL SAFE;
GRANT EXECUTE ON FUNCTION sys.degrees(BIGINT) TO PUBLIC;

CREATE OR REPLACE FUNCTION sys.degrees(IN arg1 INT)
RETURNS int AS 'babelfishpg_tsql','int_degrees' LANGUAGE C STRICT IMMUTABLE PARALLEL SAFE;
GRANT EXECUTE ON FUNCTION sys.degrees(INT) TO PUBLIC;

CREATE OR REPLACE FUNCTION sys.degrees(IN arg1 SMALLINT)
RETURNS int AS 'babelfishpg_tsql','smallint_degrees' LANGUAGE C STRICT IMMUTABLE PARALLEL SAFE;
GRANT EXECUTE ON FUNCTION sys.degrees(SMALLINT) TO PUBLIC;

CREATE OR REPLACE FUNCTION sys.degrees(IN arg1 TINYINT)
RETURNS int AS 'babelfishpg_tsql','smallint_degrees' LANGUAGE C STRICT IMMUTABLE PARALLEL SAFE;
GRANT EXECUTE ON FUNCTION sys.degrees(TINYINT) TO PUBLIC;

CREATE OR REPLACE FUNCTION sys.radians(IN arg1 BIGINT)
RETURNS bigint  AS 'babelfishpg_tsql','bigint_radians' LANGUAGE C STRICT IMMUTABLE PARALLEL SAFE;
GRANT EXECUTE ON FUNCTION sys.radians(BIGINT) TO PUBLIC;

CREATE OR REPLACE FUNCTION sys.radians(IN arg1 INT)
RETURNS int  AS 'babelfishpg_tsql','int_radians' LANGUAGE C STRICT IMMUTABLE PARALLEL SAFE;
GRANT EXECUTE ON FUNCTION sys.radians(INT) TO PUBLIC;

CREATE OR REPLACE FUNCTION sys.radians(IN arg1 SMALLINT)
RETURNS int  AS 'babelfishpg_tsql','smallint_radians' LANGUAGE C STRICT IMMUTABLE PARALLEL SAFE;
GRANT EXECUTE ON FUNCTION sys.radians(SMALLINT) TO PUBLIC;

CREATE OR REPLACE FUNCTION sys.radians(IN arg1 TINYINT)
RETURNS int  AS 'babelfishpg_tsql','smallint_radians' LANGUAGE C STRICT IMMUTABLE PARALLEL SAFE;
GRANT EXECUTE ON FUNCTION sys.radians(TINYINT) TO PUBLIC;

CREATE OR REPLACE FUNCTION sys.power(IN arg1 BIGINT, IN arg2 NUMERIC)
RETURNS bigint  AS 'babelfishpg_tsql','bigint_power' LANGUAGE C IMMUTABLE PARALLEL SAFE;
GRANT EXECUTE ON FUNCTION sys.power(BIGINT,NUMERIC) TO PUBLIC;

CREATE OR REPLACE FUNCTION sys.power(IN arg1 INT, IN arg2 NUMERIC)
RETURNS int  AS 'babelfishpg_tsql','int_power' LANGUAGE C IMMUTABLE PARALLEL SAFE;
GRANT EXECUTE ON FUNCTION sys.power(INT,NUMERIC) TO PUBLIC;

CREATE OR REPLACE FUNCTION sys.power(IN arg1 SMALLINT, IN arg2 NUMERIC)
RETURNS int  AS 'babelfishpg_tsql','smallint_power' LANGUAGE C IMMUTABLE PARALLEL SAFE;
GRANT EXECUTE ON FUNCTION sys.power(SMALLINT,NUMERIC) TO PUBLIC;

CREATE OR REPLACE FUNCTION sys.power(IN arg1 TINYINT, IN arg2 NUMERIC)
RETURNS int  AS 'babelfishpg_tsql','smallint_power' LANGUAGE C IMMUTABLE PARALLEL SAFE;
GRANT EXECUTE ON FUNCTION sys.power(TINYINT,NUMERIC) TO PUBLIC;

CREATE OR REPLACE FUNCTION sys.degrees(IN arg1 NUMERIC)
RETURNS numeric  AS 'babelfishpg_tsql','numeric_degrees' LANGUAGE C STRICT IMMUTABLE PARALLEL SAFE;
GRANT EXECUTE ON FUNCTION sys.degrees(NUMERIC) TO PUBLIC;

CREATE OR REPLACE FUNCTION sys.radians(IN arg1 NUMERIC)
RETURNS numeric  AS 'babelfishpg_tsql','numeric_radians' LANGUAGE C STRICT IMMUTABLE PARALLEL SAFE;
GRANT EXECUTE ON FUNCTION sys.radians(NUMERIC) TO PUBLIC;

CREATE OR REPLACE FUNCTION sys.INDEXPROPERTY(IN object_id INT, IN index_or_statistics_name sys.nvarchar(128), IN property sys.varchar(128))
RETURNS INT AS
$BODY$
DECLARE
ret_val INT;
BEGIN
	index_or_statistics_name = LOWER(TRIM(index_or_statistics_name));
	property = LOWER(TRIM(property));
    SELECT INTO ret_val
    CASE
       
        WHEN (SELECT CAST(type AS int) FROM sys.indexes i WHERE i.object_id = $1 AND i.name = $2 COLLATE sys.database_default) = 3 -- is XML index
        THEN CAST(NULL AS int)
	    
        WHEN property = 'indexdepth'
        THEN CAST(0 AS int)

        WHEN property = 'indexfillfactor'
        THEN (SELECT CAST(fill_factor AS int) FROM sys.indexes i WHERE i.object_id = $1 AND i.name = $2 COLLATE sys.database_default)

        WHEN property = 'indexid'
        THEN (SELECT CAST(index_id AS int) FROM sys.indexes i WHERE i.object_id = $1 AND i.name = $2 COLLATE sys.database_default)

        WHEN property = 'isautostatistics'
        THEN CAST(0 AS int)

        WHEN property = 'isclustered'
        THEN (SELECT CAST(CASE WHEN type = 1 THEN 1 ELSE 0 END AS int) FROM sys.indexes i WHERE i.object_id = $1 AND i.name = $2 COLLATE sys.database_default)
        
        WHEN property = 'isdisabled'
        THEN (SELECT CAST(is_disabled AS int) FROM sys.indexes i WHERE i.object_id = $1 AND i.name = $2 COLLATE sys.database_default)
        
        WHEN property = 'isfulltextkey'
        THEN CAST(0 AS int)
        
        WHEN property = 'ishypothetical'
        THEN (SELECT CAST(is_hypothetical AS int) FROM sys.indexes i WHERE i.object_id = $1 AND i.name = $2 COLLATE sys.database_default)
        
        WHEN property = 'ispadindex'
        THEN (SELECT CAST(is_padded AS int) FROM sys.indexes i WHERE i.object_id = $1 AND i.name = $2 COLLATE sys.database_default)
        
        WHEN property = 'ispagelockdisallowed'
        THEN (SELECT CAST(CASE WHEN allow_page_locks = 1 THEN 0 ELSE 1 END AS int) FROM sys.indexes i WHERE i.object_id = $1 AND i.name = $2 COLLATE sys.database_default)
        
        WHEN property = 'isrowlockdisallowed'
        THEN (SELECT CAST(CASE WHEN allow_row_locks = 1 THEN 0 ELSE 1 END AS int) FROM sys.indexes i WHERE i.object_id=$1 AND i.name = $2 COLLATE sys.database_default)
        
        WHEN property = 'isstatistics'
        THEN CAST(0 AS int)
        
        WHEN property = 'isunique'
        THEN (SELECT CAST(is_unique AS int) FROM sys.indexes i WHERE i.object_id = $1 AND i.name = $2 COLLATE sys.database_default)
        
        WHEN property = 'iscolumnstore'
        THEN CAST(0 AS int)
        
        WHEN property = 'isoptimizedforsequentialkey'
        THEN CAST(0 AS int)
    ELSE
        CAST(NULL AS int)
    END;
RETURN ret_val;
END;
$BODY$
LANGUAGE plpgsql STABLE;
GRANT EXECUTE ON FUNCTION sys.INDEXPROPERTY(IN object_id INT, IN index_or_statistics_name sys.nvarchar(128),  IN property sys.varchar(128)) TO PUBLIC;

CREATE OR REPLACE FUNCTION sys.APP_NAME() RETURNS SYS.NVARCHAR(128)
AS
$$
    SELECT current_setting('application_name');
$$
LANGUAGE sql PARALLEL SAFE STABLE;

CREATE OR REPLACE FUNCTION sys.OBJECT_SCHEMA_NAME(IN object_id INT, IN database_id INT DEFAULT NULL)
RETURNS sys.SYSNAME AS
'babelfishpg_tsql', 'object_schema_name'
LANGUAGE C STABLE;

CREATE OR REPLACE FUNCTION OBJECT_DEFINITION(IN object_id INT)
RETURNS sys.NVARCHAR(4000)
AS $$
DECLARE
    definition sys.nvarchar(4000);
BEGIN

    definition = (SELECT cc.definition FROM sys.check_constraints cc WHERE cc.object_id = $1);
    IF (definition IS NULL)
    THEN
        definition = (SELECT dc.definition FROM sys.default_constraints dc WHERE dc.object_id = $1);
        IF (definition IS NULL)
        THEN
            definition = (SELECT asm.definition FROM sys.all_sql_modules asm WHERE asm.object_id = $1);
            IF (definition IS NULL)
            THEN
                RETURN NULL;
            END IF;
        END IF;
    END IF;

    RETURN definition;
END;
$$
LANGUAGE plpgsql STABLE;

CREATE OR REPLACE FUNCTION sys.openquery_internal(
IN linked_server text,
IN query text)
RETURNS SETOF RECORD
AS 'babelfishpg_tsql', 'openquery_internal'
LANGUAGE C VOLATILE;

CREATE OR REPLACE FUNCTION sys.EOMONTH(date,int DEFAULT 0)
RETURNS date
AS 'babelfishpg_tsql', 'EOMONTH'
LANGUAGE C STABLE PARALLEL SAFE;

CREATE OR REPLACE FUNCTION sys.fn_listextendedproperty
(
    IN "@name" sys.sysname DEFAULT NULL,
    IN "@level0type" VARCHAR(128) DEFAULT NULL,
    IN "@level0name" sys.sysname DEFAULT NULL,
    IN "@level1type" VARCHAR(128) DEFAULT NULL,
    IN "@level1name" sys.sysname DEFAULT NULL,
    IN "@level2type" VARCHAR(128) DEFAULT NULL,
    IN "@level2name" sys.sysname DEFAULT NULL,
    OUT objtype sys.sysname,
    OUT objname sys.sysname,
    OUT name sys.sysname,
    OUT value sys.sql_variant
)
RETURNS SETOF RECORD
AS 'babelfishpg_tsql' LANGUAGE C STABLE;
GRANT EXECUTE ON FUNCTION sys.fn_listextendedproperty TO PUBLIC;

<<<<<<< HEAD
-- Matches and returns column length of the corresponding column of the given table
CREATE OR REPLACE FUNCTION sys.COL_LENGTH(IN object_name TEXT, IN column_name TEXT)
RETURNS SMALLINT AS $BODY$
    DECLARE
        col_name TEXT;
        object_id oid;
        column_id INT;
        column_length INT;
        column_data_type TEXT;
        column_precision INT;
    BEGIN
        -- Get the object ID for the provided object_name
        object_id = sys.OBJECT_ID(object_name);
        IF object_id IS NULL THEN
            RETURN NULL;
        END IF;

        -- Truncate and normalize the column name
        col_name = sys.babelfish_truncate_identifier(sys.babelfish_remove_delimiter_pair(lower(column_name)));

        -- Get the column ID for the provided column_name
        SELECT attnum INTO column_id FROM pg_attribute 
        WHERE attrelid = object_id AND lower(attname) = col_name 
        COLLATE sys.database_default;

        IF column_id IS NULL THEN
            RETURN NULL;
        END IF;

        -- Retrieve the data type, precision, scale, and column length in characters
        SELECT a.atttypid::regtype, 
               CASE 
                   WHEN a.atttypmod > 0 THEN ((a.atttypmod - 4) >> 16) & 65535
                   ELSE NULL
               END,
               CASE
                   WHEN a.atttypmod > 0 THEN ((a.atttypmod - 4) & 65535)
                   ELSE a.atttypmod
               END
        INTO column_data_type, column_precision, column_length
        FROM pg_attribute a
        WHERE a.attrelid = object_id AND a.attnum = column_id;

        -- Remove delimiters
        column_data_type := sys.babelfish_remove_delimiter_pair(column_data_type);

        IF column_data_type IS NOT NULL THEN
            column_length := CASE
                -- Columns declared with max specifier case
                WHEN column_length = -1 AND column_data_type IN ('varchar', 'nvarchar', 'varbinary')
                THEN -1
                WHEN column_data_type = 'xml'
                THEN -1
                WHEN column_data_type IN ('tinyint', 'bit') 
                THEN 1
                WHEN column_data_type = 'smallint'
                THEN 2
                WHEN column_data_type = 'date'
                THEN 3
                WHEN column_data_type IN ('int', 'integer', 'real', 'smalldatetime', 'smallmoney') 
                THEN 4
                WHEN column_data_type IN ('time', 'time without time zone')
                THEN 5
                WHEN column_data_type IN ('double precision', 'bigint', 'datetime', 'datetime2', 'money') 
                THEN 8
                WHEN column_data_type = 'datetimeoffset'
                THEN 10
                WHEN column_data_type IN ('uniqueidentifier', 'text', 'image', 'ntext')
                THEN 16
                WHEN column_data_type = 'sysname'
                THEN 256
                WHEN column_data_type = 'sql_variant'
                THEN 8016
                WHEN column_data_type IN ('bpchar', 'char', 'varchar', 'binary', 'varbinary') 
                THEN column_length
                WHEN column_data_type IN ('nchar', 'nvarchar') 
                THEN column_length * 2
                WHEN column_data_type IN ('numeric', 'decimal')
                THEN 
                    CASE
                        WHEN column_precision IS NULL 
                        THEN NULL
                        ELSE ((column_precision + 8) / 9 * 4 + 1)
                    END
                ELSE NULL
            END;
        END IF;

        RETURN column_length::SMALLINT;
    END;
$BODY$
LANGUAGE plpgsql
IMMUTABLE
=======
-- Matches and returns column name of the corresponding table
CREATE OR REPLACE FUNCTION sys.COL_NAME(IN table_id INT, IN column_id INT)
RETURNS sys.SYSNAME AS $$
    DECLARE
        column_name TEXT;
    BEGIN
        SELECT attname INTO STRICT column_name 
        FROM pg_attribute 
        WHERE attrelid = table_id AND attnum = column_id AND attnum > 0;
        
        RETURN column_name::sys.SYSNAME;
    EXCEPTION
        WHEN OTHERS THEN
            RETURN NULL;
    END; 
$$
LANGUAGE plpgsql IMMUTABLE
>>>>>>> 2b413e86
STRICT;<|MERGE_RESOLUTION|>--- conflicted
+++ resolved
@@ -3528,7 +3528,6 @@
 AS 'babelfishpg_tsql' LANGUAGE C STABLE;
 GRANT EXECUTE ON FUNCTION sys.fn_listextendedproperty TO PUBLIC;
 
-<<<<<<< HEAD
 -- Matches and returns column length of the corresponding column of the given table
 CREATE OR REPLACE FUNCTION sys.COL_LENGTH(IN object_name TEXT, IN column_name TEXT)
 RETURNS SMALLINT AS $BODY$
@@ -3622,7 +3621,7 @@
 $BODY$
 LANGUAGE plpgsql
 IMMUTABLE
-=======
+STRICT;
 -- Matches and returns column name of the corresponding table
 CREATE OR REPLACE FUNCTION sys.COL_NAME(IN table_id INT, IN column_id INT)
 RETURNS sys.SYSNAME AS $$
@@ -3640,5 +3639,4 @@
     END; 
 $$
 LANGUAGE plpgsql IMMUTABLE
->>>>>>> 2b413e86
 STRICT;