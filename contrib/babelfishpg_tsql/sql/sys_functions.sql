--- conflicted
+++ resolved
@@ -982,7 +982,7 @@
 LANGUAGE plpgsql
 IMMUTABLE;
 
-<<<<<<< HEAD
+
 CREATE OR REPLACE FUNCTION typeproperty(
     typename sys.VARCHAR,
     property sys.VARCHAR
@@ -1077,7 +1077,7 @@
 END;
 $$
 LANGUAGE plpgsql STABLE;
-=======
+
 create or replace function sys.babelfish_timezone_mapping(IN tmz text) returns text
 AS 'babelfishpg_tsql', 'timezone_mapping'
 LANGUAGE C IMMUTABLE ;
@@ -1162,7 +1162,7 @@
 $BODY$
 LANGUAGE 'plpgsql' STABLE;
 
->>>>>>> e5cc7fde
+
 
 
 CREATE OR REPLACE FUNCTION sys.SWITCHOFFSET(IN input_expr PG_CATALOG.TEXT,
