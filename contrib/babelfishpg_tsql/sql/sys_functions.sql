-- SELECT FOR XML
CREATE OR REPLACE FUNCTION sys.tsql_query_to_xml_sfunc(
    state INTERNAL,
    rec ANYELEMENT,
    mode int,
    element_name text,
    binary_base64 boolean,
    root_name text
) RETURNS INTERNAL
AS 'babelfishpg_tsql', 'tsql_query_to_xml_sfunc'
LANGUAGE C STABLE;

CREATE OR REPLACE FUNCTION sys.tsql_query_to_xml_ffunc(
    state INTERNAL
)
RETURNS XML AS
'babelfishpg_tsql', 'tsql_query_to_xml_ffunc'
LANGUAGE C IMMUTABLE STRICT;

CREATE OR REPLACE FUNCTION sys.tsql_query_to_xml_text_ffunc(
    state INTERNAL
)
RETURNS NTEXT AS
'babelfishpg_tsql', 'tsql_query_to_xml_text_ffunc'
LANGUAGE C IMMUTABLE STRICT;

CREATE OR REPLACE AGGREGATE sys.tsql_select_for_xml_agg(
    rec ANYELEMENT,
    mode int,
    element_name text,
    binary_base64 boolean,
    root_name text)
(
    STYPE = INTERNAL,
    SFUNC = tsql_query_to_xml_sfunc,
    FINALFUNC = tsql_query_to_xml_ffunc
);

CREATE OR REPLACE AGGREGATE sys.tsql_select_for_xml_text_agg(
    rec ANYELEMENT,
    mode int,
    element_name text,
    binary_base64 boolean,
    root_name text)
(
    STYPE = INTERNAL,
    SFUNC = tsql_query_to_xml_sfunc,
    FINALFUNC = tsql_query_to_xml_text_ffunc
);

-- SELECT FOR JSON
CREATE OR REPLACE FUNCTION sys.tsql_query_to_json_sfunc(
    state INTERNAL,
    rec ANYELEMENT,
    mode INT,
    include_null_values BOOLEAN,
    without_array_wrapper BOOLEAN,
    root_name TEXT
) RETURNS INTERNAL
AS 'babelfishpg_tsql', 'tsql_query_to_json_sfunc'
LANGUAGE C STABLE;

CREATE OR REPLACE FUNCTION sys.tsql_query_to_json_ffunc(
    state INTERNAL
)
RETURNS sys.NVARCHAR AS
'babelfishpg_tsql', 'tsql_query_to_json_ffunc'
LANGUAGE C IMMUTABLE STRICT;

CREATE OR REPLACE AGGREGATE sys.tsql_select_for_json_agg(
    rec ANYELEMENT,
    mode INT,
    include_null_values BOOLEAN,
    without_array_wrapper BOOLEAN,
    root_name TEXT)
(
    STYPE = INTERNAL,
    SFUNC = tsql_query_to_json_sfunc,
    FINALFUNC = tsql_query_to_json_ffunc
);

-- User and Login Functions
CREATE OR REPLACE FUNCTION sys.user_name(IN id OID DEFAULT NULL)
RETURNS sys.NVARCHAR(128)
AS 'babelfishpg_tsql', 'user_name'
LANGUAGE C IMMUTABLE PARALLEL SAFE;

CREATE OR REPLACE FUNCTION sys.tsql_get_constraintdef(IN constraint_id OID DEFAULT NULL)
RETURNS text
AS 'babelfishpg_tsql', 'tsql_get_constraintdef'
LANGUAGE C IMMUTABLE PARALLEL SAFE;

CREATE OR REPLACE FUNCTION sys.tsql_get_functiondef(IN function_id OID DEFAULT NULL)
RETURNS text
AS 'babelfishpg_tsql', 'tsql_get_functiondef'
LANGUAGE C IMMUTABLE PARALLEL SAFE;

CREATE OR REPLACE FUNCTION sys.tsql_get_expr(IN text_expr text DEFAULT NULL , IN function_id OID DEFAULT NULL)
RETURNS text
AS 'babelfishpg_tsql', 'tsql_get_expr'
LANGUAGE C IMMUTABLE PARALLEL SAFE;

CREATE OR REPLACE FUNCTION sys.tsql_get_returnTypmodValue(IN function_id OID DEFAULT NULL)
RETURNS INTEGER
AS 'babelfishpg_tsql', 'tsql_get_returnTypmodValue'
LANGUAGE C IMMUTABLE PARALLEL SAFE;

CREATE OR REPLACE FUNCTION sys.user_id(IN user_name TEXT DEFAULT NULL)
RETURNS OID
AS 'babelfishpg_tsql', 'user_id'
LANGUAGE C IMMUTABLE PARALLEL SAFE;

CREATE OR REPLACE FUNCTION sys.suser_name_internal(IN server_user_id OID)
RETURNS sys.NVARCHAR(128)
AS 'babelfishpg_tsql', 'suser_name'
LANGUAGE C IMMUTABLE PARALLEL RESTRICTED;

CREATE OR REPLACE FUNCTION sys.suser_name(IN server_user_id OID)
RETURNS sys.NVARCHAR(128) AS $$
    SELECT CASE 
        WHEN server_user_id IS NULL THEN NULL
        ELSE sys.suser_name_internal(server_user_id)
    END;
$$
LANGUAGE SQL IMMUTABLE PARALLEL RESTRICTED;

CREATE OR REPLACE FUNCTION sys.suser_name()
RETURNS sys.NVARCHAR(128)
AS $$
    SELECT sys.suser_name_internal(NULL);
$$
LANGUAGE SQL IMMUTABLE PARALLEL RESTRICTED;

-- Since SIDs are currently not supported in Babelfish, this essentially behaves the same as suser_name but 
-- with a different input data type
CREATE OR REPLACE FUNCTION sys.suser_sname(IN server_user_sid SYS.VARBINARY(85))
RETURNS SYS.NVARCHAR(128)
AS $$
    SELECT sys.suser_name(CAST(server_user_sid AS INT)); 
$$
LANGUAGE SQL IMMUTABLE PARALLEL RESTRICTED;

CREATE OR REPLACE FUNCTION sys.suser_sname()
RETURNS SYS.NVARCHAR(128)
AS $$
    SELECT sys.suser_name();
$$
LANGUAGE SQL IMMUTABLE PARALLEL RESTRICTED;

CREATE OR REPLACE FUNCTION sys.suser_id_internal(IN login TEXT)
RETURNS OID
AS 'babelfishpg_tsql', 'suser_id'
LANGUAGE C IMMUTABLE PARALLEL RESTRICTED;

CREATE OR REPLACE FUNCTION sys.suser_id(IN login TEXT)
RETURNS OID AS $$
    SELECT CASE
        WHEN login IS NULL THEN NULL
        ELSE sys.suser_id_internal(login)
    END;
$$
LANGUAGE SQL IMMUTABLE PARALLEL RESTRICTED;

CREATE OR REPLACE FUNCTION sys.suser_id()
RETURNS OID
AS $$
    SELECT sys.suser_id_internal(NULL);
$$
LANGUAGE SQL IMMUTABLE PARALLEL RESTRICTED;

-- Since SIDs are currently not supported in Babelfish, this essentially behaves the same as suser_id but 
-- with different input/output data types. The second argument will be ignored as its functionality is not supported
CREATE OR REPLACE FUNCTION sys.suser_sid(IN login SYS.SYSNAME, IN Param2 INT DEFAULT NULL)
RETURNS SYS.VARBINARY(85) AS $$
    SELECT CASE
    WHEN login = '' 
        THEN CAST(CAST(sys.suser_id() AS INT) AS SYS.VARBINARY(85))
    ELSE 
        CAST(CAST(sys.suser_id(login) AS INT) AS SYS.VARBINARY(85))
    END;
$$
LANGUAGE SQL IMMUTABLE PARALLEL RESTRICTED;

CREATE OR REPLACE FUNCTION sys.suser_sid()
RETURNS SYS.VARBINARY(85)
AS $$
    SELECT CAST(CAST(sys.suser_id() AS INT) AS SYS.VARBINARY(85));
$$
LANGUAGE SQL IMMUTABLE PARALLEL RESTRICTED;

-- Matches and returns object name to Oid
CREATE OR REPLACE FUNCTION sys.OBJECT_NAME(IN object_id INT, IN database_id INT DEFAULT NULL)
RETURNS sys.SYSNAME AS
'babelfishpg_tsql', 'object_name'
LANGUAGE C STABLE;

CREATE OR REPLACE FUNCTION sys.scope_identity()
RETURNS numeric(38,0) AS
$BODY$
	SELECT sys.babelfish_get_last_identity_numeric()::numeric(38,0);
$BODY$
LANGUAGE SQL STABLE;

CREATE OR REPLACE FUNCTION sys.ident_seed(IN tablename TEXT)
RETURNS numeric(38,0) AS
$BODY$
	SELECT sys.babelfish_get_identity_param(tablename, 'start'::text)::numeric(38,0);
$BODY$
LANGUAGE SQL STABLE;

CREATE OR REPLACE FUNCTION sys.ident_incr(IN tablename TEXT)
RETURNS numeric(38,0) AS
$BODY$
	SELECT sys.babelfish_get_identity_param(tablename, 'increment'::text)::numeric(38,0);
$BODY$
LANGUAGE SQL STABLE;

CREATE OR REPLACE FUNCTION sys.ident_current(IN tablename TEXT)
RETURNS numeric(38,0) AS
$BODY$
	SELECT sys.babelfish_get_identity_current(tablename)::numeric(38,0);
$BODY$
LANGUAGE SQL STABLE;

CREATE OR REPLACE FUNCTION sys.checksum(VARIADIC arr TEXT[])
RETURNS INTEGER
AS 'babelfishpg_tsql', 'checksum'
LANGUAGE C IMMUTABLE PARALLEL SAFE;

CREATE OR REPLACE FUNCTION sys.datetime2fromparts(IN p_year NUMERIC,
                                                                IN p_month NUMERIC,
                                                                IN p_day NUMERIC,
                                                                IN p_hour NUMERIC,
                                                                IN p_minute NUMERIC,
                                                                IN p_seconds NUMERIC,
                                                                IN p_fractions NUMERIC,
                                                                IN p_precision NUMERIC)
RETURNS TIMESTAMP WITHOUT TIME ZONE
AS
$BODY$
DECLARE
   v_fractions VARCHAR;
   v_precision SMALLINT;
   v_err_message VARCHAR;
   v_calc_seconds NUMERIC;
BEGIN
   v_fractions := floor(p_fractions)::INTEGER::VARCHAR;
   v_precision := p_precision::SMALLINT;

   IF (scale(p_precision) > 0) THEN
      RAISE most_specific_type_mismatch;
   ELSIF ((p_year::SMALLINT NOT BETWEEN 1 AND 9999) OR
       (p_month::SMALLINT NOT BETWEEN 1 AND 12) OR
       (p_day::SMALLINT NOT BETWEEN 1 AND 31) OR
       (p_hour::SMALLINT NOT BETWEEN 0 AND 23) OR
       (p_minute::SMALLINT NOT BETWEEN 0 AND 59) OR
       (p_seconds::SMALLINT NOT BETWEEN 0 AND 59) OR
       (p_fractions::SMALLINT NOT BETWEEN 0 AND 9999999) OR
       (p_fractions::SMALLINT != 0 AND char_length(v_fractions) > p_precision))
   THEN
      RAISE invalid_datetime_format;
   ELSIF (v_precision NOT BETWEEN 0 AND 7) THEN
      RAISE invalid_parameter_value;
   END IF;

   v_calc_seconds := pg_catalog.format('%s.%s',
                            floor(p_seconds)::SMALLINT,
                            substring(rpad(lpad(v_fractions, v_precision, '0'), 7, '0'), 1, 6))::NUMERIC;

   RETURN make_timestamp(floor(p_year)::SMALLINT,
                         floor(p_month)::SMALLINT,
                         floor(p_day)::SMALLINT,
                         floor(p_hour)::SMALLINT,
                         floor(p_minute)::SMALLINT,
                         v_calc_seconds);
EXCEPTION
   WHEN most_specific_type_mismatch THEN
      RAISE USING MESSAGE := 'Scale argument is not valid. Valid expressions for data type DATETIME2 scale argument are integer constants and integer constant expressions.',
                  DETAIL := 'Use of incorrect "precision" parameter value during conversion process.',
                  HINT := 'Change "precision" parameter to the proper value and try again.';

   WHEN invalid_parameter_value THEN
      RAISE USING MESSAGE := pg_catalog.format('Specified scale %s is invalid.', v_precision),
                  DETAIL := 'Use of incorrect "precision" parameter value during conversion process.',
                  HINT := 'Change "precision" parameter to the proper value and try again.';

   WHEN invalid_datetime_format THEN
      RAISE USING MESSAGE := 'Cannot construct data type DATETIME2, some of the arguments have values which are not valid.',
                  DETAIL := 'Possible use of incorrect value of date or time part (which lies outside of valid range).',
                  HINT := 'Check each input argument belongs to the valid range and try again.';

   WHEN numeric_value_out_of_range THEN
      GET STACKED DIAGNOSTICS v_err_message = MESSAGE_TEXT;
      v_err_message := upper(split_part(v_err_message, ' ', 1));

      RAISE USING MESSAGE := pg_catalog.format('Error while trying to cast to %s data type.', v_err_message),
                  DETAIL := pg_catalog.format('Source value is out of %s data type range.', v_err_message),
                  HINT := pg_catalog.format('Correct the source value you are trying to cast to %s data type and try again.',
                                 v_err_message);
END;
$BODY$
LANGUAGE plpgsql
IMMUTABLE
RETURNS NULL ON NULL INPUT;

CREATE OR REPLACE FUNCTION sys.datetime2fromparts(IN p_year TEXT,
                                                                IN p_month TEXT,
                                                                IN p_day TEXT,
                                                                IN p_hour TEXT,
                                                                IN p_minute TEXT,
                                                                IN p_seconds TEXT,
                                                                IN p_fractions TEXT,
                                                                IN p_precision TEXT)
RETURNS TIMESTAMP WITHOUT TIME ZONE
AS
$BODY$
DECLARE
    v_err_message VARCHAR;
BEGIN
    RETURN sys.datetime2fromparts(p_year::NUMERIC, p_month::NUMERIC, p_day::NUMERIC,
                                                p_hour::NUMERIC, p_minute::NUMERIC, p_seconds::NUMERIC,
                                                p_fractions::NUMERIC, p_precision::NUMERIC);
EXCEPTION
    WHEN invalid_text_representation THEN
        GET STACKED DIAGNOSTICS v_err_message = MESSAGE_TEXT;
        v_err_message := substring(lower(v_err_message), 'numeric\:\s\"(.*)\"');

        RAISE USING MESSAGE := pg_catalog.format('Error while trying to convert "%s" value to NUMERIC data type.', v_err_message),
                    DETAIL := 'Supplied string value contains illegal characters.',
                    HINT := 'Correct supplied value, remove all illegal characters and try again.';
END;
$BODY$
LANGUAGE plpgsql
IMMUTABLE
RETURNS NULL ON NULL INPUT;

CREATE OR REPLACE FUNCTION sys.datetimefromparts(IN p_year NUMERIC,
                                                               IN p_month NUMERIC,
                                                               IN p_day NUMERIC,
                                                               IN p_hour NUMERIC,
                                                               IN p_minute NUMERIC,
                                                               IN p_seconds NUMERIC,
                                                               IN p_milliseconds NUMERIC)
RETURNS TIMESTAMP WITHOUT TIME ZONE
AS
$BODY$
DECLARE
    v_err_message VARCHAR;
    v_calc_seconds NUMERIC;
    v_milliseconds SMALLINT;
    v_resdatetime TIMESTAMP WITHOUT TIME ZONE;
BEGIN
    -- Check if arguments are out of range
    IF ((floor(p_year)::SMALLINT NOT BETWEEN 1753 AND 9999) OR
        (floor(p_month)::SMALLINT NOT BETWEEN 1 AND 12) OR
        (floor(p_day)::SMALLINT NOT BETWEEN 1 AND 31) OR
        (floor(p_hour)::SMALLINT NOT BETWEEN 0 AND 23) OR
        (floor(p_minute)::SMALLINT NOT BETWEEN 0 AND 59) OR
        (floor(p_seconds)::SMALLINT NOT BETWEEN 0 AND 59) OR
        (floor(p_milliseconds)::SMALLINT NOT BETWEEN 0 AND 999))
    THEN
        RAISE invalid_datetime_format;
    END IF;

    v_milliseconds := sys.babelfish_round_fractseconds(p_milliseconds::INTEGER);

    v_calc_seconds := pg_catalog.format('%s.%s',
                             floor(p_seconds)::SMALLINT,
                             CASE v_milliseconds
                                WHEN 1000 THEN '0'
                                ELSE lpad(v_milliseconds::VARCHAR, 3, '0')
                             END)::NUMERIC;

    v_resdatetime := make_timestamp(floor(p_year)::SMALLINT,
                                    floor(p_month)::SMALLINT,
                                    floor(p_day)::SMALLINT,
                                    floor(p_hour)::SMALLINT,
                                    floor(p_minute)::SMALLINT,
                                    v_calc_seconds);
    RETURN CASE
              WHEN (v_milliseconds != 1000) THEN v_resdatetime
              ELSE v_resdatetime + INTERVAL '1 second'
           END;
EXCEPTION
    WHEN invalid_datetime_format THEN
        RAISE USING MESSAGE := 'Cannot construct data type datetime, some of the arguments have values which are not valid.',
                    DETAIL := 'Possible use of incorrect value of date or time part (which lies outside of valid range).',
                    HINT := 'Check each input argument belongs to the valid range and try again.';

    WHEN numeric_value_out_of_range THEN
        GET STACKED DIAGNOSTICS v_err_message = MESSAGE_TEXT;
        v_err_message := upper(split_part(v_err_message, ' ', 1));

        RAISE USING MESSAGE := pg_catalog.format('Error while trying to cast to %s data type.', v_err_message),
                    DETAIL := pg_catalog.format('Source value is out of %s data type range.', v_err_message),
                    HINT := pg_catalog.format('Correct the source value you are trying to cast to %s data type and try again.',
                                   v_err_message);
END;
$BODY$
LANGUAGE plpgsql
IMMUTABLE
RETURNS NULL ON NULL INPUT;

CREATE OR REPLACE FUNCTION sys.datetimefromparts(IN p_year TEXT,
                                                               IN p_month TEXT,
                                                               IN p_day TEXT,
                                                               IN p_hour TEXT,
                                                               IN p_minute TEXT,
                                                               IN p_seconds TEXT,
                                                               IN p_milliseconds TEXT)
RETURNS TIMESTAMP WITHOUT TIME ZONE
AS
$BODY$
DECLARE
    v_err_message VARCHAR;
BEGIN
    RETURN sys.datetimefromparts(p_year::NUMERIC, p_month::NUMERIC, p_day::NUMERIC,
                                               p_hour::NUMERIC, p_minute::NUMERIC,
                                               p_seconds::NUMERIC, p_milliseconds::NUMERIC);
EXCEPTION
    WHEN invalid_text_representation THEN
        GET STACKED DIAGNOSTICS v_err_message = MESSAGE_TEXT;
        v_err_message := substring(lower(v_err_message), 'numeric\:\s\"(.*)\"');

        RAISE USING MESSAGE := pg_catalog.format('Error while trying to convert "%s" value to NUMERIC data type.', v_err_message),
                    DETAIL := 'Supplied string value contains illegal characters.',
                    HINT := 'Correct supplied value, remove all illegal characters and try again.';
END;
$BODY$
LANGUAGE plpgsql
IMMUTABLE
RETURNS NULL ON NULL INPUT;

CREATE OR REPLACE FUNCTION sys.isnumeric(IN expr ANYELEMENT) RETURNS INTEGER AS
$BODY$
DECLARE 
    x NUMERIC;
    y MONEY;
BEGIN
    IF (expr IS NULL) THEN
	    RETURN 0;
    END IF;
    IF ($1::VARCHAR COLLATE "C" ~ '^\s*$') THEN 
	    RETURN 0;
    END IF;
    IF pg_typeof(expr) IN ('bigint'::regtype, 'int'::regtype, 'smallint'::regtype,'sys.tinyint'::regtype,
    'numeric'::regtype, 'float'::regtype, 'real'::regtype, 'sys.money'::regtype)
	THEN
		RETURN 1;
	END IF;
    x = $1::NUMERIC;
    RETURN 1;
EXCEPTION WHEN others THEN
    BEGIN
        y = $1::sys.MONEY;
        RETURN 1;
        EXCEPTION WHEN others THEN
            RETURN 0;
    END;
END;
$BODY$
LANGUAGE plpgsql
STABLE CALLED ON NULL INPUT;

CREATE OR REPLACE FUNCTION sys.isnumeric(IN expr TEXT) RETURNS INTEGER AS
$BODY$
DECLARE 
    x NUMERIC;
    y MONEY;
BEGIN
    IF (expr IS NULL) THEN
	    RETURN 0;
    END IF;

    -- IF ($1::VARCHAR ~ '^\s*$') THEN 
    IF (expr COLLATE "C" ~ '^\s*$') THEN 
	    RETURN 0;
    END IF;
    IF pg_typeof(expr) IN ('bigint'::regtype, 'int'::regtype, 'smallint'::regtype,'sys.tinyint'::regtype,
    'numeric'::regtype, 'float'::regtype, 'real'::regtype, 'sys.money'::regtype)
	THEN
		RETURN 1;
	END IF;
    x = $1::NUMERIC;
    RETURN 1;
EXCEPTION WHEN others THEN
    BEGIN
        y = $1::sys.MONEY;
        RETURN 1;
        EXCEPTION WHEN others THEN
            RETURN 0;
    END;
END;
$BODY$
LANGUAGE plpgsql
STABLE CALLED ON NULL INPUT;

-- Return the object ID given the object name. Can specify optional type.
CREATE OR REPLACE FUNCTION sys.object_id(IN object_name sys.VARCHAR, IN object_type sys.VARCHAR DEFAULT NULL)
RETURNS INTEGER AS
'babelfishpg_tsql', 'object_id'
LANGUAGE C STABLE;

CREATE OR REPLACE FUNCTION sys.parsename (
	object_name VARCHAR
	,object_piece INT
	)
RETURNS VARCHAR AS $$
/***************************************************************
EXTENSION PACK function PARSENAME(x)
***************************************************************/
SELECT CASE
		WHEN char_length($1) < char_length(pg_catalog.replace($1, '.', '')) + 4
			AND $2 BETWEEN 1
				AND 4
			THEN reverse(split_part(reverse($1), '.', $2))
		ELSE NULL
		END $$ immutable LANGUAGE 'sql';

CREATE OR REPLACE FUNCTION sys.timefromparts(IN p_hour NUMERIC,
                                                           IN p_minute NUMERIC,
                                                           IN p_seconds NUMERIC,
                                                           IN p_fractions NUMERIC,
                                                           IN p_precision NUMERIC)
RETURNS TIME WITHOUT TIME ZONE
AS
$BODY$
DECLARE
    v_fractions VARCHAR;
    v_precision SMALLINT;
    v_err_message VARCHAR;
    v_calc_seconds NUMERIC;
BEGIN
    v_fractions := floor(p_fractions)::INTEGER::VARCHAR;
    v_precision := p_precision::SMALLINT;

    IF (scale(p_precision) > 0) THEN
        RAISE most_specific_type_mismatch;
    ELSIF ((p_hour::SMALLINT NOT BETWEEN 0 AND 23) OR
           (p_minute::SMALLINT NOT BETWEEN 0 AND 59) OR
           (p_seconds::SMALLINT NOT BETWEEN 0 AND 59) OR
           (p_fractions::SMALLINT NOT BETWEEN 0 AND 9999999) OR
           (p_fractions::SMALLINT != 0 AND char_length(v_fractions) > p_precision))
    THEN
        RAISE invalid_datetime_format;
    ELSIF (v_precision NOT BETWEEN 0 AND 7) THEN
        RAISE numeric_value_out_of_range;
    END IF;

    v_calc_seconds := pg_catalog.format('%s.%s',
                             floor(p_seconds)::SMALLINT,
                             substring(rpad(lpad(v_fractions, v_precision, '0'), 7, '0'), 1, 6))::NUMERIC;

    RETURN make_time(floor(p_hour)::SMALLINT,
                     floor(p_minute)::SMALLINT,
                     v_calc_seconds);
EXCEPTION
    WHEN most_specific_type_mismatch THEN
        RAISE USING MESSAGE := 'Scale argument is not valid. Valid expressions for data type DATETIME2 scale argument are integer constants and integer constant expressions.',
                    DETAIL := 'Use of incorrect "precision" parameter value during conversion process.',
                    HINT := 'Change "precision" parameter to the proper value and try again.';

    WHEN invalid_parameter_value THEN
        RAISE USING MESSAGE := pg_catalog.format('Specified scale %s is invalid.', v_precision),
                    DETAIL := 'Use of incorrect "precision" parameter value during conversion process.',
                    HINT := 'Change "precision" parameter to the proper value and try again.';

    WHEN invalid_datetime_format THEN
        RAISE USING MESSAGE := 'Cannot construct data type time, some of the arguments have values which are not valid.',
                    DETAIL := 'Possible use of incorrect value of time part (which lies outside of valid range).',
                    HINT := 'Check each input argument belongs to the valid range and try again.';

    WHEN numeric_value_out_of_range THEN
        GET STACKED DIAGNOSTICS v_err_message = MESSAGE_TEXT;
        v_err_message := upper(split_part(v_err_message, ' ', 1));

        RAISE USING MESSAGE := pg_catalog.format('Error while trying to cast to %s data type.', v_err_message),
                    DETAIL := pg_catalog.format('Source value is out of %s data type range.', v_err_message),
                    HINT := pg_catalog.format('Correct the source value you are trying to cast to %s data type and try again.',
                                   v_err_message);
END;
$BODY$
LANGUAGE plpgsql
VOLATILE
RETURNS NULL ON NULL INPUT;

CREATE OR REPLACE FUNCTION sys.timefromparts(IN p_hour TEXT,
                                                           IN p_minute TEXT,
                                                           IN p_seconds TEXT,
                                                           IN p_fractions TEXT,
                                                           IN p_precision TEXT)
RETURNS TIME WITHOUT TIME ZONE
AS
$BODY$
DECLARE
    v_err_message VARCHAR;
BEGIN
    RETURN sys.timefromparts(p_hour::NUMERIC, p_minute::NUMERIC,
                                           p_seconds::NUMERIC, p_fractions::NUMERIC,
                                           p_precision::NUMERIC);
EXCEPTION
    WHEN invalid_text_representation THEN
        GET STACKED DIAGNOSTICS v_err_message = MESSAGE_TEXT;
        v_err_message := substring(lower(v_err_message), 'numeric\:\s\"(.*)\"');

        RAISE USING MESSAGE := pg_catalog.format('Error while trying to convert "%s" value to NUMERIC data type.', v_err_message),
                    DETAIL := 'Supplied string value contains illegal characters.',
                    HINT := 'Correct supplied value, remove all illegal characters and try again.';
END;
$BODY$
LANGUAGE plpgsql
VOLATILE
RETURNS NULL ON NULL INPUT;

CREATE OR REPLACE FUNCTION sys.has_dbaccess(database_name SYSNAME) RETURNS INTEGER AS 
'babelfishpg_tsql', 'has_dbaccess'
LANGUAGE C STABLE STRICT;

CREATE OR REPLACE FUNCTION sys.datefromparts(IN year INT, IN month INT, IN day INT)
RETURNS DATE AS
$BODY$
SELECT make_date(year, month, day);
$BODY$
STRICT
LANGUAGE SQL IMMUTABLE;

CREATE OR REPLACE FUNCTION sys.charindex(expressionToFind PG_CATALOG.TEXT,
										 expressionToSearch PG_CATALOG.TEXT,
										 start_location INTEGER DEFAULT 0)
RETURNS INTEGER AS
$BODY$
SELECT
CASE
WHEN start_location <= 0 THEN
	strpos(expressionToSearch, expressionToFind)
ELSE
	CASE
	WHEN strpos(substr(expressionToSearch, start_location), expressionToFind) = 0 THEN
		0
	ELSE
		strpos(substr(expressionToSearch, start_location), expressionToFind) + start_location - 1
	END
END;
$BODY$
STRICT
LANGUAGE SQL IMMUTABLE;

CREATE OR REPLACE FUNCTION sys.DATETIMEOFFSETFROMPARTS(IN p_year INTEGER,
                                                               IN p_month INTEGER,
                                                               IN p_day INTEGER,
                                                               IN p_hour INTEGER,
                                                               IN p_minute INTEGER,
                                                               IN p_seconds INTEGER,
                                                               IN p_fractions INTEGER,
                                                               IN p_hour_offset INTEGER,
                                                               IN p_minute_offset INTEGER,
                                                               IN p_precision NUMERIC)
RETURNS sys.DATETIMEOFFSET
AS
$BODY$
DECLARE
    v_err_message SYS.VARCHAR;
    v_fractions SYS.VARCHAR;
    v_precision SMALLINT;
    v_calc_seconds NUMERIC; 
    v_resdatetime TIMESTAMP WITHOUT TIME ZONE;
    v_string pg_catalog.text;
    v_sign pg_catalog.text;
BEGIN
    v_fractions := p_fractions::SYS.VARCHAR;
    IF p_precision IS NULL THEN
        RAISE EXCEPTION 'Scale argument is not valid. Valid expressions for data type datetimeoffset scale argument are integer constants and integer constant expressions.';
    END IF;
    IF p_year IS NULL OR p_month is NULL OR p_day IS NULL OR p_hour IS NULL OR p_minute IS NULL OR p_seconds IS NULL OR p_fractions IS NULL
            OR p_hour_offset IS NULL OR p_minute_offset is NULL THEN
        RETURN NULL;
    END IF;
    v_precision := p_precision::SMALLINT;

    IF (scale(p_precision) > 0) THEN
        RAISE most_specific_type_mismatch;

    -- Check if arguments are out of range
    ELSIF ((p_year NOT BETWEEN 1753 AND 9999) OR
        (p_month NOT BETWEEN 1 AND 12) OR
        (p_day NOT BETWEEN 1 AND 31) OR
        (p_hour NOT BETWEEN 0 AND 23) OR
        (p_minute NOT BETWEEN 0 AND 59) OR
        (p_seconds NOT BETWEEN 0 AND 59) OR
        (p_hour_offset NOT BETWEEN -14 AND 14) OR
        (p_minute_offset NOT BETWEEN -59 AND 59) OR
        (p_hour_offset * p_minute_offset < 0) OR
        (p_hour_offset = 14 AND p_minute_offset != 0) OR
        (p_hour_offset = -14 AND p_minute_offset != 0) OR
        (p_fractions != 0 AND char_length(v_fractions) > p_precision::SMALLINT))
    THEN
        RAISE invalid_datetime_format;
    ELSIF (v_precision NOT BETWEEN 0 AND 7) THEN
        RAISE numeric_value_out_of_range;
    END IF;
    v_calc_seconds := format('%s.%s',
                             p_seconds,
                             substring(rpad(lpad(v_fractions, v_precision, '0'), 7, '0'), 1, 6))::NUMERIC;

    v_resdatetime := make_timestamp(p_year,
                                    p_month,
                                    p_day,
                                    p_hour,
                                    p_minute,
                                    v_calc_seconds);
    v_sign := (
        SELECT CASE
            WHEN (p_hour_offset) > 0
                THEN '+'
            WHEN (p_hour_offset) = 0 AND (p_minute_offset) >= 0
                THEN '+'    
            ELSE '-'
        END
    );
    v_string := CONCAT(v_resdatetime::pg_catalog.text,v_sign,abs(p_hour_offset)::SMALLINT::text,':',
                                                          abs(p_minute_offset)::SMALLINT::text);
    RETURN CAST(v_string AS sys.DATETIMEOFFSET);
EXCEPTION
    WHEN most_specific_type_mismatch THEN
        RAISE USING MESSAGE := 'Scale argument is not valid. Valid expressions for data type datetimeoffset scale argument are integer constants and integer constant expressions',
                    DETAIL := 'Use of incorrect "precision" parameter value during conversion process.',
                    HINT := 'Change "precision" parameter to the proper value and try again.';    
    WHEN invalid_datetime_format THEN
        RAISE USING MESSAGE := 'Cannot construct data type datetimeoffset, some of the arguments have values which are not valid.',
                    DETAIL := 'Possible use of incorrect value of date or time part (which lies outside of valid range).',
                    HINT := 'Check each input argument belongs to the valid range and try again.';

    WHEN numeric_value_out_of_range THEN
        RAISE USING MESSAGE := format('Specified scale % is invalid.', p_fractions),
                    DETAIL := format('Source value is out of %s data type range.', v_err_message),
                    HINT := format('Correct the source value you are trying to cast to %s data type and try again.',
                                   v_err_message);
END;
$BODY$
LANGUAGE plpgsql
IMMUTABLE;

-- Duplicate functions with arg TEXT since ANYELEMNT cannot handle type unknown.
CREATE OR REPLACE FUNCTION sys.stuff(expr TEXT, start INTEGER, length INTEGER, replace_expr TEXT)
RETURNS TEXT AS
$BODY$
SELECT
CASE
WHEN start <= 0 or start > length(expr) or length < 0 THEN
	NULL
WHEN replace_expr is NULL THEN
	overlay (expr placing '' from start for length)
ELSE
	overlay (expr placing replace_expr from start for length)
END;
$BODY$
LANGUAGE SQL;

CREATE OR REPLACE FUNCTION sys.stuff(expr ANYELEMENT, start INTEGER, length INTEGER, replace_expr ANYELEMENT)
RETURNS ANYELEMENT AS
$BODY$
SELECT
CASE
WHEN start <= 0 or start > length(expr) or length < 0 THEN
	NULL
WHEN replace_expr is NULL THEN
	overlay (expr placing '' from start for length)
ELSE
	overlay (expr placing replace_expr from start for length)
END;
$BODY$
LANGUAGE SQL;

CREATE OR REPLACE FUNCTION sys.len(expr TEXT) RETURNS INTEGER AS
$BODY$
SELECT length(trim(trailing from expr));
$BODY$
STRICT
LANGUAGE SQL IMMUTABLE;

-- Added for BABEL-1544
CREATE OR REPLACE FUNCTION sys.len(expr sys.BBF_VARBINARY) RETURNS INTEGER AS
'babelfishpg_common', 'varbinary_length'
STRICT
LANGUAGE c IMMUTABLE PARALLEL SAFE;

-- DATALENGTH
CREATE OR REPLACE FUNCTION sys.datalength(ANYELEMENT) RETURNS INTEGER
AS 'babelfishpg_tsql', 'datalength' LANGUAGE C IMMUTABLE STRICT PARALLEL SAFE;
-- provide both additional functions here to avoid implicit casting between string literals with/without N''
CREATE OR REPLACE FUNCTION sys.datalength(text) RETURNS INTEGER
AS 'babelfishpg_tsql', 'datalength' LANGUAGE C IMMUTABLE STRICT PARALLEL SAFE;
CREATE OR REPLACE FUNCTION sys.datalength(char) RETURNS INTEGER
AS 'babelfishpg_tsql', 'datalength' LANGUAGE C IMMUTABLE STRICT PARALLEL SAFE;
-- TODO: in MSSQL datalength against varchar(max) will return BIGINT instead of INTEGER. However in PG we ignore typmods in functions.
-- However this is not a critical issue so we will just leave it. We may come back to this difference later once we find out solution to typmods.

CREATE OR REPLACE FUNCTION sys.round(number PG_CATALOG.NUMERIC, length INTEGER)
RETURNS NUMERIC AS 'babelfishpg_common', 'tsql_numeric_round' LANGUAGE C IMMUTABLE PARALLEL SAFE;

CREATE OR REPLACE FUNCTION sys.round(number PG_CATALOG.NUMERIC, length INTEGER, function INTEGER)
RETURNS NUMERIC AS 'babelfishpg_common', 'tsql_numeric_trunc' LANGUAGE C IMMUTABLE PARALLEL SAFE;

CREATE OR REPLACE FUNCTION sys.day(date ANYELEMENT)
RETURNS INTEGER AS
$BODY$
SELECT sys.datepart('day', date);
$BODY$
STRICT
LANGUAGE SQL IMMUTABLE;

CREATE OR REPLACE FUNCTION sys.month(date ANYELEMENT)
RETURNS INTEGER AS
$BODY$
SELECT sys.datepart('month', date);
$BODY$
STRICT
LANGUAGE SQL IMMUTABLE;

CREATE OR REPLACE FUNCTION sys.year(date ANYELEMENT)
RETURNS INTEGER AS
$BODY$
SELECT sys.datepart('year', date);
$BODY$
STRICT
LANGUAGE SQL IMMUTABLE;

CREATE OR REPLACE FUNCTION sys.space(IN number INTEGER, OUT result SYS.VARCHAR) AS $$
-- sys.varchar has default length of 1, so we have to pass in 'number' to be the
-- type modifier.
BEGIN
	EXECUTE pg_catalog.format(E'SELECT repeat(\' \', %s)::SYS.VARCHAR(%s)', number, number) INTO result;
END;
$$
STRICT
LANGUAGE plpgsql;

create or replace function sys.isdate(v text)
returns integer
as
$body$
begin
    if v is NULL THEN
        return 0;
    else
        perform v::date;
        return 1;
    end if;
    EXCEPTION WHEN others THEN
    RETURN 0;
end
$body$
language 'plpgsql' STABLE;

CREATE OR REPLACE FUNCTION sys.is_collated_ci_as_internal(IN input_string TEXT) RETURNS BOOL
AS 'babelfishpg_tsql', 'is_collated_ci_as_internal'
LANGUAGE C VOLATILE PARALLEL SAFE;

CREATE OR REPLACE FUNCTION sys.is_collated_ci_as(IN input_string TEXT)
RETURNS BOOL AS
$$
	SELECT sys.is_collated_ci_as_internal(input_string);
$$
LANGUAGE SQL VOLATILE PARALLEL SAFE;

create or replace function sys.PATINDEX(in pattern varchar, in expression varchar) returns bigint as
$body$
declare
  v_find_result VARCHAR;
  v_pos bigint;
  v_regexp_pattern VARCHAR;
begin
  if pattern is null or expression is null then
    return null;
  end if;
  if left(pattern, 1) = '%' collate sys.database_default then
    v_regexp_pattern := regexp_replace(pattern, '^%', '%#"', 'i');
  else
    v_regexp_pattern := '#"' || pattern;
  end if;

  if right(pattern, 1) = '%' collate sys.database_default then
    v_regexp_pattern := regexp_replace(v_regexp_pattern, '%$', '#"%', 'i');
  else
   v_regexp_pattern := v_regexp_pattern || '#"';
  end if;
  v_find_result := substring(expression, v_regexp_pattern, '#');
  if v_find_result <> '' collate sys.database_default then
    v_pos := strpos(expression, v_find_result);
  else
    v_pos := 0;
  end if;
  return v_pos;
end;
$body$
language plpgsql immutable returns null on null input;

create or replace function sys.RAND(x in int)returns double precision
AS 'babelfishpg_tsql', 'tsql_random'
LANGUAGE C IMMUTABLE STRICT COST 1 PARALLEL RESTRICTED;

create or replace function sys.square(in x double precision) returns double precision
AS
$BODY$
DECLARE
	res double precision;
BEGIN
	res = pow(x, 2::float);
	return res;
END;
$BODY$
LANGUAGE plpgsql PARALLEL SAFE IMMUTABLE RETURNS NULL ON NULL INPUT;

CREATE OR REPLACE FUNCTION sys.atn2(IN x SYS.FLOAT, IN y SYS.FLOAT) RETURNS SYS.FLOAT
AS
$$
DECLARE
    res SYS.FLOAT;
BEGIN
    IF x = 0 AND y = 0 THEN
        RAISE EXCEPTION 'An invalid floating point operation occurred.';
    ELSE
        res = PG_CATALOG.atan2(x, y);
        RETURN res;
    END IF;
END;
$$
LANGUAGE plpgsql PARALLEL SAFE IMMUTABLE RETURNS NULL ON NULL INPUT;

CREATE OR REPLACE FUNCTION sys.datepart(IN datepart PG_CATALOG.TEXT, IN arg anyelement) RETURNS INTEGER
AS
$body$
BEGIN
    IF pg_typeof(arg) = 'sys.DATETIMEOFFSET'::regtype THEN
        return sys.datepart_internal(datepart, arg::timestamp,
                     sys.babelfish_get_datetimeoffset_tzoffset(arg)::integer);
    ELSE
        return sys.datepart_internal(datepart, arg);
    END IF;
END;
$body$
LANGUAGE plpgsql IMMUTABLE;

-- Duplicate function with arg TEXT since ANYELEMENT cannot handle type unknown.
CREATE OR REPLACE FUNCTION sys.datepart(IN datepart TEXT, IN arg TEXT) RETURNS INTEGER
AS
$body$
BEGIN
    IF pg_typeof(arg) = 'sys.DATETIMEOFFSET'::regtype THEN
        return sys.datepart_internal(datepart, arg::timestamp,
                     sys.babelfish_get_datetimeoffset_tzoffset(arg)::integer);
    ELSIF pg_typeof(arg) = 'pg_catalog.text'::regtype THEN
        return sys.datepart_internal(datepart, arg::sys.datetimeoffset::timestamp, sys.babelfish_get_datetimeoffset_tzoffset(arg::sys.datetimeoffset)::integer);
    ELSE
        return sys.datepart_internal(datepart, arg);
    END IF;
END;
$body$
LANGUAGE plpgsql IMMUTABLE;

CREATE OR REPLACE FUNCTION sys.datediff(IN datepart PG_CATALOG.TEXT, IN startdate PG_CATALOG.date, IN enddate PG_CATALOG.date) RETURNS INTEGER
AS
$body$
BEGIN
    return CAST(sys.datediff_internal_date(datepart, startdate, enddate) AS INTEGER);
END
$body$
LANGUAGE plpgsql IMMUTABLE;

CREATE OR REPLACE FUNCTION sys.datediff(IN datepart PG_CATALOG.TEXT, IN startdate sys.datetime, IN enddate sys.datetime) RETURNS INTEGER
AS
$body$
BEGIN
    return CAST(sys.datediff_internal(datepart, startdate::TIMESTAMP, enddate::TIMESTAMP) AS INTEGER);
END
$body$
LANGUAGE plpgsql IMMUTABLE;

CREATE OR REPLACE FUNCTION sys.datediff(IN datepart PG_CATALOG.TEXT, IN startdate sys.datetimeoffset, IN enddate sys.datetimeoffset) RETURNS INTEGER
AS
$body$
BEGIN
    return CAST(sys.datediff_internal_df(datepart, startdate, enddate) AS INTEGER);
END
$body$
LANGUAGE plpgsql IMMUTABLE;

CREATE OR REPLACE FUNCTION sys.datediff(IN datepart PG_CATALOG.TEXT, IN startdate sys.datetime2, IN enddate sys.datetime2) RETURNS INTEGER
AS
$body$
BEGIN
    return CAST(sys.datediff_internal(datepart, startdate::TIMESTAMP, enddate::TIMESTAMP) AS INTEGER);
END
$body$
LANGUAGE plpgsql IMMUTABLE;

CREATE OR REPLACE FUNCTION sys.datediff(IN datepart PG_CATALOG.TEXT, IN startdate sys.smalldatetime, IN enddate sys.smalldatetime) RETURNS INTEGER
AS
$body$
BEGIN
    return CAST(sys.datediff_internal(datepart, startdate::TIMESTAMP, enddate::TIMESTAMP) AS INTEGER);
END
$body$
LANGUAGE plpgsql IMMUTABLE;

CREATE OR REPLACE FUNCTION sys.datediff(IN datepart PG_CATALOG.TEXT, IN startdate PG_CATALOG.time, IN enddate PG_CATALOG.time) RETURNS INTEGER
AS
$body$
BEGIN
    return CAST(sys.datediff_internal(datepart, startdate, enddate) AS INTEGER);
END
$body$
LANGUAGE plpgsql IMMUTABLE;

-- datediff big
CREATE OR REPLACE FUNCTION sys.datediff_big(IN datepart PG_CATALOG.TEXT, IN startdate PG_CATALOG.date, IN enddate PG_CATALOG.date) RETURNS BIGINT
AS
$body$
BEGIN
    return sys.datediff_internal_date(datepart, startdate, enddate);
END
$body$
LANGUAGE plpgsql IMMUTABLE;

CREATE OR REPLACE FUNCTION sys.datediff_big(IN datepart PG_CATALOG.TEXT, IN startdate sys.datetime, IN enddate sys.datetime) RETURNS BIGINT
AS
$body$
BEGIN
    return sys.datediff_internal(datepart, startdate::TIMESTAMP, enddate::TIMESTAMP);
END
$body$
LANGUAGE plpgsql IMMUTABLE;

CREATE OR REPLACE FUNCTION sys.datediff_big(IN datepart PG_CATALOG.TEXT, IN startdate sys.datetimeoffset, IN enddate sys.datetimeoffset) RETURNS BIGINT
AS
$body$
BEGIN
    return sys.datediff_internal_df(datepart, startdate, enddate);
END
$body$
LANGUAGE plpgsql IMMUTABLE;

CREATE OR REPLACE FUNCTION sys.datediff_big(IN datepart PG_CATALOG.TEXT, IN startdate sys.datetime2, IN enddate sys.datetime2) RETURNS BIGINT
AS
$body$
BEGIN
    return sys.datediff_internal(datepart, startdate::TIMESTAMP, enddate::TIMESTAMP);
END
$body$
LANGUAGE plpgsql IMMUTABLE;

CREATE OR REPLACE FUNCTION sys.datediff_big(IN datepart PG_CATALOG.TEXT, IN startdate sys.smalldatetime, IN enddate sys.smalldatetime) RETURNS BIGINT
AS
$body$
BEGIN
    return sys.datediff_internal(datepart, startdate::TIMESTAMP, enddate::TIMESTAMP);
END
$body$
LANGUAGE plpgsql IMMUTABLE;

CREATE OR REPLACE FUNCTION sys.datediff_big(IN datepart PG_CATALOG.TEXT, IN startdate PG_CATALOG.time, IN enddate PG_CATALOG.time) RETURNS BIGINT
AS
$body$
BEGIN
    return sys.datediff_internal(datepart, startdate, enddate);
END
$body$
LANGUAGE plpgsql IMMUTABLE;


 -- Duplicate functions with arg TEXT since ANYELEMENT cannot handle type unknown.
CREATE OR REPLACE FUNCTION sys.dateadd(IN datepart PG_CATALOG.TEXT, IN num INTEGER, IN startdate TEXT) RETURNS DATETIME
AS
$body$
DECLARE
    is_date INT;
BEGIN
    is_date = sys.isdate(startdate);
    IF (is_date = 1) THEN 
        RETURN sys.dateadd_internal(datepart,num,startdate::datetime);
    ELSEIF (startdate is NULL) THEN
        RETURN NULL;
    ELSE
        RAISE EXCEPTION 'Conversion failed when converting date and/or time from character string.';
    END IF;
END;
$body$
LANGUAGE plpgsql IMMUTABLE;

CREATE OR REPLACE FUNCTION sys.dateadd(IN datepart PG_CATALOG.TEXT, IN num INTEGER, IN startdate ANYELEMENT) RETURNS ANYELEMENT
AS
$body$
BEGIN
    IF pg_typeof(startdate) = 'sys.DATETIMEOFFSET'::regtype THEN
        return sys.dateadd_internal_df(datepart, num,
                     startdate);
    ELSE
        return sys.dateadd_internal(datepart, num,
                     startdate);
    END IF;
END;
$body$
LANGUAGE plpgsql IMMUTABLE;

CREATE OR REPLACE FUNCTION sys.datepart_internal(IN datepart PG_CATALOG.TEXT, IN arg anyelement,IN df_tz INTEGER DEFAULT 0) RETURNS INTEGER AS $$
DECLARE
	result INTEGER;
	first_day DATE;
	first_week_end INTEGER;
	day INTEGER;
BEGIN
	CASE datepart
	WHEN 'dow' THEN
		result = (date_part(datepart, arg)::INTEGER - current_setting('babelfishpg_tsql.datefirst')::INTEGER + 7) % 7 + 1;
	WHEN 'tsql_week' THEN
		first_day = make_date(date_part('year', arg)::INTEGER, 1, 1);
		first_week_end = 8 - sys.datepart_internal('dow', first_day)::INTEGER;
		day = date_part('doy', arg)::INTEGER;
		IF day <= first_week_end THEN
			result = 1;
		ELSE
			result = 2 + (day - first_week_end - 1) / 7;
		END IF;
	WHEN 'second' THEN
		result = TRUNC(date_part(datepart, arg))::INTEGER;
	WHEN 'millisecond' THEN
		result = right(date_part(datepart, arg)::TEXT, 3)::INTEGER;
	WHEN 'microsecond' THEN
		result = right(date_part(datepart, arg)::TEXT, 6)::INTEGER;
	WHEN 'nanosecond' THEN
		-- Best we can do - Postgres does not support nanosecond precision
		result = right(date_part('microsecond', arg)::TEXT, 6)::INTEGER * 1000;
	WHEN 'tzoffset' THEN
		-- timezone for datetimeoffset
		result = df_tz;
	ELSE
		result = date_part(datepart, arg)::INTEGER;
	END CASE;
	RETURN result;
EXCEPTION WHEN invalid_parameter_value THEN
    -- date_part() throws an exception when trying to get day/month/year etc. from
	-- TIME, so we just need to catch the exception in this case
	-- date_part() returns 0 when trying to get hour/minute/second etc. from
	-- DATE, which is the desirable behavior for datepart() as well.
    -- If the date argument data type does not have the specified datepart,
    -- date_part() will return the default value for that datepart.
    CASE datepart
	-- Case for datepart is year, yy and yyyy, all mappings are defined in gram.y.
    WHEN 'year' THEN RETURN 1900;
    -- Case for datepart is quater, qq and q
    WHEN 'quarter' THEN RETURN 1;
    -- Case for datepart is month, mm and m
    WHEN 'month' THEN RETURN 1;
    -- Case for datepart is day, dd and d
    WHEN 'day' THEN RETURN 1;
    -- Case for datepart is dayofyear, dy
    WHEN 'doy' THEN RETURN 1;
    -- Case for datepart is y(also refers to dayofyear)
    WHEN 'y' THEN RETURN 1;
    -- Case for datepart is week, wk and ww
    WHEN 'tsql_week' THEN RETURN 1;
    -- Case for datepart is iso_week, isowk and isoww
    WHEN 'week' THEN RETURN 1;
    -- Case for datepart is tzoffset and tz
    WHEN 'tzoffset' THEN RETURN 0;
    -- Case for datepart is weekday and dw, return dow according to datefirst
    WHEN 'dow' THEN
        RETURN (1 - current_setting('babelfishpg_tsql.datefirst')::INTEGER + 7) % 7 + 1 ;
	ELSE
        RAISE EXCEPTION '''%'' is not a recognized datepart option', datepart;
        RETURN -1;
	END CASE;
END;
$$
STRICT
LANGUAGE plpgsql IMMUTABLE;

/*
    This function is needed when input date is datetimeoffset type. When running the following query in postgres using tsql dialect, it faied.
        select dateadd(minute, -70, '2016-12-26 00:30:05.523456+8'::datetimeoffset);
    We tried to merge this function with sys.dateadd_internal by using '+' when adding interval to datetimeoffset, 
    but the error shows : operator does not exist: sys.datetimeoffset + interval. As the result, we should not use '+' directly
    but should keep using OPERATOR(sys.+) when input date is in datetimeoffset type.
*/
CREATE OR REPLACE FUNCTION sys.dateadd_internal_df(IN datepart PG_CATALOG.TEXT, IN num INTEGER, IN startdate datetimeoffset) RETURNS datetimeoffset AS $$
BEGIN
	CASE datepart
	WHEN 'year' THEN
		RETURN startdate OPERATOR(sys.+) make_interval(years => num);
	WHEN 'quarter' THEN
		RETURN startdate OPERATOR(sys.+) make_interval(months => num * 3);
	WHEN 'month' THEN
		RETURN startdate OPERATOR(sys.+) make_interval(months => num);
	WHEN 'dayofyear', 'y' THEN
		RETURN startdate OPERATOR(sys.+) make_interval(days => num);
	WHEN 'day' THEN
		RETURN startdate OPERATOR(sys.+) make_interval(days => num);
	WHEN 'week' THEN
		RETURN startdate OPERATOR(sys.+) make_interval(weeks => num);
	WHEN 'weekday' THEN
		RETURN startdate OPERATOR(sys.+) make_interval(days => num);
	WHEN 'hour' THEN
		RETURN startdate OPERATOR(sys.+) make_interval(hours => num);
	WHEN 'minute' THEN
		RETURN startdate OPERATOR(sys.+) make_interval(mins => num);
	WHEN 'second' THEN
		RETURN startdate OPERATOR(sys.+) make_interval(secs => num);
	WHEN 'millisecond' THEN
		RETURN startdate OPERATOR(sys.+) make_interval(secs => (num::numeric) * 0.001);
	WHEN 'microsecond' THEN
		RETURN startdate OPERATOR(sys.+) make_interval(secs => (num::numeric) * 0.000001);
	WHEN 'nanosecond' THEN
		-- Best we can do - Postgres does not support nanosecond precision
		RETURN startdate OPERATOR(sys.+) make_interval(secs => TRUNC((num::numeric)* 0.000000001, 6));
	ELSE
		RAISE EXCEPTION '"%" is not a recognized dateadd option.', datepart;
	END CASE;
END;
$$
STRICT
LANGUAGE plpgsql IMMUTABLE;

CREATE OR REPLACE FUNCTION sys.dateadd_internal(IN datepart PG_CATALOG.TEXT, IN num INTEGER, IN startdate ANYELEMENT) RETURNS ANYELEMENT AS $$
BEGIN
    IF pg_typeof(startdate) = 'date'::regtype AND
		datepart IN ('hour', 'minute', 'second', 'millisecond', 'microsecond', 'nanosecond') THEN
		RAISE EXCEPTION 'The datepart % is not supported by date function dateadd for data type date.', datepart;
	END IF;
    IF pg_typeof(startdate) = 'time'::regtype AND
		datepart IN ('year', 'quarter', 'month', 'doy', 'day', 'week', 'weekday') THEN
		RAISE EXCEPTION 'The datepart % is not supported by date function dateadd for data type time.', datepart;
	END IF;

	CASE datepart
	WHEN 'year' THEN
		RETURN startdate + make_interval(years => num);
	WHEN 'quarter' THEN
		RETURN startdate + make_interval(months => num * 3);
	WHEN 'month' THEN
		RETURN startdate + make_interval(months => num);
	WHEN 'dayofyear', 'y' THEN
		RETURN startdate + make_interval(days => num);
	WHEN 'day' THEN
		RETURN startdate + make_interval(days => num);
	WHEN 'week' THEN
		RETURN startdate + make_interval(weeks => num);
	WHEN 'weekday' THEN
		RETURN startdate + make_interval(days => num);
	WHEN 'hour' THEN
		RETURN startdate + make_interval(hours => num);
	WHEN 'minute' THEN
		RETURN startdate + make_interval(mins => num);
	WHEN 'second' THEN
		RETURN startdate + make_interval(secs => num);
	WHEN 'millisecond' THEN
		RETURN startdate + make_interval(secs => (num::numeric) * 0.001);
	WHEN 'microsecond' THEN
        IF pg_typeof(startdate) = 'time'::regtype THEN
            RETURN startdate + make_interval(secs => (num::numeric) * 0.000001);
        ELSIF pg_typeof(startdate) = 'sys.datetime2'::regtype THEN
            RETURN startdate + make_interval(secs => (num::numeric) * 0.000001);
        ELSIF pg_typeof(startdate) = 'sys.smalldatetime'::regtype THEN
            RAISE EXCEPTION 'The datepart % is not supported by date function dateadd for data type smalldatetime.', datepart;
        ELSE
            RAISE EXCEPTION 'The datepart % is not supported by date function dateadd for data type datetime.', datepart;
        END IF;
	WHEN 'nanosecond' THEN
        IF pg_typeof(startdate) = 'time'::regtype THEN
            RETURN startdate + make_interval(secs => TRUNC((num::numeric)* 0.000000001, 6));
        ELSIF pg_typeof(startdate) = 'sys.datetime2'::regtype THEN
            RETURN startdate + make_interval(secs => TRUNC((num::numeric)* 0.000000001, 6));
        ELSIF pg_typeof(startdate) = 'sys.smalldatetime'::regtype THEN
            RAISE EXCEPTION 'The datepart % is not supported by date function dateadd for data type smalldatetime.', datepart;
        ELSE
            RAISE EXCEPTION 'The datepart % is not supported by date function dateadd for data type datetime.', datepart;
        END IF;
	ELSE
		RAISE EXCEPTION '''%'' is not a recognized dateadd option.', datepart;
	END CASE;
END;
$$
STRICT
LANGUAGE plpgsql IMMUTABLE;

CREATE OR REPLACE FUNCTION sys.datediff_internal_df(IN datepart PG_CATALOG.TEXT, IN startdate anyelement, IN enddate anyelement) RETURNS BIGINT AS $$
DECLARE
	result BIGINT;
	year_diff BIGINT;
	month_diff BIGINT;
	day_diff BIGINT;
	hour_diff BIGINT;
	minute_diff BIGINT;
	second_diff BIGINT;
	millisecond_diff BIGINT;
	microsecond_diff BIGINT;
	y1 BIGINT;
	m1 BIGINT;
	d1 BIGINT;
	y2 BIGINT;
	m2 BIGINT;
	d2 BIGINT;
BEGIN
	CASE datepart
	WHEN 'year' THEN
		year_diff = sys.datepart('year', enddate) - sys.datepart('year', startdate);
		result = year_diff;
	WHEN 'quarter' THEN
		year_diff = sys.datepart('year', enddate) - sys.datepart('year', startdate);
		month_diff = sys.datepart('month', enddate) - sys.datepart('month', startdate);
		result = (year_diff * 12 + month_diff) / 3;
	WHEN 'month' THEN
		year_diff = sys.datepart('year', enddate) - sys.datepart('year', startdate);
		month_diff = sys.datepart('month', enddate) - sys.datepart('month', startdate);
		result = year_diff * 12 + month_diff;
	WHEN 'doy', 'y' THEN
		day_diff = sys.datepart('day', enddate OPERATOR(sys.-) startdate);
		result = day_diff;
	WHEN 'day' THEN
		y1 = sys.datepart('year', enddate);
		m1 = sys.datepart('month', enddate);
		d1 = sys.datepart('day', enddate);
		y2 = sys.datepart('year', startdate);
		m2 = sys.datepart('month', startdate);
		d2 = sys.datepart('day', startdate);
		result = sys.num_days_in_date(d1, m1, y1) - sys.num_days_in_date(d2, m2, y2);
	WHEN 'week' THEN
		day_diff = sys.datepart('day', enddate OPERATOR(sys.-) startdate);
		result = day_diff / 7;
	WHEN 'hour' THEN
		y1 = sys.datepart('year', enddate);
		m1 = sys.datepart('month', enddate);
		d1 = sys.datepart('day', enddate);
		y2 = sys.datepart('year', startdate);
		m2 = sys.datepart('month', startdate);
		d2 = sys.datepart('day', startdate);
		day_diff = sys.num_days_in_date(d1, m1, y1) - sys.num_days_in_date(d2, m2, y2);
		hour_diff = sys.datepart('hour', enddate) - sys.datepart('hour', startdate);
		result = day_diff * 24 + hour_diff;
	WHEN 'minute' THEN
		day_diff = sys.datepart('day', enddate OPERATOR(sys.-) startdate);
		hour_diff = sys.datepart('hour', enddate OPERATOR(sys.-) startdate);
		minute_diff = sys.datepart('minute', enddate OPERATOR(sys.-) startdate);
		result = (day_diff * 24 + hour_diff) * 60 + minute_diff;
	WHEN 'second' THEN
		day_diff = sys.datepart('day', enddate OPERATOR(sys.-) startdate);
		hour_diff = sys.datepart('hour', enddate OPERATOR(sys.-) startdate);
		minute_diff = sys.datepart('minute', enddate OPERATOR(sys.-) startdate);
		second_diff = TRUNC(sys.datepart('second', enddate OPERATOR(sys.-) startdate));
		result = ((day_diff * 24 + hour_diff) * 60 + minute_diff) * 60 + second_diff;
	WHEN 'millisecond' THEN
		-- millisecond result from date_part by default contains second value,
		-- so we do not need to add second_diff again
		day_diff = sys.datepart('day', enddate OPERATOR(sys.-) startdate);
		hour_diff = sys.datepart('hour', enddate OPERATOR(sys.-) startdate);
		minute_diff = sys.datepart('minute', enddate OPERATOR(sys.-) startdate);
		second_diff = TRUNC(sys.datepart('second', enddate OPERATOR(sys.-) startdate));
		millisecond_diff = TRUNC(sys.datepart('millisecond', enddate OPERATOR(sys.-) startdate));
		result = (((day_diff * 24 + hour_diff) * 60 + minute_diff) * 60) * 1000 + millisecond_diff;
	WHEN 'microsecond' THEN
		-- microsecond result from date_part by default contains second and millisecond values,
		-- so we do not need to add second_diff and millisecond_diff again
		day_diff = sys.datepart('day', enddate OPERATOR(sys.-) startdate);
		hour_diff = sys.datepart('hour', enddate OPERATOR(sys.-) startdate);
		minute_diff = sys.datepart('minute', enddate OPERATOR(sys.-) startdate);
		second_diff = TRUNC(sys.datepart('second', enddate OPERATOR(sys.-) startdate));
		millisecond_diff = TRUNC(sys.datepart('millisecond', enddate OPERATOR(sys.-) startdate));
		microsecond_diff = TRUNC(sys.datepart('microsecond', enddate OPERATOR(sys.-) startdate));
		result = ((((day_diff * 24 + hour_diff) * 60 + minute_diff) * 60) * 1000) * 1000 + microsecond_diff;
	WHEN 'nanosecond' THEN
		-- Best we can do - Postgres does not support nanosecond precision
		day_diff = sys.datepart('day', enddate - startdate);
		hour_diff = sys.datepart('hour', enddate OPERATOR(sys.-) startdate);
		minute_diff = sys.datepart('minute', enddate OPERATOR(sys.-) startdate);
		second_diff = TRUNC(sys.datepart('second', enddate OPERATOR(sys.-) startdate));
		millisecond_diff = TRUNC(sys.datepart('millisecond', enddate OPERATOR(sys.-) startdate));
		microsecond_diff = TRUNC(sys.datepart('microsecond', enddate OPERATOR(sys.-) startdate));
		result = (((((day_diff * 24 + hour_diff) * 60 + minute_diff) * 60) * 1000) * 1000 + microsecond_diff) * 1000;
	ELSE
		RAISE EXCEPTION '"%" is not a recognized datediff option.', datepart;
	END CASE;

	return result;
END;
$$
STRICT
LANGUAGE plpgsql IMMUTABLE;

CREATE OR REPLACE FUNCTION sys.datediff_internal_date(IN datepart PG_CATALOG.TEXT, IN startdate PG_CATALOG.date, IN enddate PG_CATALOG.date) RETURNS BIGINT AS $$
DECLARE
	result BIGINT;
	year_diff BIGINT;
	month_diff BIGINT;
	day_diff BIGINT;
	hour_diff BIGINT;
	minute_diff BIGINT;
	second_diff BIGINT;
	millisecond_diff BIGINT;
	microsecond_diff BIGINT;
BEGIN
	CASE datepart
	WHEN 'year' THEN
		year_diff = date_part('year', enddate)::BIGINT - date_part('year', startdate)::BIGINT;
		result = year_diff;
	WHEN 'quarter' THEN
		year_diff = date_part('year', enddate)::BIGINT - date_part('year', startdate)::BIGINT;
		month_diff = date_part('month', enddate)::BIGINT - date_part('month', startdate)::BIGINT;
		result = (year_diff * 12 + month_diff) / 3;
	WHEN 'month' THEN
		year_diff = date_part('year', enddate)::BIGINT - date_part('year', startdate)::BIGINT;
		month_diff = date_part('month', enddate)::BIGINT - date_part('month', startdate)::BIGINT;
		result = year_diff * 12 + month_diff;
	-- for all intervals smaller than month, (DATE - DATE) already returns the integer number of days
	-- between the dates, so just use that directly as the day_diff. There is no finer resolution
	-- than days with the DATE type anyways.
	WHEN 'doy', 'y' THEN
		day_diff = enddate - startdate;
		result = day_diff;
	WHEN 'day' THEN
		day_diff = enddate - startdate;
		result = day_diff;
	WHEN 'week' THEN
		day_diff = enddate - startdate;
		result = day_diff / 7;
	WHEN 'hour' THEN
		day_diff = enddate - startdate;
		result = day_diff * 24;
	WHEN 'minute' THEN
		day_diff = enddate - startdate;
		result = day_diff * 24 * 60;
	WHEN 'second' THEN
		day_diff = enddate - startdate;
		result = day_diff * 24 * 60 * 60;
	WHEN 'millisecond' THEN
		-- millisecond result from date_part by default contains second value,
		-- so we do not need to add second_diff again
		day_diff = enddate - startdate;
		result = day_diff * 24 * 60 * 60 * 1000;
	WHEN 'microsecond' THEN
		-- microsecond result from date_part by default contains second and millisecond values,
		-- so we do not need to add second_diff and millisecond_diff again
		day_diff = enddate - startdate;
		result = day_diff * 24 * 60 * 60 * 1000 * 1000;
	WHEN 'nanosecond' THEN
		-- Best we can do - Postgres does not support nanosecond precision
		day_diff = enddate - startdate;
		result = day_diff * 24 * 60 * 60 * 1000 * 1000 * 1000;
	ELSE
		RAISE EXCEPTION '"%" is not a recognized datediff option.', datepart;
	END CASE;

	return result;
END;
$$
STRICT
LANGUAGE plpgsql IMMUTABLE;

CREATE OR REPLACE FUNCTION sys.datediff_internal(IN datepart PG_CATALOG.TEXT, IN startdate anyelement, IN enddate anyelement) RETURNS BIGINT AS $$
DECLARE
	result BIGINT;
	year_diff BIGINT;
	month_diff BIGINT;
	day_diff BIGINT;
	hour_diff BIGINT;
	minute_diff BIGINT;
	second_diff BIGINT;
	millisecond_diff BIGINT;
	microsecond_diff BIGINT;
	y1 BIGINT;
	m1 BIGINT;
	d1 BIGINT;
	y2 BIGINT;
	m2 BIGINT;
	d2 BIGINT;
BEGIN
	CASE datepart
	WHEN 'year' THEN
		year_diff = date_part('year', enddate)::BIGINT - date_part('year', startdate)::BIGINT;
		result = year_diff;
	WHEN 'quarter' THEN
		year_diff = date_part('year', enddate)::BIGINT - date_part('year', startdate)::BIGINT;
		month_diff = date_part('month', enddate)::BIGINT - date_part('month', startdate)::BIGINT;
		result = (year_diff * 12 + month_diff) / 3;
	WHEN 'month' THEN
		year_diff = date_part('year', enddate)::BIGINT - date_part('year', startdate)::BIGINT;
		month_diff = date_part('month', enddate)::BIGINT - date_part('month', startdate)::BIGINT;
		result = year_diff * 12 + month_diff;
	WHEN 'doy', 'y' THEN
		day_diff = date_part('day', enddate OPERATOR(sys.-) startdate)::BIGINT;
		result = day_diff;
	WHEN 'day' THEN
		y1 = date_part('year', enddate)::BIGINT;
		m1 = date_part('month', enddate)::BIGINT;
		d1 = date_part('day', enddate)::BIGINT;
		y2 = date_part('year', startdate)::BIGINT;
		m2 = date_part('month', startdate)::BIGINT;
		d2 = date_part('day', startdate)::BIGINT;
		result = sys.num_days_in_date(d1, m1, y1) - sys.num_days_in_date(d2, m2, y2);
	WHEN 'week' THEN
		day_diff = date_part('day', enddate OPERATOR(sys.-) startdate)::BIGINT;
		result = day_diff / 7;
	WHEN 'hour' THEN
		y1 = date_part('year', enddate)::BIGINT;
		m1 = date_part('month', enddate)::BIGINT;
		d1 = date_part('day', enddate)::BIGINT;
		y2 = date_part('year', startdate)::BIGINT;
		m2 = date_part('month', startdate)::BIGINT;
		d2 = date_part('day', startdate)::BIGINT;
		day_diff = sys.num_days_in_date(d1, m1, y1) - sys.num_days_in_date(d2, m2, y2);
		hour_diff = date_part('hour', enddate)::BIGINT - date_part('hour', startdate)::BIGINT;
		result = day_diff * 24 + hour_diff;
	WHEN 'minute' THEN
		day_diff = date_part('day', enddate OPERATOR(sys.-) startdate)::BIGINT;
		hour_diff = date_part('hour', enddate OPERATOR(sys.-) startdate)::BIGINT;
		minute_diff = date_part('minute', enddate OPERATOR(sys.-) startdate)::BIGINT;
		result = (day_diff * 24 + hour_diff) * 60 + minute_diff;
	WHEN 'second' THEN
		day_diff = date_part('day', enddate OPERATOR(sys.-) startdate)::BIGINT;
		hour_diff = date_part('hour', enddate OPERATOR(sys.-) startdate)::BIGINT;
		minute_diff = date_part('minute', enddate OPERATOR(sys.-) startdate)::BIGINT;
		second_diff = TRUNC(date_part('second', enddate OPERATOR(sys.-) startdate));
		result = ((day_diff * 24 + hour_diff) * 60 + minute_diff) * 60 + second_diff;
	WHEN 'millisecond' THEN
		-- millisecond result from date_part by default contains second value,
		-- so we do not need to add second_diff again
		day_diff = date_part('day', enddate OPERATOR(sys.-) startdate)::BIGINT;
		hour_diff = date_part('hour', enddate OPERATOR(sys.-) startdate)::BIGINT;
		minute_diff = date_part('minute', enddate OPERATOR(sys.-) startdate)::BIGINT;
		second_diff = TRUNC(date_part('second', enddate OPERATOR(sys.-) startdate));
		millisecond_diff = TRUNC(date_part('millisecond', enddate OPERATOR(sys.-) startdate));
		result = (((day_diff * 24 + hour_diff) * 60 + minute_diff) * 60) * 1000 + millisecond_diff;
	WHEN 'microsecond' THEN
		-- microsecond result from date_part by default contains second and millisecond values,
		-- so we do not need to add second_diff and millisecond_diff again
		day_diff = date_part('day', enddate OPERATOR(sys.-) startdate)::BIGINT;
		hour_diff = date_part('hour', enddate OPERATOR(sys.-) startdate)::BIGINT;
		minute_diff = date_part('minute', enddate OPERATOR(sys.-) startdate)::BIGINT;
		second_diff = TRUNC(date_part('second', enddate OPERATOR(sys.-) startdate));
		millisecond_diff = TRUNC(date_part('millisecond', enddate OPERATOR(sys.-) startdate));
		microsecond_diff = TRUNC(date_part('microsecond', enddate OPERATOR(sys.-) startdate));
		result = ((((day_diff * 24 + hour_diff) * 60 + minute_diff) * 60) * 1000) * 1000 + microsecond_diff;
	WHEN 'nanosecond' THEN
		-- Best we can do - Postgres does not support nanosecond precision
		day_diff = date_part('day', enddate OPERATOR(sys.-) startdate)::BIGINT;
		hour_diff = date_part('hour', enddate OPERATOR(sys.-) startdate)::BIGINT;
		minute_diff = date_part('minute', enddate OPERATOR(sys.-) startdate)::BIGINT;
		second_diff = TRUNC(date_part('second', enddate OPERATOR(sys.-) startdate));
		millisecond_diff = TRUNC(date_part('millisecond', enddate OPERATOR(sys.-) startdate));
		microsecond_diff = TRUNC(date_part('microsecond', enddate OPERATOR(sys.-) startdate));
		result = (((((day_diff * 24 + hour_diff) * 60 + minute_diff) * 60) * 1000) * 1000 + microsecond_diff) * 1000;
	ELSE
		RAISE EXCEPTION '"%" is not a recognized datediff option.', datepart;
	END CASE;

	return result;
END;
$$
STRICT
LANGUAGE plpgsql IMMUTABLE;

CREATE OR REPLACE FUNCTION sys.datename(IN dp PG_CATALOG.TEXT, IN arg anyelement) RETURNS TEXT AS 
$BODY$
SELECT
    CASE
    WHEN dp = 'month'::text THEN
        to_char(arg::date, 'TMMonth')
    -- '1969-12-28' is a Sunday
    WHEN dp = 'dow'::text THEN
        to_char(arg::date, 'TMDay')
    ELSE
        sys.datepart(dp, arg)::TEXT
    END 
$BODY$
STRICT
LANGUAGE sql IMMUTABLE;

-- Duplicate functions with arg TEXT since ANYELEMENT cannot handle type unknown.
CREATE OR REPLACE FUNCTION sys.datename(IN dp PG_CATALOG.TEXT, IN arg TEXT) RETURNS TEXT AS
$BODY$
SELECT
    CASE
    WHEN dp = 'month'::text THEN
        to_char(arg::date, 'TMMonth')
    -- '1969-12-28' is a Sunday
    WHEN dp = 'dow'::text THEN
        to_char(arg::date, 'TMDay')
    ELSE
        sys.datepart(dp, arg)::TEXT
    END
$BODY$
STRICT
LANGUAGE sql IMMUTABLE;

CREATE OR REPLACE FUNCTION sys.GETUTCDATE() RETURNS sys.DATETIME AS
$BODY$
SELECT CAST(CURRENT_TIMESTAMP AT TIME ZONE 'UTC'::pg_catalog.text AS sys.DATETIME);
$BODY$
LANGUAGE SQL STABLE PARALLEL SAFE;

-- These come from the built-in pg_catalog.count in pg_aggregate.dat
CREATE AGGREGATE sys.count(*)
(
	sfunc = int8inc,
	combinefunc = int8pl,
	msfunc = int8inc,
	minvfunc = int8dec,
	stype = int8,
	mstype = int8,
	initcond = 0,
	minitcond = 0,
	finalfunc = int4,
	mfinalfunc = int4,
	parallel = safe
);

CREATE AGGREGATE sys.count("any")
(
	sfunc = int8inc_any,
	combinefunc = int8pl,
	msfunc = int8inc_any,
	minvfunc = int8dec_any,
	stype = int8,
	mstype = int8,
	initcond = 0,
	minitcond = 0,
	finalfunc = int4,
	mfinalfunc = int4,
	parallel = safe
);

CREATE AGGREGATE sys.count_big(*)
(
	sfunc = int8inc,
	combinefunc = int8pl,
	msfunc = int8inc,
	minvfunc = int8dec,
	stype = int8,
	mstype = int8,
	initcond = 0,
	minitcond = 0,
	parallel = safe
);

CREATE AGGREGATE sys.count_big("any")
(
	sfunc = int8inc_any,
	combinefunc = int8pl,
	msfunc = int8inc_any,
	minvfunc = int8dec_any,
	stype = int8,
	mstype = int8,
	initcond = 0,
	minitcond = 0,
	parallel = safe
);

CREATE OR REPLACE FUNCTION sys.REPLICATE(string TEXT, number INTEGER)
RETURNS VARCHAR AS
$BODY$
SELECT 
    CASE 
        WHEN number >= 0 THEN repeat(string, number)
        ELSE null
    END;
$BODY$
LANGUAGE SQL IMMUTABLE STRICT PARALLEL SAFE;

-- @@ functions
CREATE OR REPLACE FUNCTION sys.rowcount()
RETURNS INT AS 'babelfishpg_tsql' LANGUAGE C STABLE;

CREATE OR REPLACE FUNCTION sys.error()
	   RETURNS INT AS 'babelfishpg_tsql' LANGUAGE C STABLE;

CREATE OR REPLACE FUNCTION sys.pgerror()
	   RETURNS VARCHAR AS 'babelfishpg_tsql' LANGUAGE C STABLE;

CREATE OR REPLACE FUNCTION sys.trancount()
	   RETURNS INT AS 'babelfishpg_tsql' LANGUAGE C STABLE;

CREATE OR REPLACE FUNCTION sys.datefirst()
	   RETURNS INT AS 'babelfishpg_tsql' LANGUAGE C STABLE;

CREATE OR REPLACE FUNCTION sys.options()
	   RETURNS INT AS 'babelfishpg_tsql' LANGUAGE C STABLE;

CREATE OR REPLACE FUNCTION sys.version()
        RETURNS sys.NVARCHAR(255)  AS 'babelfishpg_tsql' LANGUAGE C STABLE;

CREATE OR REPLACE FUNCTION sys.servername()
        RETURNS sys.NVARCHAR(128)  AS 'babelfishpg_tsql' LANGUAGE C STABLE;

CREATE OR REPLACE FUNCTION sys.servicename()
        RETURNS sys.NVARCHAR(128)  AS 'babelfishpg_tsql' LANGUAGE C STABLE;

-- In tsql @@max_precision represents max precision that server supports
-- As of now, we do not support change in max_precision. So, returning default value
CREATE OR REPLACE FUNCTION sys.max_precision()
RETURNS sys.TINYINT  AS 
$$
BEGIN
  RETURN 38;
END;
$$
LANGUAGE plpgsql;

-- not supported, only syntax support
CREATE OR REPLACE FUNCTION sys.PROCID()
	RETURNS INT AS 'babelfishpg_tsql' LANGUAGE C;

CREATE OR REPLACE FUNCTION sys.spid()
RETURNS INTEGER AS
$BODY$
SELECT pg_backend_pid();
$BODY$
STRICT
LANGUAGE SQL STABLE;

CREATE OR REPLACE FUNCTION sys.get_current_full_xact_id()
    RETURNS XID8 AS 'babelfishpg_tsql' LANGUAGE C STABLE;

CREATE OR REPLACE FUNCTION sys.DBTS()
RETURNS sys.ROWVERSION AS
$$
DECLARE
    eh_setting text;
BEGIN
    eh_setting = (select s.setting FROM pg_catalog.pg_settings s where name = 'babelfishpg_tsql.escape_hatch_rowversion');
    IF eh_setting = 'strict' THEN
        RAISE EXCEPTION 'To use @@DBTS, set ''babelfishpg_tsql.escape_hatch_rowversion'' to ''ignore''';
    ELSE
        RETURN sys.get_current_full_xact_id()::sys.ROWVERSION;
    END IF;
END;
$$
STRICT
LANGUAGE plpgsql STABLE;

CREATE OR REPLACE FUNCTION sys.nestlevel() RETURNS INTEGER AS
$$
DECLARE
    stack text;
    result integer;
BEGIN
    GET DIAGNOSTICS stack = PG_CONTEXT;
    result := array_length(string_to_array(stack, 'function'), 1) - 2;
    IF result < 0 THEN
        RAISE EXCEPTION 'Invalid output, check stack trace %', stack;
    ELSE
        RETURN result;
    END IF;
END;
$$
LANGUAGE plpgsql STABLE;

CREATE OR REPLACE FUNCTION sys.fetch_status()
RETURNS INT AS 'babelfishpg_tsql' LANGUAGE C STABLE;

CREATE OR REPLACE FUNCTION sys.cursor_rows()
RETURNS INT AS 'babelfishpg_tsql' LANGUAGE C STABLE;

CREATE OR REPLACE FUNCTION sys.cursor_status(text, text)
RETURNS INT AS 'babelfishpg_tsql' LANGUAGE C STABLE;

-- Floor for bit
CREATE OR REPLACE FUNCTION sys.floor(sys.bit) RETURNS DOUBLE PRECISION
AS 'babelfishpg_tsql', 'bit_floor' LANGUAGE C IMMUTABLE STRICT PARALLEL SAFE;

-- Floor overloading for all int types
CREATE OR REPLACE FUNCTION sys.floor(bigint) RETURNS BIGINT
AS 'babelfishpg_tsql', 'int_floor' LANGUAGE C IMMUTABLE STRICT PARALLEL SAFE;

CREATE OR REPLACE FUNCTION sys.floor(int) RETURNS INT
AS 'babelfishpg_tsql', 'int_floor' LANGUAGE C IMMUTABLE STRICT PARALLEL SAFE;

CREATE OR REPLACE FUNCTION sys.floor(smallint) RETURNS SMALLINT
AS 'babelfishpg_tsql', 'int_floor' LANGUAGE C IMMUTABLE STRICT PARALLEL SAFE;

CREATE OR REPLACE FUNCTION sys.floor(tinyint) RETURNS TINYINT
AS 'babelfishpg_tsql', 'int_floor' LANGUAGE C IMMUTABLE STRICT PARALLEL SAFE;

-- Ceiling for bit
CREATE OR REPLACE FUNCTION sys.ceiling(sys.bit) RETURNS DOUBLE PRECISION
AS 'babelfishpg_tsql', 'bit_ceiling' LANGUAGE C IMMUTABLE STRICT PARALLEL SAFE;

-- Ceiling overloading for all int types
CREATE OR REPLACE FUNCTION sys.ceiling(bigint) RETURNS BIGINT
AS 'babelfishpg_tsql', 'int_ceiling' LANGUAGE C IMMUTABLE STRICT PARALLEL SAFE;

CREATE OR REPLACE FUNCTION sys.ceiling(int) RETURNS INT
AS 'babelfishpg_tsql', 'int_ceiling' LANGUAGE C IMMUTABLE STRICT PARALLEL SAFE;

CREATE OR REPLACE FUNCTION sys.ceiling(smallint) RETURNS SMALLINT
AS 'babelfishpg_tsql', 'int_ceiling' LANGUAGE C IMMUTABLE STRICT PARALLEL SAFE;

CREATE OR REPLACE FUNCTION sys.ceiling(tinyint) RETURNS TINYINT
AS 'babelfishpg_tsql', 'int_ceiling' LANGUAGE C IMMUTABLE STRICT PARALLEL SAFE;

CREATE OR REPLACE FUNCTION sys.microsoftversion()
RETURNS INTEGER AS
$BODY$
	SELECT 201332885::INTEGER;
$BODY$
LANGUAGE SQL IMMUTABLE STRICT PARALLEL SAFE;
CREATE OR REPLACE FUNCTION sys.APPLOCK_MODE(IN "@dbprincipal" varchar(32),
                                            IN "@resource" varchar(255),
                                            IN "@lockowner" varchar(32) DEFAULT 'TRANSACTION')
RETURNS TEXT
AS 'babelfishpg_tsql', 'APPLOCK_MODE' LANGUAGE C STABLE;

CREATE OR REPLACE FUNCTION sys.APPLOCK_TEST(IN "@dbprincipal" varchar(32),
                                            IN "@resource" varchar(255),
											IN "@lockmode" varchar(32),
                                            IN "@lockowner" varchar(32) DEFAULT 'TRANSACTION')
RETURNS SMALLINT
AS 'babelfishpg_tsql', 'APPLOCK_TEST' LANGUAGE C STABLE;

-- Error handling functions
CREATE OR REPLACE FUNCTION sys.xact_state()
RETURNS SMALLINT
AS 'babelfishpg_tsql', 'xact_state' LANGUAGE C STABLE;

CREATE OR REPLACE FUNCTION sys.error_line()
RETURNS INT
AS 'babelfishpg_tsql', 'pltsql_error_line' LANGUAGE C STABLE;

CREATE OR REPLACE FUNCTION sys.error_message()
RETURNS sys.NVARCHAR(4000)
AS 'babelfishpg_tsql', 'pltsql_error_message' LANGUAGE C STABLE;

CREATE OR REPLACE FUNCTION sys.error_number()
RETURNS INT
AS 'babelfishpg_tsql', 'pltsql_error_number' LANGUAGE C STABLE;

CREATE OR REPLACE FUNCTION sys.error_procedure()
RETURNS sys.NVARCHAR(128)
AS 'babelfishpg_tsql', 'pltsql_error_procedure' LANGUAGE C STABLE;

CREATE OR REPLACE FUNCTION sys.error_severity()
RETURNS INT
AS 'babelfishpg_tsql', 'pltsql_error_severity' LANGUAGE C STABLE;

CREATE OR REPLACE FUNCTION sys.error_state()
RETURNS INT
AS 'babelfishpg_tsql', 'pltsql_error_state' LANGUAGE C STABLE;

CREATE OR REPLACE FUNCTION sys.rand() RETURNS FLOAT AS
$$
	SELECT random();
$$
LANGUAGE SQL STABLE STRICT PARALLEL RESTRICTED;

CREATE OR REPLACE FUNCTION sys.DEFAULT_DOMAIN()
RETURNS TEXT
AS 'babelfishpg_tsql', 'default_domain' LANGUAGE C;

CREATE OR REPLACE FUNCTION sys.db_id(sys.nvarchar(128)) RETURNS SMALLINT
AS 'babelfishpg_tsql', 'babelfish_db_id'
LANGUAGE C PARALLEL SAFE IMMUTABLE;

CREATE OR REPLACE FUNCTION sys.db_id() RETURNS SMALLINT
AS 'babelfishpg_tsql', 'babelfish_db_id'
LANGUAGE C PARALLEL SAFE IMMUTABLE;

CREATE OR REPLACE FUNCTION sys.db_name(int) RETURNS sys.nvarchar(128)
AS 'babelfishpg_tsql', 'babelfish_db_name'
LANGUAGE C PARALLEL SAFE IMMUTABLE;

CREATE OR REPLACE FUNCTION sys.db_name() RETURNS sys.nvarchar(128)
AS 'babelfishpg_tsql', 'babelfish_db_name'
LANGUAGE C PARALLEL SAFE IMMUTABLE;

-- BABEL-1783: (partial) support for sys.fn_listextendedproperty
create table if not exists sys.extended_properties (
class sys.tinyint,
class_desc sys.nvarchar(60),
major_id int,
minor_id int,
name sys.sysname,
value sys.sql_variant
);
GRANT SELECT ON sys.extended_properties TO PUBLIC;

CREATE OR REPLACE FUNCTION sys.fn_listextendedproperty (
property_name varchar(128),
level0_object_type varchar(128),
level0_object_name varchar(128),
level1_object_type varchar(128),
level1_object_name varchar(128),
level2_object_type varchar(128),
level2_object_name varchar(128)
)
returns table (
objtype	sys.sysname,
objname	sys.sysname,
name	sys.sysname,
value	sys.sql_variant
) 
as $$
begin
-- currently only support COLUMN property
IF (((SELECT coalesce(property_name COLLATE sys.database_default, '')) = '') or
    ((SELECT UPPER(coalesce(property_name COLLATE sys.database_default, ''))) = 'COLUMN')) THEN
	IF (((SELECT LOWER(coalesce(level0_object_type COLLATE sys.database_default, ''))) = 'schema') and
	    ((SELECT LOWER(coalesce(level1_object_type COLLATE sys.database_default, ''))) = 'table') and
	    ((SELECT LOWER(coalesce(level2_object_type COLLATE sys.database_default, ''))) = 'column')) THEN
		RETURN query 
		select CAST('COLUMN' AS sys.sysname) as objtype,
		       CAST(t3.column_name AS sys.sysname) as objname,
		       t1.name as name,
		       t1.value as value
		from sys.extended_properties t1, pg_catalog.pg_class t2, information_schema.columns t3
		where t1.major_id = t2.oid and 
			  t2.relname = cast(t3.table_name as sys.sysname) COLLATE sys.database_default and 
		      t2.relname = (SELECT coalesce(level1_object_name COLLATE sys.database_default, '')) COLLATE sys.database_default and 
			  t3.column_name = (SELECT coalesce(level2_object_name COLLATE sys.database_default, '')) COLLATE sys.database_default;
	END IF;
END IF;
RETURN;
end;
$$
LANGUAGE plpgsql
STABLE;
GRANT EXECUTE ON FUNCTION sys.fn_listextendedproperty(
	varchar(128), varchar(128), varchar(128), varchar(128), varchar(128), varchar(128), varchar(128)
) TO PUBLIC;

CREATE OR REPLACE FUNCTION sys.exp(IN arg DOUBLE PRECISION)
RETURNS DOUBLE PRECISION
AS 'babelfishpg_tsql', 'tsql_exp'
LANGUAGE C IMMUTABLE STRICT PARALLEL SAFE;
GRANT EXECUTE ON FUNCTION sys.exp(DOUBLE PRECISION) TO PUBLIC;

CREATE OR REPLACE FUNCTION sys.exp(IN arg NUMERIC)
RETURNS DOUBLE PRECISION
AS
$BODY$
SELECT sys.exp(arg::DOUBLE PRECISION);
$BODY$
LANGUAGE SQL IMMUTABLE PARALLEL SAFE;
GRANT EXECUTE ON FUNCTION sys.exp(NUMERIC) TO PUBLIC;

-- For numeric/decimal and float/double precision there is already inbuilt functions,
-- Following sign functions are for remaining datatypes
CREATE OR REPLACE FUNCTION sys.sign(IN arg INT) RETURNS INT AS
$BODY$
SELECT
	CASE
		WHEN arg > 0 THEN 1::INT
		WHEN arg < 0 THEN -1::INT
		ELSE 0::INT
	END;
$BODY$
STRICT
LANGUAGE SQL IMMUTABLE PARALLEL SAFE;
GRANT EXECUTE ON FUNCTION sys.sign(INT) TO PUBLIC;

CREATE OR REPLACE FUNCTION sys.sign(IN arg SMALLINT) RETURNS INT AS
$BODY$
SELECT sys.sign(arg::INT);
$BODY$
LANGUAGE SQL IMMUTABLE PARALLEL SAFE;
GRANT EXECUTE ON FUNCTION sys.sign(SMALLINT) TO PUBLIC;

CREATE OR REPLACE FUNCTION sys.sign(IN arg SYS.TINYINT) RETURNS INT AS
$BODY$
SELECT sys.sign(arg::INT);
$BODY$
LANGUAGE SQL IMMUTABLE PARALLEL SAFE;
GRANT EXECUTE ON FUNCTION sys.sign(SYS.TINYINT) TO PUBLIC;

CREATE OR REPLACE FUNCTION sys.sign(IN arg BIGINT) RETURNS BIGINT AS
$BODY$
SELECT
	CASE
		WHEN arg > 0::BIGINT THEN 1::BIGINT
		WHEN arg < 0::BIGINT THEN -1::BIGINT
		ELSE 0::BIGINT
	END;
$BODY$
LANGUAGE SQL IMMUTABLE PARALLEL SAFE;
GRANT EXECUTE ON FUNCTION sys.sign(BIGINT) TO PUBLIC;

CREATE OR REPLACE FUNCTION sys.sign(IN arg SYS.MONEY) RETURNS SYS.MONEY AS
$BODY$
SELECT
	CASE
		WHEN arg > 0::SYS.MONEY THEN 1::SYS.MONEY
		WHEN arg < 0::SYS.MONEY THEN -1::SYS.MONEY
		ELSE 0::SYS.MONEY
	END;
$BODY$
LANGUAGE SQL IMMUTABLE PARALLEL SAFE;
GRANT EXECUTE ON FUNCTION sys.sign(SYS.MONEY) TO PUBLIC;

CREATE OR REPLACE FUNCTION sys.sign(IN arg SYS.SMALLMONEY) RETURNS SYS.MONEY AS
$BODY$
SELECT sys.sign(arg::SYS.MONEY);
$BODY$
LANGUAGE SQL IMMUTABLE PARALLEL SAFE;
GRANT EXECUTE ON FUNCTION sys.sign(SYS.SMALLMONEY) TO PUBLIC;

-- To handle remaining input datatypes
CREATE OR REPLACE FUNCTION sys.sign(IN arg ANYELEMENT) RETURNS SYS.FLOAT AS
$BODY$
SELECT
	sign(arg::SYS.FLOAT);
$BODY$
LANGUAGE SQL IMMUTABLE PARALLEL SAFE;
GRANT EXECUTE ON FUNCTION sys.sign(ANYELEMENT) TO PUBLIC;

-- Duplicate functions with arg TEXT since ANYELEMNT cannot handle type unknown.
CREATE OR REPLACE FUNCTION sys.sign(IN arg TEXT) RETURNS SYS.FLOAT AS
$BODY$
SELECT
	sign(arg::SYS.FLOAT);
$BODY$
LANGUAGE SQL IMMUTABLE PARALLEL SAFE;
GRANT EXECUTE ON FUNCTION sys.sign(TEXT) TO PUBLIC;

CREATE OR REPLACE FUNCTION sys.lock_timeout()
RETURNS integer
LANGUAGE plpgsql
STABLE STRICT
AS $$
declare return_value integer;
begin
    return_value := (select s.setting FROM pg_catalog.pg_settings s where name = 'babelfishpg_tsql.lock_timeout');
    RETURN return_value;
EXCEPTION
    WHEN others THEN
        RETURN NULL;
END;
$$;
GRANT EXECUTE ON FUNCTION sys.lock_timeout() TO PUBLIC;

CREATE OR REPLACE FUNCTION sys.max_connections()
RETURNS integer
LANGUAGE plpgsql
STABLE STRICT
AS $$
declare return_value integer;
begin
    return_value := (select s.setting FROM pg_catalog.pg_settings s where name = 'max_connections');
    RETURN return_value;
EXCEPTION
    WHEN others THEN
        RETURN NULL;
END;
$$;
GRANT EXECUTE ON FUNCTION sys.max_connections() TO PUBLIC;

CREATE OR REPLACE FUNCTION sys.trigger_nestlevel()
RETURNS integer
LANGUAGE plpgsql
STABLE STRICT
AS $$
declare return_value integer;
begin
    return_value := (select pg_trigger_depth());
    RETURN return_value;
EXCEPTION
    WHEN others THEN
        RETURN NULL;
END;
$$;
GRANT EXECUTE ON FUNCTION sys.trigger_nestlevel() TO PUBLIC;

CREATE OR REPLACE VIEW babelfish_has_perms_by_name_permissions
AS
SELECT t.securable_type,t.permission_name,t.implied_dbo_permissions,t.fully_supported FROM
(
  VALUES
    ('application role', 'alter', 'f', 'f'),
    ('application role', 'any', 'f', 'f'),
    ('application role', 'control', 'f', 'f'),
    ('application role', 'view definition', 'f', 'f'),
    ('assembly', 'alter', 'f', 'f'),
    ('assembly', 'any', 'f', 'f'),
    ('assembly', 'control', 'f', 'f'),
    ('assembly', 'references', 'f', 'f'),
    ('assembly', 'take ownership', 'f', 'f'),
    ('assembly', 'view definition', 'f', 'f'),
    ('asymmetric key', 'alter', 'f', 'f'),
    ('asymmetric key', 'any', 'f', 'f'),
    ('asymmetric key', 'control', 'f', 'f'),
    ('asymmetric key', 'references', 'f', 'f'),
    ('asymmetric key', 'take ownership', 'f', 'f'),
    ('asymmetric key', 'view definition', 'f', 'f'),
    ('availability group', 'alter', 'f', 'f'),
    ('availability group', 'any', 'f', 'f'),
    ('availability group', 'control', 'f', 'f'),
    ('availability group', 'take ownership', 'f', 'f'),
    ('availability group', 'view definition', 'f', 'f'),
    ('certificate', 'alter', 'f', 'f'),
    ('certificate', 'any', 'f', 'f'),
    ('certificate', 'control', 'f', 'f'),
    ('certificate', 'references', 'f', 'f'),
    ('certificate', 'take ownership', 'f', 'f'),
    ('certificate', 'view definition', 'f', 'f'),
    ('contract', 'alter', 'f', 'f'),
    ('contract', 'any', 'f', 'f'),
    ('contract', 'control', 'f', 'f'),
    ('contract', 'references', 'f', 'f'),
    ('contract', 'take ownership', 'f', 'f'),
    ('contract', 'view definition', 'f', 'f'),
    ('database', 'administer database bulk operations', 'f', 'f'),
    ('database', 'alter', 't', 'f'),
    ('database', 'alter any application role', 'f', 'f'),
    ('database', 'alter any assembly', 'f', 'f'),
    ('database', 'alter any asymmetric key', 'f', 'f'),
    ('database', 'alter any certificate', 'f', 'f'),
    ('database', 'alter any column encryption key', 'f', 'f'),
    ('database', 'alter any column master key', 'f', 'f'),
    ('database', 'alter any contract', 'f', 'f'),
    ('database', 'alter any database audit', 'f', 'f'),
    ('database', 'alter any database ddl trigger', 'f', 'f'),
    ('database', 'alter any database event notification', 'f', 'f'),
    ('database', 'alter any database event session', 'f', 'f'),
    ('database', 'alter any database scoped configuration', 'f', 'f'),
    ('database', 'alter any dataspace', 'f', 'f'),
    ('database', 'alter any external data source', 'f', 'f'),
    ('database', 'alter any external file format', 'f', 'f'),
    ('database', 'alter any external language', 'f', 'f'),
    ('database', 'alter any external library', 'f', 'f'),
    ('database', 'alter any fulltext catalog', 'f', 'f'),
    ('database', 'alter any mask', 'f', 'f'),
    ('database', 'alter any message type', 'f', 'f'),
    ('database', 'alter any remote service binding', 'f', 'f'),
    ('database', 'alter any role', 'f', 'f'),
    ('database', 'alter any route', 'f', 'f'),
    ('database', 'alter any schema', 't', 'f'),
    ('database', 'alter any security policy', 'f', 'f'),
    ('database', 'alter any sensitivity classification', 'f', 'f'),
    ('database', 'alter any service', 'f', 'f'),
    ('database', 'alter any symmetric key', 'f', 'f'),
    ('database', 'alter any user', 't', 'f'),
    ('database', 'any', 't', 'f'),
    ('database', 'authenticate', 't', 'f'),
    ('database', 'backup database', 'f', 'f'),
    ('database', 'backup log', 'f', 'f'),
    ('database', 'checkpoint', 'f', 'f'),
    ('database', 'connect', 't', 'f'),
    ('database', 'connect replication', 'f', 'f'),
    ('database', 'control', 't', 'f'),
    ('database', 'create aggregate', 'f', 'f'),
    ('database', 'create assembly', 'f', 'f'),
    ('database', 'create asymmetric key', 'f', 'f'),
    ('database', 'create certificate', 'f', 'f'),
    ('database', 'create contract', 'f', 'f'),
    ('database', 'create database', 't', 'f'),
    ('database', 'create database ddl event notification', 'f', 'f'),
    ('database', 'create default', 'f', 'f'),
    ('database', 'create external language', 'f', 'f'),
    ('database', 'create external library', 'f', 'f'),
    ('database', 'create fulltext catalog', 'f', 'f'),
    ('database', 'create function', 't', 'f'),
    ('database', 'create message type', 'f', 'f'),
    ('database', 'create procedure', 't', 'f'),
    ('database', 'create queue', 'f', 'f'),
    ('database', 'create remote service binding', 'f', 'f'),
    ('database', 'create role', 'f', 'f'),
    ('database', 'create route', 'f', 'f'),
    ('database', 'create rule', 'f', 'f'),
    ('database', 'create schema', 't', 'f'),
    ('database', 'create service', 'f', 'f'),
    ('database', 'create symmetric key', 'f', 'f'),
    ('database', 'create synonym', 't', 'f'),
    ('database', 'create table', 't', 'f'),
    ('database', 'create type', 'f', 'f'),
    ('database', 'create view', 't', 'f'),
    ('database', 'create xml schema collection', 'f', 'f'),
    ('database', 'delete', 't', 'f'),
    ('database', 'execute', 't', 'f'),
    ('database', 'execute any external script', 'f', 'f'),
    ('database', 'insert', 't', 'f'),
    ('database', 'kill database connection', 'f', 'f'),
    ('database', 'references', 't', 'f'),
    ('database', 'select', 't', 'f'),
    ('database', 'showplan', 'f', 'f'),
    ('database', 'subscribe query notifications', 'f', 'f'),
    ('database', 'take ownership', 't', 'f'),
    ('database', 'unmask', 'f', 'f'),
    ('database', 'update', 't', 'f'),
    ('database', 'view any column encryption key definition', 'f', 'f'),
    ('database', 'view any column master key definition', 'f', 'f'),
    ('database', 'view any sensitivity classification', 'f', 'f'),
    ('database', 'view database state', 't', 'f'),
    ('database', 'view definition', 'f', 'f'),
    ('database scoped credential', 'alter', 'f', 'f'),
    ('database scoped credential', 'any', 'f', 'f'),
    ('database scoped credential', 'control', 'f', 'f'),
    ('database scoped credential', 'references', 'f', 'f'),
    ('database scoped credential', 'take ownership', 'f', 'f'),
    ('database scoped credential', 'view definition', 'f', 'f'),
    ('endpoint', 'alter', 'f', 'f'),
    ('endpoint', 'any', 'f', 'f'),
    ('endpoint', 'connect', 'f', 'f'),
    ('endpoint', 'control', 'f', 'f'),
    ('endpoint', 'take ownership', 'f', 'f'),
    ('endpoint', 'view definition', 'f', 'f'),
    ('external language', 'alter', 'f', 'f'),
    ('external language', 'any', 'f', 'f'),
    ('external language', 'control', 'f', 'f'),
    ('external language', 'execute external script', 'f', 'f'),
    ('external language', 'references', 'f', 'f'),
    ('external language', 'take ownership', 'f', 'f'),
    ('external language', 'view definition', 'f', 'f'),
    ('fulltext catalog', 'alter', 'f', 'f'),
    ('fulltext catalog', 'any', 'f', 'f'),
    ('fulltext catalog', 'control', 'f', 'f'),
    ('fulltext catalog', 'references', 'f', 'f'),
    ('fulltext catalog', 'take ownership', 'f', 'f'),
    ('fulltext catalog', 'view definition', 'f', 'f'),
    ('fulltext stoplist', 'alter', 'f', 'f'),
    ('fulltext stoplist', 'any', 'f', 'f'),
    ('fulltext stoplist', 'control', 'f', 'f'),
    ('fulltext stoplist', 'references', 'f', 'f'),
    ('fulltext stoplist', 'take ownership', 'f', 'f'),
    ('fulltext stoplist', 'view definition', 'f', 'f'),
    ('login', 'alter', 'f', 'f'),
    ('login', 'any', 'f', 'f'),
    ('login', 'control', 'f', 'f'),
    ('login', 'impersonate', 'f', 'f'),
    ('login', 'view definition', 'f', 'f'),
    ('message type', 'alter', 'f', 'f'),
    ('message type', 'any', 'f', 'f'),
    ('message type', 'control', 'f', 'f'),
    ('message type', 'references', 'f', 'f'),
    ('message type', 'take ownership', 'f', 'f'),
    ('message type', 'view definition', 'f', 'f'),
    ('object', 'alter', 't', 'f'),
    ('object', 'any', 't', 't'),
    ('object', 'control', 't', 'f'),
    ('object', 'delete', 't', 't'),
    ('object', 'execute', 't', 't'),
    ('object', 'insert', 't', 't'),
    ('object', 'receive', 'f', 'f'),
    ('object', 'references', 't', 't'),
    ('object', 'select', 't', 't'),
    ('object', 'take ownership', 'f', 'f'),
    ('object', 'update', 't', 't'),
    ('object', 'view change tracking', 'f', 'f'),
    ('object', 'view definition', 'f', 'f'),
    ('remote service binding', 'alter', 'f', 'f'),
    ('remote service binding', 'any', 'f', 'f'),
    ('remote service binding', 'control', 'f', 'f'),
    ('remote service binding', 'take ownership', 'f', 'f'),
    ('remote service binding', 'view definition', 'f', 'f'),
    ('role', 'alter', 'f', 'f'),
    ('role', 'any', 'f', 'f'),
    ('role', 'control', 'f', 'f'),
    ('role', 'take ownership', 'f', 'f'),
    ('role', 'view definition', 'f', 'f'),
    ('route', 'alter', 'f', 'f'),
    ('route', 'any', 'f', 'f'),
    ('route', 'control', 'f', 'f'),
    ('route', 'take ownership', 'f', 'f'),
    ('route', 'view definition', 'f', 'f'),
    ('schema', 'alter', 't', 'f'),
    ('schema', 'any', 't', 'f'),
    ('schema', 'control', 't', 'f'),
    ('schema', 'create sequence', 'f', 'f'),
    ('schema', 'delete', 't', 'f'),
    ('schema', 'execute', 't', 'f'),
    ('schema', 'insert', 't', 'f'),
    ('schema', 'references', 't', 'f'),
    ('schema', 'select', 't', 'f'),
    ('schema', 'take ownership', 't', 'f'),
    ('schema', 'update', 't', 'f'),
    ('schema', 'view change tracking', 'f', 'f'),
    ('schema', 'view definition', 'f', 'f'),
    ('search property list', 'alter', 'f', 'f'),
    ('search property list', 'any', 'f', 'f'),
    ('search property list', 'control', 'f', 'f'),
    ('search property list', 'references', 'f', 'f'),
    ('search property list', 'take ownership', 'f', 'f'),
    ('search property list', 'view definition', 'f', 'f'),
    ('server', 'administer bulk operations', 'f', 'f'),
    ('server', 'alter any availability group', 'f', 'f'),
    ('server', 'alter any connection', 'f', 'f'),
    ('server', 'alter any credential', 'f', 'f'),
    ('server', 'alter any database', 't', 'f'),
    ('server', 'alter any endpoint', 'f', 'f'),
    ('server', 'alter any event notification', 'f', 'f'),
    ('server', 'alter any event session', 'f', 'f'),
    ('server', 'alter any linked server', 'f', 'f'),
    ('server', 'alter any login', 'f', 'f'),
    ('server', 'alter any server audit', 'f', 'f'),
    ('server', 'alter any server role', 'f', 'f'),
    ('server', 'alter resources', 'f', 'f'),
    ('server', 'alter server state', 'f', 'f'),
    ('server', 'alter settings', 't', 'f'),
    ('server', 'alter trace', 'f', 'f'),
    ('server', 'any', 't', 'f'),
    ('server', 'authenticate server', 't', 'f'),
    ('server', 'connect any database', 't', 'f'),
    ('server', 'connect sql', 't', 'f'),
    ('server', 'control server', 't', 'f'),
    ('server', 'create any database', 't', 'f'),
    ('server', 'create availability group', 'f', 'f'),
    ('server', 'create ddl event notification', 'f', 'f'),
    ('server', 'create endpoint', 'f', 'f'),
    ('server', 'create server role', 'f', 'f'),
    ('server', 'create trace event notification', 'f', 'f'),
    ('server', 'external access assembly', 'f', 'f'),
    ('server', 'impersonate any login', 'f', 'f'),
    ('server', 'select all user securables', 't', 'f'),
    ('server', 'shutdown', 'f', 'f'),
    ('server', 'unsafe assembly', 'f', 'f'),
    ('server', 'view any database', 't', 'f'),
    ('server', 'view any definition', 'f', 'f'),
    ('server', 'view server state', 't', 'f'),
    ('server role', 'alter', 'f', 'f'),
    ('server role', 'any', 'f', 'f'),
    ('server role', 'control', 'f', 'f'),
    ('server role', 'take ownership', 'f', 'f'),
    ('server role', 'view definition', 'f', 'f'),
    ('service', 'alter', 'f', 'f'),
    ('service', 'any', 'f', 'f'),
    ('service', 'control', 'f', 'f'),
    ('service', 'send', 'f', 'f'),
    ('service', 'take ownership', 'f', 'f'),
    ('service', 'view definition', 'f', 'f'),
    ('symmetric key', 'alter', 'f', 'f'),
    ('symmetric key', 'any', 'f', 'f'),
    ('symmetric key', 'control', 'f', 'f'),
    ('symmetric key', 'references', 'f', 'f'),
    ('symmetric key', 'take ownership', 'f', 'f'),
    ('symmetric key', 'view definition', 'f', 'f'),
    ('type', 'any', 'f', 'f'),
    ('type', 'control', 'f', 'f'),
    ('type', 'execute', 'f', 'f'),
    ('type', 'references', 'f', 'f'),
    ('type', 'take ownership', 'f', 'f'),
    ('type', 'view definition', 'f', 'f'),
    ('user', 'alter', 'f', 'f'),
    ('user', 'any', 'f', 'f'),
    ('user', 'control', 'f', 'f'),
    ('user', 'impersonate', 'f', 'f'),
    ('user', 'view definition', 'f', 'f'),
    ('xml schema collection', 'alter', 'f', 'f'),
    ('xml schema collection', 'any', 'f', 'f'),
    ('xml schema collection', 'control', 'f', 'f'),
    ('xml schema collection', 'execute', 'f', 'f'),
    ('xml schema collection', 'references', 'f', 'f'),
    ('xml schema collection', 'take ownership', 'f', 'f'),
    ('xml schema collection', 'view definition', 'f', 'f')
) t(securable_type, permission_name, implied_dbo_permissions, fully_supported);
GRANT SELECT ON babelfish_has_perms_by_name_permissions TO PUBLIC;

CREATE OR REPLACE FUNCTION sys.has_perms_by_name(
    securable SYS.SYSNAME, 
    securable_class SYS.NVARCHAR(60), 
    permission SYS.SYSNAME,
    sub_securable SYS.SYSNAME DEFAULT NULL,
    sub_securable_class SYS.NVARCHAR(60) DEFAULT NULL
)
RETURNS integer
LANGUAGE plpgsql
STABLE
AS $$
DECLARE
    db_name text COLLATE sys.database_default; 
    bbf_schema_name text;
    pg_schema text COLLATE sys.database_default;
    implied_dbo_permissions boolean;
    fully_supported boolean;
    is_cross_db boolean := false;
    object_name text COLLATE sys.database_default;
    database_id smallint;
    namespace_id oid;
    userid oid;
    object_type text;
    function_signature text;
    qualified_name text;
    return_value integer;
    cs_as_securable text COLLATE "C" := securable;
    cs_as_securable_class text COLLATE "C" := securable_class;
    cs_as_permission text COLLATE "C" := permission;
    cs_as_sub_securable text COLLATE "C" := sub_securable;
    cs_as_sub_securable_class text COLLATE "C" := sub_securable_class;
BEGIN
    return_value := NULL;

    -- Lower-case to avoid case issues, remove trailing whitespace to match SQL SERVER behavior
    -- Objects created in Babelfish are stored in lower-case in pg_class/pg_proc
    cs_as_securable = lower(rtrim(cs_as_securable));
    cs_as_securable_class = lower(rtrim(cs_as_securable_class));
    cs_as_permission = lower(rtrim(cs_as_permission));
    cs_as_sub_securable = lower(rtrim(cs_as_sub_securable));
    cs_as_sub_securable_class = lower(rtrim(cs_as_sub_securable_class));

    -- Assert that sub_securable and sub_securable_class are either both NULL or both defined
    IF cs_as_sub_securable IS NOT NULL AND cs_as_sub_securable_class IS NULL THEN
        RETURN NULL;
    ELSIF cs_as_sub_securable IS NULL AND cs_as_sub_securable_class IS NOT NULL THEN
        RETURN NULL;
    -- If they are both defined, user must be evaluating column privileges.
    -- Check that inputs are valid for column privileges: sub_securable_class must 
    -- be column, securable_class must be object, and permission cannot be any.
    ELSIF cs_as_sub_securable_class IS NOT NULL 
            AND (cs_as_sub_securable_class != 'column' 
                    OR cs_as_securable_class IS NULL 
                    OR cs_as_securable_class != 'object' 
                    OR cs_as_permission = 'any') THEN
        RETURN NULL;

    -- If securable is null, securable_class must be null
    ELSIF cs_as_securable IS NULL AND cs_as_securable_class IS NOT NULL THEN
        RETURN NULL;
    -- If securable_class is null, securable must be null
    ELSIF cs_as_securable IS NOT NULL AND cs_as_securable_class IS NULL THEN
        RETURN NULL;
    END IF;

    IF cs_as_securable_class = 'server' THEN
        -- SQL Server does not permit a securable_class value of 'server'.
        -- securable_class should be NULL to evaluate server permissions.
        RETURN NULL;
    ELSIF cs_as_securable_class IS NULL THEN
        -- NULL indicates a server permission. Set this variable so that we can
        -- search for the matching entry in babelfish_has_perms_by_name_permissions
        cs_as_securable_class = 'server';
    END IF;

    IF cs_as_sub_securable IS NOT NULL THEN
        cs_as_sub_securable := babelfish_remove_delimiter_pair(cs_as_sub_securable);
        IF cs_as_sub_securable IS NULL THEN
            RETURN NULL;
        END IF;
    END IF;

    SELECT p.implied_dbo_permissions,p.fully_supported 
    INTO implied_dbo_permissions,fully_supported 
    FROM babelfish_has_perms_by_name_permissions p 
    WHERE p.securable_type = cs_as_securable_class AND p.permission_name = cs_as_permission;
    
    IF implied_dbo_permissions IS NULL OR fully_supported IS NULL THEN
        -- Securable class or permission is not valid, or permission is not valid for given securable
        RETURN NULL;
    END IF;

    IF cs_as_securable_class = 'database' AND cs_as_securable IS NOT NULL THEN
        db_name = babelfish_remove_delimiter_pair(cs_as_securable);
        IF db_name IS NULL THEN
            RETURN NULL;
        ELSIF (SELECT COUNT(name) FROM sys.databases WHERE name = db_name) != 1 THEN
            RETURN 0;
        END IF;
    ELSIF cs_as_securable_class = 'schema' THEN
        bbf_schema_name = babelfish_remove_delimiter_pair(cs_as_securable);
        IF bbf_schema_name IS NULL THEN
            RETURN NULL;
        ELSIF (SELECT COUNT(nspname) FROM sys.babelfish_namespace_ext ext
                WHERE ext.orig_name = bbf_schema_name 
                    AND CAST(ext.dbid AS oid) = CAST(sys.db_id() AS oid)) != 1 THEN
            RETURN 0;
        END IF;
    END IF;

    IF fully_supported = 'f' AND
		(SELECT orig_username FROM sys.babelfish_authid_user_ext WHERE rolname = CURRENT_USER) = 'dbo' THEN
        RETURN CAST(implied_dbo_permissions AS integer);
    ELSIF fully_supported = 'f' THEN
        RETURN 0;
    END IF;

    -- The only permissions that are fully supported belong to the OBJECT securable class.
    -- The block above has dealt with all permissions that are not fully supported, so 
    -- if we reach this point we know the securable class is OBJECT.
    SELECT s.db_name, s.schema_name, s.object_name INTO db_name, bbf_schema_name, object_name 
    FROM babelfish_split_object_name(cs_as_securable) s;

    -- Invalid securable name
    IF object_name IS NULL OR object_name = '' THEN
        RETURN NULL;
    END IF;

    -- If schema was not specified, use the default
    IF bbf_schema_name IS NULL OR bbf_schema_name = '' THEN
        bbf_schema_name := sys.schema_name();
    END IF;

    database_id := (
        SELECT CASE 
            WHEN db_name IS NULL OR db_name = '' THEN (sys.db_id())
            ELSE (sys.db_id(db_name))
        END);

	IF database_id <> sys.db_id() THEN
        is_cross_db = true;
	END IF;

	userid := (
        SELECT CASE
            WHEN is_cross_db THEN sys.suser_id()
            ELSE sys.user_id()
        END);
  
    -- Translate schema name from bbf to postgres, e.g. dbo -> master_dbo
    pg_schema := (SELECT nspname 
                    FROM sys.babelfish_namespace_ext ext 
                    WHERE ext.orig_name = bbf_schema_name 
                        AND CAST(ext.dbid AS oid) = CAST(database_id AS oid));

    IF pg_schema IS NULL THEN
        -- Shared schemas like sys and pg_catalog do not exist in the table above.
        -- These schemas do not need to be translated from Babelfish to Postgres
        pg_schema := bbf_schema_name;
    END IF;

    -- Surround with double-quotes to handle names that contain periods/spaces
    qualified_name := concat('"', pg_schema, '"."', object_name, '"');

    SELECT oid INTO namespace_id FROM pg_catalog.pg_namespace WHERE nspname = pg_schema COLLATE sys.database_default;

    object_type := (
        SELECT CASE
            WHEN cs_as_sub_securable_class = 'column'
                THEN CASE 
                    WHEN (SELECT count(a.attname)
                        FROM pg_attribute a
                        INNER JOIN pg_class c ON c.oid = a.attrelid
                        INNER JOIN pg_namespace s ON s.oid = c.relnamespace
                        WHERE
                        a.attname = cs_as_sub_securable COLLATE sys.database_default
                        AND c.relname = object_name COLLATE sys.database_default
                        AND s.nspname = pg_schema COLLATE sys.database_default
                        AND NOT a.attisdropped
                        AND (s.nspname IN (SELECT nspname FROM sys.babelfish_namespace_ext) OR s.nspname = 'sys')
                        -- r = ordinary table, i = index, S = sequence, t = TOAST table, v = view, m = materialized view, c = composite type, f = foreign table, p = partitioned table
                        AND c.relkind IN ('r', 'v', 'm', 'f', 'p')
                        AND a.attnum > 0) = 1
                                THEN 'column'
                    ELSE NULL
                END

            WHEN (SELECT count(relname) 
                    FROM pg_catalog.pg_class 
                    WHERE relname = object_name COLLATE sys.database_default
                        AND relnamespace = namespace_id) = 1
                THEN 'table'

            WHEN (SELECT count(proname) 
                    FROM pg_catalog.pg_proc 
                    WHERE proname = object_name COLLATE sys.database_default 
                        AND pronamespace = namespace_id
                        AND prokind = 'f') = 1
                THEN 'function'
                
            WHEN (SELECT count(proname) 
                    FROM pg_catalog.pg_proc 
                    WHERE proname = object_name COLLATE sys.database_default
                        AND pronamespace = namespace_id
                        AND prokind = 'p') = 1
                THEN 'procedure'
            ELSE NULL
        END
    );
    
    -- Object was not found
    IF object_type IS NULL THEN
        RETURN 0;
    END IF;
  
    -- Get signature for function-like objects
    IF object_type IN('function', 'procedure') THEN
        SELECT CAST(oid AS regprocedure) 
            INTO function_signature 
            FROM pg_catalog.pg_proc 
            WHERE proname = object_name COLLATE sys.database_default
                AND pronamespace = namespace_id;
    END IF;

    return_value := (
        SELECT CASE
            WHEN cs_as_permission = 'any' THEN babelfish_has_any_privilege(userid, object_type, pg_schema, object_name)

            WHEN object_type = 'column'
                THEN CASE
                    WHEN cs_as_permission IN('insert', 'delete', 'execute') THEN NULL
                    ELSE CAST(has_column_privilege(userid, qualified_name, cs_as_sub_securable, cs_as_permission) AS integer)
                END

            WHEN object_type = 'table'
                THEN CASE
                    WHEN cs_as_permission = 'execute' THEN 0
                    ELSE CAST(has_table_privilege(userid, qualified_name, cs_as_permission) AS integer)
                END

            WHEN object_type = 'function'
                THEN CASE
                    WHEN cs_as_permission IN('select', 'execute')
                        THEN CAST(has_function_privilege(userid, function_signature, 'execute') AS integer)
                    WHEN cs_as_permission IN('update', 'insert', 'delete', 'references')
                        THEN 0
                    ELSE NULL
                END

            WHEN object_type = 'procedure'
                THEN CASE
                    WHEN cs_as_permission = 'execute'
                        THEN CAST(has_function_privilege(userid, function_signature, 'execute') AS integer)
                    WHEN cs_as_permission IN('select', 'update', 'insert', 'delete', 'references')
                        THEN 0
                    ELSE NULL
                END

            ELSE NULL
        END
    );

    RETURN return_value;
    EXCEPTION WHEN OTHERS THEN RETURN NULL;
END;
$$;

GRANT EXECUTE ON FUNCTION sys.has_perms_by_name(
    securable sys.SYSNAME, 
    securable_class sys.nvarchar(60), 
    permission sys.SYSNAME, 
    sub_securable sys.SYSNAME,
    sub_securable_class sys.nvarchar(60)) TO PUBLIC;

CREATE OR REPLACE FUNCTION sys.schema_name()
RETURNS sys.sysname
LANGUAGE plpgsql
STABLE STRICT
AS $function$
begin
    RETURN (select orig_name from sys.babelfish_namespace_ext ext  
                    where ext.nspname = (select current_schema()) and  ext.dbid::oid = sys.db_id()::oid)::sys.sysname;
EXCEPTION 
    WHEN others THEN
        RETURN NULL;
END;
$function$
;
GRANT EXECUTE ON FUNCTION sys.schema_name() TO PUBLIC;

CREATE OR REPLACE FUNCTION sys.schema_id()
RETURNS INT
LANGUAGE plpgsql
STABLE STRICT
AS $$
BEGIN
  RETURN (select oid from sys.pg_namespace_ext where nspname = (select current_schema()))::INT;
EXCEPTION
    WHEN others THEN
        RETURN NULL;
END;
$$;
GRANT EXECUTE ON FUNCTION sys.schema_id() TO PUBLIC;

CREATE OR REPLACE FUNCTION sys.original_login()
RETURNS sys.sysname
LANGUAGE plpgsql
STABLE STRICT
AS $$
declare return_value text;
begin
	RETURN (select session_user)::sys.sysname;
EXCEPTION 
	WHEN others THEN
 		RETURN NULL;
END;
$$;
GRANT EXECUTE ON FUNCTION sys.original_login() TO PUBLIC;

CREATE OR REPLACE FUNCTION sys.columnproperty(object_id oid, property name, property_name text)
RETURNS integer
LANGUAGE plpgsql
STABLE STRICT
AS $$

declare extra_bytes CONSTANT integer := 4;
declare return_value integer;
begin
	return_value := (
					select 
						case  LOWER(property_name)
							when 'charmaxlen' COLLATE sys.database_default then 
								(select CASE WHEN a.atttypmod > 0 THEN a.atttypmod - extra_bytes ELSE NULL END  from pg_catalog.pg_attribute a where a.attrelid = object_id and a.attname = property)
							when 'allowsnull' COLLATE sys.database_default then
								(select CASE WHEN a.attnotnull THEN 0 ELSE 1 END from pg_catalog.pg_attribute a where a.attrelid = object_id and a.attname = property)
							else
								null
						end
					);
	
  RETURN return_value::integer;
EXCEPTION 
	WHEN others THEN
 		RETURN NULL;
END;
$$;
GRANT EXECUTE ON FUNCTION sys.columnproperty(object_id oid, property name, property_name text) TO PUBLIC;

COMMENT ON FUNCTION sys.columnproperty 
IS 'This function returns column or parameter information. Currently only works with "charmaxlen", and "allowsnull" otherwise returns 0.';

-- substring --
CREATE OR REPLACE FUNCTION sys.substring(string TEXT, i INTEGER, j INTEGER)
RETURNS sys.VARCHAR
AS 'babelfishpg_tsql', 'tsql_varchar_substr' LANGUAGE C IMMUTABLE PARALLEL SAFE;

CREATE OR REPLACE FUNCTION sys.substring(string sys.VARCHAR, i INTEGER, j INTEGER)
RETURNS sys.VARCHAR
AS 'babelfishpg_tsql', 'tsql_varchar_substr' LANGUAGE C IMMUTABLE PARALLEL SAFE;

CREATE OR REPLACE FUNCTION sys.substring(string sys.VARCHAR, i INTEGER, j INTEGER)
RETURNS sys.VARCHAR
AS 'babelfishpg_tsql', 'tsql_varchar_substr' LANGUAGE C IMMUTABLE PARALLEL SAFE;

CREATE OR REPLACE FUNCTION sys.substring(string sys.NVARCHAR, i INTEGER, j INTEGER)
RETURNS sys.NVARCHAR
AS 'babelfishpg_tsql', 'tsql_varchar_substr' LANGUAGE C IMMUTABLE PARALLEL SAFE;

CREATE OR REPLACE FUNCTION sys.substring(string sys.NCHAR, i INTEGER, j INTEGER)
RETURNS sys.NVARCHAR
AS 'babelfishpg_tsql', 'tsql_varchar_substr' LANGUAGE C IMMUTABLE PARALLEL SAFE;

-- For getting host os from PG_VERSION_STR
CREATE OR REPLACE FUNCTION sys.get_host_os()
RETURNS sys.NVARCHAR
AS 'babelfishpg_tsql', 'host_os' LANGUAGE C IMMUTABLE PARALLEL SAFE;

CREATE OR REPLACE FUNCTION sys.tsql_stat_get_activity(
  IN view_name text,
  OUT procid int,
  OUT client_version int,
  OUT library_name VARCHAR(32),
  OUT language VARCHAR(128),
  OUT quoted_identifier bool,
  OUT arithabort bool,
  OUT ansi_null_dflt_on bool,
  OUT ansi_defaults bool,
  OUT ansi_warnings bool,
  OUT ansi_padding bool,
  OUT ansi_nulls bool,
  OUT concat_null_yields_null bool,
  OUT textsize int,
  OUT datefirst int,
  OUT lock_timeout int,
  OUT transaction_isolation int2,
  OUT client_pid int,
  OUT row_count bigint,
  OUT error int,
  OUT trancount int,
  OUT protocol_version int,
  OUT packet_size int,
  OUT encrypyt_option VARCHAR(40),
  OUT database_id int2,
  OUT host_name varchar(128))
RETURNS SETOF RECORD
AS 'babelfishpg_tsql', 'tsql_stat_get_activity'
LANGUAGE C VOLATILE STRICT;

/*
 * Table type can identified by reverse dependency between table and
 * type in pg_depend.
 * If a table is dependent upon it's row type with dependency type
 * as DEPENDENCY_INTERNAL (i) then it's a T-SQL table type.
 */
CREATE OR REPLACE FUNCTION sys.is_table_type(object_id oid) RETURNS bool AS
$BODY$
SELECT
  EXISTS(
    SELECT 1
    FROM pg_catalog.pg_type pt
    INNER JOIN pg_catalog.pg_depend dep
    ON pt.typrelid = dep.objid AND pt.oid = dep.refobjid
    join sys.schemas sch on pt.typnamespace = sch.schema_id
    JOIN pg_catalog.pg_class pc ON pc.oid = dep.objid
    WHERE pt.typtype = 'c' AND dep.deptype = 'i' AND pt.typrelid = object_id AND pc.relkind = 'r'
    AND dep.classid = 'pg_catalog.pg_class'::regclass AND dep.refclassid = 'pg_catalog.pg_type'::regclass);
$BODY$
LANGUAGE SQL STABLE STRICT;

-- JSON Functions
CREATE OR REPLACE FUNCTION sys.isjson(json_string text)
RETURNS INTEGER
AS 'babelfishpg_tsql', 'tsql_isjson' LANGUAGE C STRICT IMMUTABLE PARALLEL SAFE;

CREATE OR REPLACE FUNCTION sys.json_value(json_string text, path text)
RETURNS sys.NVARCHAR(4000)
AS 'babelfishpg_tsql', 'tsql_json_value' LANGUAGE C IMMUTABLE PARALLEL SAFE;

CREATE OR REPLACE FUNCTION sys.json_query(json_string text, path text default '$')
RETURNS sys.NVARCHAR
AS 'babelfishpg_tsql', 'tsql_json_query' LANGUAGE C IMMUTABLE PARALLEL SAFE;

/*
 * JSON MODIFY
 * This function is used to update the value of a property in a JSON string and returns the updated JSON string.
 * It has been implemented in three parts:
 *  1) Set the append and create_if_missing flag as postgres functions do not directly take append and lax/strict mode in the jsonb_path.
 *  2) To convert the input path into the expected jsonb_path.
 *  3) To implement the main logic of the JSON_MODIFY function by dividing it into 8 different cases.
 */
CREATE OR REPLACE FUNCTION sys.json_modify(in expression sys.NVARCHAR,in path_json TEXT, in new_value TEXT)
RETURNS sys.NVARCHAR
AS
$BODY$
DECLARE
    json_path TEXT;
    json_path_convert TEXT;
    new_jsonb_path TEXT[];
    key_value_type TEXT;
    path_split_array TEXT[];
    comparison_string TEXT COLLATE "C";
    len_array INTEGER;
    word_count INTEGER;
    create_if_missing BOOL = TRUE;
    append_modifier BOOL = FALSE;
    key_exists BOOL;
    key_value JSONB;
    json_expression JSONB = expression::JSONB;
    result_json sys.NVARCHAR;
BEGIN
    path_split_array = regexp_split_to_array(TRIM(path_json) COLLATE "C",'\s+');
    word_count = array_length(path_split_array,1);
    /* 
     * This if else block is added to set the create_if_missing and append_modifier flags.
     * These flags will be used to know the mode and if the optional modifier append is present in the input path_json.
     * It is necessary as postgres functions do not directly take append and lax/strict mode in the jsonb_path.
     * Comparisons for comparison_string are case-sensitive.    
     */
    IF word_count = 1 THEN
        json_path = path_split_array[1];
        create_if_missing = TRUE;
        append_modifier = FALSE;
    ELSIF word_count = 2 THEN 
        json_path = path_split_array[2];
        comparison_string = path_split_array[1]; -- append or lax/strict mode
        IF comparison_string = 'append' THEN
            append_modifier = TRUE;
        ELSIF comparison_string = 'strict' THEN
            create_if_missing = FALSE;
        ELSIF comparison_string = 'lax' THEN
            create_if_missing = TRUE;
        ELSE
            RAISE invalid_json_text;
        END IF;
    ELSIF word_count = 3 THEN
        json_path = path_split_array[3];
        comparison_string = path_split_array[1]; -- append mode 
        IF comparison_string = 'append' THEN
            append_modifier = TRUE;
        ELSE
            RAISE invalid_json_text;
        END IF;
        comparison_string = path_split_array[2]; -- lax/strict mode
        IF comparison_string = 'strict' THEN
            create_if_missing = FALSE;
        ELSIF comparison_string = 'lax' THEN
            create_if_missing = TRUE;
        ELSE
            RAISE invalid_json_text;
        END IF;
    ELSE
        RAISE invalid_json_text;
    END IF;

    -- To convert input jsonpath to the required jsonb_path format
    json_path_convert = regexp_replace(json_path, '\$\.|]|\$\[' , '' , 'ig'); -- To remove "$." and "]" sign from the string 
    json_path_convert = regexp_replace(json_path_convert, '\.|\[' , ',' , 'ig'); -- To replace "." and "[" with "," to change into required format
    new_jsonb_path = CONCAT('{',json_path_convert,'}'); -- Final required format of path by jsonb_set

    key_exists = jsonb_path_exists(json_expression,json_path::jsonpath); -- To check if key exist in the given path
    
    --This if else block is to call the jsonb_set function based on the create_if_missing and append_modifier flags
    IF append_modifier THEN 
        IF key_exists THEN
            key_value = jsonb_path_query_first(json_expression,json_path::jsonpath); -- To get the value of the key
            key_value_type = jsonb_typeof(key_value);
            IF key_value_type = 'array' THEN
                len_array = jsonb_array_length(key_value);
                /*
                 * As jsonb_insert requires the index of the value to be inserted, so the below FORMAT function changes the path format into the required jsonb_insert path format.
                 * Eg: JSON_MODIFY('{"name":"John","skills":["C#","SQL"]}','append $.skills','Azure'); -> converts the path from '$.skills' to '{skills,2}' instead of '{skills}'
                 */
                new_jsonb_path = FORMAT('%s,%s}',TRIM('}' FROM new_jsonb_path::TEXT),len_array);
                IF new_value IS NULL THEN
                    result_json = jsonb_insert(json_expression,new_jsonb_path,'null'); -- This needs to be done because "to_jsonb(coalesce(new_value, 'null'))" does not result in a JSON NULL
                ELSE
                    result_json = jsonb_insert(json_expression,new_jsonb_path,to_jsonb(new_value));
                END IF;
            ELSE
                IF NOT create_if_missing THEN
                    RAISE sql_json_array_not_found;
                ELSE
                    result_json = json_expression;
                END IF;
            END IF;
        ELSE
            IF NOT create_if_missing THEN
                RAISE sql_json_object_not_found;
            ELSE
                result_json = jsonb_insert(json_expression,new_jsonb_path,to_jsonb(array_agg(new_value))); -- array_agg is used to convert the new_value text into array format as we append functionality is being used
            END IF;
        END IF;
    ELSE --When no append modifier is present
        IF new_value IS NOT NULL THEN
            IF key_exists OR create_if_missing THEN
                result_json = jsonb_set_lax(json_expression,new_jsonb_path,to_jsonb(new_value),create_if_missing);
            ELSE
                RAISE sql_json_object_not_found;
            END IF;
        ELSE
            IF key_exists THEN
                IF NOT create_if_missing THEN
                    result_json = jsonb_set_lax(json_expression,new_jsonb_path,to_jsonb(new_value));
                ELSE
                    result_json = jsonb_set_lax(json_expression,new_jsonb_path,to_jsonb(new_value),create_if_missing,'delete_key');
                END IF;
            ELSE
                IF NOT create_if_missing THEN
                    RAISE sql_json_object_not_found;
                ELSE
                    result_json = jsonb_set_lax(json_expression,new_jsonb_path,to_jsonb(new_value),FALSE);
                END IF;
            END IF;
        END IF;
    END IF;  -- If append_modifier block ends here
    RETURN result_json;
EXCEPTION
    WHEN invalid_json_text THEN
            RAISE USING MESSAGE = 'JSON path is not properly formatted',
                        DETAIL = FORMAT('Unexpected keyword "%s" is found.',comparison_string),
                        HINT = 'Change "modifier/mode" parameter to the proper value and try again.';
    WHEN sql_json_array_not_found THEN
            RAISE USING MESSAGE = 'array cannot be found in the specified JSON path',
                        HINT = 'Change JSON path to target array property and try again.';
    WHEN sql_json_object_not_found THEN
            RAISE USING MESSAGE = 'property cannot be found on the specified JSON path';
END;        
$BODY$
LANGUAGE plpgsql STABLE;


CREATE OR REPLACE FUNCTION sys.openjson_object(json_string text)
RETURNS TABLE
(
    key sys.NVARCHAR(4000),
    value sys.NVARCHAR,
    type INTEGER
)
AS
$BODY$
SELECT  key,
        CASE json_typeof(value) WHEN 'null'     THEN NULL
                                ELSE            TRIM (BOTH '"' FROM value::TEXT)
        END,
        CASE json_typeof(value) WHEN 'null'     THEN 0
                                WHEN 'string'   THEN 1
                                WHEN 'number'   THEN 2
                                WHEN 'boolean'  THEN 3
                                WHEN 'array'    THEN 4
                                WHEN 'object'   THEN 5
        END
    FROM json_each(json_string::JSON)
$BODY$
LANGUAGE SQL;

CREATE OR REPLACE FUNCTION sys.openjson_array(json_string text)
RETURNS TABLE
(
    key sys.NVARCHAR(4000),
    value sys.NVARCHAR,
    type INTEGER
)
AS
$BODY$
SELECT  (row_number() over ())-1,
        CASE json_typeof(value) WHEN 'null'     THEN NULL
                                ELSE            TRIM (BOTH '"' FROM value::TEXT)
        END,
        CASE json_typeof(value) WHEN 'null'     THEN 0
                                WHEN 'string'   THEN 1
                                WHEN 'number'   THEN 2
                                WHEN 'boolean'  THEN 3
                                WHEN 'array'    THEN 4
                                WHEN 'object'   THEN 5
        END
    FROM json_array_elements(json_string::JSON) AS value
$BODY$
LANGUAGE SQL;

CREATE OR REPLACE FUNCTION sys.openjson_simple(json_string text, path text default '$')
RETURNS TABLE
(
    key sys.NVARCHAR(4000),
    value sys.NVARCHAR,
    type INTEGER
)
AS
$BODY$
DECLARE
    sub_json text := sys.json_query(json_string, path);
BEGIN
    IF json_typeof(sub_json::JSON) = 'array' THEN
        RETURN QUERY SELECT * FROM sys.openjson_array(sub_json);
    ELSE
        RETURN QUERY SELECT * FROM sys.openjson_object(sub_json);
    END IF;
END;
$BODY$
LANGUAGE plpgsql;

CREATE OR REPLACE FUNCTION sys.openjson_with(json_string text, path text, VARIADIC column_paths text[])
RETURNS SETOF RECORD
AS 'babelfishpg_tsql', 'tsql_openjson_with' LANGUAGE C STRICT IMMUTABLE PARALLEL SAFE;

CREATE OR REPLACE FUNCTION sys.sp_datatype_info_helper(
    IN odbcVer smallint,
    IN is_100 bool,
    OUT TYPE_NAME VARCHAR(20),
    OUT DATA_TYPE INT,
    OUT "PRECISION" BIGINT,
    OUT LITERAL_PREFIX VARCHAR(20),
    OUT LITERAL_SUFFIX VARCHAR(20),
    OUT CREATE_PARAMS VARCHAR(20),
    OUT NULLABLE INT,
    OUT CASE_SENSITIVE INT,
    OUT SEARCHABLE INT,
    OUT UNSIGNED_ATTRIBUTE INT,
    OUT MONEY INT,
    OUT AUTO_INCREMENT INT,
    OUT LOCAL_TYPE_NAME VARCHAR(20),
    OUT MINIMUM_SCALE INT,
    OUT MAXIMUM_SCALE INT,
    OUT SQL_DATA_TYPE INT,
    OUT SQL_DATETIME_SUB INT,
    OUT NUM_PREC_RADIX INT,
    OUT INTERVAL_PRECISION INT,
    OUT USERTYPE INT,
    OUT LENGTH INT,
    OUT SS_DATA_TYPE smallint,
-- below column is added in order to join information_schema.columns of PG for sys.sp_columns_100_view
    OUT PG_TYPE_NAME VARCHAR(20)
)
RETURNS SETOF RECORD
AS 'babelfishpg_tsql', 'sp_datatype_info_helper'
LANGUAGE C IMMUTABLE STRICT;

-- Role member functions
CREATE OR REPLACE FUNCTION sys.is_rolemember_internal(
	IN role sys.SYSNAME,
	IN database_principal sys.SYSNAME
)
RETURNS INT AS 'babelfishpg_tsql', 'is_rolemember'
LANGUAGE C STABLE PARALLEL SAFE;

CREATE OR REPLACE FUNCTION sys.is_member(IN role sys.SYSNAME)
RETURNS INT AS
$$
	SELECT sys.is_rolemember_internal(role, NULL);
$$
LANGUAGE SQL STRICT STABLE PARALLEL SAFE;

CREATE OR REPLACE FUNCTION sys.is_rolemember(IN role sys.SYSNAME)
RETURNS INT AS
$$
	SELECT sys.is_rolemember_internal(role, NULL);
$$
LANGUAGE SQL STRICT STABLE PARALLEL SAFE;

CREATE OR REPLACE FUNCTION sys.is_rolemember(
	IN role sys.SYSNAME, 
	IN database_principal sys.SYSNAME
)
RETURNS INT AS
$$
	SELECT sys.is_rolemember_internal(role, database_principal);
$$
LANGUAGE SQL STRICT STABLE PARALLEL SAFE;

CREATE OR REPLACE FUNCTION sys.replace (in input_string text, in pattern text, in replacement text) returns TEXT as
$body$
begin
   if pattern is null or replacement is null then
       return null;
   elsif pattern = '' then
       return input_string;
   elsif sys.is_collated_ci_as(input_string) then
       return regexp_replace(input_string, '***=' || pattern, replacement, 'ig');
   else
       return regexp_replace(input_string, '***=' || pattern, replacement, 'g');
   end if;
end
$body$
LANGUAGE plpgsql STABLE PARALLEL SAFE STRICT;

CREATE OR REPLACE FUNCTION objectproperty(
    id INT,
    property SYS.VARCHAR
    )
RETURNS INT
AS $$
BEGIN

    IF NOT EXISTS(SELECT ao.object_id FROM sys.all_objects ao WHERE object_id = id)
    THEN
        RETURN NULL;
    END IF;

    property := RTRIM(LOWER(COALESCE(property, '')));

    IF property = 'ownerid' -- OwnerId
    THEN
        RETURN (
                SELECT CAST(COALESCE(t1.principal_id, pn.nspowner) AS INT)
                FROM sys.all_objects t1
                INNER JOIN pg_catalog.pg_namespace pn ON pn.oid = t1.schema_id
                WHERE t1.object_id = id);

    ELSEIF property = 'isdefaultcnst' -- IsDefaultCnst
    THEN
        RETURN (SELECT count(distinct dc.object_id) FROM sys.default_constraints dc WHERE dc.object_id = id);

    ELSEIF property = 'execisquotedidenton' -- ExecIsQuotedIdentOn
    THEN
        RETURN (SELECT CAST(sm.uses_quoted_identifier as int) FROM sys.all_sql_modules sm WHERE sm.object_id = id);

    ELSEIF property = 'tablefulltextpopulatestatus' -- TableFullTextPopulateStatus
    THEN
        IF NOT EXISTS (SELECT object_id FROM sys.tables t WHERE t.object_id = id) THEN
            RETURN NULL;
        END IF;
        RETURN 0;

    ELSEIF property = 'tablehasvardecimalstorageformat' -- TableHasVarDecimalStorageFormat
    THEN
        IF NOT EXISTS (SELECT object_id FROM sys.tables t WHERE t.object_id = id) THEN
            RETURN NULL;
        END IF;
        RETURN 0;

    ELSEIF property = 'ismsshipped' -- IsMSShipped
    THEN
        RETURN (SELECT CAST(ao.is_ms_shipped AS int) FROM sys.all_objects ao WHERE ao.object_id = id);

    ELSEIF property = 'isschemabound' -- IsSchemaBound
    THEN
        RETURN (SELECT CAST(sm.is_schema_bound AS int) FROM sys.all_sql_modules sm WHERE sm.object_id = id);

    ELSEIF property = 'execisansinullson' -- ExecIsAnsiNullsOn
    THEN
        RETURN (SELECT CAST(sm.uses_ansi_nulls AS int) FROM sys.all_sql_modules sm WHERE sm.object_id = id);

    ELSEIF property = 'isdeterministic' -- IsDeterministic
    THEN
        RETURN 0;
    
    ELSEIF property = 'isprocedure' -- IsProcedure
    THEN
        RETURN (SELECT count(distinct object_id) from sys.all_objects WHERE object_id = id and type = 'P');

    ELSEIF property = 'istable' -- IsTable
    THEN
        RETURN (SELECT count(distinct object_id) from sys.all_objects WHERE object_id = id and type in ('IT', 'TT', 'U', 'S'));

    ELSEIF property = 'isview' -- IsView
    THEN
        RETURN (SELECT count(distinct object_id) from sys.all_objects WHERE object_id = id and type = 'V');
    
    ELSEIF property = 'isusertable' -- IsUserTable
    THEN
        RETURN (SELECT count(distinct object_id) from sys.all_objects WHERE object_id = id and type = 'U' and is_ms_shipped = 0);
    
    ELSEIF property = 'istablefunction' -- IsTableFunction
    THEN
        RETURN (SELECT count(distinct object_id) from sys.all_objects WHERE object_id = id and type in ('IF', 'TF', 'FT'));
    
    ELSEIF property = 'isinlinefunction' -- IsInlineFunction
    THEN
        RETURN (SELECT count(distinct object_id) from sys.all_objects WHERE object_id = id and type in ('IF'));
    
    ELSEIF property = 'isscalarfunction' -- IsScalarFunction
    THEN
        RETURN (SELECT count(distinct object_id) from sys.all_objects WHERE object_id = id and type in ('FN', 'FS'));

    ELSEIF property = 'isprimarykey' -- IsPrimaryKey
    THEN
        RETURN (SELECT count(distinct object_id) from sys.all_objects WHERE object_id = id and type = 'PK');
    
    ELSEIF property = 'isindexed' -- IsIndexed
    THEN
        RETURN (SELECT count(distinct object_id) from sys.indexes WHERE object_id = id and index_id > 0);

    ELSEIF property = 'isdefault' -- IsDefault
    THEN
        RETURN 0;

    ELSEIF property = 'isrule' -- IsRule
    THEN
        RETURN 0;
    
    ELSEIF property = 'istrigger' -- IsTrigger
    THEN
        RETURN (SELECT count(distinct object_id) from sys.all_objects WHERE object_id = id and type in ('TA', 'TR'));
    END IF;

    RETURN NULL;
END;
$$
LANGUAGE plpgsql STABLE;

CREATE OR REPLACE FUNCTION OBJECTPROPERTYEX(
    id INT,
    property SYS.VARCHAR
)
RETURNS SYS.SQL_VARIANT
AS $$
BEGIN
	property := RTRIM(LOWER(COALESCE(property, '')));
	
	IF NOT EXISTS(SELECT ao.object_id FROM sys.all_objects ao WHERE object_id = id)
	THEN
		RETURN NULL;
	END IF;

	IF property = 'basetype' -- BaseType
	THEN
		RETURN (SELECT CAST(ao.type AS SYS.SQL_VARIANT) 
                FROM sys.all_objects ao
                WHERE ao.object_id = id
                LIMIT 1
                );
    END IF;

    RETURN CAST(OBJECTPROPERTY(id, property) AS SYS.SQL_VARIANT);
END
$$
LANGUAGE plpgsql STABLE;

CREATE OR REPLACE FUNCTION sys.sid_binary(IN login sys.nvarchar)
RETURNS SYS.VARBINARY
AS $$
    SELECT CAST(NULL AS SYS.VARBINARY);
$$ 
LANGUAGE SQL IMMUTABLE PARALLEL RESTRICTED;

CREATE OR REPLACE FUNCTION sys.language()
RETURNS sys.NVARCHAR(128)  AS 'babelfishpg_tsql' LANGUAGE C STABLE;

CREATE OR REPLACE FUNCTION sys.host_name()
RETURNS sys.NVARCHAR(128)  AS 'babelfishpg_tsql' LANGUAGE C IMMUTABLE PARALLEL SAFE;

CREATE OR REPLACE FUNCTION sys.degrees(IN arg1 BIGINT)
RETURNS bigint  AS 'babelfishpg_tsql','bigint_degrees' LANGUAGE C STRICT IMMUTABLE PARALLEL SAFE;
GRANT EXECUTE ON FUNCTION sys.degrees(BIGINT) TO PUBLIC;

CREATE OR REPLACE FUNCTION sys.degrees(IN arg1 INT)
RETURNS int AS 'babelfishpg_tsql','int_degrees' LANGUAGE C STRICT IMMUTABLE PARALLEL SAFE;
GRANT EXECUTE ON FUNCTION sys.degrees(INT) TO PUBLIC;

CREATE OR REPLACE FUNCTION sys.degrees(IN arg1 SMALLINT)
RETURNS int AS 'babelfishpg_tsql','smallint_degrees' LANGUAGE C STRICT IMMUTABLE PARALLEL SAFE;
GRANT EXECUTE ON FUNCTION sys.degrees(SMALLINT) TO PUBLIC;

CREATE OR REPLACE FUNCTION sys.degrees(IN arg1 TINYINT)
RETURNS int AS 'babelfishpg_tsql','smallint_degrees' LANGUAGE C STRICT IMMUTABLE PARALLEL SAFE;
GRANT EXECUTE ON FUNCTION sys.degrees(TINYINT) TO PUBLIC;

CREATE OR REPLACE FUNCTION sys.radians(IN arg1 BIGINT)
RETURNS bigint  AS 'babelfishpg_tsql','bigint_radians' LANGUAGE C STRICT IMMUTABLE PARALLEL SAFE;
GRANT EXECUTE ON FUNCTION sys.radians(BIGINT) TO PUBLIC;

CREATE OR REPLACE FUNCTION sys.radians(IN arg1 INT)
RETURNS int  AS 'babelfishpg_tsql','int_radians' LANGUAGE C STRICT IMMUTABLE PARALLEL SAFE;
GRANT EXECUTE ON FUNCTION sys.radians(INT) TO PUBLIC;

CREATE OR REPLACE FUNCTION sys.radians(IN arg1 SMALLINT)
RETURNS int  AS 'babelfishpg_tsql','smallint_radians' LANGUAGE C STRICT IMMUTABLE PARALLEL SAFE;
GRANT EXECUTE ON FUNCTION sys.radians(SMALLINT) TO PUBLIC;

CREATE OR REPLACE FUNCTION sys.radians(IN arg1 TINYINT)
RETURNS int  AS 'babelfishpg_tsql','smallint_radians' LANGUAGE C STRICT IMMUTABLE PARALLEL SAFE;
GRANT EXECUTE ON FUNCTION sys.radians(TINYINT) TO PUBLIC;

CREATE OR REPLACE FUNCTION sys.power(IN arg1 BIGINT, IN arg2 NUMERIC)
RETURNS bigint  AS 'babelfishpg_tsql','bigint_power' LANGUAGE C IMMUTABLE PARALLEL SAFE;
GRANT EXECUTE ON FUNCTION sys.power(BIGINT,NUMERIC) TO PUBLIC;

CREATE OR REPLACE FUNCTION sys.power(IN arg1 INT, IN arg2 NUMERIC)
RETURNS int  AS 'babelfishpg_tsql','int_power' LANGUAGE C IMMUTABLE PARALLEL SAFE;
GRANT EXECUTE ON FUNCTION sys.power(INT,NUMERIC) TO PUBLIC;

CREATE OR REPLACE FUNCTION sys.power(IN arg1 SMALLINT, IN arg2 NUMERIC)
RETURNS int  AS 'babelfishpg_tsql','smallint_power' LANGUAGE C IMMUTABLE PARALLEL SAFE;
GRANT EXECUTE ON FUNCTION sys.power(SMALLINT,NUMERIC) TO PUBLIC;

CREATE OR REPLACE FUNCTION sys.power(IN arg1 TINYINT, IN arg2 NUMERIC)
RETURNS int  AS 'babelfishpg_tsql','smallint_power' LANGUAGE C IMMUTABLE PARALLEL SAFE;
GRANT EXECUTE ON FUNCTION sys.power(TINYINT,NUMERIC) TO PUBLIC;

CREATE OR REPLACE FUNCTION sys.degrees(IN arg1 NUMERIC)
RETURNS numeric  AS 'babelfishpg_tsql','numeric_degrees' LANGUAGE C STRICT IMMUTABLE PARALLEL SAFE;
GRANT EXECUTE ON FUNCTION sys.degrees(NUMERIC) TO PUBLIC;

CREATE OR REPLACE FUNCTION sys.radians(IN arg1 NUMERIC)
RETURNS numeric  AS 'babelfishpg_tsql','numeric_radians' LANGUAGE C STRICT IMMUTABLE PARALLEL SAFE;
GRANT EXECUTE ON FUNCTION sys.radians(NUMERIC) TO PUBLIC;

CREATE OR REPLACE FUNCTION sys.INDEXPROPERTY(IN object_id INT, IN index_or_statistics_name sys.nvarchar(128), IN property sys.varchar(128))
RETURNS INT AS
$BODY$
DECLARE
ret_val INT;
BEGIN
	index_or_statistics_name = LOWER(TRIM(index_or_statistics_name));
	property = LOWER(TRIM(property));
    SELECT INTO ret_val
    CASE
       
        WHEN (SELECT CAST(type AS int) FROM sys.indexes i WHERE i.object_id = $1 AND i.name = $2 COLLATE sys.database_default) = 3 -- is XML index
        THEN CAST(NULL AS int)
	    
        WHEN property = 'indexdepth'
        THEN CAST(0 AS int)

        WHEN property = 'indexfillfactor'
        THEN (SELECT CAST(fill_factor AS int) FROM sys.indexes i WHERE i.object_id = $1 AND i.name = $2 COLLATE sys.database_default)

        WHEN property = 'indexid'
        THEN (SELECT CAST(index_id AS int) FROM sys.indexes i WHERE i.object_id = $1 AND i.name = $2 COLLATE sys.database_default)

        WHEN property = 'isautostatistics'
        THEN CAST(0 AS int)

        WHEN property = 'isclustered'
        THEN (SELECT CAST(CASE WHEN type = 1 THEN 1 ELSE 0 END AS int) FROM sys.indexes i WHERE i.object_id = $1 AND i.name = $2 COLLATE sys.database_default)
        
        WHEN property = 'isdisabled'
        THEN (SELECT CAST(is_disabled AS int) FROM sys.indexes i WHERE i.object_id = $1 AND i.name = $2 COLLATE sys.database_default)
        
        WHEN property = 'isfulltextkey'
        THEN CAST(0 AS int)
        
        WHEN property = 'ishypothetical'
        THEN (SELECT CAST(is_hypothetical AS int) FROM sys.indexes i WHERE i.object_id = $1 AND i.name = $2 COLLATE sys.database_default)
        
        WHEN property = 'ispadindex'
        THEN (SELECT CAST(is_padded AS int) FROM sys.indexes i WHERE i.object_id = $1 AND i.name = $2 COLLATE sys.database_default)
        
        WHEN property = 'ispagelockdisallowed'
        THEN (SELECT CAST(CASE WHEN allow_page_locks = 1 THEN 0 ELSE 1 END AS int) FROM sys.indexes i WHERE i.object_id = $1 AND i.name = $2 COLLATE sys.database_default)
        
        WHEN property = 'isrowlockdisallowed'
        THEN (SELECT CAST(CASE WHEN allow_row_locks = 1 THEN 0 ELSE 1 END AS int) FROM sys.indexes i WHERE i.object_id=$1 AND i.name = $2 COLLATE sys.database_default)
        
        WHEN property = 'isstatistics'
        THEN CAST(0 AS int)
        
        WHEN property = 'isunique'
        THEN (SELECT CAST(is_unique AS int) FROM sys.indexes i WHERE i.object_id = $1 AND i.name = $2 COLLATE sys.database_default)
        
        WHEN property = 'iscolumnstore'
        THEN CAST(0 AS int)
        
        WHEN property = 'isoptimizedforsequentialkey'
        THEN CAST(0 AS int)
    ELSE
        CAST(NULL AS int)
    END;
RETURN ret_val;
END;
$BODY$
LANGUAGE plpgsql STABLE;
GRANT EXECUTE ON FUNCTION sys.INDEXPROPERTY(IN object_id INT, IN index_or_statistics_name sys.nvarchar(128),  IN property sys.varchar(128)) TO PUBLIC;

CREATE OR REPLACE FUNCTION sys.APP_NAME() RETURNS SYS.NVARCHAR(128)
AS
$$
    SELECT current_setting('application_name');
$$
LANGUAGE sql PARALLEL SAFE STABLE;

<<<<<<< HEAD
CREATE OR REPLACE FUNCTION sys.OBJECT_SCHEMA_NAME(IN object_id INT, IN database_id INT DEFAULT NULL)
RETURNS sys.SYSNAME AS
'babelfishpg_tsql', 'object_schema_name'
LANGUAGE C STABLE;
=======
CREATE OR REPLACE FUNCTION OBJECT_DEFINITION(IN object_id INT)
RETURNS sys.NVARCHAR(4000)
AS $$
DECLARE
    definition sys.nvarchar(4000);
BEGIN

    definition = (SELECT cc.definition FROM sys.check_constraints cc WHERE cc.object_id = $1);
    IF (definition IS NULL)
    THEN
        definition = (SELECT dc.definition FROM sys.default_constraints dc WHERE dc.object_id = $1);
        IF (definition IS NULL)
        THEN
            definition = (SELECT asm.definition FROM sys.all_sql_modules asm WHERE asm.object_id = $1);
            IF (definition IS NULL)
            THEN
                RETURN NULL;
            END IF;
        END IF;
    END IF;

    RETURN definition;
END;
$$
LANGUAGE plpgsql STABLE;
>>>>>>> 0f699b59
<|MERGE_RESOLUTION|>--- conflicted
+++ resolved
@@ -3378,12 +3378,11 @@
 $$
 LANGUAGE sql PARALLEL SAFE STABLE;
 
-<<<<<<< HEAD
 CREATE OR REPLACE FUNCTION sys.OBJECT_SCHEMA_NAME(IN object_id INT, IN database_id INT DEFAULT NULL)
 RETURNS sys.SYSNAME AS
 'babelfishpg_tsql', 'object_schema_name'
 LANGUAGE C STABLE;
-=======
+
 CREATE OR REPLACE FUNCTION OBJECT_DEFINITION(IN object_id INT)
 RETURNS sys.NVARCHAR(4000)
 AS $$
@@ -3408,5 +3407,4 @@
     RETURN definition;
 END;
 $$
-LANGUAGE plpgsql STABLE;
->>>>>>> 0f699b59
+LANGUAGE plpgsql STABLE;