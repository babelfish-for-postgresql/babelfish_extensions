--- conflicted
+++ resolved
@@ -4387,7 +4387,6 @@
 $body$
 LANGUAGE plpgsql IMMUTABLE;
 
-<<<<<<< HEAD
 CREATE OR REPLACE FUNCTION SYS.TYPE_NAME(IN type_id INT)
 RETURNS SYSNAME AS $$
     BEGIN
@@ -4428,7 +4427,7 @@
 $$
 LANGUAGE plpgsql IMMUTABLE
 STRICT;
-=======
+
 CREATE OR REPLACE FUNCTION sys.DATETRUNC(IN datepart PG_CATALOG.TEXT, IN date ANYELEMENT) RETURNS ANYELEMENT AS
 $body$
 DECLARE
@@ -4533,5 +4532,4 @@
     END IF;
 END;
 $body$
-LANGUAGE plpgsql STABLE;
->>>>>>> d41258d4
+LANGUAGE plpgsql STABLE;