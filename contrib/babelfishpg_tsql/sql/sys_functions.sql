--- conflicted
+++ resolved
@@ -3528,7 +3528,26 @@
 AS 'babelfishpg_tsql' LANGUAGE C STABLE;
 GRANT EXECUTE ON FUNCTION sys.fn_listextendedproperty TO PUBLIC;
 
-<<<<<<< HEAD
+-- Matches and returns column name of the corresponding table
+CREATE OR REPLACE FUNCTION sys.COL_NAME(IN table_id INT, IN column_id INT)
+RETURNS sys.SYSNAME AS $$
+    DECLARE
+        column_name TEXT;
+    BEGIN
+        SELECT attname INTO STRICT column_name 
+        FROM pg_attribute 
+        WHERE attrelid = table_id AND attnum = column_id AND attnum > 0;
+        
+        RETURN column_name::sys.SYSNAME;
+    EXCEPTION
+        WHEN OTHERS THEN
+            RETURN NULL;
+    END; 
+$$
+LANGUAGE plpgsql IMMUTABLE
+STRICT;
+
+
 -- Another defination of date_bucket() to match error messages for unknown date datatype as ANYELEMNT does not support unknown datatype.
 CREATE OR REPLACE FUNCTION sys.date_bucket(IN datepart PG_CATALOG.TEXT, IN number INTEGER, IN date PG_CATALOG.TEXT, IN origin PG_CATALOG.TEXT default NULL) RETURNS PG_CATALOG.TEXT 
 AS 
@@ -3785,24 +3804,4 @@
     END IF;
 END;
 $body$
-LANGUAGE plpgsql IMMUTABLE;
-=======
--- Matches and returns column name of the corresponding table
-CREATE OR REPLACE FUNCTION sys.COL_NAME(IN table_id INT, IN column_id INT)
-RETURNS sys.SYSNAME AS $$
-    DECLARE
-        column_name TEXT;
-    BEGIN
-        SELECT attname INTO STRICT column_name 
-        FROM pg_attribute 
-        WHERE attrelid = table_id AND attnum = column_id AND attnum > 0;
-        
-        RETURN column_name::sys.SYSNAME;
-    EXCEPTION
-        WHEN OTHERS THEN
-            RETURN NULL;
-    END; 
-$$
-LANGUAGE plpgsql IMMUTABLE
-STRICT;
->>>>>>> b01ed292
+LANGUAGE plpgsql IMMUTABLE;