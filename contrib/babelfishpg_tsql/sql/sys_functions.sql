--- conflicted
+++ resolved
@@ -3322,7 +3322,6 @@
 $$
 LANGUAGE sql PARALLEL SAFE STABLE;
 
-<<<<<<< HEAD
 CREATE OR REPLACE FUNCTION OBJECT_DEFINITION(IN object_id INT)
 RETURNS sys.NVARCHAR(4000)
 AS $$
@@ -3354,11 +3353,10 @@
 END;
 $$
 LANGUAGE plpgsql STABLE;
-=======
+
 CREATE OR REPLACE FUNCTION sys.openquery(
 IN linked_server text,
 IN query text)
 RETURNS SETOF RECORD
 AS 'babelfishpg_tsql', 'openquery_internal'
-LANGUAGE C VOLATILE;
->>>>>>> 89cffabe
+LANGUAGE C VOLATILE;