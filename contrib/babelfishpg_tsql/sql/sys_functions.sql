-- Helper functions to support the FOR XML clause
CREATE OR REPLACE FUNCTION sys.tsql_query_to_xml(query text, mode int, element_name text,
           binary_base64 boolean, root_name text)
RETURNS xml
AS 'babelfishpg_tsql', 'tsql_query_to_xml'
LANGUAGE C IMMUTABLE STRICT COST 100;

CREATE OR REPLACE FUNCTION sys.tsql_query_to_xml_text(query text, mode int, element_name text,
           binary_base64 boolean, root_name text)
RETURNS ntext
AS 'babelfishpg_tsql', 'tsql_query_to_xml_text'
LANGUAGE C IMMUTABLE STRICT COST 100;

-- Helper function to support the FOR JSON clause
CREATE OR REPLACE FUNCTION sys.tsql_query_to_json_text(query text, mode int, include_null_value boolean,
           without_array_wrappers boolean, root_name text)
RETURNS sys.NVARCHAR(4000)
AS 'babelfishpg_tsql', 'tsql_query_to_json_text'
LANGUAGE C IMMUTABLE COST 100;

-- User and Login Functions
CREATE OR REPLACE FUNCTION sys.user_name(IN id OID DEFAULT NULL)
RETURNS sys.NVARCHAR(128)
AS 'babelfishpg_tsql', 'user_name'
LANGUAGE C IMMUTABLE PARALLEL SAFE;

CREATE OR REPLACE FUNCTION sys.tsql_get_constraintdef(IN constraint_id OID DEFAULT NULL)
RETURNS text
AS 'babelfishpg_tsql', 'tsql_get_constraintdef'
LANGUAGE C IMMUTABLE PARALLEL SAFE;

CREATE OR REPLACE FUNCTION sys.tsql_get_functiondef(IN function_id OID DEFAULT NULL)
RETURNS text
AS 'babelfishpg_tsql', 'tsql_get_functiondef'
LANGUAGE C IMMUTABLE PARALLEL SAFE;

CREATE OR REPLACE FUNCTION sys.tsql_get_returnTypmodValue(IN function_id OID DEFAULT NULL)
RETURNS INTEGER
AS 'babelfishpg_tsql', 'tsql_get_returnTypmodValue'
LANGUAGE C IMMUTABLE PARALLEL SAFE;

CREATE OR REPLACE FUNCTION sys.user_id(IN user_name TEXT DEFAULT NULL)
RETURNS OID
AS 'babelfishpg_tsql', 'user_id'
LANGUAGE C IMMUTABLE PARALLEL SAFE;

CREATE OR REPLACE FUNCTION sys.suser_name_internal(IN server_user_id OID)
RETURNS sys.NVARCHAR(128)
AS 'babelfishpg_tsql', 'suser_name'
LANGUAGE C IMMUTABLE PARALLEL RESTRICTED;

CREATE OR REPLACE FUNCTION sys.suser_name(IN server_user_id OID)
RETURNS sys.NVARCHAR(128) AS $$
    SELECT CASE 
        WHEN server_user_id IS NULL THEN NULL
        ELSE sys.suser_name_internal(server_user_id)
    END;
$$
LANGUAGE SQL IMMUTABLE PARALLEL RESTRICTED;

CREATE OR REPLACE FUNCTION sys.suser_name()
RETURNS sys.NVARCHAR(128)
AS $$
    SELECT sys.suser_name_internal(NULL);
$$
LANGUAGE SQL IMMUTABLE PARALLEL RESTRICTED;

-- Since SIDs are currently not supported in Babelfish, this essentially behaves the same as suser_name but 
-- with a different input data type
CREATE OR REPLACE FUNCTION sys.suser_sname(IN server_user_sid SYS.VARBINARY(85))
RETURNS SYS.NVARCHAR(128)
AS $$
    SELECT sys.suser_name(CAST(server_user_sid AS INT)); 
$$
LANGUAGE SQL IMMUTABLE PARALLEL RESTRICTED;

CREATE OR REPLACE FUNCTION sys.suser_sname()
RETURNS SYS.NVARCHAR(128)
AS $$
    SELECT sys.suser_name();
$$
LANGUAGE SQL IMMUTABLE PARALLEL RESTRICTED;

CREATE OR REPLACE FUNCTION sys.suser_id_internal(IN login TEXT)
RETURNS OID
AS 'babelfishpg_tsql', 'suser_id'
LANGUAGE C IMMUTABLE PARALLEL RESTRICTED;

CREATE OR REPLACE FUNCTION sys.suser_id(IN login TEXT)
RETURNS OID AS $$
    SELECT CASE
        WHEN login IS NULL THEN NULL
        ELSE sys.suser_id_internal(login)
    END;
$$
LANGUAGE SQL IMMUTABLE PARALLEL RESTRICTED;

CREATE OR REPLACE FUNCTION sys.suser_id()
RETURNS OID
AS $$
    SELECT sys.suser_id_internal(NULL);
$$
LANGUAGE SQL IMMUTABLE PARALLEL RESTRICTED;

-- Since SIDs are currently not supported in Babelfish, this essentially behaves the same as suser_id but 
-- with different input/output data types. The second argument will be ignored as its functionality is not supported
CREATE OR REPLACE FUNCTION sys.suser_sid(IN login SYS.SYSNAME, IN Param2 INT DEFAULT NULL)
RETURNS SYS.VARBINARY(85) AS $$
    SELECT CASE
    WHEN login = '' 
        THEN CAST(CAST(sys.suser_id() AS INT) AS SYS.VARBINARY(85))
    ELSE 
        CAST(CAST(sys.suser_id(login) AS INT) AS SYS.VARBINARY(85))
    END;
$$
LANGUAGE SQL IMMUTABLE PARALLEL RESTRICTED;

CREATE OR REPLACE FUNCTION sys.suser_sid()
RETURNS SYS.VARBINARY(85)
AS $$
    SELECT CAST(CAST(sys.suser_id() AS INT) AS SYS.VARBINARY(85));
$$
LANGUAGE SQL IMMUTABLE PARALLEL RESTRICTED;

-- Matches and returns object name to Oid
CREATE OR REPLACE FUNCTION sys.OBJECT_NAME(IN object_id INT, IN database_id INT DEFAULT NULL)
RETURNS sys.SYSNAME AS
$BODY$
DECLARE
    object_name TEXT;
    object_oid Oid;
    cur_dat_id Oid;
BEGIN
    IF database_id is not NULL THEN
        SELECT Oid INTO cur_dat_id FROM pg_database WHERE datname = current_database();
        IF database_id::Oid != cur_dat_id THEN
            RAISE EXCEPTION 'Can only do lookup in current database.';
        END IF;
    END IF;

    SELECT CAST(object_id AS Oid) INTO object_oid;
    
    -- First check for tables, sequences, views, etc.
    SELECT relname INTO object_name FROM pg_class WHERE Oid = object_oid;
    IF object_name IS NOT NULL THEN
        RETURN object_name::sys.SYSNAME;
    END IF;
    
	-- Check ENR for any matches
    SELECT relname INTO object_name FROM sys.babelfish_get_enr_list() WHERE reloid = object_oid;
    IF object_name IS NOT NULL THEN
        RETURN object_name::sys.SYSNAME;
    END IF;
    
    -- Next check for functions
    SELECT proname INTO object_name FROM pg_proc WHERE Oid = object_oid; 
    IF object_name IS NOT NULL THEN
        RETURN object_name::sys.SYSNAME;
    END IF;

    -- Next check for types
    SELECT typname INTO object_name FROM pg_type WHERE Oid = object_oid;
    IF object_name IS NOT NULL THEN
        RETURN object_name::sys.SYSNAME;
    END IF;
   
    -- Apparently SYSNAME cannot be null so returning empty string
    RETURN '';
END;
$BODY$
LANGUAGE plpgsql
IMMUTABLE;

CREATE OR REPLACE FUNCTION sys.scope_identity()
RETURNS numeric(38,0) AS
$BODY$
	SELECT sys.babelfish_get_last_identity_numeric()::numeric(38,0);
$BODY$
LANGUAGE SQL STABLE;

CREATE OR REPLACE FUNCTION sys.ident_seed(IN tablename TEXT)
RETURNS numeric(38,0) AS
$BODY$
	SELECT sys.babelfish_get_identity_param(tablename, 'start'::text)::numeric(38,0);
$BODY$
LANGUAGE SQL;

CREATE OR REPLACE FUNCTION sys.ident_incr(IN tablename TEXT)
RETURNS numeric(38,0) AS
$BODY$
	SELECT sys.babelfish_get_identity_param(tablename, 'increment'::text)::numeric(38,0);
$BODY$
LANGUAGE SQL;

CREATE OR REPLACE FUNCTION sys.ident_current(IN tablename TEXT)
RETURNS numeric(38,0) AS
$BODY$
	SELECT sys.babelfish_get_identity_current(tablename)::numeric(38,0);
$BODY$
LANGUAGE SQL;

CREATE OR REPLACE FUNCTION sys.checksum(VARIADIC arr TEXT[])
RETURNS INTEGER
AS 'babelfishpg_tsql', 'checksum'
LANGUAGE C IMMUTABLE PARALLEL SAFE;

CREATE OR REPLACE FUNCTION sys.datetime2fromparts(IN p_year NUMERIC,
                                                                IN p_month NUMERIC,
                                                                IN p_day NUMERIC,
                                                                IN p_hour NUMERIC,
                                                                IN p_minute NUMERIC,
                                                                IN p_seconds NUMERIC,
                                                                IN p_fractions NUMERIC,
                                                                IN p_precision NUMERIC)
RETURNS TIMESTAMP WITHOUT TIME ZONE
AS
$BODY$
DECLARE
   v_fractions VARCHAR;
   v_precision SMALLINT;
   v_err_message VARCHAR;
   v_calc_seconds NUMERIC;
BEGIN
   v_fractions := floor(p_fractions)::INTEGER::VARCHAR;
   v_precision := p_precision::SMALLINT;

   IF (scale(p_precision) > 0) THEN
      RAISE most_specific_type_mismatch;
   ELSIF ((p_year::SMALLINT NOT BETWEEN 1 AND 9999) OR
       (p_month::SMALLINT NOT BETWEEN 1 AND 12) OR
       (p_day::SMALLINT NOT BETWEEN 1 AND 31) OR
       (p_hour::SMALLINT NOT BETWEEN 0 AND 23) OR
       (p_minute::SMALLINT NOT BETWEEN 0 AND 59) OR
       (p_seconds::SMALLINT NOT BETWEEN 0 AND 59) OR
       (p_fractions::SMALLINT NOT BETWEEN 0 AND 9999999) OR
       (p_fractions::SMALLINT != 0 AND char_length(v_fractions) > p_precision))
   THEN
      RAISE invalid_datetime_format;
   ELSIF (v_precision NOT BETWEEN 0 AND 7) THEN
      RAISE invalid_parameter_value;
   END IF;

   v_calc_seconds := pg_catalog.format('%s.%s',
                            floor(p_seconds)::SMALLINT,
                            substring(rpad(lpad(v_fractions, v_precision, '0'), 7, '0'), 1, 6))::NUMERIC;

   RETURN make_timestamp(floor(p_year)::SMALLINT,
                         floor(p_month)::SMALLINT,
                         floor(p_day)::SMALLINT,
                         floor(p_hour)::SMALLINT,
                         floor(p_minute)::SMALLINT,
                         v_calc_seconds);
EXCEPTION
   WHEN most_specific_type_mismatch THEN
      RAISE USING MESSAGE := 'Scale argument is not valid. Valid expressions for data type DATETIME2 scale argument are integer constants and integer constant expressions.',
                  DETAIL := 'Use of incorrect "precision" parameter value during conversion process.',
                  HINT := 'Change "precision" parameter to the proper value and try again.';

   WHEN invalid_parameter_value THEN
      RAISE USING MESSAGE := pg_catalog.format('Specified scale %s is invalid.', v_precision),
                  DETAIL := 'Use of incorrect "precision" parameter value during conversion process.',
                  HINT := 'Change "precision" parameter to the proper value and try again.';

   WHEN invalid_datetime_format THEN
      RAISE USING MESSAGE := 'Cannot construct data type DATETIME2, some of the arguments have values which are not valid.',
                  DETAIL := 'Possible use of incorrect value of date or time part (which lies outside of valid range).',
                  HINT := 'Check each input argument belongs to the valid range and try again.';

   WHEN numeric_value_out_of_range THEN
      GET STACKED DIAGNOSTICS v_err_message = MESSAGE_TEXT;
      v_err_message := upper(split_part(v_err_message, ' ', 1));

      RAISE USING MESSAGE := pg_catalog.format('Error while trying to cast to %s data type.', v_err_message),
                  DETAIL := pg_catalog.format('Source value is out of %s data type range.', v_err_message),
                  HINT := pg_catalog.format('Correct the source value you are trying to cast to %s data type and try again.',
                                 v_err_message);
END;
$BODY$
LANGUAGE plpgsql
IMMUTABLE
RETURNS NULL ON NULL INPUT;

CREATE OR REPLACE FUNCTION sys.datetime2fromparts(IN p_year TEXT,
                                                                IN p_month TEXT,
                                                                IN p_day TEXT,
                                                                IN p_hour TEXT,
                                                                IN p_minute TEXT,
                                                                IN p_seconds TEXT,
                                                                IN p_fractions TEXT,
                                                                IN p_precision TEXT)
RETURNS TIMESTAMP WITHOUT TIME ZONE
AS
$BODY$
DECLARE
    v_err_message VARCHAR;
BEGIN
    RETURN sys.datetime2fromparts(p_year::NUMERIC, p_month::NUMERIC, p_day::NUMERIC,
                                                p_hour::NUMERIC, p_minute::NUMERIC, p_seconds::NUMERIC,
                                                p_fractions::NUMERIC, p_precision::NUMERIC);
EXCEPTION
    WHEN invalid_text_representation THEN
        GET STACKED DIAGNOSTICS v_err_message = MESSAGE_TEXT;
        v_err_message := substring(lower(v_err_message), 'numeric\:\s\"(.*)\"');

        RAISE USING MESSAGE := pg_catalog.format('Error while trying to convert "%s" value to NUMERIC data type.', v_err_message),
                    DETAIL := 'Supplied string value contains illegal characters.',
                    HINT := 'Correct supplied value, remove all illegal characters and try again.';
END;
$BODY$
LANGUAGE plpgsql
IMMUTABLE
RETURNS NULL ON NULL INPUT;

CREATE OR REPLACE FUNCTION sys.datetimefromparts(IN p_year NUMERIC,
                                                               IN p_month NUMERIC,
                                                               IN p_day NUMERIC,
                                                               IN p_hour NUMERIC,
                                                               IN p_minute NUMERIC,
                                                               IN p_seconds NUMERIC,
                                                               IN p_milliseconds NUMERIC)
RETURNS TIMESTAMP WITHOUT TIME ZONE
AS
$BODY$
DECLARE
    v_err_message VARCHAR;
    v_calc_seconds NUMERIC;
    v_milliseconds SMALLINT;
    v_resdatetime TIMESTAMP WITHOUT TIME ZONE;
BEGIN
    -- Check if arguments are out of range
    IF ((floor(p_year)::SMALLINT NOT BETWEEN 1753 AND 9999) OR
        (floor(p_month)::SMALLINT NOT BETWEEN 1 AND 12) OR
        (floor(p_day)::SMALLINT NOT BETWEEN 1 AND 31) OR
        (floor(p_hour)::SMALLINT NOT BETWEEN 0 AND 23) OR
        (floor(p_minute)::SMALLINT NOT BETWEEN 0 AND 59) OR
        (floor(p_seconds)::SMALLINT NOT BETWEEN 0 AND 59) OR
        (floor(p_milliseconds)::SMALLINT NOT BETWEEN 0 AND 999))
    THEN
        RAISE invalid_datetime_format;
    END IF;

    v_milliseconds := sys.babelfish_round_fractseconds(p_milliseconds::INTEGER);

    v_calc_seconds := pg_catalog.format('%s.%s',
                             floor(p_seconds)::SMALLINT,
                             CASE v_milliseconds
                                WHEN 1000 THEN '0'
                                ELSE lpad(v_milliseconds::VARCHAR, 3, '0')
                             END)::NUMERIC;

    v_resdatetime := make_timestamp(floor(p_year)::SMALLINT,
                                    floor(p_month)::SMALLINT,
                                    floor(p_day)::SMALLINT,
                                    floor(p_hour)::SMALLINT,
                                    floor(p_minute)::SMALLINT,
                                    v_calc_seconds);
    RETURN CASE
              WHEN (v_milliseconds != 1000) THEN v_resdatetime
              ELSE v_resdatetime + INTERVAL '1 second'
           END;
EXCEPTION
    WHEN invalid_datetime_format THEN
        RAISE USING MESSAGE := 'Cannot construct data type datetime, some of the arguments have values which are not valid.',
                    DETAIL := 'Possible use of incorrect value of date or time part (which lies outside of valid range).',
                    HINT := 'Check each input argument belongs to the valid range and try again.';

    WHEN numeric_value_out_of_range THEN
        GET STACKED DIAGNOSTICS v_err_message = MESSAGE_TEXT;
        v_err_message := upper(split_part(v_err_message, ' ', 1));

        RAISE USING MESSAGE := pg_catalog.format('Error while trying to cast to %s data type.', v_err_message),
                    DETAIL := pg_catalog.format('Source value is out of %s data type range.', v_err_message),
                    HINT := pg_catalog.format('Correct the source value you are trying to cast to %s data type and try again.',
                                   v_err_message);
END;
$BODY$
LANGUAGE plpgsql
IMMUTABLE
RETURNS NULL ON NULL INPUT;

CREATE OR REPLACE FUNCTION sys.datetimefromparts(IN p_year TEXT,
                                                               IN p_month TEXT,
                                                               IN p_day TEXT,
                                                               IN p_hour TEXT,
                                                               IN p_minute TEXT,
                                                               IN p_seconds TEXT,
                                                               IN p_milliseconds TEXT)
RETURNS TIMESTAMP WITHOUT TIME ZONE
AS
$BODY$
DECLARE
    v_err_message VARCHAR;
BEGIN
    RETURN sys.datetimefromparts(p_year::NUMERIC, p_month::NUMERIC, p_day::NUMERIC,
                                               p_hour::NUMERIC, p_minute::NUMERIC,
                                               p_seconds::NUMERIC, p_milliseconds::NUMERIC);
EXCEPTION
    WHEN invalid_text_representation THEN
        GET STACKED DIAGNOSTICS v_err_message = MESSAGE_TEXT;
        v_err_message := substring(lower(v_err_message), 'numeric\:\s\"(.*)\"');

        RAISE USING MESSAGE := pg_catalog.format('Error while trying to convert "%s" value to NUMERIC data type.', v_err_message),
                    DETAIL := 'Supplied string value contains illegal characters.',
                    HINT := 'Correct supplied value, remove all illegal characters and try again.';
END;
$BODY$
LANGUAGE plpgsql
IMMUTABLE
RETURNS NULL ON NULL INPUT;

CREATE OR REPLACE FUNCTION sys.isnumeric(IN expr ANYELEMENT) RETURNS INTEGER AS
$BODY$
DECLARE 
    x NUMERIC;
    y MONEY;
BEGIN
    IF (expr IS NULL) THEN
	    RETURN 0;
    END IF;
    IF ($1::VARCHAR COLLATE "C" ~ '^\s*$') THEN 
	    RETURN 0;
    END IF;
    IF pg_typeof(expr) IN ('bigint'::regtype, 'int'::regtype, 'smallint'::regtype,'sys.tinyint'::regtype,
    'numeric'::regtype, 'float'::regtype, 'real'::regtype, 'sys.money'::regtype)
	THEN
		RETURN 1;
	END IF;
    x = $1::NUMERIC;
    RETURN 1;
EXCEPTION WHEN others THEN
    BEGIN
        y = $1::sys.MONEY;
        RETURN 1;
        EXCEPTION WHEN others THEN
            RETURN 0;
    END;
END;
$BODY$
LANGUAGE plpgsql
VOLATILE CALLED ON NULL INPUT;

CREATE OR REPLACE FUNCTION sys.isnumeric(IN expr TEXT) RETURNS INTEGER AS
$BODY$
DECLARE 
    x NUMERIC;
    y MONEY;
BEGIN
    IF (expr IS NULL) THEN
	    RETURN 0;
    END IF;

    -- IF ($1::VARCHAR ~ '^\s*$') THEN 
    IF (expr COLLATE "C" ~ '^\s*$') THEN 
	    RETURN 0;
    END IF;
    IF pg_typeof(expr) IN ('bigint'::regtype, 'int'::regtype, 'smallint'::regtype,'sys.tinyint'::regtype,
    'numeric'::regtype, 'float'::regtype, 'real'::regtype, 'sys.money'::regtype)
	THEN
		RETURN 1;
	END IF;
    x = $1::NUMERIC;
    RETURN 1;
EXCEPTION WHEN others THEN
    BEGIN
        y = $1::sys.MONEY;
        RETURN 1;
        EXCEPTION WHEN others THEN
            RETURN 0;
    END;
END;
$BODY$
LANGUAGE plpgsql
VOLATILE CALLED ON NULL INPUT;

-- Return the object ID given the object name. Can specify optional type.
CREATE OR REPLACE FUNCTION sys.object_id(IN object_name TEXT, IN object_type char(2) DEFAULT '')
RETURNS INTEGER AS
$BODY$
DECLARE
        id oid;
        db_name text collate "C";
        bbf_schema_name text collate "C";
        schema_name text collate "C";
        schema_oid oid;
        obj_name text collate "C";
        is_temp_object boolean;
        obj_type char(2) collate "C";
        cs_as_object_name text collate "C" := object_name;
BEGIN
        obj_type = object_type;
        id = null;
        schema_oid = NULL;

        SELECT s.db_name, s.schema_name, s.object_name INTO db_name, bbf_schema_name, obj_name 
        FROM babelfish_split_object_name(cs_as_object_name) s;

        -- Invalid object_name
        IF obj_name IS NULL OR obj_name = '' collate sys.database_default THEN
            RETURN NULL;
        END IF;

        IF bbf_schema_name IS NULL OR bbf_schema_name = '' collate sys.database_default THEN
            bbf_schema_name := sys.schema_name();
        END IF;

        schema_name := sys.bbf_get_current_physical_schema_name(bbf_schema_name);

        -- Check if looking for temp object.
        is_temp_object = left(obj_name, 1) = '#' collate sys.database_default;

        -- Can only search in current database. Allowing tempdb for temp objects.
        IF db_name IS NOT NULL AND db_name collate sys.database_default <> db_name() AND db_name collate sys.database_default <> 'tempdb' THEN
            RAISE EXCEPTION 'Can only do lookup in current database.';
        END IF;

        IF schema_name IS NULL OR schema_name = '' collate sys.database_default THEN
            RETURN NULL;
        END IF;

        -- Searching within a schema. Get schema oid.
        schema_oid = (SELECT oid FROM pg_namespace WHERE nspname = schema_name);
        IF schema_oid IS NULL THEN
            RETURN NULL;
        END IF;

        if obj_type <> '' then
            case
                -- Schema does not apply as much to temp objects.
                when upper(object_type) in ('S', 'U', 'V', 'IT', 'ET', 'SO') and is_temp_object then
	            id := (select reloid from sys.babelfish_get_enr_list() where lower(relname) collate sys.database_default = obj_name limit 1);

                when upper(object_type) in ('S', 'U', 'V', 'IT', 'ET', 'SO') and not is_temp_object then
	            id := (select oid from pg_class where lower(relname) collate sys.database_default = obj_name 
                            and relnamespace = schema_oid limit 1);

                when upper(object_type) in ('C', 'D', 'F', 'PK', 'UQ') then
	            id := (select oid from pg_constraint where lower(conname) collate sys.database_default = obj_name 
                            and connamespace = schema_oid limit 1);

                when upper(object_type) in ('AF', 'FN', 'FS', 'FT', 'IF', 'P', 'PC', 'TF', 'RF', 'X') then
	            id := (select oid from pg_proc where lower(proname) collate sys.database_default = obj_name 
                            and pronamespace = schema_oid limit 1);

                when upper(object_type) in ('TR', 'TA') then
	            id := (select oid from pg_trigger where lower(tgname) collate sys.database_default = obj_name limit 1);

                -- Throwing exception as a reminder to add support in the future.
                when upper(object_type) collate sys.database_default in ('R', 'EC', 'PG', 'SN', 'SQ', 'TT') then
                    RAISE EXCEPTION 'Object type currently unsupported.';

                -- unsupported obj_type
                else id := null;
            end case;
        else
            if not is_temp_object then 
                id := (
                    select oid from pg_class where lower(relname) = obj_name
                        and relnamespace = schema_oid
                    union
                    select oid from pg_constraint where lower(conname) = obj_name
                        and connamespace = schema_oid
                    union
                    select oid from pg_proc where lower(proname) = obj_name
                        and pronamespace = schema_oid
                    union
                    select oid from pg_trigger where lower(tgname) = obj_name
                    limit 1
                );
            else
                -- temp object without "object_type" in-argument
                id := (select reloid from sys.babelfish_get_enr_list() where lower(relname) collate sys.database_default = obj_name limit 1);
            end if;
        end if;

        RETURN id::integer;
END;
$BODY$
LANGUAGE plpgsql STABLE RETURNS NULL ON NULL INPUT;

CREATE OR REPLACE FUNCTION sys.parsename (
	object_name VARCHAR
	,object_piece INT
	)
RETURNS VARCHAR AS $$
/***************************************************************
EXTENSION PACK function PARSENAME(x)
***************************************************************/
SELECT CASE
		WHEN char_length($1) < char_length(pg_catalog.replace($1, '.', '')) + 4
			AND $2 BETWEEN 1
				AND 4
			THEN reverse(split_part(reverse($1), '.', $2))
		ELSE NULL
		END $$ immutable LANGUAGE 'sql';

CREATE OR REPLACE FUNCTION sys.timefromparts(IN p_hour NUMERIC,
                                                           IN p_minute NUMERIC,
                                                           IN p_seconds NUMERIC,
                                                           IN p_fractions NUMERIC,
                                                           IN p_precision NUMERIC)
RETURNS TIME WITHOUT TIME ZONE
AS
$BODY$
DECLARE
    v_fractions VARCHAR;
    v_precision SMALLINT;
    v_err_message VARCHAR;
    v_calc_seconds NUMERIC;
BEGIN
    v_fractions := floor(p_fractions)::INTEGER::VARCHAR;
    v_precision := p_precision::SMALLINT;

    IF (scale(p_precision) > 0) THEN
        RAISE most_specific_type_mismatch;
    ELSIF ((p_hour::SMALLINT NOT BETWEEN 0 AND 23) OR
           (p_minute::SMALLINT NOT BETWEEN 0 AND 59) OR
           (p_seconds::SMALLINT NOT BETWEEN 0 AND 59) OR
           (p_fractions::SMALLINT NOT BETWEEN 0 AND 9999999) OR
           (p_fractions::SMALLINT != 0 AND char_length(v_fractions) > p_precision))
    THEN
        RAISE invalid_datetime_format;
    ELSIF (v_precision NOT BETWEEN 0 AND 7) THEN
        RAISE numeric_value_out_of_range;
    END IF;

    v_calc_seconds := pg_catalog.format('%s.%s',
                             floor(p_seconds)::SMALLINT,
                             substring(rpad(lpad(v_fractions, v_precision, '0'), 7, '0'), 1, 6))::NUMERIC;

    RETURN make_time(floor(p_hour)::SMALLINT,
                     floor(p_minute)::SMALLINT,
                     v_calc_seconds);
EXCEPTION
    WHEN most_specific_type_mismatch THEN
        RAISE USING MESSAGE := 'Scale argument is not valid. Valid expressions for data type DATETIME2 scale argument are integer constants and integer constant expressions.',
                    DETAIL := 'Use of incorrect "precision" parameter value during conversion process.',
                    HINT := 'Change "precision" parameter to the proper value and try again.';

    WHEN invalid_parameter_value THEN
        RAISE USING MESSAGE := pg_catalog.format('Specified scale %s is invalid.', v_precision),
                    DETAIL := 'Use of incorrect "precision" parameter value during conversion process.',
                    HINT := 'Change "precision" parameter to the proper value and try again.';

    WHEN invalid_datetime_format THEN
        RAISE USING MESSAGE := 'Cannot construct data type time, some of the arguments have values which are not valid.',
                    DETAIL := 'Possible use of incorrect value of time part (which lies outside of valid range).',
                    HINT := 'Check each input argument belongs to the valid range and try again.';

    WHEN numeric_value_out_of_range THEN
        GET STACKED DIAGNOSTICS v_err_message = MESSAGE_TEXT;
        v_err_message := upper(split_part(v_err_message, ' ', 1));

        RAISE USING MESSAGE := pg_catalog.format('Error while trying to cast to %s data type.', v_err_message),
                    DETAIL := pg_catalog.format('Source value is out of %s data type range.', v_err_message),
                    HINT := pg_catalog.format('Correct the source value you are trying to cast to %s data type and try again.',
                                   v_err_message);
END;
$BODY$
LANGUAGE plpgsql
VOLATILE
RETURNS NULL ON NULL INPUT;

CREATE OR REPLACE FUNCTION sys.timefromparts(IN p_hour TEXT,
                                                           IN p_minute TEXT,
                                                           IN p_seconds TEXT,
                                                           IN p_fractions TEXT,
                                                           IN p_precision TEXT)
RETURNS TIME WITHOUT TIME ZONE
AS
$BODY$
DECLARE
    v_err_message VARCHAR;
BEGIN
    RETURN sys.timefromparts(p_hour::NUMERIC, p_minute::NUMERIC,
                                           p_seconds::NUMERIC, p_fractions::NUMERIC,
                                           p_precision::NUMERIC);
EXCEPTION
    WHEN invalid_text_representation THEN
        GET STACKED DIAGNOSTICS v_err_message = MESSAGE_TEXT;
        v_err_message := substring(lower(v_err_message), 'numeric\:\s\"(.*)\"');

        RAISE USING MESSAGE := pg_catalog.format('Error while trying to convert "%s" value to NUMERIC data type.', v_err_message),
                    DETAIL := 'Supplied string value contains illegal characters.',
                    HINT := 'Correct supplied value, remove all illegal characters and try again.';
END;
$BODY$
LANGUAGE plpgsql
VOLATILE
RETURNS NULL ON NULL INPUT;

CREATE OR REPLACE FUNCTION sys.has_dbaccess(database_name SYSNAME) RETURNS INTEGER AS 
'babelfishpg_tsql', 'has_dbaccess'
LANGUAGE C STRICT;

CREATE OR REPLACE FUNCTION sys.datefromparts(IN year INT, IN month INT, IN day INT)
RETURNS DATE AS
$BODY$
SELECT make_date(year, month, day);
$BODY$
STRICT
LANGUAGE SQL IMMUTABLE;

CREATE OR REPLACE FUNCTION sys.charindex(expressionToFind PG_CATALOG.TEXT,
										 expressionToSearch PG_CATALOG.TEXT,
										 start_location INTEGER DEFAULT 0)
RETURNS INTEGER AS
$BODY$
SELECT
CASE
WHEN start_location <= 0 THEN
	strpos(expressionToSearch, expressionToFind)
ELSE
	CASE
	WHEN strpos(substr(expressionToSearch, start_location), expressionToFind) = 0 THEN
		0
	ELSE
		strpos(substr(expressionToSearch, start_location), expressionToFind) + start_location - 1
	END
END;
$BODY$
STRICT
LANGUAGE SQL IMMUTABLE;

CREATE OR REPLACE FUNCTION sys.DATETIMEOFFSETFROMPARTS(IN p_year INTEGER,
                                                               IN p_month INTEGER,
                                                               IN p_day INTEGER,
                                                               IN p_hour INTEGER,
                                                               IN p_minute INTEGER,
                                                               IN p_seconds INTEGER,
                                                               IN p_fractions INTEGER,
                                                               IN p_hour_offset INTEGER,
                                                               IN p_minute_offset INTEGER,
                                                               IN p_precision NUMERIC)
RETURNS sys.DATETIMEOFFSET
AS
$BODY$
DECLARE
    v_err_message SYS.VARCHAR;
    v_fractions SYS.VARCHAR;
    v_precision SMALLINT;
    v_calc_seconds NUMERIC; 
    v_resdatetime TIMESTAMP WITHOUT TIME ZONE;
    v_string pg_catalog.text;
    v_sign pg_catalog.text;
BEGIN
    v_fractions := p_fractions::SYS.VARCHAR;
    IF p_precision IS NULL THEN
        RAISE EXCEPTION 'Scale argument is not valid. Valid expressions for data type datetimeoffset scale argument are integer constants and integer constant expressions.';
    END IF;
    IF p_year IS NULL OR p_month is NULL OR p_day IS NULL OR p_hour IS NULL OR p_minute IS NULL OR p_seconds IS NULL OR p_fractions IS NULL
            OR p_hour_offset IS NULL OR p_minute_offset is NULL THEN
        RETURN NULL;
    END IF;
    v_precision := p_precision::SMALLINT;

    IF (scale(p_precision) > 0) THEN
        RAISE most_specific_type_mismatch;

    -- Check if arguments are out of range
    ELSIF ((p_year NOT BETWEEN 1753 AND 9999) OR
        (p_month NOT BETWEEN 1 AND 12) OR
        (p_day NOT BETWEEN 1 AND 31) OR
        (p_hour NOT BETWEEN 0 AND 23) OR
        (p_minute NOT BETWEEN 0 AND 59) OR
        (p_seconds NOT BETWEEN 0 AND 59) OR
        (p_hour_offset NOT BETWEEN -14 AND 14) OR
        (p_minute_offset NOT BETWEEN -59 AND 59) OR
        (p_hour_offset * p_minute_offset < 0) OR
        (p_hour_offset = 14 AND p_minute_offset != 0) OR
        (p_hour_offset = -14 AND p_minute_offset != 0) OR
        (p_fractions != 0 AND char_length(v_fractions) > p_precision::SMALLINT))
    THEN
        RAISE invalid_datetime_format;
    ELSIF (v_precision NOT BETWEEN 0 AND 7) THEN
        RAISE numeric_value_out_of_range;
    END IF;
    v_calc_seconds := format('%s.%s',
                             p_seconds,
                             substring(rpad(lpad(v_fractions, v_precision, '0'), 7, '0'), 1, 6))::NUMERIC;

    v_resdatetime := make_timestamp(p_year,
                                    p_month,
                                    p_day,
                                    p_hour,
                                    p_minute,
                                    v_calc_seconds);
    v_sign := (
        SELECT CASE
            WHEN (p_hour_offset) > 0
                THEN '+'
            WHEN (p_hour_offset) = 0 AND (p_minute_offset) >= 0
                THEN '+'    
            ELSE '-'
        END
    );
    v_string := CONCAT(v_resdatetime::pg_catalog.text,v_sign,abs(p_hour_offset)::SMALLINT::text,':',
                                                          abs(p_minute_offset)::SMALLINT::text);
    RETURN CAST(v_string AS sys.DATETIMEOFFSET);
EXCEPTION
    WHEN most_specific_type_mismatch THEN
        RAISE USING MESSAGE := 'Scale argument is not valid. Valid expressions for data type datetimeoffset scale argument are integer constants and integer constant expressions',
                    DETAIL := 'Use of incorrect "precision" parameter value during conversion process.',
                    HINT := 'Change "precision" parameter to the proper value and try again.';    
    WHEN invalid_datetime_format THEN
        RAISE USING MESSAGE := 'Cannot construct data type datetimeoffset, some of the arguments have values which are not valid.',
                    DETAIL := 'Possible use of incorrect value of date or time part (which lies outside of valid range).',
                    HINT := 'Check each input argument belongs to the valid range and try again.';

    WHEN numeric_value_out_of_range THEN
        RAISE USING MESSAGE := format('Specified scale % is invalid.', p_fractions),
                    DETAIL := format('Source value is out of %s data type range.', v_err_message),
                    HINT := format('Correct the source value you are trying to cast to %s data type and try again.',
                                   v_err_message);
END;
$BODY$
LANGUAGE plpgsql
IMMUTABLE;

-- Duplicate functions with arg TEXT since ANYELEMNT cannot handle type unknown.
CREATE OR REPLACE FUNCTION sys.stuff(expr TEXT, start INTEGER, length INTEGER, replace_expr TEXT)
RETURNS TEXT AS
$BODY$
SELECT
CASE
WHEN start <= 0 or start > length(expr) or length < 0 THEN
	NULL
WHEN replace_expr is NULL THEN
	overlay (expr placing '' from start for length)
ELSE
	overlay (expr placing replace_expr from start for length)
END;
$BODY$
LANGUAGE SQL;

CREATE OR REPLACE FUNCTION sys.stuff(expr ANYELEMENT, start INTEGER, length INTEGER, replace_expr ANYELEMENT)
RETURNS ANYELEMENT AS
$BODY$
SELECT
CASE
WHEN start <= 0 or start > length(expr) or length < 0 THEN
	NULL
WHEN replace_expr is NULL THEN
	overlay (expr placing '' from start for length)
ELSE
	overlay (expr placing replace_expr from start for length)
END;
$BODY$
LANGUAGE SQL;

CREATE OR REPLACE FUNCTION sys.len(expr TEXT) RETURNS INTEGER AS
$BODY$
SELECT length(trim(trailing from expr));
$BODY$
STRICT
LANGUAGE SQL IMMUTABLE;

-- Added for BABEL-1544
CREATE OR REPLACE FUNCTION sys.len(expr sys.BBF_VARBINARY) RETURNS INTEGER AS
'babelfishpg_common', 'varbinary_length'
STRICT
LANGUAGE c IMMUTABLE PARALLEL SAFE;

-- DATALENGTH
CREATE OR REPLACE FUNCTION sys.datalength(ANYELEMENT) RETURNS INTEGER
AS 'babelfishpg_tsql', 'datalength' LANGUAGE C IMMUTABLE STRICT PARALLEL SAFE;
-- provide both additional functions here to avoid implicit casting between string literals with/without N''
CREATE OR REPLACE FUNCTION sys.datalength(text) RETURNS INTEGER
AS 'babelfishpg_tsql', 'datalength' LANGUAGE C IMMUTABLE STRICT PARALLEL SAFE;
CREATE OR REPLACE FUNCTION sys.datalength(char) RETURNS INTEGER
AS 'babelfishpg_tsql', 'datalength' LANGUAGE C IMMUTABLE STRICT PARALLEL SAFE;
-- TODO: in MSSQL datalength against varchar(max) will return BIGINT instead of INTEGER. However in PG we ignore typmods in functions.
-- However this is not a critical issue so we will just leave it. We may come back to this difference later once we find out solution to typmods.

CREATE OR REPLACE FUNCTION sys.round(number PG_CATALOG.NUMERIC, length INTEGER)
RETURNS NUMERIC AS 'babelfishpg_common', 'tsql_numeric_round' LANGUAGE C IMMUTABLE PARALLEL SAFE;

CREATE OR REPLACE FUNCTION sys.round(number PG_CATALOG.NUMERIC, length INTEGER, function INTEGER)
RETURNS NUMERIC AS 'babelfishpg_common', 'tsql_numeric_trunc' LANGUAGE C IMMUTABLE PARALLEL SAFE;

CREATE OR REPLACE FUNCTION sys.day(date ANYELEMENT)
RETURNS INTEGER AS
$BODY$
SELECT sys.datepart('day', date);
$BODY$
STRICT
LANGUAGE SQL IMMUTABLE;

CREATE OR REPLACE FUNCTION sys.month(date ANYELEMENT)
RETURNS INTEGER AS
$BODY$
SELECT sys.datepart('month', date);
$BODY$
STRICT
LANGUAGE SQL IMMUTABLE;

CREATE OR REPLACE FUNCTION sys.year(date ANYELEMENT)
RETURNS INTEGER AS
$BODY$
SELECT sys.datepart('year', date);
$BODY$
STRICT
LANGUAGE SQL IMMUTABLE;

CREATE OR REPLACE FUNCTION sys.space(IN number INTEGER, OUT result SYS.VARCHAR) AS $$
-- sys.varchar has default length of 1, so we have to pass in 'number' to be the
-- type modifier.
BEGIN
	EXECUTE pg_catalog.format(E'SELECT repeat(\' \', %s)::SYS.VARCHAR(%s)', number, number) INTO result;
END;
$$
STRICT
LANGUAGE plpgsql;

create or replace function sys.isdate(v text)
returns integer
as
$body$
begin
    if v is NULL THEN
        return 0;
    else
        perform v::date;
        return 1;
    end if;
    EXCEPTION WHEN others THEN
    RETURN 0;
end
$body$
language 'plpgsql';

CREATE OR REPLACE FUNCTION sys.is_collated_ci_as_internal(IN input_string TEXT) RETURNS BOOL
AS 'babelfishpg_tsql', 'is_collated_ci_as_internal'
LANGUAGE C VOLATILE PARALLEL SAFE;

CREATE OR REPLACE FUNCTION sys.is_collated_ci_as(IN input_string TEXT)
RETURNS BOOL AS
$$
	SELECT sys.is_collated_ci_as_internal(input_string);
$$
LANGUAGE SQL VOLATILE PARALLEL SAFE;

create or replace function sys.PATINDEX(in pattern varchar, in expression varchar) returns bigint as
$body$
declare
  v_find_result VARCHAR;
  v_pos bigint;
  v_regexp_pattern VARCHAR;
begin
  if pattern is null or expression is null then
    return null;
  end if;
  if left(pattern, 1) = '%' collate sys.database_default then
    v_regexp_pattern := regexp_replace(pattern, '^%', '%#"', 'i');
  else
    v_regexp_pattern := '#"' || pattern;
  end if;

  if right(pattern, 1) = '%' collate sys.database_default then
    v_regexp_pattern := regexp_replace(v_regexp_pattern, '%$', '#"%', 'i');
  else
   v_regexp_pattern := v_regexp_pattern || '#"';
  end if;
  v_find_result := substring(expression, v_regexp_pattern, '#');
  if v_find_result <> '' collate sys.database_default then
    v_pos := strpos(expression, v_find_result);
  else
    v_pos := 0;
  end if;
  return v_pos;
end;
$body$
language plpgsql immutable returns null on null input;

create or replace function sys.RAND(x in int)returns double precision
AS 'babelfishpg_tsql', 'tsql_random'
LANGUAGE C IMMUTABLE STRICT COST 1 PARALLEL RESTRICTED;

create or replace function sys.square(in x double precision) returns double precision
AS
$BODY$
DECLARE
	res double precision;
BEGIN
	res = pow(x, 2::float);
	return res;
END;
$BODY$
LANGUAGE plpgsql PARALLEL SAFE IMMUTABLE RETURNS NULL ON NULL INPUT;

CREATE OR REPLACE FUNCTION sys.atn2(IN x SYS.FLOAT, IN y SYS.FLOAT) RETURNS SYS.FLOAT
AS
$$
DECLARE
    res SYS.FLOAT;
BEGIN
    IF x = 0 AND y = 0 THEN
        RAISE EXCEPTION 'An invalid floating point operation occurred.';
    ELSE
        res = PG_CATALOG.atan2(x, y);
        RETURN res;
    END IF;
END;
$$
LANGUAGE plpgsql PARALLEL SAFE IMMUTABLE RETURNS NULL ON NULL INPUT;

CREATE OR REPLACE FUNCTION sys.datepart(IN datepart PG_CATALOG.TEXT, IN arg anyelement) RETURNS INTEGER
AS
$body$
BEGIN
    IF pg_typeof(arg) = 'sys.DATETIMEOFFSET'::regtype THEN
        return sys.datepart_internal(datepart, arg::timestamp,
                     sys.babelfish_get_datetimeoffset_tzoffset(arg)::integer);
    ELSE
        return sys.datepart_internal(datepart, arg);
    END IF;
END;
$body$
LANGUAGE plpgsql IMMUTABLE;

-- Duplicate function with arg TEXT since ANYELEMENT cannot handle type unknown.
CREATE OR REPLACE FUNCTION sys.datepart(IN datepart TEXT, IN arg TEXT) RETURNS INTEGER
AS
$body$
BEGIN
    IF pg_typeof(arg) = 'sys.DATETIMEOFFSET'::regtype THEN
        return sys.datepart_internal(datepart, arg::timestamp,
                     sys.babelfish_get_datetimeoffset_tzoffset(arg)::integer);
    ELSIF pg_typeof(arg) = 'pg_catalog.text'::regtype THEN
        return sys.datepart_internal(datepart, arg::sys.datetimeoffset::timestamp, sys.babelfish_get_datetimeoffset_tzoffset(arg::sys.datetimeoffset)::integer);
    ELSE
        return sys.datepart_internal(datepart, arg);
    END IF;
END;
$body$
LANGUAGE plpgsql IMMUTABLE;

CREATE OR REPLACE FUNCTION sys.datediff(IN datepart PG_CATALOG.TEXT, IN startdate PG_CATALOG.date, IN enddate PG_CATALOG.date) RETURNS INTEGER
AS
$body$
BEGIN
    return sys.datediff_internal_date(datepart, startdate, enddate);
END
$body$
LANGUAGE plpgsql IMMUTABLE;

CREATE OR REPLACE FUNCTION sys.datediff(IN datepart PG_CATALOG.TEXT, IN startdate sys.datetime, IN enddate sys.datetime) RETURNS INTEGER
AS
$body$
BEGIN
    return sys.datediff_internal(datepart, startdate::TIMESTAMP, enddate::TIMESTAMP);
END
$body$
LANGUAGE plpgsql IMMUTABLE;

CREATE OR REPLACE FUNCTION sys.datediff(IN datepart PG_CATALOG.TEXT, IN startdate sys.datetimeoffset, IN enddate sys.datetimeoffset) RETURNS INTEGER
AS
$body$
BEGIN
    return sys.datediff_internal_df(datepart, startdate, enddate);
END
$body$
LANGUAGE plpgsql IMMUTABLE;

CREATE OR REPLACE FUNCTION sys.datediff(IN datepart PG_CATALOG.TEXT, IN startdate sys.datetime2, IN enddate sys.datetime2) RETURNS INTEGER
AS
$body$
BEGIN
    return sys.datediff_internal(datepart, startdate::TIMESTAMP, enddate::TIMESTAMP);
END
$body$
LANGUAGE plpgsql IMMUTABLE;

CREATE OR REPLACE FUNCTION sys.datediff(IN datepart PG_CATALOG.TEXT, IN startdate sys.smalldatetime, IN enddate sys.smalldatetime) RETURNS INTEGER
AS
$body$
BEGIN
    return sys.datediff_internal(datepart, startdate::TIMESTAMP, enddate::TIMESTAMP);
END
$body$
LANGUAGE plpgsql IMMUTABLE;

CREATE OR REPLACE FUNCTION sys.datediff(IN datepart PG_CATALOG.TEXT, IN startdate PG_CATALOG.time, IN enddate PG_CATALOG.time) RETURNS INTEGER
AS
$body$
BEGIN
    return sys.datediff_internal(datepart, startdate, enddate);
END
$body$
LANGUAGE plpgsql IMMUTABLE;

 -- Duplicate functions with arg TEXT since ANYELEMENT cannot handle type unknown.
CREATE OR REPLACE FUNCTION sys.dateadd(IN datepart PG_CATALOG.TEXT, IN num INTEGER, IN startdate TEXT) RETURNS DATETIME
AS
$body$
DECLARE
    is_date INT;
BEGIN
    is_date = sys.isdate(startdate);
    IF (is_date = 1) THEN 
        RETURN sys.dateadd_internal(datepart,num,startdate::datetime);
    ELSEIF (startdate is NULL) THEN
        RETURN NULL;
    ELSE
        RAISE EXCEPTION 'Conversion failed when converting date and/or time from character string.';
    END IF;
END;
$body$
LANGUAGE plpgsql IMMUTABLE;

CREATE OR REPLACE FUNCTION sys.dateadd(IN datepart PG_CATALOG.TEXT, IN num INTEGER, IN startdate ANYELEMENT) RETURNS ANYELEMENT
AS
$body$
BEGIN
    IF pg_typeof(startdate) = 'sys.DATETIMEOFFSET'::regtype THEN
        return sys.dateadd_internal_df(datepart, num,
                     startdate);
    ELSE
        return sys.dateadd_internal(datepart, num,
                     startdate);
    END IF;
END;
$body$
LANGUAGE plpgsql IMMUTABLE;

CREATE OR REPLACE FUNCTION sys.datepart_internal(IN datepart PG_CATALOG.TEXT, IN arg anyelement,IN df_tz INTEGER DEFAULT 0) RETURNS INTEGER AS $$
DECLARE
	result INTEGER;
	first_day DATE;
	first_week_end INTEGER;
	day INTEGER;
BEGIN
	CASE datepart
	WHEN 'dow' THEN
		result = (date_part(datepart, arg)::INTEGER - current_setting('babelfishpg_tsql.datefirst')::INTEGER + 7) % 7 + 1;
	WHEN 'tsql_week' THEN
		first_day = make_date(date_part('year', arg)::INTEGER, 1, 1);
		first_week_end = 8 - sys.datepart_internal('dow', first_day)::INTEGER;
		day = date_part('doy', arg)::INTEGER;
		IF day <= first_week_end THEN
			result = 1;
		ELSE
			result = 2 + (day - first_week_end - 1) / 7;
		END IF;
	WHEN 'second' THEN
		result = TRUNC(date_part(datepart, arg))::INTEGER;
	WHEN 'millisecond' THEN
		result = right(date_part(datepart, arg)::TEXT, 3)::INTEGER;
	WHEN 'microsecond' THEN
		result = right(date_part(datepart, arg)::TEXT, 6)::INTEGER;
	WHEN 'nanosecond' THEN
		-- Best we can do - Postgres does not support nanosecond precision
		result = right(date_part('microsecond', arg)::TEXT, 6)::INTEGER * 1000;
	WHEN 'tzoffset' THEN
		-- timezone for datetimeoffset
		result = df_tz;
	ELSE
		result = date_part(datepart, arg)::INTEGER;
	END CASE;
	RETURN result;
EXCEPTION WHEN invalid_parameter_value THEN
    -- date_part() throws an exception when trying to get day/month/year etc. from
	-- TIME, so we just need to catch the exception in this case
	-- date_part() returns 0 when trying to get hour/minute/second etc. from
	-- DATE, which is the desirable behavior for datepart() as well.
    -- If the date argument data type does not have the specified datepart,
    -- date_part() will return the default value for that datepart.
    CASE datepart
	-- Case for datepart is year, yy and yyyy, all mappings are defined in gram.y.
    WHEN 'year' THEN RETURN 1900;
    -- Case for datepart is quater, qq and q
    WHEN 'quarter' THEN RETURN 1;
    -- Case for datepart is month, mm and m
    WHEN 'month' THEN RETURN 1;
    -- Case for datepart is day, dd and d
    WHEN 'day' THEN RETURN 1;
    -- Case for datepart is dayofyear, dy
    WHEN 'doy' THEN RETURN 1;
    -- Case for datepart is y(also refers to dayofyear)
    WHEN 'y' THEN RETURN 1;
    -- Case for datepart is week, wk and ww
    WHEN 'tsql_week' THEN RETURN 1;
    -- Case for datepart is iso_week, isowk and isoww
    WHEN 'week' THEN RETURN 1;
    -- Case for datepart is tzoffset and tz
    WHEN 'tzoffset' THEN RETURN 0;
    -- Case for datepart is weekday and dw, return dow according to datefirst
    WHEN 'dow' THEN
        RETURN (1 - current_setting('babelfishpg_tsql.datefirst')::INTEGER + 7) % 7 + 1 ;
	ELSE
        RAISE EXCEPTION '''%'' is not a recognized datepart option', datepart;
        RETURN -1;
	END CASE;
END;
$$
STRICT
LANGUAGE plpgsql IMMUTABLE;

/*
    This function is needed when input date is datetimeoffset type. When running the following query in postgres using tsql dialect, it faied.
        select dateadd(minute, -70, '2016-12-26 00:30:05.523456+8'::datetimeoffset);
    We tried to merge this function with sys.dateadd_internal by using '+' when adding interval to datetimeoffset, 
    but the error shows : operator does not exist: sys.datetimeoffset + interval. As the result, we should not use '+' directly
    but should keep using OPERATOR(sys.+) when input date is in datetimeoffset type.
*/
CREATE OR REPLACE FUNCTION sys.dateadd_internal_df(IN datepart PG_CATALOG.TEXT, IN num INTEGER, IN startdate datetimeoffset) RETURNS datetimeoffset AS $$
BEGIN
	CASE datepart
	WHEN 'year' THEN
		RETURN startdate OPERATOR(sys.+) make_interval(years => num);
	WHEN 'quarter' THEN
		RETURN startdate OPERATOR(sys.+) make_interval(months => num * 3);
	WHEN 'month' THEN
		RETURN startdate OPERATOR(sys.+) make_interval(months => num);
	WHEN 'dayofyear', 'y' THEN
		RETURN startdate OPERATOR(sys.+) make_interval(days => num);
	WHEN 'day' THEN
		RETURN startdate OPERATOR(sys.+) make_interval(days => num);
	WHEN 'week' THEN
		RETURN startdate OPERATOR(sys.+) make_interval(weeks => num);
	WHEN 'weekday' THEN
		RETURN startdate OPERATOR(sys.+) make_interval(days => num);
	WHEN 'hour' THEN
		RETURN startdate OPERATOR(sys.+) make_interval(hours => num);
	WHEN 'minute' THEN
		RETURN startdate OPERATOR(sys.+) make_interval(mins => num);
	WHEN 'second' THEN
		RETURN startdate OPERATOR(sys.+) make_interval(secs => num);
	WHEN 'millisecond' THEN
		RETURN startdate OPERATOR(sys.+) make_interval(secs => (num::numeric) * 0.001);
	WHEN 'microsecond' THEN
		RETURN startdate OPERATOR(sys.+) make_interval(secs => (num::numeric) * 0.000001);
	WHEN 'nanosecond' THEN
		-- Best we can do - Postgres does not support nanosecond precision
		RETURN startdate OPERATOR(sys.+) make_interval(secs => TRUNC((num::numeric)* 0.000000001, 6));
	ELSE
		RAISE EXCEPTION '"%" is not a recognized dateadd option.', datepart;
	END CASE;
END;
$$
STRICT
LANGUAGE plpgsql IMMUTABLE;

CREATE OR REPLACE FUNCTION sys.dateadd_internal(IN datepart PG_CATALOG.TEXT, IN num INTEGER, IN startdate ANYELEMENT) RETURNS ANYELEMENT AS $$
BEGIN
    IF pg_typeof(startdate) = 'date'::regtype AND
		datepart IN ('hour', 'minute', 'second', 'millisecond', 'microsecond', 'nanosecond') THEN
		RAISE EXCEPTION 'The datepart % is not supported by date function dateadd for data type date.', datepart;
	END IF;
    IF pg_typeof(startdate) = 'time'::regtype AND
		datepart IN ('year', 'quarter', 'month', 'doy', 'day', 'week', 'weekday') THEN
		RAISE EXCEPTION 'The datepart % is not supported by date function dateadd for data type time.', datepart;
	END IF;

	CASE datepart
	WHEN 'year' THEN
		RETURN startdate + make_interval(years => num);
	WHEN 'quarter' THEN
		RETURN startdate + make_interval(months => num * 3);
	WHEN 'month' THEN
		RETURN startdate + make_interval(months => num);
	WHEN 'dayofyear', 'y' THEN
		RETURN startdate + make_interval(days => num);
	WHEN 'day' THEN
		RETURN startdate + make_interval(days => num);
	WHEN 'week' THEN
		RETURN startdate + make_interval(weeks => num);
	WHEN 'weekday' THEN
		RETURN startdate + make_interval(days => num);
	WHEN 'hour' THEN
		RETURN startdate + make_interval(hours => num);
	WHEN 'minute' THEN
		RETURN startdate + make_interval(mins => num);
	WHEN 'second' THEN
		RETURN startdate + make_interval(secs => num);
	WHEN 'millisecond' THEN
		RETURN startdate + make_interval(secs => (num::numeric) * 0.001);
	WHEN 'microsecond' THEN
        IF pg_typeof(startdate) = 'time'::regtype THEN
            RETURN startdate + make_interval(secs => (num::numeric) * 0.000001);
        ELSIF pg_typeof(startdate) = 'sys.datetime2'::regtype THEN
            RETURN startdate + make_interval(secs => (num::numeric) * 0.000001);
        ELSIF pg_typeof(startdate) = 'sys.smalldatetime'::regtype THEN
            RAISE EXCEPTION 'The datepart % is not supported by date function dateadd for data type smalldatetime.', datepart;
        ELSE
            RAISE EXCEPTION 'The datepart % is not supported by date function dateadd for data type datetime.', datepart;
        END IF;
	WHEN 'nanosecond' THEN
        IF pg_typeof(startdate) = 'time'::regtype THEN
            RETURN startdate + make_interval(secs => TRUNC((num::numeric)* 0.000000001, 6));
        ELSIF pg_typeof(startdate) = 'sys.datetime2'::regtype THEN
            RETURN startdate + make_interval(secs => TRUNC((num::numeric)* 0.000000001, 6));
        ELSIF pg_typeof(startdate) = 'sys.smalldatetime'::regtype THEN
            RAISE EXCEPTION 'The datepart % is not supported by date function dateadd for data type smalldatetime.', datepart;
        ELSE
            RAISE EXCEPTION 'The datepart % is not supported by date function dateadd for data type datetime.', datepart;
        END IF;
	ELSE
		RAISE EXCEPTION '''%'' is not a recognized dateadd option.', datepart;
	END CASE;
END;
$$
STRICT
LANGUAGE plpgsql IMMUTABLE;

CREATE OR REPLACE FUNCTION sys.datediff_internal_df(IN datepart PG_CATALOG.TEXT, IN startdate anyelement, IN enddate anyelement) RETURNS INTEGER AS $$
DECLARE
	result INTEGER;
	year_diff INTEGER;
	month_diff INTEGER;
	day_diff INTEGER;
	hour_diff INTEGER;
	minute_diff INTEGER;
	second_diff INTEGER;
	millisecond_diff INTEGER;
	microsecond_diff INTEGER;
	y1 INTEGER;
	m1 INTEGER;
	d1 INTEGER;
	y2 INTEGER;
	m2 INTEGER;
	d2 INTEGER;
BEGIN
	CASE datepart
	WHEN 'year' THEN
		year_diff = sys.datepart('year', enddate) - sys.datepart('year', startdate);
		result = year_diff;
	WHEN 'quarter' THEN
		year_diff = sys.datepart('year', enddate) - sys.datepart('year', startdate);
		month_diff = sys.datepart('month', enddate) - sys.datepart('month', startdate);
		result = (year_diff * 12 + month_diff) / 3;
	WHEN 'month' THEN
		year_diff = sys.datepart('year', enddate) - sys.datepart('year', startdate);
		month_diff = sys.datepart('month', enddate) - sys.datepart('month', startdate);
		result = year_diff * 12 + month_diff;
	WHEN 'doy', 'y' THEN
		day_diff = sys.datepart('day', enddate OPERATOR(sys.-) startdate);
		result = day_diff;
	WHEN 'day' THEN
		y1 = sys.datepart('year', enddate);
		m1 = sys.datepart('month', enddate);
		d1 = sys.datepart('day', enddate);
		y2 = sys.datepart('year', startdate);
		m2 = sys.datepart('month', startdate);
		d2 = sys.datepart('day', startdate);
		result = sys.num_days_in_date(d1, m1, y1) - sys.num_days_in_date(d2, m2, y2);
	WHEN 'week' THEN
		day_diff = sys.datepart('day', enddate OPERATOR(sys.-) startdate);
		result = day_diff / 7;
	WHEN 'hour' THEN
		y1 = sys.datepart('year', enddate);
		m1 = sys.datepart('month', enddate);
		d1 = sys.datepart('day', enddate);
		y2 = sys.datepart('year', startdate);
		m2 = sys.datepart('month', startdate);
		d2 = sys.datepart('day', startdate);
		day_diff = sys.num_days_in_date(d1, m1, y1) - sys.num_days_in_date(d2, m2, y2);
		hour_diff = sys.datepart('hour', enddate) - sys.datepart('hour', startdate);
		result = day_diff * 24 + hour_diff;
	WHEN 'minute' THEN
		day_diff = sys.datepart('day', enddate OPERATOR(sys.-) startdate);
		hour_diff = sys.datepart('hour', enddate OPERATOR(sys.-) startdate);
		minute_diff = sys.datepart('minute', enddate OPERATOR(sys.-) startdate);
		result = (day_diff * 24 + hour_diff) * 60 + minute_diff;
	WHEN 'second' THEN
		day_diff = sys.datepart('day', enddate OPERATOR(sys.-) startdate);
		hour_diff = sys.datepart('hour', enddate OPERATOR(sys.-) startdate);
		minute_diff = sys.datepart('minute', enddate OPERATOR(sys.-) startdate);
		second_diff = TRUNC(sys.datepart('second', enddate OPERATOR(sys.-) startdate));
		result = ((day_diff * 24 + hour_diff) * 60 + minute_diff) * 60 + second_diff;
	WHEN 'millisecond' THEN
		-- millisecond result from date_part by default contains second value,
		-- so we do not need to add second_diff again
		day_diff = sys.datepart('day', enddate OPERATOR(sys.-) startdate);
		hour_diff = sys.datepart('hour', enddate OPERATOR(sys.-) startdate);
		minute_diff = sys.datepart('minute', enddate OPERATOR(sys.-) startdate);
		second_diff = TRUNC(sys.datepart('second', enddate OPERATOR(sys.-) startdate));
		millisecond_diff = TRUNC(sys.datepart('millisecond', enddate OPERATOR(sys.-) startdate));
		result = (((day_diff * 24 + hour_diff) * 60 + minute_diff) * 60) * 1000 + millisecond_diff;
	WHEN 'microsecond' THEN
		-- microsecond result from date_part by default contains second and millisecond values,
		-- so we do not need to add second_diff and millisecond_diff again
		day_diff = sys.datepart('day', enddate OPERATOR(sys.-) startdate);
		hour_diff = sys.datepart('hour', enddate OPERATOR(sys.-) startdate);
		minute_diff = sys.datepart('minute', enddate OPERATOR(sys.-) startdate);
		second_diff = TRUNC(sys.datepart('second', enddate OPERATOR(sys.-) startdate));
		millisecond_diff = TRUNC(sys.datepart('millisecond', enddate OPERATOR(sys.-) startdate));
		microsecond_diff = TRUNC(sys.datepart('microsecond', enddate OPERATOR(sys.-) startdate));
		result = ((((day_diff * 24 + hour_diff) * 60 + minute_diff) * 60) * 1000) * 1000 + microsecond_diff;
	WHEN 'nanosecond' THEN
		-- Best we can do - Postgres does not support nanosecond precision
		day_diff = sys.datepart('day', enddate - startdate);
		hour_diff = sys.datepart('hour', enddate OPERATOR(sys.-) startdate);
		minute_diff = sys.datepart('minute', enddate OPERATOR(sys.-) startdate);
		second_diff = TRUNC(sys.datepart('second', enddate OPERATOR(sys.-) startdate));
		millisecond_diff = TRUNC(sys.datepart('millisecond', enddate OPERATOR(sys.-) startdate));
		microsecond_diff = TRUNC(sys.datepart('microsecond', enddate OPERATOR(sys.-) startdate));
		result = (((((day_diff * 24 + hour_diff) * 60 + minute_diff) * 60) * 1000) * 1000 + microsecond_diff) * 1000;
	ELSE
		RAISE EXCEPTION '"%" is not a recognized datediff option.', datepart;
	END CASE;

	return result;
END;
$$
STRICT
LANGUAGE plpgsql IMMUTABLE;

CREATE OR REPLACE FUNCTION sys.datediff_internal_date(IN datepart PG_CATALOG.TEXT, IN startdate PG_CATALOG.date, IN enddate PG_CATALOG.date) RETURNS INTEGER AS $$
DECLARE
	result INTEGER;
	year_diff INTEGER;
	month_diff INTEGER;
	day_diff INTEGER;
	hour_diff INTEGER;
	minute_diff INTEGER;
	second_diff INTEGER;
	millisecond_diff INTEGER;
	microsecond_diff INTEGER;
BEGIN
	CASE datepart
	WHEN 'year' THEN
		year_diff = date_part('year', enddate)::INTEGER - date_part('year', startdate)::INTEGER;
		result = year_diff;
	WHEN 'quarter' THEN
		year_diff = date_part('year', enddate)::INTEGER - date_part('year', startdate)::INTEGER;
		month_diff = date_part('month', enddate)::INTEGER - date_part('month', startdate)::INTEGER;
		result = (year_diff * 12 + month_diff) / 3;
	WHEN 'month' THEN
		year_diff = date_part('year', enddate)::INTEGER - date_part('year', startdate)::INTEGER;
		month_diff = date_part('month', enddate)::INTEGER - date_part('month', startdate)::INTEGER;
		result = year_diff * 12 + month_diff;
	-- for all intervals smaller than month, (DATE - DATE) already returns the integer number of days
	-- between the dates, so just use that directly as the day_diff. There is no finer resolution
	-- than days with the DATE type anyways.
	WHEN 'doy', 'y' THEN
		day_diff = enddate - startdate;
		result = day_diff;
	WHEN 'day' THEN
		day_diff = enddate - startdate;
		result = day_diff;
	WHEN 'week' THEN
		day_diff = enddate - startdate;
		result = day_diff / 7;
	WHEN 'hour' THEN
		day_diff = enddate - startdate;
		result = day_diff * 24;
	WHEN 'minute' THEN
		day_diff = enddate - startdate;
		result = day_diff * 24 * 60;
	WHEN 'second' THEN
		day_diff = enddate - startdate;
		result = day_diff * 24 * 60 * 60;
	WHEN 'millisecond' THEN
		-- millisecond result from date_part by default contains second value,
		-- so we do not need to add second_diff again
		day_diff = enddate - startdate;
		result = day_diff * 24 * 60 * 60 * 1000;
	WHEN 'microsecond' THEN
		-- microsecond result from date_part by default contains second and millisecond values,
		-- so we do not need to add second_diff and millisecond_diff again
		day_diff = enddate - startdate;
		result = day_diff * 24 * 60 * 60 * 1000 * 1000;
	WHEN 'nanosecond' THEN
		-- Best we can do - Postgres does not support nanosecond precision
		day_diff = enddate - startdate;
		result = day_diff * 24 * 60 * 60 * 1000 * 1000 * 1000;
	ELSE
		RAISE EXCEPTION '"%" is not a recognized datediff option.', datepart;
	END CASE;

	return result;
END;
$$
STRICT
LANGUAGE plpgsql IMMUTABLE;

CREATE OR REPLACE FUNCTION sys.datediff_internal(IN datepart PG_CATALOG.TEXT, IN startdate anyelement, IN enddate anyelement) RETURNS INTEGER AS $$
DECLARE
	result INTEGER;
	year_diff INTEGER;
	month_diff INTEGER;
	day_diff INTEGER;
	hour_diff INTEGER;
	minute_diff INTEGER;
	second_diff INTEGER;
	millisecond_diff INTEGER;
	microsecond_diff INTEGER;
	y1 INTEGER;
	m1 INTEGER;
	d1 INTEGER;
	y2 INTEGER;
	m2 INTEGER;
	d2 INTEGER;
BEGIN
	CASE datepart
	WHEN 'year' THEN
		year_diff = date_part('year', enddate)::INTEGER - date_part('year', startdate)::INTEGER;
		result = year_diff;
	WHEN 'quarter' THEN
		year_diff = date_part('year', enddate)::INTEGER - date_part('year', startdate)::INTEGER;
		month_diff = date_part('month', enddate)::INTEGER - date_part('month', startdate)::INTEGER;
		result = (year_diff * 12 + month_diff) / 3;
	WHEN 'month' THEN
		year_diff = date_part('year', enddate)::INTEGER - date_part('year', startdate)::INTEGER;
		month_diff = date_part('month', enddate)::INTEGER - date_part('month', startdate)::INTEGER;
		result = year_diff * 12 + month_diff;
	WHEN 'doy', 'y' THEN
		day_diff = date_part('day', enddate OPERATOR(sys.-) startdate)::INTEGER;
		result = day_diff;
	WHEN 'day' THEN
		y1 = date_part('year', enddate)::INTEGER;
		m1 = date_part('month', enddate)::INTEGER;
		d1 = date_part('day', enddate)::INTEGER;
		y2 = date_part('year', startdate)::INTEGER;
		m2 = date_part('month', startdate)::INTEGER;
		d2 = date_part('day', startdate)::INTEGER;
		result = sys.num_days_in_date(d1, m1, y1) - sys.num_days_in_date(d2, m2, y2);
	WHEN 'week' THEN
		day_diff = date_part('day', enddate OPERATOR(sys.-) startdate)::INTEGER;
		result = day_diff / 7;
	WHEN 'hour' THEN
		y1 = date_part('year', enddate)::INTEGER;
		m1 = date_part('month', enddate)::INTEGER;
		d1 = date_part('day', enddate)::INTEGER;
		y2 = date_part('year', startdate)::INTEGER;
		m2 = date_part('month', startdate)::INTEGER;
		d2 = date_part('day', startdate)::INTEGER;
		day_diff = sys.num_days_in_date(d1, m1, y1) - sys.num_days_in_date(d2, m2, y2);
		hour_diff = date_part('hour', enddate)::INTEGER - date_part('hour', startdate)::INTEGER;
		result = day_diff * 24 + hour_diff;
	WHEN 'minute' THEN
		day_diff = date_part('day', enddate OPERATOR(sys.-) startdate)::INTEGER;
		hour_diff = date_part('hour', enddate OPERATOR(sys.-) startdate)::INTEGER;
		minute_diff = date_part('minute', enddate OPERATOR(sys.-) startdate)::INTEGER;
		result = (day_diff * 24 + hour_diff) * 60 + minute_diff;
	WHEN 'second' THEN
		day_diff = date_part('day', enddate OPERATOR(sys.-) startdate)::INTEGER;
		hour_diff = date_part('hour', enddate OPERATOR(sys.-) startdate)::INTEGER;
		minute_diff = date_part('minute', enddate OPERATOR(sys.-) startdate)::INTEGER;
		second_diff = TRUNC(date_part('second', enddate OPERATOR(sys.-) startdate));
		result = ((day_diff * 24 + hour_diff) * 60 + minute_diff) * 60 + second_diff;
	WHEN 'millisecond' THEN
		-- millisecond result from date_part by default contains second value,
		-- so we do not need to add second_diff again
		day_diff = date_part('day', enddate OPERATOR(sys.-) startdate)::INTEGER;
		hour_diff = date_part('hour', enddate OPERATOR(sys.-) startdate)::INTEGER;
		minute_diff = date_part('minute', enddate OPERATOR(sys.-) startdate)::INTEGER;
		second_diff = TRUNC(date_part('second', enddate OPERATOR(sys.-) startdate));
		millisecond_diff = TRUNC(date_part('millisecond', enddate OPERATOR(sys.-) startdate));
		result = (((day_diff * 24 + hour_diff) * 60 + minute_diff) * 60) * 1000 + millisecond_diff;
	WHEN 'microsecond' THEN
		-- microsecond result from date_part by default contains second and millisecond values,
		-- so we do not need to add second_diff and millisecond_diff again
		day_diff = date_part('day', enddate OPERATOR(sys.-) startdate)::INTEGER;
		hour_diff = date_part('hour', enddate OPERATOR(sys.-) startdate)::INTEGER;
		minute_diff = date_part('minute', enddate OPERATOR(sys.-) startdate)::INTEGER;
		second_diff = TRUNC(date_part('second', enddate OPERATOR(sys.-) startdate));
		millisecond_diff = TRUNC(date_part('millisecond', enddate OPERATOR(sys.-) startdate));
		microsecond_diff = TRUNC(date_part('microsecond', enddate OPERATOR(sys.-) startdate));
		result = ((((day_diff * 24 + hour_diff) * 60 + minute_diff) * 60) * 1000) * 1000 + microsecond_diff;
	WHEN 'nanosecond' THEN
		-- Best we can do - Postgres does not support nanosecond precision
		day_diff = date_part('day', enddate OPERATOR(sys.-) startdate)::INTEGER;
		hour_diff = date_part('hour', enddate OPERATOR(sys.-) startdate)::INTEGER;
		minute_diff = date_part('minute', enddate OPERATOR(sys.-) startdate)::INTEGER;
		second_diff = TRUNC(date_part('second', enddate OPERATOR(sys.-) startdate));
		millisecond_diff = TRUNC(date_part('millisecond', enddate OPERATOR(sys.-) startdate));
		microsecond_diff = TRUNC(date_part('microsecond', enddate OPERATOR(sys.-) startdate));
		result = (((((day_diff * 24 + hour_diff) * 60 + minute_diff) * 60) * 1000) * 1000 + microsecond_diff) * 1000;
	ELSE
		RAISE EXCEPTION '"%" is not a recognized datediff option.', datepart;
	END CASE;

	return result;
END;
$$
STRICT
LANGUAGE plpgsql IMMUTABLE;

CREATE OR REPLACE FUNCTION sys.datename(IN dp PG_CATALOG.TEXT, IN arg anyelement) RETURNS TEXT AS 
$BODY$
SELECT
    CASE
    WHEN dp = 'month'::text THEN
        to_char(arg::date, 'TMMonth')
    -- '1969-12-28' is a Sunday
    WHEN dp = 'dow'::text THEN
        to_char(arg::date, 'TMDay')
    ELSE
        sys.datepart(dp, arg)::TEXT
    END 
$BODY$
STRICT
LANGUAGE sql IMMUTABLE;

-- Duplicate functions with arg TEXT since ANYELEMENT cannot handle type unknown.
CREATE OR REPLACE FUNCTION sys.datename(IN dp PG_CATALOG.TEXT, IN arg TEXT) RETURNS TEXT AS
$BODY$
SELECT
    CASE
    WHEN dp = 'month'::text THEN
        to_char(arg::date, 'TMMonth')
    -- '1969-12-28' is a Sunday
    WHEN dp = 'dow'::text THEN
        to_char(arg::date, 'TMDay')
    ELSE
        sys.datepart(dp, arg)::TEXT
    END
$BODY$
STRICT
LANGUAGE sql IMMUTABLE;

CREATE OR REPLACE FUNCTION sys.GETUTCDATE() RETURNS sys.DATETIME AS
$BODY$
SELECT CAST(CURRENT_TIMESTAMP AT TIME ZONE 'UTC'::pg_catalog.text AS sys.DATETIME);
$BODY$
LANGUAGE SQL PARALLEL SAFE;

-- These come from the built-in pg_catalog.count in pg_aggregate.dat
CREATE AGGREGATE sys.count(*)
(
	sfunc = int8inc,
	combinefunc = int8pl,
	msfunc = int8inc,
	minvfunc = int8dec,
	stype = int8,
	mstype = int8,
	initcond = 0,
	minitcond = 0,
	finalfunc = int4,
	mfinalfunc = int4,
	parallel = safe
);

CREATE AGGREGATE sys.count("any")
(
	sfunc = int8inc_any,
	combinefunc = int8pl,
	msfunc = int8inc_any,
	minvfunc = int8dec_any,
	stype = int8,
	mstype = int8,
	initcond = 0,
	minitcond = 0,
	finalfunc = int4,
	mfinalfunc = int4,
	parallel = safe
);

CREATE AGGREGATE sys.count_big(*)
(
	sfunc = int8inc,
	combinefunc = int8pl,
	msfunc = int8inc,
	minvfunc = int8dec,
	stype = int8,
	mstype = int8,
	initcond = 0,
	minitcond = 0,
	parallel = safe
);

CREATE AGGREGATE sys.count_big("any")
(
	sfunc = int8inc_any,
	combinefunc = int8pl,
	msfunc = int8inc_any,
	minvfunc = int8dec_any,
	stype = int8,
	mstype = int8,
	initcond = 0,
	minitcond = 0,
	parallel = safe
);

CREATE OR REPLACE FUNCTION sys.REPLICATE(string TEXT, number INTEGER)
RETURNS VARCHAR AS
$BODY$
SELECT 
    CASE 
        WHEN number >= 0 THEN repeat(string, number)
        ELSE null
    END;
$BODY$
LANGUAGE SQL IMMUTABLE STRICT PARALLEL SAFE;

-- @@ functions
CREATE OR REPLACE FUNCTION sys.rowcount()
RETURNS INT AS 'babelfishpg_tsql' LANGUAGE C;

CREATE OR REPLACE FUNCTION sys.error()
	   RETURNS INT AS 'babelfishpg_tsql' LANGUAGE C;

CREATE OR REPLACE FUNCTION sys.pgerror()
	   RETURNS VARCHAR AS 'babelfishpg_tsql' LANGUAGE C;

CREATE OR REPLACE FUNCTION sys.trancount()
	   RETURNS INT AS 'babelfishpg_tsql' LANGUAGE C;

CREATE OR REPLACE FUNCTION sys.datefirst()
	   RETURNS INT AS 'babelfishpg_tsql' LANGUAGE C;

CREATE OR REPLACE FUNCTION sys.options()
	   RETURNS INT AS 'babelfishpg_tsql' LANGUAGE C;

CREATE OR REPLACE FUNCTION sys.version()
        RETURNS sys.NVARCHAR(255)  AS 'babelfishpg_tsql' LANGUAGE C;

CREATE OR REPLACE FUNCTION sys.servername()
        RETURNS sys.NVARCHAR(128)  AS 'babelfishpg_tsql' LANGUAGE C;

CREATE OR REPLACE FUNCTION sys.servicename()
        RETURNS sys.NVARCHAR(128)  AS 'babelfishpg_tsql' LANGUAGE C;

-- In tsql @@max_precision represents max precision that server supports
-- As of now, we do not support change in max_precision. So, returning default value
CREATE OR REPLACE FUNCTION sys.max_precision()
RETURNS sys.TINYINT  AS 
$$
BEGIN
  RETURN 38;
END;
$$
LANGUAGE plpgsql;

-- not supported, only syntax support
CREATE OR REPLACE FUNCTION sys.PROCID()
	RETURNS INT AS 'babelfishpg_tsql' LANGUAGE C;

CREATE OR REPLACE FUNCTION sys.spid()
RETURNS INTEGER AS
$BODY$
SELECT pg_backend_pid();
$BODY$
STRICT
LANGUAGE SQL;

CREATE OR REPLACE FUNCTION sys.get_current_full_xact_id()
    RETURNS XID8 AS 'babelfishpg_tsql' LANGUAGE C STABLE;

CREATE OR REPLACE FUNCTION sys.DBTS()
RETURNS sys.ROWVERSION AS
$$
DECLARE
    eh_setting text;
BEGIN
    eh_setting = (select s.setting FROM pg_catalog.pg_settings s where name = 'babelfishpg_tsql.escape_hatch_rowversion');
    IF eh_setting = 'strict' THEN
        RAISE EXCEPTION 'DBTS is not currently supported in Babelfish. please use babelfishpg_tsql.escape_hatch_rowversion to ignore';
    ELSE
        RETURN sys.get_current_full_xact_id()::sys.ROWVERSION;
    END IF;
END;
$$
STRICT
LANGUAGE plpgsql;

CREATE OR REPLACE FUNCTION sys.nestlevel() RETURNS INTEGER AS
$$
DECLARE
    stack text;
    result integer;
BEGIN
    GET DIAGNOSTICS stack = PG_CONTEXT;
    result := array_length(string_to_array(stack, 'function'), 1) - 2;
    IF result < 0 THEN
        RAISE EXCEPTION 'Invalid output, check stack trace %', stack;
    ELSE
        RETURN result;
    END IF;
END;
$$
LANGUAGE plpgsql;

CREATE OR REPLACE FUNCTION sys.fetch_status()
RETURNS INT AS 'babelfishpg_tsql' LANGUAGE C;

CREATE OR REPLACE FUNCTION sys.cursor_rows()
RETURNS INT AS 'babelfishpg_tsql' LANGUAGE C;

CREATE OR REPLACE FUNCTION sys.cursor_status(text, text)
RETURNS INT AS 'babelfishpg_tsql' LANGUAGE C;

-- Floor for bit
CREATE OR REPLACE FUNCTION sys.floor(sys.bit) RETURNS DOUBLE PRECISION
AS 'babelfishpg_tsql', 'bit_floor' LANGUAGE C IMMUTABLE STRICT PARALLEL SAFE;

-- Floor overloading for all int types
CREATE OR REPLACE FUNCTION sys.floor(bigint) RETURNS BIGINT
AS 'babelfishpg_tsql', 'int_floor' LANGUAGE C IMMUTABLE STRICT PARALLEL SAFE;

CREATE OR REPLACE FUNCTION sys.floor(int) RETURNS INT
AS 'babelfishpg_tsql', 'int_floor' LANGUAGE C IMMUTABLE STRICT PARALLEL SAFE;

CREATE OR REPLACE FUNCTION sys.floor(smallint) RETURNS SMALLINT
AS 'babelfishpg_tsql', 'int_floor' LANGUAGE C IMMUTABLE STRICT PARALLEL SAFE;

CREATE OR REPLACE FUNCTION sys.floor(tinyint) RETURNS TINYINT
AS 'babelfishpg_tsql', 'int_floor' LANGUAGE C IMMUTABLE STRICT PARALLEL SAFE;

-- Ceiling for bit
CREATE OR REPLACE FUNCTION sys.ceiling(sys.bit) RETURNS DOUBLE PRECISION
AS 'babelfishpg_tsql', 'bit_ceiling' LANGUAGE C IMMUTABLE STRICT PARALLEL SAFE;

-- Ceiling overloading for all int types
CREATE OR REPLACE FUNCTION sys.ceiling(bigint) RETURNS BIGINT
AS 'babelfishpg_tsql', 'int_ceiling' LANGUAGE C IMMUTABLE STRICT PARALLEL SAFE;

CREATE OR REPLACE FUNCTION sys.ceiling(int) RETURNS INT
AS 'babelfishpg_tsql', 'int_ceiling' LANGUAGE C IMMUTABLE STRICT PARALLEL SAFE;

CREATE OR REPLACE FUNCTION sys.ceiling(smallint) RETURNS SMALLINT
AS 'babelfishpg_tsql', 'int_ceiling' LANGUAGE C IMMUTABLE STRICT PARALLEL SAFE;

CREATE OR REPLACE FUNCTION sys.ceiling(tinyint) RETURNS TINYINT
AS 'babelfishpg_tsql', 'int_ceiling' LANGUAGE C IMMUTABLE STRICT PARALLEL SAFE;

CREATE OR REPLACE FUNCTION sys.microsoftversion()
RETURNS INTEGER AS
$BODY$
	SELECT 201332885::INTEGER;
$BODY$
LANGUAGE SQL IMMUTABLE STRICT PARALLEL SAFE;
CREATE OR REPLACE FUNCTION sys.APPLOCK_MODE(IN "@dbprincipal" varchar(32),
                                            IN "@resource" varchar(255),
                                            IN "@lockowner" varchar(32) DEFAULT 'TRANSACTION')
RETURNS TEXT
AS 'babelfishpg_tsql', 'APPLOCK_MODE' LANGUAGE C;

CREATE OR REPLACE FUNCTION sys.APPLOCK_TEST(IN "@dbprincipal" varchar(32),
                                            IN "@resource" varchar(255),
											IN "@lockmode" varchar(32),
                                            IN "@lockowner" varchar(32) DEFAULT 'TRANSACTION')
RETURNS SMALLINT
AS 'babelfishpg_tsql', 'APPLOCK_TEST' LANGUAGE C;

-- Error handling functions
CREATE OR REPLACE FUNCTION sys.xact_state()
RETURNS SMALLINT
AS 'babelfishpg_tsql', 'xact_state' LANGUAGE C;

CREATE OR REPLACE FUNCTION sys.error_line()
RETURNS INT
AS 'babelfishpg_tsql', 'pltsql_error_line' LANGUAGE C;

CREATE OR REPLACE FUNCTION sys.error_message()
RETURNS sys.NVARCHAR(4000)
AS 'babelfishpg_tsql', 'pltsql_error_message' LANGUAGE C;

CREATE OR REPLACE FUNCTION sys.error_number()
RETURNS INT
AS 'babelfishpg_tsql', 'pltsql_error_number' LANGUAGE C;

CREATE OR REPLACE FUNCTION sys.error_procedure()
RETURNS sys.NVARCHAR(128)
AS 'babelfishpg_tsql', 'pltsql_error_procedure' LANGUAGE C;

CREATE OR REPLACE FUNCTION sys.error_severity()
RETURNS INT
AS 'babelfishpg_tsql', 'pltsql_error_severity' LANGUAGE C;

CREATE OR REPLACE FUNCTION sys.error_state()
RETURNS INT
AS 'babelfishpg_tsql', 'pltsql_error_state' LANGUAGE C;

CREATE OR REPLACE FUNCTION sys.rand() RETURNS FLOAT AS
$$
	SELECT random();
$$
LANGUAGE SQL VOLATILE STRICT PARALLEL RESTRICTED;

CREATE OR REPLACE FUNCTION sys.DEFAULT_DOMAIN()
RETURNS TEXT
AS 'babelfishpg_tsql', 'default_domain' LANGUAGE C;

CREATE OR REPLACE FUNCTION sys.db_id(sys.nvarchar(128)) RETURNS SMALLINT
AS 'babelfishpg_tsql', 'babelfish_db_id'
LANGUAGE C PARALLEL SAFE IMMUTABLE;

CREATE OR REPLACE FUNCTION sys.db_id() RETURNS SMALLINT
AS 'babelfishpg_tsql', 'babelfish_db_id'
LANGUAGE C PARALLEL SAFE IMMUTABLE;

CREATE OR REPLACE FUNCTION sys.db_name(int) RETURNS sys.nvarchar(128)
AS 'babelfishpg_tsql', 'babelfish_db_name'
LANGUAGE C PARALLEL SAFE IMMUTABLE;

CREATE OR REPLACE FUNCTION sys.db_name() RETURNS sys.nvarchar(128)
AS 'babelfishpg_tsql', 'babelfish_db_name'
LANGUAGE C PARALLEL SAFE IMMUTABLE;

-- BABEL-1783: (partial) support for sys.fn_listextendedproperty
create table if not exists sys.extended_properties (
class sys.tinyint,
class_desc sys.nvarchar(60),
major_id int,
minor_id int,
name sys.sysname,
value sys.sql_variant
);
GRANT SELECT ON sys.extended_properties TO PUBLIC;

CREATE OR REPLACE FUNCTION sys.fn_listextendedproperty (
property_name varchar(128),
level0_object_type varchar(128),
level0_object_name varchar(128),
level1_object_type varchar(128),
level1_object_name varchar(128),
level2_object_type varchar(128),
level2_object_name varchar(128)
)
returns table (
objtype	sys.sysname,
objname	sys.sysname,
name	sys.sysname,
value	sys.sql_variant
) 
as $$
begin
-- currently only support COLUMN property
IF (((SELECT coalesce(property_name COLLATE sys.database_default, '')) = '') or
    ((SELECT UPPER(coalesce(property_name COLLATE sys.database_default, ''))) = 'COLUMN')) THEN
	IF (((SELECT LOWER(coalesce(level0_object_type COLLATE sys.database_default, ''))) = 'schema') and
	    ((SELECT LOWER(coalesce(level1_object_type COLLATE sys.database_default, ''))) = 'table') and
	    ((SELECT LOWER(coalesce(level2_object_type COLLATE sys.database_default, ''))) = 'column')) THEN
		RETURN query 
		select CAST('COLUMN' AS sys.sysname) as objtype,
		       CAST(t3.column_name AS sys.sysname) as objname,
		       t1.name as name,
		       t1.value as value
		from sys.extended_properties t1, pg_catalog.pg_class t2, information_schema.columns t3
		where t1.major_id = t2.oid and 
			  t2.relname = cast(t3.table_name as sys.sysname) COLLATE sys.database_default and 
		      t2.relname = (SELECT coalesce(level1_object_name COLLATE sys.database_default, '')) COLLATE sys.database_default and 
			  t3.column_name = (SELECT coalesce(level2_object_name COLLATE sys.database_default, '')) COLLATE sys.database_default;
	END IF;
END IF;
RETURN;
end;
$$
LANGUAGE plpgsql;
GRANT EXECUTE ON FUNCTION sys.fn_listextendedproperty(
	varchar(128), varchar(128), varchar(128), varchar(128), varchar(128), varchar(128), varchar(128)
) TO PUBLIC;

CREATE OR REPLACE FUNCTION sys.exp(IN arg DOUBLE PRECISION)
RETURNS DOUBLE PRECISION
AS 'babelfishpg_tsql', 'tsql_exp'
LANGUAGE C IMMUTABLE STRICT PARALLEL SAFE;
GRANT EXECUTE ON FUNCTION sys.exp(DOUBLE PRECISION) TO PUBLIC;

CREATE OR REPLACE FUNCTION sys.exp(IN arg NUMERIC)
RETURNS DOUBLE PRECISION
AS
$BODY$
SELECT sys.exp(arg::DOUBLE PRECISION);
$BODY$
LANGUAGE SQL IMMUTABLE PARALLEL SAFE;
GRANT EXECUTE ON FUNCTION sys.exp(NUMERIC) TO PUBLIC;

-- For numeric/decimal and float/double precision there is already inbuilt functions,
-- Following sign functions are for remaining datatypes
CREATE OR REPLACE FUNCTION sys.sign(IN arg INT) RETURNS INT AS
$BODY$
SELECT
	CASE
		WHEN arg > 0 THEN 1::INT
		WHEN arg < 0 THEN -1::INT
		ELSE 0::INT
	END;
$BODY$
STRICT
LANGUAGE SQL IMMUTABLE PARALLEL SAFE;
GRANT EXECUTE ON FUNCTION sys.sign(INT) TO PUBLIC;

CREATE OR REPLACE FUNCTION sys.sign(IN arg SMALLINT) RETURNS INT AS
$BODY$
SELECT sys.sign(arg::INT);
$BODY$
LANGUAGE SQL IMMUTABLE PARALLEL SAFE;
GRANT EXECUTE ON FUNCTION sys.sign(SMALLINT) TO PUBLIC;

CREATE OR REPLACE FUNCTION sys.sign(IN arg SYS.TINYINT) RETURNS INT AS
$BODY$
SELECT sys.sign(arg::INT);
$BODY$
LANGUAGE SQL IMMUTABLE PARALLEL SAFE;
GRANT EXECUTE ON FUNCTION sys.sign(SYS.TINYINT) TO PUBLIC;

CREATE OR REPLACE FUNCTION sys.sign(IN arg BIGINT) RETURNS BIGINT AS
$BODY$
SELECT
	CASE
		WHEN arg > 0::BIGINT THEN 1::BIGINT
		WHEN arg < 0::BIGINT THEN -1::BIGINT
		ELSE 0::BIGINT
	END;
$BODY$
LANGUAGE SQL IMMUTABLE PARALLEL SAFE;
GRANT EXECUTE ON FUNCTION sys.sign(BIGINT) TO PUBLIC;

CREATE OR REPLACE FUNCTION sys.sign(IN arg SYS.MONEY) RETURNS SYS.MONEY AS
$BODY$
SELECT
	CASE
		WHEN arg > 0::SYS.MONEY THEN 1::SYS.MONEY
		WHEN arg < 0::SYS.MONEY THEN -1::SYS.MONEY
		ELSE 0::SYS.MONEY
	END;
$BODY$
LANGUAGE SQL IMMUTABLE PARALLEL SAFE;
GRANT EXECUTE ON FUNCTION sys.sign(SYS.MONEY) TO PUBLIC;

CREATE OR REPLACE FUNCTION sys.sign(IN arg SYS.SMALLMONEY) RETURNS SYS.MONEY AS
$BODY$
SELECT sys.sign(arg::SYS.MONEY);
$BODY$
LANGUAGE SQL IMMUTABLE PARALLEL SAFE;
GRANT EXECUTE ON FUNCTION sys.sign(SYS.SMALLMONEY) TO PUBLIC;

-- To handle remaining input datatypes
CREATE OR REPLACE FUNCTION sys.sign(IN arg ANYELEMENT) RETURNS SYS.FLOAT AS
$BODY$
SELECT
	sign(arg::SYS.FLOAT);
$BODY$
LANGUAGE SQL IMMUTABLE PARALLEL SAFE;
GRANT EXECUTE ON FUNCTION sys.sign(ANYELEMENT) TO PUBLIC;

-- Duplicate functions with arg TEXT since ANYELEMNT cannot handle type unknown.
CREATE OR REPLACE FUNCTION sys.sign(IN arg TEXT) RETURNS SYS.FLOAT AS
$BODY$
SELECT
	sign(arg::SYS.FLOAT);
$BODY$
LANGUAGE SQL IMMUTABLE PARALLEL SAFE;
GRANT EXECUTE ON FUNCTION sys.sign(TEXT) TO PUBLIC;

CREATE OR REPLACE FUNCTION sys.lock_timeout()
RETURNS integer
LANGUAGE plpgsql
STRICT
AS $$
declare return_value integer;
begin
    return_value := (select s.setting FROM pg_catalog.pg_settings s where name = 'babelfishpg_tsql.lock_timeout');
    RETURN return_value;
EXCEPTION
    WHEN others THEN
        RETURN NULL;
END;
$$;
GRANT EXECUTE ON FUNCTION sys.lock_timeout() TO PUBLIC;

CREATE OR REPLACE FUNCTION sys.max_connections()
RETURNS integer
LANGUAGE plpgsql
STRICT
AS $$
declare return_value integer;
begin
    return_value := (select s.setting FROM pg_catalog.pg_settings s where name = 'max_connections');
    RETURN return_value;
EXCEPTION
    WHEN others THEN
        RETURN NULL;
END;
$$;
GRANT EXECUTE ON FUNCTION sys.max_connections() TO PUBLIC;

CREATE OR REPLACE FUNCTION sys.trigger_nestlevel()
RETURNS integer
LANGUAGE plpgsql
STRICT
AS $$
declare return_value integer;
begin
    return_value := (select pg_trigger_depth());
    RETURN return_value;
EXCEPTION
    WHEN others THEN
        RETURN NULL;
END;
$$;
GRANT EXECUTE ON FUNCTION sys.trigger_nestlevel() TO PUBLIC;

CREATE OR REPLACE VIEW babelfish_has_perms_by_name_permissions
AS
SELECT t.securable_type,t.permission_name,t.implied_dbo_permissions,t.fully_supported FROM
(
  VALUES
    ('application role', 'alter', 'f', 'f'),
    ('application role', 'any', 'f', 'f'),
    ('application role', 'control', 'f', 'f'),
    ('application role', 'view definition', 'f', 'f'),
    ('assembly', 'alter', 'f', 'f'),
    ('assembly', 'any', 'f', 'f'),
    ('assembly', 'control', 'f', 'f'),
    ('assembly', 'references', 'f', 'f'),
    ('assembly', 'take ownership', 'f', 'f'),
    ('assembly', 'view definition', 'f', 'f'),
    ('asymmetric key', 'alter', 'f', 'f'),
    ('asymmetric key', 'any', 'f', 'f'),
    ('asymmetric key', 'control', 'f', 'f'),
    ('asymmetric key', 'references', 'f', 'f'),
    ('asymmetric key', 'take ownership', 'f', 'f'),
    ('asymmetric key', 'view definition', 'f', 'f'),
    ('availability group', 'alter', 'f', 'f'),
    ('availability group', 'any', 'f', 'f'),
    ('availability group', 'control', 'f', 'f'),
    ('availability group', 'take ownership', 'f', 'f'),
    ('availability group', 'view definition', 'f', 'f'),
    ('certificate', 'alter', 'f', 'f'),
    ('certificate', 'any', 'f', 'f'),
    ('certificate', 'control', 'f', 'f'),
    ('certificate', 'references', 'f', 'f'),
    ('certificate', 'take ownership', 'f', 'f'),
    ('certificate', 'view definition', 'f', 'f'),
    ('contract', 'alter', 'f', 'f'),
    ('contract', 'any', 'f', 'f'),
    ('contract', 'control', 'f', 'f'),
    ('contract', 'references', 'f', 'f'),
    ('contract', 'take ownership', 'f', 'f'),
    ('contract', 'view definition', 'f', 'f'),
    ('database', 'administer database bulk operations', 'f', 'f'),
    ('database', 'alter', 't', 'f'),
    ('database', 'alter any application role', 'f', 'f'),
    ('database', 'alter any assembly', 'f', 'f'),
    ('database', 'alter any asymmetric key', 'f', 'f'),
    ('database', 'alter any certificate', 'f', 'f'),
    ('database', 'alter any column encryption key', 'f', 'f'),
    ('database', 'alter any column master key', 'f', 'f'),
    ('database', 'alter any contract', 'f', 'f'),
    ('database', 'alter any database audit', 'f', 'f'),
    ('database', 'alter any database ddl trigger', 'f', 'f'),
    ('database', 'alter any database event notification', 'f', 'f'),
    ('database', 'alter any database event session', 'f', 'f'),
    ('database', 'alter any database scoped configuration', 'f', 'f'),
    ('database', 'alter any dataspace', 'f', 'f'),
    ('database', 'alter any external data source', 'f', 'f'),
    ('database', 'alter any external file format', 'f', 'f'),
    ('database', 'alter any external language', 'f', 'f'),
    ('database', 'alter any external library', 'f', 'f'),
    ('database', 'alter any fulltext catalog', 'f', 'f'),
    ('database', 'alter any mask', 'f', 'f'),
    ('database', 'alter any message type', 'f', 'f'),
    ('database', 'alter any remote service binding', 'f', 'f'),
    ('database', 'alter any role', 'f', 'f'),
    ('database', 'alter any route', 'f', 'f'),
    ('database', 'alter any schema', 't', 'f'),
    ('database', 'alter any security policy', 'f', 'f'),
    ('database', 'alter any sensitivity classification', 'f', 'f'),
    ('database', 'alter any service', 'f', 'f'),
    ('database', 'alter any symmetric key', 'f', 'f'),
    ('database', 'alter any user', 't', 'f'),
    ('database', 'any', 't', 'f'),
    ('database', 'authenticate', 't', 'f'),
    ('database', 'backup database', 'f', 'f'),
    ('database', 'backup log', 'f', 'f'),
    ('database', 'checkpoint', 'f', 'f'),
    ('database', 'connect', 't', 'f'),
    ('database', 'connect replication', 'f', 'f'),
    ('database', 'control', 't', 'f'),
    ('database', 'create aggregate', 'f', 'f'),
    ('database', 'create assembly', 'f', 'f'),
    ('database', 'create asymmetric key', 'f', 'f'),
    ('database', 'create certificate', 'f', 'f'),
    ('database', 'create contract', 'f', 'f'),
    ('database', 'create database', 't', 'f'),
    ('database', 'create database ddl event notification', 'f', 'f'),
    ('database', 'create default', 'f', 'f'),
    ('database', 'create external language', 'f', 'f'),
    ('database', 'create external library', 'f', 'f'),
    ('database', 'create fulltext catalog', 'f', 'f'),
    ('database', 'create function', 't', 'f'),
    ('database', 'create message type', 'f', 'f'),
    ('database', 'create procedure', 't', 'f'),
    ('database', 'create queue', 'f', 'f'),
    ('database', 'create remote service binding', 'f', 'f'),
    ('database', 'create role', 'f', 'f'),
    ('database', 'create route', 'f', 'f'),
    ('database', 'create rule', 'f', 'f'),
    ('database', 'create schema', 't', 'f'),
    ('database', 'create service', 'f', 'f'),
    ('database', 'create symmetric key', 'f', 'f'),
    ('database', 'create synonym', 't', 'f'),
    ('database', 'create table', 't', 'f'),
    ('database', 'create type', 'f', 'f'),
    ('database', 'create view', 't', 'f'),
    ('database', 'create xml schema collection', 'f', 'f'),
    ('database', 'delete', 't', 'f'),
    ('database', 'execute', 't', 'f'),
    ('database', 'execute any external script', 'f', 'f'),
    ('database', 'insert', 't', 'f'),
    ('database', 'kill database connection', 'f', 'f'),
    ('database', 'references', 't', 'f'),
    ('database', 'select', 't', 'f'),
    ('database', 'showplan', 'f', 'f'),
    ('database', 'subscribe query notifications', 'f', 'f'),
    ('database', 'take ownership', 't', 'f'),
    ('database', 'unmask', 'f', 'f'),
    ('database', 'update', 't', 'f'),
    ('database', 'view any column encryption key definition', 'f', 'f'),
    ('database', 'view any column master key definition', 'f', 'f'),
    ('database', 'view any sensitivity classification', 'f', 'f'),
    ('database', 'view database state', 't', 'f'),
    ('database', 'view definition', 'f', 'f'),
    ('database scoped credential', 'alter', 'f', 'f'),
    ('database scoped credential', 'any', 'f', 'f'),
    ('database scoped credential', 'control', 'f', 'f'),
    ('database scoped credential', 'references', 'f', 'f'),
    ('database scoped credential', 'take ownership', 'f', 'f'),
    ('database scoped credential', 'view definition', 'f', 'f'),
    ('endpoint', 'alter', 'f', 'f'),
    ('endpoint', 'any', 'f', 'f'),
    ('endpoint', 'connect', 'f', 'f'),
    ('endpoint', 'control', 'f', 'f'),
    ('endpoint', 'take ownership', 'f', 'f'),
    ('endpoint', 'view definition', 'f', 'f'),
    ('external language', 'alter', 'f', 'f'),
    ('external language', 'any', 'f', 'f'),
    ('external language', 'control', 'f', 'f'),
    ('external language', 'execute external script', 'f', 'f'),
    ('external language', 'references', 'f', 'f'),
    ('external language', 'take ownership', 'f', 'f'),
    ('external language', 'view definition', 'f', 'f'),
    ('fulltext catalog', 'alter', 'f', 'f'),
    ('fulltext catalog', 'any', 'f', 'f'),
    ('fulltext catalog', 'control', 'f', 'f'),
    ('fulltext catalog', 'references', 'f', 'f'),
    ('fulltext catalog', 'take ownership', 'f', 'f'),
    ('fulltext catalog', 'view definition', 'f', 'f'),
    ('fulltext stoplist', 'alter', 'f', 'f'),
    ('fulltext stoplist', 'any', 'f', 'f'),
    ('fulltext stoplist', 'control', 'f', 'f'),
    ('fulltext stoplist', 'references', 'f', 'f'),
    ('fulltext stoplist', 'take ownership', 'f', 'f'),
    ('fulltext stoplist', 'view definition', 'f', 'f'),
    ('login', 'alter', 'f', 'f'),
    ('login', 'any', 'f', 'f'),
    ('login', 'control', 'f', 'f'),
    ('login', 'impersonate', 'f', 'f'),
    ('login', 'view definition', 'f', 'f'),
    ('message type', 'alter', 'f', 'f'),
    ('message type', 'any', 'f', 'f'),
    ('message type', 'control', 'f', 'f'),
    ('message type', 'references', 'f', 'f'),
    ('message type', 'take ownership', 'f', 'f'),
    ('message type', 'view definition', 'f', 'f'),
    ('object', 'alter', 't', 'f'),
    ('object', 'any', 't', 't'),
    ('object', 'control', 't', 'f'),
    ('object', 'delete', 't', 't'),
    ('object', 'execute', 't', 't'),
    ('object', 'insert', 't', 't'),
    ('object', 'receive', 'f', 'f'),
    ('object', 'references', 't', 't'),
    ('object', 'select', 't', 't'),
    ('object', 'take ownership', 'f', 'f'),
    ('object', 'update', 't', 't'),
    ('object', 'view change tracking', 'f', 'f'),
    ('object', 'view definition', 'f', 'f'),
    ('remote service binding', 'alter', 'f', 'f'),
    ('remote service binding', 'any', 'f', 'f'),
    ('remote service binding', 'control', 'f', 'f'),
    ('remote service binding', 'take ownership', 'f', 'f'),
    ('remote service binding', 'view definition', 'f', 'f'),
    ('role', 'alter', 'f', 'f'),
    ('role', 'any', 'f', 'f'),
    ('role', 'control', 'f', 'f'),
    ('role', 'take ownership', 'f', 'f'),
    ('role', 'view definition', 'f', 'f'),
    ('route', 'alter', 'f', 'f'),
    ('route', 'any', 'f', 'f'),
    ('route', 'control', 'f', 'f'),
    ('route', 'take ownership', 'f', 'f'),
    ('route', 'view definition', 'f', 'f'),
    ('schema', 'alter', 't', 'f'),
    ('schema', 'any', 't', 'f'),
    ('schema', 'control', 't', 'f'),
    ('schema', 'create sequence', 'f', 'f'),
    ('schema', 'delete', 't', 'f'),
    ('schema', 'execute', 't', 'f'),
    ('schema', 'insert', 't', 'f'),
    ('schema', 'references', 't', 'f'),
    ('schema', 'select', 't', 'f'),
    ('schema', 'take ownership', 't', 'f'),
    ('schema', 'update', 't', 'f'),
    ('schema', 'view change tracking', 'f', 'f'),
    ('schema', 'view definition', 'f', 'f'),
    ('search property list', 'alter', 'f', 'f'),
    ('search property list', 'any', 'f', 'f'),
    ('search property list', 'control', 'f', 'f'),
    ('search property list', 'references', 'f', 'f'),
    ('search property list', 'take ownership', 'f', 'f'),
    ('search property list', 'view definition', 'f', 'f'),
    ('server', 'administer bulk operations', 'f', 'f'),
    ('server', 'alter any availability group', 'f', 'f'),
    ('server', 'alter any connection', 'f', 'f'),
    ('server', 'alter any credential', 'f', 'f'),
    ('server', 'alter any database', 't', 'f'),
    ('server', 'alter any endpoint', 'f', 'f'),
    ('server', 'alter any event notification', 'f', 'f'),
    ('server', 'alter any event session', 'f', 'f'),
    ('server', 'alter any linked server', 'f', 'f'),
    ('server', 'alter any login', 'f', 'f'),
    ('server', 'alter any server audit', 'f', 'f'),
    ('server', 'alter any server role', 'f', 'f'),
    ('server', 'alter resources', 'f', 'f'),
    ('server', 'alter server state', 'f', 'f'),
    ('server', 'alter settings', 't', 'f'),
    ('server', 'alter trace', 'f', 'f'),
    ('server', 'any', 't', 'f'),
    ('server', 'authenticate server', 't', 'f'),
    ('server', 'connect any database', 't', 'f'),
    ('server', 'connect sql', 't', 'f'),
    ('server', 'control server', 't', 'f'),
    ('server', 'create any database', 't', 'f'),
    ('server', 'create availability group', 'f', 'f'),
    ('server', 'create ddl event notification', 'f', 'f'),
    ('server', 'create endpoint', 'f', 'f'),
    ('server', 'create server role', 'f', 'f'),
    ('server', 'create trace event notification', 'f', 'f'),
    ('server', 'external access assembly', 'f', 'f'),
    ('server', 'impersonate any login', 'f', 'f'),
    ('server', 'select all user securables', 't', 'f'),
    ('server', 'shutdown', 'f', 'f'),
    ('server', 'unsafe assembly', 'f', 'f'),
    ('server', 'view any database', 't', 'f'),
    ('server', 'view any definition', 'f', 'f'),
    ('server', 'view server state', 't', 'f'),
    ('server role', 'alter', 'f', 'f'),
    ('server role', 'any', 'f', 'f'),
    ('server role', 'control', 'f', 'f'),
    ('server role', 'take ownership', 'f', 'f'),
    ('server role', 'view definition', 'f', 'f'),
    ('service', 'alter', 'f', 'f'),
    ('service', 'any', 'f', 'f'),
    ('service', 'control', 'f', 'f'),
    ('service', 'send', 'f', 'f'),
    ('service', 'take ownership', 'f', 'f'),
    ('service', 'view definition', 'f', 'f'),
    ('symmetric key', 'alter', 'f', 'f'),
    ('symmetric key', 'any', 'f', 'f'),
    ('symmetric key', 'control', 'f', 'f'),
    ('symmetric key', 'references', 'f', 'f'),
    ('symmetric key', 'take ownership', 'f', 'f'),
    ('symmetric key', 'view definition', 'f', 'f'),
    ('type', 'any', 'f', 'f'),
    ('type', 'control', 'f', 'f'),
    ('type', 'execute', 'f', 'f'),
    ('type', 'references', 'f', 'f'),
    ('type', 'take ownership', 'f', 'f'),
    ('type', 'view definition', 'f', 'f'),
    ('user', 'alter', 'f', 'f'),
    ('user', 'any', 'f', 'f'),
    ('user', 'control', 'f', 'f'),
    ('user', 'impersonate', 'f', 'f'),
    ('user', 'view definition', 'f', 'f'),
    ('xml schema collection', 'alter', 'f', 'f'),
    ('xml schema collection', 'any', 'f', 'f'),
    ('xml schema collection', 'control', 'f', 'f'),
    ('xml schema collection', 'execute', 'f', 'f'),
    ('xml schema collection', 'references', 'f', 'f'),
    ('xml schema collection', 'take ownership', 'f', 'f'),
    ('xml schema collection', 'view definition', 'f', 'f')
) t(securable_type, permission_name, implied_dbo_permissions, fully_supported);
GRANT SELECT ON babelfish_has_perms_by_name_permissions TO PUBLIC;

CREATE OR REPLACE FUNCTION sys.has_perms_by_name(
    securable SYS.SYSNAME, 
    securable_class SYS.NVARCHAR(60), 
    permission SYS.SYSNAME,
    sub_securable SYS.SYSNAME DEFAULT NULL,
    sub_securable_class SYS.NVARCHAR(60) DEFAULT NULL
)
RETURNS integer
LANGUAGE plpgsql
AS $$
DECLARE
    db_name text COLLATE sys.database_default; 
    bbf_schema_name text;
    pg_schema text COLLATE sys.database_default;
    implied_dbo_permissions boolean;
    fully_supported boolean;
    object_name text COLLATE sys.database_default;
    database_id smallint;
    namespace_id oid;
    object_type text;
    function_signature text;
    qualified_name text;
    return_value integer;
    cs_as_securable text COLLATE "C" := securable;
    cs_as_securable_class text COLLATE "C" := securable_class;
    cs_as_permission text COLLATE "C" := permission;
    cs_as_sub_securable text COLLATE "C" := sub_securable;
    cs_as_sub_securable_class text COLLATE "C" := sub_securable_class;
BEGIN
    return_value := NULL;

    -- Lower-case to avoid case issues, remove trailing whitespace to match SQL SERVER behavior
    -- Objects created in Babelfish are stored in lower-case in pg_class/pg_proc
    cs_as_securable = lower(rtrim(cs_as_securable));
    cs_as_securable_class = lower(rtrim(cs_as_securable_class));
    cs_as_permission = lower(rtrim(cs_as_permission));
    cs_as_sub_securable = lower(rtrim(cs_as_sub_securable));
    cs_as_sub_securable_class = lower(rtrim(cs_as_sub_securable_class));

    -- Assert that sub_securable and sub_securable_class are either both NULL or both defined
    IF cs_as_sub_securable IS NOT NULL AND cs_as_sub_securable_class IS NULL THEN
        RETURN NULL;
    ELSIF cs_as_sub_securable IS NULL AND cs_as_sub_securable_class IS NOT NULL THEN
        RETURN NULL;
    -- If they are both defined, user must be evaluating column privileges.
    -- Check that inputs are valid for column privileges: sub_securable_class must 
    -- be column, securable_class must be object, and permission cannot be any.
    ELSIF cs_as_sub_securable_class IS NOT NULL 
            AND (cs_as_sub_securable_class != 'column' 
                    OR cs_as_securable_class IS NULL 
                    OR cs_as_securable_class != 'object' 
                    OR cs_as_permission = 'any') THEN
        RETURN NULL;

    -- If securable is null, securable_class must be null
    ELSIF cs_as_securable IS NULL AND cs_as_securable_class IS NOT NULL THEN
        RETURN NULL;
    -- If securable_class is null, securable must be null
    ELSIF cs_as_securable IS NOT NULL AND cs_as_securable_class IS NULL THEN
        RETURN NULL;
    END IF;

    IF cs_as_securable_class = 'server' THEN
        -- SQL Server does not permit a securable_class value of 'server'.
        -- securable_class should be NULL to evaluate server permissions.
        RETURN NULL;
    ELSIF cs_as_securable_class IS NULL THEN
        -- NULL indicates a server permission. Set this variable so that we can
        -- search for the matching entry in babelfish_has_perms_by_name_permissions
        cs_as_securable_class = 'server';
    END IF;

    IF cs_as_sub_securable IS NOT NULL THEN
        cs_as_sub_securable := babelfish_remove_delimiter_pair(cs_as_sub_securable);
        IF cs_as_sub_securable IS NULL THEN
            RETURN NULL;
        END IF;
    END IF;

    SELECT p.implied_dbo_permissions,p.fully_supported 
    INTO implied_dbo_permissions,fully_supported 
    FROM babelfish_has_perms_by_name_permissions p 
    WHERE p.securable_type = cs_as_securable_class AND p.permission_name = cs_as_permission;
    
    IF implied_dbo_permissions IS NULL OR fully_supported IS NULL THEN
        -- Securable class or permission is not valid, or permission is not valid for given securable
        RETURN NULL;
    END IF;

    IF cs_as_securable_class = 'database' AND cs_as_securable IS NOT NULL THEN
        db_name = babelfish_remove_delimiter_pair(cs_as_securable);
        IF db_name IS NULL THEN
            RETURN NULL;
        ELSIF (SELECT COUNT(name) FROM sys.databases WHERE name = db_name) != 1 THEN
            RETURN 0;
        END IF;
    ELSIF cs_as_securable_class = 'schema' THEN
        bbf_schema_name = babelfish_remove_delimiter_pair(cs_as_securable);
        IF bbf_schema_name IS NULL THEN
            RETURN NULL;
        ELSIF (SELECT COUNT(nspname) FROM sys.babelfish_namespace_ext ext
                WHERE ext.orig_name = bbf_schema_name 
                    AND CAST(ext.dbid AS oid) = CAST(sys.db_id() AS oid)) != 1 THEN
            RETURN 0;
        END IF;
    END IF;

    IF fully_supported = 'f' AND CURRENT_USER IN('dbo', 'master_dbo', 'tempdb_dbo', 'msdb_dbo') THEN
        RETURN CAST(implied_dbo_permissions AS integer);
    ELSIF fully_supported = 'f' THEN
        RETURN 0;
    END IF;

    -- The only permissions that are fully supported belong to the OBJECT securable class.
    -- The block above has dealt with all permissions that are not fully supported, so 
    -- if we reach this point we know the securable class is OBJECT.
    SELECT s.db_name, s.schema_name, s.object_name INTO db_name, bbf_schema_name, object_name 
    FROM babelfish_split_object_name(cs_as_securable) s;

    -- Invalid securable name
    IF object_name IS NULL OR object_name = '' THEN
        RETURN NULL;
    END IF;

    -- If schema was not specified, use the default
    IF bbf_schema_name IS NULL OR bbf_schema_name = '' THEN
        bbf_schema_name := sys.schema_name();
    END IF;

    database_id := (
        SELECT CASE 
            WHEN db_name IS NULL OR db_name = '' THEN (sys.db_id())
            ELSE (sys.db_id(db_name))
        END);
  
    -- Translate schema name from bbf to postgres, e.g. dbo -> master_dbo
    pg_schema := (SELECT nspname 
                    FROM sys.babelfish_namespace_ext ext 
                    WHERE ext.orig_name = bbf_schema_name 
                        AND CAST(ext.dbid AS oid) = CAST(database_id AS oid));

    IF pg_schema IS NULL THEN
        -- Shared schemas like sys and pg_catalog do not exist in the table above.
        -- These schemas do not need to be translated from Babelfish to Postgres
        pg_schema := bbf_schema_name;
    END IF;

    -- Surround with double-quotes to handle names that contain periods/spaces
    qualified_name := concat('"', pg_schema, '"."', object_name, '"');

    SELECT oid INTO namespace_id FROM pg_catalog.pg_namespace WHERE nspname = pg_schema COLLATE sys.database_default;

    object_type := (
        SELECT CASE
            WHEN cs_as_sub_securable_class = 'column'
                THEN CASE 
                    WHEN (SELECT count(name) 
                        FROM sys.all_columns 
                        WHERE name = cs_as_sub_securable COLLATE sys.database_default
                            -- Use V as the object type to specify that the securable is table-like.
                            -- We do not know that the securable is a view, but object_id behaves the 
                            -- same for differint table-like types, so V can be arbitrarily chosen.
                            AND object_id = sys.object_id(cs_as_securable, 'V')) = 1
                                THEN 'column'
                    ELSE NULL
                END

            WHEN (SELECT count(relname) 
                    FROM pg_catalog.pg_class 
                    WHERE relname = object_name COLLATE sys.database_default
                        AND relnamespace = namespace_id) = 1
                THEN 'table'

            WHEN (SELECT count(proname) 
                    FROM pg_catalog.pg_proc 
                    WHERE proname = object_name COLLATE sys.database_default 
                        AND pronamespace = namespace_id
                        AND prokind = 'f') = 1
                THEN 'function'
                
            WHEN (SELECT count(proname) 
                    FROM pg_catalog.pg_proc 
                    WHERE proname = object_name COLLATE sys.database_default
                        AND pronamespace = namespace_id
                        AND prokind = 'p') = 1
                THEN 'procedure'
            ELSE NULL
        END
    );
    
    -- Object was not found
    IF object_type IS NULL THEN
        RETURN 0;
    END IF;
  
    -- Get signature for function-like objects
    IF object_type IN('function', 'procedure') THEN
        SELECT CAST(oid AS regprocedure) 
            INTO function_signature 
            FROM pg_catalog.pg_proc 
            WHERE proname = object_name COLLATE sys.database_default
                AND pronamespace = namespace_id;
    END IF;

    return_value := (
        SELECT CASE
            WHEN cs_as_permission = 'any' THEN babelfish_has_any_privilege(object_type, pg_schema, object_name)

            WHEN object_type = 'column'
                THEN CASE
                    WHEN cs_as_permission IN('insert', 'delete', 'execute') THEN NULL
                    ELSE CAST(has_column_privilege(qualified_name, cs_as_sub_securable, cs_as_permission) AS integer)
                END

            WHEN object_type = 'table'
                THEN CASE
                    WHEN cs_as_permission = 'execute' THEN 0
                    ELSE CAST(has_table_privilege(qualified_name, cs_as_permission) AS integer)
                END

            WHEN object_type = 'function'
                THEN CASE
                    WHEN cs_as_permission IN('select', 'execute')
                        THEN CAST(has_function_privilege(function_signature, 'execute') AS integer)
                    WHEN cs_as_permission IN('update', 'insert', 'delete', 'references')
                        THEN 0
                    ELSE NULL
                END

            WHEN object_type = 'procedure'
                THEN CASE
                    WHEN cs_as_permission = 'execute'
                        THEN CAST(has_function_privilege(function_signature, 'execute') AS integer)
                    WHEN cs_as_permission IN('select', 'update', 'insert', 'delete', 'references')
                        THEN 0
                    ELSE NULL
                END

            ELSE NULL
        END
    );

    RETURN return_value;
    EXCEPTION WHEN OTHERS THEN RETURN NULL;
END;
$$;

GRANT EXECUTE ON FUNCTION sys.has_perms_by_name(
    securable sys.SYSNAME, 
    securable_class sys.nvarchar(60), 
    permission sys.SYSNAME, 
    sub_securable sys.SYSNAME,
    sub_securable_class sys.nvarchar(60)) TO PUBLIC;

CREATE OR REPLACE FUNCTION sys.schema_name()
RETURNS sys.sysname
LANGUAGE plpgsql
STRICT
AS $function$
begin
    RETURN (select orig_name from sys.babelfish_namespace_ext ext  
                    where ext.nspname = (select current_schema()) and  ext.dbid::oid = sys.db_id()::oid)::sys.sysname;
EXCEPTION 
    WHEN others THEN
        RETURN NULL;
END;
$function$
;
GRANT EXECUTE ON FUNCTION sys.schema_name() TO PUBLIC;

CREATE OR REPLACE FUNCTION sys.schema_id()
RETURNS INT
LANGUAGE plpgsql
STRICT
AS $$
BEGIN
  RETURN (select oid from sys.pg_namespace_ext where nspname = (select current_schema()))::INT;
EXCEPTION
    WHEN others THEN
        RETURN NULL;
END;
$$;
GRANT EXECUTE ON FUNCTION sys.schema_id() TO PUBLIC;

CREATE OR REPLACE FUNCTION sys.original_login()
RETURNS sys.sysname
LANGUAGE plpgsql
STRICT
AS $$
declare return_value text;
begin
	RETURN (select session_user)::sys.sysname;
EXCEPTION 
	WHEN others THEN
 		RETURN NULL;
END;
$$;
GRANT EXECUTE ON FUNCTION sys.original_login() TO PUBLIC;

CREATE OR REPLACE FUNCTION sys.columnproperty(object_id oid, property name, property_name text)
RETURNS integer
LANGUAGE plpgsql
STRICT
AS $$

declare extra_bytes CONSTANT integer := 4;
declare return_value integer;
begin
	return_value := (
					select 
						case  LOWER(property_name)
							when 'charmaxlen' COLLATE sys.database_default then 
								(select CASE WHEN a.atttypmod > 0 THEN a.atttypmod - extra_bytes ELSE NULL END  from pg_catalog.pg_attribute a where a.attrelid = object_id and a.attname = property)
							when 'allowsnull' COLLATE sys.database_default then
								(select CASE WHEN a.attnotnull THEN 0 ELSE 1 END from pg_catalog.pg_attribute a where a.attrelid = object_id and a.attname = property)
							else
								null
						end
					);
	
  RETURN return_value::integer;
EXCEPTION 
	WHEN others THEN
 		RETURN NULL;
END;
$$;
GRANT EXECUTE ON FUNCTION sys.columnproperty(object_id oid, property name, property_name text) TO PUBLIC;

COMMENT ON FUNCTION sys.columnproperty 
IS 'This function returns column or parameter information. Currently only works with "charmaxlen", and "allowsnull" otherwise returns 0.';

-- substring --
CREATE OR REPLACE FUNCTION sys.substring(string TEXT, i INTEGER, j INTEGER)
RETURNS sys.VARCHAR
AS 'babelfishpg_tsql', 'tsql_varchar_substr' LANGUAGE C IMMUTABLE PARALLEL SAFE;

CREATE OR REPLACE FUNCTION sys.substring(string sys.VARCHAR, i INTEGER, j INTEGER)
RETURNS sys.VARCHAR
AS 'babelfishpg_tsql', 'tsql_varchar_substr' LANGUAGE C IMMUTABLE PARALLEL SAFE;

CREATE OR REPLACE FUNCTION sys.substring(string sys.VARCHAR, i INTEGER, j INTEGER)
RETURNS sys.VARCHAR
AS 'babelfishpg_tsql', 'tsql_varchar_substr' LANGUAGE C IMMUTABLE PARALLEL SAFE;

CREATE OR REPLACE FUNCTION sys.substring(string sys.NVARCHAR, i INTEGER, j INTEGER)
RETURNS sys.NVARCHAR
AS 'babelfishpg_tsql', 'tsql_varchar_substr' LANGUAGE C IMMUTABLE PARALLEL SAFE;

CREATE OR REPLACE FUNCTION sys.substring(string sys.NCHAR, i INTEGER, j INTEGER)
RETURNS sys.NVARCHAR
AS 'babelfishpg_tsql', 'tsql_varchar_substr' LANGUAGE C IMMUTABLE PARALLEL SAFE;

-- For getting host os from PG_VERSION_STR
CREATE OR REPLACE FUNCTION sys.get_host_os()
RETURNS sys.NVARCHAR
AS 'babelfishpg_tsql', 'host_os' LANGUAGE C IMMUTABLE PARALLEL SAFE;

CREATE OR REPLACE FUNCTION sys.tsql_stat_get_activity(
  IN view_name text,
  OUT procid int,
  OUT client_version int,
  OUT library_name VARCHAR(32),
  OUT language VARCHAR(128),
  OUT quoted_identifier bool,
  OUT arithabort bool,
  OUT ansi_null_dflt_on bool,
  OUT ansi_defaults bool,
  OUT ansi_warnings bool,
  OUT ansi_padding bool,
  OUT ansi_nulls bool,
  OUT concat_null_yields_null bool,
  OUT textsize int,
  OUT datefirst int,
  OUT lock_timeout int,
  OUT transaction_isolation int2,
  OUT client_pid int,
  OUT row_count bigint,
  OUT error int,
  OUT trancount int,
  OUT protocol_version int,
  OUT packet_size int,
  OUT encrypyt_option VARCHAR(40),
  OUT database_id int2,
  OUT host_name varchar(128))
RETURNS SETOF RECORD
AS 'babelfishpg_tsql', 'tsql_stat_get_activity'
LANGUAGE C VOLATILE STRICT;

/*
 * Table type can identified by reverse dependency between table and
 * type in pg_depend.
 * If a table is dependent upon it's row type with dependency type
 * as DEPENDENCY_INTERNAL (i) then it's a T-SQL table type.
 */
CREATE OR REPLACE FUNCTION sys.is_table_type(object_id oid) RETURNS bool AS
$BODY$
SELECT
  EXISTS(
    SELECT 1
    FROM pg_catalog.pg_type pt
    INNER JOIN pg_catalog.pg_depend dep
    ON pt.typrelid = dep.objid AND pt.oid = dep.refobjid
    join sys.schemas sch on pt.typnamespace = sch.schema_id
    JOIN pg_catalog.pg_class pc ON pc.oid = dep.objid
    WHERE pt.typtype = 'c' AND dep.deptype = 'i' AND pt.typrelid = object_id AND pc.relkind = 'r'
    AND dep.classid = 'pg_catalog.pg_class'::regclass AND dep.refclassid = 'pg_catalog.pg_type'::regclass);
$BODY$
LANGUAGE SQL VOLATILE STRICT;

-- JSON Functions
CREATE OR REPLACE FUNCTION sys.isjson(json_string text)
RETURNS INTEGER
AS 'babelfishpg_tsql', 'tsql_isjson' LANGUAGE C STRICT IMMUTABLE PARALLEL SAFE;

CREATE OR REPLACE FUNCTION sys.json_value(json_string text, path text)
RETURNS sys.NVARCHAR(4000)
AS 'babelfishpg_tsql', 'tsql_json_value' LANGUAGE C IMMUTABLE PARALLEL SAFE;

CREATE OR REPLACE FUNCTION sys.json_query(json_string text, path text default '$')
RETURNS sys.NVARCHAR
AS 'babelfishpg_tsql', 'tsql_json_query' LANGUAGE C IMMUTABLE PARALLEL SAFE;

/*
 * JSON MODIFY
 * This function is used to update the value of a property in a JSON string and returns the updated JSON string.
 * It has been implemented in three parts:
 *  1) Set the append and create_if_missing flag as postgres functions do not directly take append and lax/strict mode in the jsonb_path.
 *  2) To convert the input path into the expected jsonb_path.
 *  3) To implement the main logic of the JSON_MODIFY function by dividing it into 8 different cases.
 */
CREATE OR REPLACE FUNCTION sys.json_modify(in expression sys.NVARCHAR,in path_json TEXT, in new_value TEXT)
RETURNS sys.NVARCHAR
AS
$BODY$
DECLARE
    json_path TEXT;
    json_path_convert TEXT;
    new_jsonb_path TEXT[];
    key_value_type TEXT;
    path_split_array TEXT[];
    comparison_string TEXT COLLATE "C";
    len_array INTEGER;
    word_count INTEGER;
    create_if_missing BOOL = TRUE;
    append_modifier BOOL = FALSE;
    key_exists BOOL;
    key_value JSONB;
    json_expression JSONB = expression::JSONB;
    result_json sys.NVARCHAR;
BEGIN
    path_split_array = regexp_split_to_array(TRIM(path_json) COLLATE "C",'\s+');
    word_count = array_length(path_split_array,1);
    /* 
     * This if else block is added to set the create_if_missing and append_modifier flags.
     * These flags will be used to know the mode and if the optional modifier append is present in the input path_json.
     * It is necessary as postgres functions do not directly take append and lax/strict mode in the jsonb_path.
     * Comparisons for comparison_string are case-sensitive.    
     */
    IF word_count = 1 THEN
        json_path = path_split_array[1];
        create_if_missing = TRUE;
        append_modifier = FALSE;
    ELSIF word_count = 2 THEN 
        json_path = path_split_array[2];
        comparison_string = path_split_array[1]; -- append or lax/strict mode
        IF comparison_string = 'append' THEN
            append_modifier = TRUE;
        ELSIF comparison_string = 'strict' THEN
            create_if_missing = FALSE;
        ELSIF comparison_string = 'lax' THEN
            create_if_missing = TRUE;
        ELSE
            RAISE invalid_json_text;
        END IF;
    ELSIF word_count = 3 THEN
        json_path = path_split_array[3];
        comparison_string = path_split_array[1]; -- append mode 
        IF comparison_string = 'append' THEN
            append_modifier = TRUE;
        ELSE
            RAISE invalid_json_text;
        END IF;
        comparison_string = path_split_array[2]; -- lax/strict mode
        IF comparison_string = 'strict' THEN
            create_if_missing = FALSE;
        ELSIF comparison_string = 'lax' THEN
            create_if_missing = TRUE;
        ELSE
            RAISE invalid_json_text;
        END IF;
    ELSE
        RAISE invalid_json_text;
    END IF;

    -- To convert input jsonpath to the required jsonb_path format
    json_path_convert = regexp_replace(json_path, '\$\.|]|\$\[' , '' , 'ig'); -- To remove "$." and "]" sign from the string 
    json_path_convert = regexp_replace(json_path_convert, '\.|\[' , ',' , 'ig'); -- To replace "." and "[" with "," to change into required format
    new_jsonb_path = CONCAT('{',json_path_convert,'}'); -- Final required format of path by jsonb_set

    key_exists = jsonb_path_exists(json_expression,json_path::jsonpath); -- To check if key exist in the given path
    
    --This if else block is to call the jsonb_set function based on the create_if_missing and append_modifier flags
    IF append_modifier THEN 
        IF key_exists THEN
            key_value = jsonb_path_query_first(json_expression,json_path::jsonpath); -- To get the value of the key
            key_value_type = jsonb_typeof(key_value);
            IF key_value_type = 'array' THEN
                len_array = jsonb_array_length(key_value);
                /*
                 * As jsonb_insert requires the index of the value to be inserted, so the below FORMAT function changes the path format into the required jsonb_insert path format.
                 * Eg: JSON_MODIFY('{"name":"John","skills":["C#","SQL"]}','append $.skills','Azure'); -> converts the path from '$.skills' to '{skills,2}' instead of '{skills}'
                 */
                new_jsonb_path = FORMAT('%s,%s}',TRIM('}' FROM new_jsonb_path::TEXT),len_array);
                IF new_value IS NULL THEN
                    result_json = jsonb_insert(json_expression,new_jsonb_path,'null'); -- This needs to be done because "to_jsonb(coalesce(new_value, 'null'))" does not result in a JSON NULL
                ELSE
                    result_json = jsonb_insert(json_expression,new_jsonb_path,to_jsonb(new_value));
                END IF;
            ELSE
                IF NOT create_if_missing THEN
                    RAISE sql_json_array_not_found;
                ELSE
                    result_json = json_expression;
                END IF;
            END IF;
        ELSE
            IF NOT create_if_missing THEN
                RAISE sql_json_object_not_found;
            ELSE
                result_json = jsonb_insert(json_expression,new_jsonb_path,to_jsonb(array_agg(new_value))); -- array_agg is used to convert the new_value text into array format as we append functionality is being used
            END IF;
        END IF;
    ELSE --When no append modifier is present
        IF new_value IS NOT NULL THEN
            IF key_exists OR create_if_missing THEN
                result_json = jsonb_set_lax(json_expression,new_jsonb_path,to_jsonb(new_value),create_if_missing);
            ELSE
                RAISE sql_json_object_not_found;
            END IF;
        ELSE
            IF key_exists THEN
                IF NOT create_if_missing THEN
                    result_json = jsonb_set_lax(json_expression,new_jsonb_path,to_jsonb(new_value));
                ELSE
                    result_json = jsonb_set_lax(json_expression,new_jsonb_path,to_jsonb(new_value),create_if_missing,'delete_key');
                END IF;
            ELSE
                IF NOT create_if_missing THEN
                    RAISE sql_json_object_not_found;
                ELSE
                    result_json = jsonb_set_lax(json_expression,new_jsonb_path,to_jsonb(new_value),FALSE);
                END IF;
            END IF;
        END IF;
    END IF;  -- If append_modifier block ends here
    RETURN result_json;
EXCEPTION
    WHEN invalid_json_text THEN
            RAISE USING MESSAGE = 'JSON path is not properly formatted',
                        DETAIL = FORMAT('Unexpected keyword "%s" is found.',comparison_string),
                        HINT = 'Change "modifier/mode" parameter to the proper value and try again.';
    WHEN sql_json_array_not_found THEN
            RAISE USING MESSAGE = 'array cannot be found in the specified JSON path',
                        HINT = 'Change JSON path to target array property and try again.';
    WHEN sql_json_object_not_found THEN
            RAISE USING MESSAGE = 'property cannot be found on the specified JSON path';
END;        
$BODY$
LANGUAGE plpgsql;


CREATE OR REPLACE FUNCTION sys.openjson_object(json_string text)
RETURNS TABLE
(
    key sys.NVARCHAR(4000),
    value sys.NVARCHAR,
    type INTEGER
)
AS
$BODY$
SELECT  key,
        CASE json_typeof(value) WHEN 'null'     THEN NULL
                                ELSE            TRIM (BOTH '"' FROM value::TEXT)
        END,
        CASE json_typeof(value) WHEN 'null'     THEN 0
                                WHEN 'string'   THEN 1
                                WHEN 'number'   THEN 2
                                WHEN 'boolean'  THEN 3
                                WHEN 'array'    THEN 4
                                WHEN 'object'   THEN 5
        END
    FROM json_each(json_string::JSON)
$BODY$
LANGUAGE SQL;

CREATE OR REPLACE FUNCTION sys.openjson_array(json_string text)
RETURNS TABLE
(
    key sys.NVARCHAR(4000),
    value sys.NVARCHAR,
    type INTEGER
)
AS
$BODY$
SELECT  (row_number() over ())-1,
        CASE json_typeof(value) WHEN 'null'     THEN NULL
                                ELSE            TRIM (BOTH '"' FROM value::TEXT)
        END,
        CASE json_typeof(value) WHEN 'null'     THEN 0
                                WHEN 'string'   THEN 1
                                WHEN 'number'   THEN 2
                                WHEN 'boolean'  THEN 3
                                WHEN 'array'    THEN 4
                                WHEN 'object'   THEN 5
        END
    FROM json_array_elements(json_string::JSON) AS value
$BODY$
LANGUAGE SQL;

CREATE OR REPLACE FUNCTION sys.openjson_simple(json_string text, path text default '$')
RETURNS TABLE
(
    key sys.NVARCHAR(4000),
    value sys.NVARCHAR,
    type INTEGER
)
AS
$BODY$
DECLARE
    sub_json text := sys.json_query(json_string, path);
BEGIN
    IF json_typeof(sub_json::JSON) = 'array' THEN
        RETURN QUERY SELECT * FROM sys.openjson_array(sub_json);
    ELSE
        RETURN QUERY SELECT * FROM sys.openjson_object(sub_json);
    END IF;
END;
$BODY$
LANGUAGE plpgsql;

CREATE OR REPLACE FUNCTION sys.openjson_with(json_string text, path text, VARIADIC column_paths text[])
RETURNS SETOF RECORD
AS 'babelfishpg_tsql', 'tsql_openjson_with' LANGUAGE C STRICT IMMUTABLE PARALLEL SAFE;

CREATE OR REPLACE FUNCTION sys.sp_datatype_info_helper(
    IN odbcVer smallint,
    IN is_100 bool,
    OUT TYPE_NAME VARCHAR(20),
    OUT DATA_TYPE INT,
    OUT "PRECISION" BIGINT,
    OUT LITERAL_PREFIX VARCHAR(20),
    OUT LITERAL_SUFFIX VARCHAR(20),
    OUT CREATE_PARAMS VARCHAR(20),
    OUT NULLABLE INT,
    OUT CASE_SENSITIVE INT,
    OUT SEARCHABLE INT,
    OUT UNSIGNED_ATTRIBUTE INT,
    OUT MONEY INT,
    OUT AUTO_INCREMENT INT,
    OUT LOCAL_TYPE_NAME VARCHAR(20),
    OUT MINIMUM_SCALE INT,
    OUT MAXIMUM_SCALE INT,
    OUT SQL_DATA_TYPE INT,
    OUT SQL_DATETIME_SUB INT,
    OUT NUM_PREC_RADIX INT,
    OUT INTERVAL_PRECISION INT,
    OUT USERTYPE INT,
    OUT LENGTH INT,
    OUT SS_DATA_TYPE smallint,
-- below column is added in order to join information_schema.columns of PG for sys.sp_columns_100_view
    OUT PG_TYPE_NAME VARCHAR(20)
)
RETURNS SETOF RECORD
AS 'babelfishpg_tsql', 'sp_datatype_info_helper'
LANGUAGE C IMMUTABLE STRICT;

-- Role member functions
CREATE OR REPLACE FUNCTION sys.is_rolemember_internal(
	IN role sys.SYSNAME,
	IN database_principal sys.SYSNAME
)
RETURNS INT AS 'babelfishpg_tsql', 'is_rolemember'
LANGUAGE C STABLE PARALLEL SAFE;

CREATE OR REPLACE FUNCTION sys.is_member(IN role sys.SYSNAME)
RETURNS INT AS
$$
	SELECT sys.is_rolemember_internal(role, NULL);
$$
LANGUAGE SQL STRICT STABLE PARALLEL SAFE;

CREATE OR REPLACE FUNCTION sys.is_rolemember(IN role sys.SYSNAME)
RETURNS INT AS
$$
	SELECT sys.is_rolemember_internal(role, NULL);
$$
LANGUAGE SQL STRICT STABLE PARALLEL SAFE;

CREATE OR REPLACE FUNCTION sys.is_rolemember(
	IN role sys.SYSNAME, 
	IN database_principal sys.SYSNAME
)
RETURNS INT AS
$$
	SELECT sys.is_rolemember_internal(role, database_principal);
$$
LANGUAGE SQL STRICT STABLE PARALLEL SAFE;

CREATE OR REPLACE FUNCTION sys.replace (in input_string text, in pattern text, in replacement text) returns TEXT as
$body$
begin
   if pattern is null or replacement is null then
       return null;
   elsif pattern = '' then
       return input_string;
   elsif sys.is_collated_ci_as(input_string) then
       return regexp_replace(input_string, '***=' || pattern, replacement, 'ig');
   else
       return regexp_replace(input_string, '***=' || pattern, replacement, 'g');
   end if;
end
$body$
LANGUAGE plpgsql STABLE PARALLEL SAFE STRICT;

CREATE OR REPLACE FUNCTION objectproperty(
    id INT,
    property SYS.VARCHAR
    )
RETURNS INT
AS $$
BEGIN

    IF NOT EXISTS(SELECT ao.object_id FROM sys.all_objects ao WHERE object_id = id)
    THEN
        RETURN NULL;
    END IF;

    property := RTRIM(LOWER(COALESCE(property, '')));

    IF property = 'ownerid' -- OwnerId
    THEN
        RETURN (
                SELECT CAST(COALESCE(t1.principal_id, pn.nspowner) AS INT)
                FROM sys.all_objects t1
                INNER JOIN pg_catalog.pg_namespace pn ON pn.oid = t1.schema_id
                WHERE t1.object_id = id);

    ELSEIF property = 'isdefaultcnst' -- IsDefaultCnst
    THEN
        RETURN (SELECT count(distinct dc.object_id) FROM sys.default_constraints dc WHERE dc.object_id = id);

    ELSEIF property = 'execisquotedidenton' -- ExecIsQuotedIdentOn
    THEN
        RETURN (SELECT CAST(sm.uses_quoted_identifier as int) FROM sys.all_sql_modules sm WHERE sm.object_id = id);

    ELSEIF property = 'tablefulltextpopulatestatus' -- TableFullTextPopulateStatus
    THEN
        IF NOT EXISTS (SELECT object_id FROM sys.tables t WHERE t.object_id = id) THEN
            RETURN NULL;
        END IF;
        RETURN 0;

    ELSEIF property = 'tablehasvardecimalstorageformat' -- TableHasVarDecimalStorageFormat
    THEN
        IF NOT EXISTS (SELECT object_id FROM sys.tables t WHERE t.object_id = id) THEN
            RETURN NULL;
        END IF;
        RETURN 0;

    ELSEIF property = 'ismsshipped' -- IsMSShipped
    THEN
        RETURN (SELECT CAST(ao.is_ms_shipped AS int) FROM sys.all_objects ao WHERE ao.object_id = id);

    ELSEIF property = 'isschemabound' -- IsSchemaBound
    THEN
        RETURN (SELECT CAST(sm.is_schema_bound AS int) FROM sys.all_sql_modules sm WHERE sm.object_id = id);

    ELSEIF property = 'execisansinullson' -- ExecIsAnsiNullsOn
    THEN
        RETURN (SELECT CAST(sm.uses_ansi_nulls AS int) FROM sys.all_sql_modules sm WHERE sm.object_id = id);

    ELSEIF property = 'isdeterministic' -- IsDeterministic
    THEN
        RETURN 0;
    
    ELSEIF property = 'isprocedure' -- IsProcedure
    THEN
        RETURN (SELECT count(distinct object_id) from sys.all_objects WHERE object_id = id and type = 'P');

    ELSEIF property = 'istable' -- IsTable
    THEN
        RETURN (SELECT count(distinct object_id) from sys.all_objects WHERE object_id = id and type in ('IT', 'TT', 'U', 'S'));

    ELSEIF property = 'isview' -- IsView
    THEN
        RETURN (SELECT count(distinct object_id) from sys.all_objects WHERE object_id = id and type = 'V');
    
    ELSEIF property = 'isusertable' -- IsUserTable
    THEN
        RETURN (SELECT count(distinct object_id) from sys.all_objects WHERE object_id = id and type = 'U' and is_ms_shipped = 0);
    
    ELSEIF property = 'istablefunction' -- IsTableFunction
    THEN
        RETURN (SELECT count(distinct object_id) from sys.all_objects WHERE object_id = id and type in ('IF', 'TF', 'FT'));
    
    ELSEIF property = 'isinlinefunction' -- IsInlineFunction
    THEN
        RETURN (SELECT count(distinct object_id) from sys.all_objects WHERE object_id = id and type in ('IF'));
    
    ELSEIF property = 'isscalarfunction' -- IsScalarFunction
    THEN
        RETURN (SELECT count(distinct object_id) from sys.all_objects WHERE object_id = id and type in ('FN', 'FS'));

    ELSEIF property = 'isprimarykey' -- IsPrimaryKey
    THEN
        RETURN (SELECT count(distinct object_id) from sys.all_objects WHERE object_id = id and type = 'PK');
    
    ELSEIF property = 'isindexed' -- IsIndexed
    THEN
        RETURN (SELECT count(distinct object_id) from sys.indexes WHERE object_id = id and index_id > 0);

    ELSEIF property = 'isdefault' -- IsDefault
    THEN
        RETURN 0;

    ELSEIF property = 'isrule' -- IsRule
    THEN
        RETURN 0;
    
    ELSEIF property = 'istrigger' -- IsTrigger
    THEN
        RETURN (SELECT count(distinct object_id) from sys.all_objects WHERE object_id = id and type in ('TA', 'TR'));
    END IF;

    RETURN NULL;
END;
$$
LANGUAGE plpgsql;

CREATE OR REPLACE FUNCTION OBJECTPROPERTYEX(
    id INT,
    property SYS.VARCHAR
)
RETURNS SYS.SQL_VARIANT
AS $$
BEGIN
	property := RTRIM(LOWER(COALESCE(property, '')));
	
	IF NOT EXISTS(SELECT ao.object_id FROM sys.all_objects ao WHERE object_id = id)
	THEN
		RETURN NULL;
	END IF;

	IF property = 'basetype' -- BaseType
	THEN
		RETURN (SELECT CAST(ao.type AS SYS.SQL_VARIANT) 
                FROM sys.all_objects ao
                WHERE ao.object_id = id
                LIMIT 1
                );
    END IF;

    RETURN CAST(OBJECTPROPERTY(id, property) AS SYS.SQL_VARIANT);
END
$$
LANGUAGE plpgsql;

CREATE OR REPLACE FUNCTION sys.sid_binary(IN login sys.nvarchar)
RETURNS SYS.VARBINARY
AS $$
    SELECT CAST(NULL AS SYS.VARBINARY);
$$ 
LANGUAGE SQL IMMUTABLE PARALLEL RESTRICTED;

CREATE OR REPLACE FUNCTION sys.language()
RETURNS sys.NVARCHAR(128)  AS 'babelfishpg_tsql' LANGUAGE C;

CREATE OR REPLACE FUNCTION sys.host_name()
RETURNS sys.NVARCHAR(128)  AS 'babelfishpg_tsql' LANGUAGE C IMMUTABLE PARALLEL SAFE;

CREATE OR REPLACE FUNCTION sys.degrees(IN arg1 BIGINT)
RETURNS bigint  AS 'babelfishpg_tsql','bigint_degrees' LANGUAGE C STRICT IMMUTABLE PARALLEL SAFE;
GRANT EXECUTE ON FUNCTION sys.degrees(BIGINT) TO PUBLIC;

CREATE OR REPLACE FUNCTION sys.degrees(IN arg1 INT)
RETURNS int AS 'babelfishpg_tsql','int_degrees' LANGUAGE C STRICT IMMUTABLE PARALLEL SAFE;
GRANT EXECUTE ON FUNCTION sys.degrees(INT) TO PUBLIC;

CREATE OR REPLACE FUNCTION sys.degrees(IN arg1 SMALLINT)
RETURNS int AS 'babelfishpg_tsql','smallint_degrees' LANGUAGE C STRICT IMMUTABLE PARALLEL SAFE;
GRANT EXECUTE ON FUNCTION sys.degrees(SMALLINT) TO PUBLIC;

CREATE OR REPLACE FUNCTION sys.degrees(IN arg1 TINYINT)
RETURNS int AS 'babelfishpg_tsql','smallint_degrees' LANGUAGE C STRICT IMMUTABLE PARALLEL SAFE;
GRANT EXECUTE ON FUNCTION sys.degrees(TINYINT) TO PUBLIC;

CREATE OR REPLACE FUNCTION sys.radians(IN arg1 BIGINT)
RETURNS bigint  AS 'babelfishpg_tsql','bigint_radians' LANGUAGE C STRICT IMMUTABLE PARALLEL SAFE;
GRANT EXECUTE ON FUNCTION sys.radians(BIGINT) TO PUBLIC;

CREATE OR REPLACE FUNCTION sys.radians(IN arg1 INT)
RETURNS int  AS 'babelfishpg_tsql','int_radians' LANGUAGE C STRICT IMMUTABLE PARALLEL SAFE;
GRANT EXECUTE ON FUNCTION sys.radians(INT) TO PUBLIC;

CREATE OR REPLACE FUNCTION sys.radians(IN arg1 SMALLINT)
RETURNS int  AS 'babelfishpg_tsql','smallint_radians' LANGUAGE C STRICT IMMUTABLE PARALLEL SAFE;
GRANT EXECUTE ON FUNCTION sys.radians(SMALLINT) TO PUBLIC;

CREATE OR REPLACE FUNCTION sys.radians(IN arg1 TINYINT)
RETURNS int  AS 'babelfishpg_tsql','smallint_radians' LANGUAGE C STRICT IMMUTABLE PARALLEL SAFE;
GRANT EXECUTE ON FUNCTION sys.radians(TINYINT) TO PUBLIC;

CREATE OR REPLACE FUNCTION sys.INDEXPROPERTY(IN object_id INT, IN index_or_statistics_name sys.nvarchar(128), IN property sys.varchar(128))
RETURNS INT AS
$BODY$
DECLARE
ret_val INT;
BEGIN
	index_or_statistics_name = LOWER(TRIM(index_or_statistics_name));
	property = LOWER(TRIM(property));
    SELECT INTO ret_val
    CASE
       
        WHEN (SELECT CAST(type AS int) FROM sys.indexes i WHERE i.object_id = $1 AND i.name = $2 COLLATE sys.database_default) = 3 -- is XML index
        THEN CAST(NULL AS int)
	    
        WHEN property = 'indexdepth'
        THEN CAST(0 AS int)

        WHEN property = 'indexfillfactor'
        THEN (SELECT CAST(fill_factor AS int) FROM sys.indexes i WHERE i.object_id = $1 AND i.name = $2 COLLATE sys.database_default)

        WHEN property = 'indexid'
        THEN (SELECT CAST(index_id AS int) FROM sys.indexes i WHERE i.object_id = $1 AND i.name = $2 COLLATE sys.database_default)

        WHEN property = 'isautostatistics'
        THEN CAST(0 AS int)

        WHEN property = 'isclustered'
        THEN (SELECT CAST(CASE WHEN type = 1 THEN 1 ELSE 0 END AS int) FROM sys.indexes i WHERE i.object_id = $1 AND i.name = $2 COLLATE sys.database_default)
        
        WHEN property = 'isdisabled'
        THEN (SELECT CAST(is_disabled AS int) FROM sys.indexes i WHERE i.object_id = $1 AND i.name = $2 COLLATE sys.database_default)
        
        WHEN property = 'isfulltextkey'
        THEN CAST(0 AS int)
        
        WHEN property = 'ishypothetical'
        THEN (SELECT CAST(is_hypothetical AS int) FROM sys.indexes i WHERE i.object_id = $1 AND i.name = $2 COLLATE sys.database_default)
        
        WHEN property = 'ispadindex'
        THEN (SELECT CAST(is_padded AS int) FROM sys.indexes i WHERE i.object_id = $1 AND i.name = $2 COLLATE sys.database_default)
        
        WHEN property = 'ispagelockdisallowed'
        THEN (SELECT CAST(CASE WHEN allow_page_locks = 1 THEN 0 ELSE 1 END AS int) FROM sys.indexes i WHERE i.object_id = $1 AND i.name = $2 COLLATE sys.database_default)
        
        WHEN property = 'isrowlockdisallowed'
        THEN (SELECT CAST(CASE WHEN allow_row_locks = 1 THEN 0 ELSE 1 END AS int) FROM sys.indexes i WHERE i.object_id=$1 AND i.name = $2 COLLATE sys.database_default)
        
        WHEN property = 'isstatistics'
        THEN CAST(0 AS int)
        
        WHEN property = 'isunique'
        THEN (SELECT CAST(is_unique AS int) FROM sys.indexes i WHERE i.object_id = $1 AND i.name = $2 COLLATE sys.database_default)
        
        WHEN property = 'iscolumnstore'
        THEN CAST(0 AS int)
        
        WHEN property = 'isoptimizedforsequentialkey'
        THEN CAST(0 AS int)
    ELSE
        CAST(NULL AS int)
    END;
RETURN ret_val;
END;
$BODY$
LANGUAGE plpgsql;
GRANT EXECUTE ON FUNCTION sys.INDEXPROPERTY(IN object_id INT, IN index_or_statistics_name sys.nvarchar(128),  IN property sys.varchar(128)) TO PUBLIC;

<<<<<<< HEAD
--function to get and set the volatility of a function
CREATE OR REPLACE FUNCTION sys.volatility("@funcname" sys.varchar(128), IN "@volatility" INTEGER, IN "@reqtype" INTEGER)
RETURNS sys.varchar(128)
AS 'babelfishpg_tsql', 'volatility' LANGUAGE C;
GRANT EXECUTE ON FUNCTION sys.volatility(IN sys.varchar(128), IN INTEGER, IN INTEGER) TO PUBLIC;

/*
CREATE OR REPLACE FUNCTION sys.sp_volatility(IN "@func_name" varchar(128), IN "@volatility" INTEGER, IN "@reqtype" INTEGER)
RETURNS VARCHAR(128)
AS $$
DECLARE
  funcid int;
  result VARCHAR(128);
BEGIN
  funcid := sys.object_id("@func_name");
  result := sys.sp_volatility_funcid(funcid, "@volatility", "@reqtype");
  RETURN result;
END;
$$ LANGUAGE plpgsql;
GRANT EXECUTE ON FUNCTION sys.sp_volatility(IN varchar(128), IN INTEGER, IN INTEGER) TO PUBLIC;
*/
=======
CREATE OR REPLACE FUNCTION sys.APP_NAME() RETURNS SYS.NVARCHAR(128)
AS
$$
    SELECT current_setting('application_name');
$$
LANGUAGE sql PARALLEL SAFE STABLE;
>>>>>>> 8deed127
<|MERGE_RESOLUTION|>--- conflicted
+++ resolved
@@ -3346,7 +3346,13 @@
 LANGUAGE plpgsql;
 GRANT EXECUTE ON FUNCTION sys.INDEXPROPERTY(IN object_id INT, IN index_or_statistics_name sys.nvarchar(128),  IN property sys.varchar(128)) TO PUBLIC;
 
-<<<<<<< HEAD
+CREATE OR REPLACE FUNCTION sys.APP_NAME() RETURNS SYS.NVARCHAR(128)
+AS
+$$
+    SELECT current_setting('application_name');
+$$
+LANGUAGE sql PARALLEL SAFE STABLE;
+
 --function to get and set the volatility of a function
 CREATE OR REPLACE FUNCTION sys.volatility("@funcname" sys.varchar(128), IN "@volatility" INTEGER, IN "@reqtype" INTEGER)
 RETURNS sys.varchar(128)
@@ -3367,12 +3373,4 @@
 END;
 $$ LANGUAGE plpgsql;
 GRANT EXECUTE ON FUNCTION sys.sp_volatility(IN varchar(128), IN INTEGER, IN INTEGER) TO PUBLIC;
-*/
-=======
-CREATE OR REPLACE FUNCTION sys.APP_NAME() RETURNS SYS.NVARCHAR(128)
-AS
-$$
-    SELECT current_setting('application_name');
-$$
-LANGUAGE sql PARALLEL SAFE STABLE;
->>>>>>> 8deed127
+*/