-- Helper functions to support the FOR XML clause
CREATE OR REPLACE FUNCTION sys.tsql_query_to_xml(query text, mode int, element_name text,
           binary_base64 boolean, root_name text)
RETURNS xml
AS 'babelfishpg_tsql', 'tsql_query_to_xml'
LANGUAGE C IMMUTABLE STRICT COST 100;

CREATE OR REPLACE FUNCTION sys.tsql_query_to_xml_text(query text, mode int, element_name text,
           binary_base64 boolean, root_name text)
RETURNS ntext
AS 'babelfishpg_tsql', 'tsql_query_to_xml_text'
LANGUAGE C IMMUTABLE STRICT COST 100;

-- Helper function to support the FOR JSON clause
CREATE OR REPLACE FUNCTION sys.tsql_query_to_json_text(query text, mode int, include_null_value boolean,
           without_array_wrappers boolean, root_name text)
RETURNS sys.NVARCHAR(4000)
AS 'babelfishpg_tsql', 'tsql_query_to_json_text'
LANGUAGE C IMMUTABLE COST 100;

-- User and Login Functions
CREATE OR REPLACE FUNCTION sys.user_name(IN id OID DEFAULT NULL)
RETURNS sys.NVARCHAR(128)
AS 'babelfishpg_tsql', 'user_name'
LANGUAGE C IMMUTABLE PARALLEL SAFE;

CREATE OR REPLACE FUNCTION sys.tsql_get_constraintdef(IN constraint_id OID DEFAULT NULL)
RETURNS text
AS 'babelfishpg_tsql', 'tsql_get_constraintdef'
LANGUAGE C IMMUTABLE PARALLEL SAFE;

CREATE OR REPLACE FUNCTION sys.tsql_get_functiondef(IN function_id OID DEFAULT NULL)
RETURNS text
AS 'babelfishpg_tsql', 'tsql_get_functiondef'
LANGUAGE C IMMUTABLE PARALLEL SAFE;

CREATE OR REPLACE FUNCTION sys.tsql_get_returnTypmodValue(IN function_id OID DEFAULT NULL)
RETURNS INTEGER
AS 'babelfishpg_tsql', 'tsql_get_returnTypmodValue'
LANGUAGE C IMMUTABLE PARALLEL SAFE;

CREATE OR REPLACE FUNCTION sys.user_id(IN user_name TEXT DEFAULT NULL)
RETURNS OID
AS 'babelfishpg_tsql', 'user_id'
LANGUAGE C IMMUTABLE PARALLEL SAFE;

CREATE OR REPLACE FUNCTION sys.suser_name_internal(IN server_user_id OID)
RETURNS sys.NVARCHAR(128)
AS 'babelfishpg_tsql', 'suser_name'
LANGUAGE C IMMUTABLE PARALLEL RESTRICTED;

CREATE OR REPLACE FUNCTION sys.suser_name(IN server_user_id OID)
RETURNS sys.NVARCHAR(128) AS $$
    SELECT CASE 
        WHEN server_user_id IS NULL THEN NULL
        ELSE sys.suser_name_internal(server_user_id)
    END;
$$
LANGUAGE SQL IMMUTABLE PARALLEL RESTRICTED;

CREATE OR REPLACE FUNCTION sys.suser_name()
RETURNS sys.NVARCHAR(128)
AS $$
    SELECT sys.suser_name_internal(NULL);
$$
LANGUAGE SQL IMMUTABLE PARALLEL RESTRICTED;

-- Since SIDs are currently not supported in Babelfish, this essentially behaves the same as suser_name but 
-- with a different input data type
CREATE OR REPLACE FUNCTION sys.suser_sname(IN server_user_sid SYS.VARBINARY(85))
RETURNS SYS.NVARCHAR(128)
AS $$
    SELECT sys.suser_name(CAST(server_user_sid AS INT)); 
$$
LANGUAGE SQL IMMUTABLE PARALLEL RESTRICTED;

CREATE OR REPLACE FUNCTION sys.suser_sname()
RETURNS SYS.NVARCHAR(128)
AS $$
    SELECT sys.suser_name();
$$
LANGUAGE SQL IMMUTABLE PARALLEL RESTRICTED;

CREATE OR REPLACE FUNCTION sys.suser_id_internal(IN login TEXT)
RETURNS OID
AS 'babelfishpg_tsql', 'suser_id'
LANGUAGE C IMMUTABLE PARALLEL RESTRICTED;

CREATE OR REPLACE FUNCTION sys.suser_id(IN login TEXT)
RETURNS OID AS $$
    SELECT CASE
        WHEN login IS NULL THEN NULL
        ELSE sys.suser_id_internal(login)
    END;
$$
LANGUAGE SQL IMMUTABLE PARALLEL RESTRICTED;

CREATE OR REPLACE FUNCTION sys.suser_id()
RETURNS OID
AS $$
    SELECT sys.suser_id_internal(NULL);
$$
LANGUAGE SQL IMMUTABLE PARALLEL RESTRICTED;

-- Since SIDs are currently not supported in Babelfish, this essentially behaves the same as suser_id but 
-- with different input/output data types. The second argument will be ignored as its functionality is not supported
CREATE OR REPLACE FUNCTION sys.suser_sid(IN login SYS.SYSNAME, IN Param2 INT DEFAULT NULL)
RETURNS SYS.VARBINARY(85) AS $$
    SELECT CASE
    WHEN login = '' 
        THEN CAST(CAST(sys.suser_id() AS INT) AS SYS.VARBINARY(85))
    ELSE 
        CAST(CAST(sys.suser_id(login) AS INT) AS SYS.VARBINARY(85))
    END;
$$
LANGUAGE SQL IMMUTABLE PARALLEL RESTRICTED;

CREATE OR REPLACE FUNCTION sys.suser_sid()
RETURNS SYS.VARBINARY(85)
AS $$
    SELECT CAST(CAST(sys.suser_id() AS INT) AS SYS.VARBINARY(85));
$$
LANGUAGE SQL IMMUTABLE PARALLEL RESTRICTED;

-- Matches and returns object name to Oid
CREATE OR REPLACE FUNCTION sys.OBJECT_NAME(IN object_id INT, IN database_id INT DEFAULT NULL)
RETURNS sys.SYSNAME AS
$BODY$
DECLARE
    object_name TEXT;
    object_oid Oid;
    cur_dat_id Oid;
BEGIN
    IF database_id is not NULL THEN
        SELECT Oid INTO cur_dat_id FROM pg_database WHERE datname = current_database();
        IF database_id::Oid != cur_dat_id THEN
            RAISE EXCEPTION 'Can only do lookup in current database.';
        END IF;
    END IF;

    SELECT CAST(object_id AS Oid) INTO object_oid;
    
    -- First check for tables, sequences, views, etc.
    SELECT relname INTO object_name FROM pg_class WHERE Oid = object_oid;
    IF object_name IS NOT NULL THEN
        RETURN object_name::sys.SYSNAME;
    END IF;
    
	-- Check ENR for any matches
    SELECT relname INTO object_name FROM sys.babelfish_get_enr_list() WHERE reloid = object_oid;
    IF object_name IS NOT NULL THEN
        RETURN object_name::sys.SYSNAME;
    END IF;
    
    -- Next check for functions
    SELECT proname INTO object_name FROM pg_proc WHERE Oid = object_oid; 
    IF object_name IS NOT NULL THEN
        RETURN object_name::sys.SYSNAME;
    END IF;

    -- Next check for types
    SELECT typname INTO object_name FROM pg_type WHERE Oid = object_oid;
    IF object_name IS NOT NULL THEN
        RETURN object_name::sys.SYSNAME;
    END IF;
   
    -- Apparently SYSNAME cannot be null so returning empty string
    RETURN '';
END;
$BODY$
LANGUAGE plpgsql
IMMUTABLE;

CREATE OR REPLACE FUNCTION sys.scope_identity()
RETURNS numeric(38,0) AS
$BODY$
	SELECT sys.babelfish_get_last_identity_numeric()::numeric(38,0);
$BODY$
LANGUAGE SQL STABLE;

CREATE OR REPLACE FUNCTION sys.ident_seed(IN tablename TEXT)
RETURNS numeric(38,0) AS
$BODY$
	SELECT sys.babelfish_get_identity_param(tablename, 'start'::text)::numeric(38,0);
$BODY$
LANGUAGE SQL;

CREATE OR REPLACE FUNCTION sys.ident_incr(IN tablename TEXT)
RETURNS numeric(38,0) AS
$BODY$
	SELECT sys.babelfish_get_identity_param(tablename, 'increment'::text)::numeric(38,0);
$BODY$
LANGUAGE SQL;

CREATE OR REPLACE FUNCTION sys.ident_current(IN tablename TEXT)
RETURNS numeric(38,0) AS
$BODY$
	SELECT sys.babelfish_get_identity_current(tablename)::numeric(38,0);
$BODY$
LANGUAGE SQL;

CREATE OR REPLACE FUNCTION sys.checksum(VARIADIC arr TEXT[])
RETURNS INTEGER
AS 'babelfishpg_tsql', 'checksum'
LANGUAGE C IMMUTABLE PARALLEL SAFE;

CREATE OR REPLACE FUNCTION sys.datetime2fromparts(IN p_year NUMERIC,
                                                                IN p_month NUMERIC,
                                                                IN p_day NUMERIC,
                                                                IN p_hour NUMERIC,
                                                                IN p_minute NUMERIC,
                                                                IN p_seconds NUMERIC,
                                                                IN p_fractions NUMERIC,
                                                                IN p_precision NUMERIC)
RETURNS TIMESTAMP WITHOUT TIME ZONE
AS
$BODY$
DECLARE
   v_fractions VARCHAR;
   v_precision SMALLINT;
   v_err_message VARCHAR;
   v_calc_seconds NUMERIC;
BEGIN
   v_fractions := floor(p_fractions)::INTEGER::VARCHAR;
   v_precision := p_precision::SMALLINT;

   IF (scale(p_precision) > 0) THEN
      RAISE most_specific_type_mismatch;
   ELSIF ((p_year::SMALLINT NOT BETWEEN 1 AND 9999) OR
       (p_month::SMALLINT NOT BETWEEN 1 AND 12) OR
       (p_day::SMALLINT NOT BETWEEN 1 AND 31) OR
       (p_hour::SMALLINT NOT BETWEEN 0 AND 23) OR
       (p_minute::SMALLINT NOT BETWEEN 0 AND 59) OR
       (p_seconds::SMALLINT NOT BETWEEN 0 AND 59) OR
       (p_fractions::SMALLINT NOT BETWEEN 0 AND 9999999) OR
       (p_fractions::SMALLINT != 0 AND char_length(v_fractions) > p_precision))
   THEN
      RAISE invalid_datetime_format;
   ELSIF (v_precision NOT BETWEEN 0 AND 7) THEN
      RAISE invalid_parameter_value;
   END IF;

   v_calc_seconds := pg_catalog.format('%s.%s',
                            floor(p_seconds)::SMALLINT,
                            substring(rpad(lpad(v_fractions, v_precision, '0'), 7, '0'), 1, 6))::NUMERIC;

   RETURN make_timestamp(floor(p_year)::SMALLINT,
                         floor(p_month)::SMALLINT,
                         floor(p_day)::SMALLINT,
                         floor(p_hour)::SMALLINT,
                         floor(p_minute)::SMALLINT,
                         v_calc_seconds);
EXCEPTION
   WHEN most_specific_type_mismatch THEN
      RAISE USING MESSAGE := 'Scale argument is not valid. Valid expressions for data type DATETIME2 scale argument are integer constants and integer constant expressions.',
                  DETAIL := 'Use of incorrect "precision" parameter value during conversion process.',
                  HINT := 'Change "precision" parameter to the proper value and try again.';

   WHEN invalid_parameter_value THEN
      RAISE USING MESSAGE := pg_catalog.format('Specified scale %s is invalid.', v_precision),
                  DETAIL := 'Use of incorrect "precision" parameter value during conversion process.',
                  HINT := 'Change "precision" parameter to the proper value and try again.';

   WHEN invalid_datetime_format THEN
      RAISE USING MESSAGE := 'Cannot construct data type DATETIME2, some of the arguments have values which are not valid.',
                  DETAIL := 'Possible use of incorrect value of date or time part (which lies outside of valid range).',
                  HINT := 'Check each input argument belongs to the valid range and try again.';

   WHEN numeric_value_out_of_range THEN
      GET STACKED DIAGNOSTICS v_err_message = MESSAGE_TEXT;
      v_err_message := upper(split_part(v_err_message, ' ', 1));

      RAISE USING MESSAGE := pg_catalog.format('Error while trying to cast to %s data type.', v_err_message),
                  DETAIL := pg_catalog.format('Source value is out of %s data type range.', v_err_message),
                  HINT := pg_catalog.format('Correct the source value you are trying to cast to %s data type and try again.',
                                 v_err_message);
END;
$BODY$
LANGUAGE plpgsql
IMMUTABLE
RETURNS NULL ON NULL INPUT;

CREATE OR REPLACE FUNCTION sys.datetime2fromparts(IN p_year TEXT,
                                                                IN p_month TEXT,
                                                                IN p_day TEXT,
                                                                IN p_hour TEXT,
                                                                IN p_minute TEXT,
                                                                IN p_seconds TEXT,
                                                                IN p_fractions TEXT,
                                                                IN p_precision TEXT)
RETURNS TIMESTAMP WITHOUT TIME ZONE
AS
$BODY$
DECLARE
    v_err_message VARCHAR;
BEGIN
    RETURN sys.datetime2fromparts(p_year::NUMERIC, p_month::NUMERIC, p_day::NUMERIC,
                                                p_hour::NUMERIC, p_minute::NUMERIC, p_seconds::NUMERIC,
                                                p_fractions::NUMERIC, p_precision::NUMERIC);
EXCEPTION
    WHEN invalid_text_representation THEN
        GET STACKED DIAGNOSTICS v_err_message = MESSAGE_TEXT;
        v_err_message := substring(lower(v_err_message), 'numeric\:\s\"(.*)\"');

        RAISE USING MESSAGE := pg_catalog.format('Error while trying to convert "%s" value to NUMERIC data type.', v_err_message),
                    DETAIL := 'Supplied string value contains illegal characters.',
                    HINT := 'Correct supplied value, remove all illegal characters and try again.';
END;
$BODY$
LANGUAGE plpgsql
IMMUTABLE
RETURNS NULL ON NULL INPUT;

CREATE OR REPLACE FUNCTION sys.datetimefromparts(IN p_year NUMERIC,
                                                               IN p_month NUMERIC,
                                                               IN p_day NUMERIC,
                                                               IN p_hour NUMERIC,
                                                               IN p_minute NUMERIC,
                                                               IN p_seconds NUMERIC,
                                                               IN p_milliseconds NUMERIC)
RETURNS TIMESTAMP WITHOUT TIME ZONE
AS
$BODY$
DECLARE
    v_err_message VARCHAR;
    v_calc_seconds NUMERIC;
    v_milliseconds SMALLINT;
    v_resdatetime TIMESTAMP WITHOUT TIME ZONE;
BEGIN
    -- Check if arguments are out of range
    IF ((floor(p_year)::SMALLINT NOT BETWEEN 1753 AND 9999) OR
        (floor(p_month)::SMALLINT NOT BETWEEN 1 AND 12) OR
        (floor(p_day)::SMALLINT NOT BETWEEN 1 AND 31) OR
        (floor(p_hour)::SMALLINT NOT BETWEEN 0 AND 23) OR
        (floor(p_minute)::SMALLINT NOT BETWEEN 0 AND 59) OR
        (floor(p_seconds)::SMALLINT NOT BETWEEN 0 AND 59) OR
        (floor(p_milliseconds)::SMALLINT NOT BETWEEN 0 AND 999))
    THEN
        RAISE invalid_datetime_format;
    END IF;

    v_milliseconds := sys.babelfish_round_fractseconds(p_milliseconds::INTEGER);

    v_calc_seconds := pg_catalog.format('%s.%s',
                             floor(p_seconds)::SMALLINT,
                             CASE v_milliseconds
                                WHEN 1000 THEN '0'
                                ELSE lpad(v_milliseconds::VARCHAR, 3, '0')
                             END)::NUMERIC;

    v_resdatetime := make_timestamp(floor(p_year)::SMALLINT,
                                    floor(p_month)::SMALLINT,
                                    floor(p_day)::SMALLINT,
                                    floor(p_hour)::SMALLINT,
                                    floor(p_minute)::SMALLINT,
                                    v_calc_seconds);
    RETURN CASE
              WHEN (v_milliseconds != 1000) THEN v_resdatetime
              ELSE v_resdatetime + INTERVAL '1 second'
           END;
EXCEPTION
    WHEN invalid_datetime_format THEN
        RAISE USING MESSAGE := 'Cannot construct data type datetime, some of the arguments have values which are not valid.',
                    DETAIL := 'Possible use of incorrect value of date or time part (which lies outside of valid range).',
                    HINT := 'Check each input argument belongs to the valid range and try again.';

    WHEN numeric_value_out_of_range THEN
        GET STACKED DIAGNOSTICS v_err_message = MESSAGE_TEXT;
        v_err_message := upper(split_part(v_err_message, ' ', 1));

        RAISE USING MESSAGE := pg_catalog.format('Error while trying to cast to %s data type.', v_err_message),
                    DETAIL := pg_catalog.format('Source value is out of %s data type range.', v_err_message),
                    HINT := pg_catalog.format('Correct the source value you are trying to cast to %s data type and try again.',
                                   v_err_message);
END;
$BODY$
LANGUAGE plpgsql
IMMUTABLE
RETURNS NULL ON NULL INPUT;

CREATE OR REPLACE FUNCTION sys.datetimefromparts(IN p_year TEXT,
                                                               IN p_month TEXT,
                                                               IN p_day TEXT,
                                                               IN p_hour TEXT,
                                                               IN p_minute TEXT,
                                                               IN p_seconds TEXT,
                                                               IN p_milliseconds TEXT)
RETURNS TIMESTAMP WITHOUT TIME ZONE
AS
$BODY$
DECLARE
    v_err_message VARCHAR;
BEGIN
    RETURN sys.datetimefromparts(p_year::NUMERIC, p_month::NUMERIC, p_day::NUMERIC,
                                               p_hour::NUMERIC, p_minute::NUMERIC,
                                               p_seconds::NUMERIC, p_milliseconds::NUMERIC);
EXCEPTION
    WHEN invalid_text_representation THEN
        GET STACKED DIAGNOSTICS v_err_message = MESSAGE_TEXT;
        v_err_message := substring(lower(v_err_message), 'numeric\:\s\"(.*)\"');

        RAISE USING MESSAGE := pg_catalog.format('Error while trying to convert "%s" value to NUMERIC data type.', v_err_message),
                    DETAIL := 'Supplied string value contains illegal characters.',
                    HINT := 'Correct supplied value, remove all illegal characters and try again.';
END;
$BODY$
LANGUAGE plpgsql
IMMUTABLE
RETURNS NULL ON NULL INPUT;

CREATE OR REPLACE FUNCTION sys.isnumeric(IN expr ANYELEMENT) RETURNS INTEGER AS
$BODY$
DECLARE 
    x NUMERIC;
    y MONEY;
BEGIN
    IF (expr IS NULL) THEN
	    RETURN 0;
    END IF;
    IF ($1::VARCHAR COLLATE "C" ~ '^\s*$') THEN 
	    RETURN 0;
    END IF;
    IF pg_typeof(expr) IN ('bigint'::regtype, 'int'::regtype, 'smallint'::regtype,'sys.tinyint'::regtype,
    'numeric'::regtype, 'float'::regtype, 'real'::regtype, 'sys.money'::regtype)
	THEN
		RETURN 1;
	END IF;
    x = $1::NUMERIC;
    RETURN 1;
EXCEPTION WHEN others THEN
    BEGIN
        y = $1::sys.MONEY;
        RETURN 1;
        EXCEPTION WHEN others THEN
            RETURN 0;
    END;
END;
$BODY$
LANGUAGE plpgsql
VOLATILE CALLED ON NULL INPUT;

CREATE OR REPLACE FUNCTION sys.isnumeric(IN expr TEXT) RETURNS INTEGER AS
$BODY$
DECLARE 
    x NUMERIC;
    y MONEY;
BEGIN
    IF (expr IS NULL) THEN
	    RETURN 0;
    END IF;

    -- IF ($1::VARCHAR ~ '^\s*$') THEN 
    IF (expr COLLATE "C" ~ '^\s*$') THEN 
	    RETURN 0;
    END IF;
    IF pg_typeof(expr) IN ('bigint'::regtype, 'int'::regtype, 'smallint'::regtype,'sys.tinyint'::regtype,
    'numeric'::regtype, 'float'::regtype, 'real'::regtype, 'sys.money'::regtype)
	THEN
		RETURN 1;
	END IF;
    x = $1::NUMERIC;
    RETURN 1;
EXCEPTION WHEN others THEN
    BEGIN
        y = $1::sys.MONEY;
        RETURN 1;
        EXCEPTION WHEN others THEN
            RETURN 0;
    END;
END;
$BODY$
LANGUAGE plpgsql
VOLATILE CALLED ON NULL INPUT;

-- Return the object ID given the object name. Can specify optional type.
CREATE OR REPLACE FUNCTION sys.object_id(IN object_name TEXT, IN object_type char(2) DEFAULT '')
RETURNS INTEGER AS
$BODY$
DECLARE
        id oid;
        db_name text collate "C";
        bbf_schema_name text collate "C";
        schema_name text collate "C";
        schema_oid oid;
        obj_name text collate "C";
        is_temp_object boolean;
        obj_type char(2) collate "C";
        cs_as_object_name text collate "C" := object_name;
BEGIN
        obj_type = object_type;
        id = null;
        schema_oid = NULL;

        SELECT s.db_name, s.schema_name, s.object_name INTO db_name, bbf_schema_name, obj_name 
        FROM babelfish_split_object_name(cs_as_object_name) s;

        -- Invalid object_name
        IF obj_name IS NULL OR obj_name = '' collate sys.database_default THEN
            RETURN NULL;
        END IF;

        IF bbf_schema_name IS NULL OR bbf_schema_name = '' collate sys.database_default THEN
            bbf_schema_name := sys.schema_name();
        END IF;

        schema_name := sys.bbf_get_current_physical_schema_name(bbf_schema_name);

        -- Check if looking for temp object.
        is_temp_object = left(obj_name, 1) = '#' collate sys.database_default;

        -- Can only search in current database. Allowing tempdb for temp objects.
        IF db_name IS NOT NULL AND db_name collate sys.database_default <> db_name() AND db_name collate sys.database_default <> 'tempdb' THEN
            RAISE EXCEPTION 'Can only do lookup in current database.';
        END IF;

        IF schema_name IS NULL OR schema_name = '' collate sys.database_default THEN
            RETURN NULL;
        END IF;

        -- Searching within a schema. Get schema oid.
        schema_oid = (SELECT oid FROM pg_namespace WHERE nspname = schema_name);
        IF schema_oid IS NULL THEN
            RETURN NULL;
        END IF;

        if obj_type <> '' then
            case
                -- Schema does not apply as much to temp objects.
                when upper(object_type) in ('S', 'U', 'V', 'IT', 'ET', 'SO') and is_temp_object then
	            id := (select reloid from sys.babelfish_get_enr_list() where lower(relname) collate sys.database_default = obj_name limit 1);

                when upper(object_type) in ('S', 'U', 'V', 'IT', 'ET', 'SO') and not is_temp_object then
	            id := (select oid from pg_class where lower(relname) collate sys.database_default = obj_name 
                            and relnamespace = schema_oid limit 1);

                when upper(object_type) in ('C', 'D', 'F', 'PK', 'UQ') then
	            id := (select oid from pg_constraint where lower(conname) collate sys.database_default = obj_name 
                            and connamespace = schema_oid limit 1);

                when upper(object_type) in ('AF', 'FN', 'FS', 'FT', 'IF', 'P', 'PC', 'TF', 'RF', 'X') then
	            id := (select oid from pg_proc where lower(proname) collate sys.database_default = obj_name 
                            and pronamespace = schema_oid limit 1);

                when upper(object_type) in ('TR', 'TA') then
	            id := (select oid from pg_trigger where lower(tgname) collate sys.database_default = obj_name limit 1);

                -- Throwing exception as a reminder to add support in the future.
                when upper(object_type) collate sys.database_default in ('R', 'EC', 'PG', 'SN', 'SQ', 'TT') then
                    RAISE EXCEPTION 'Object type currently unsupported.';

                -- unsupported obj_type
                else id := null;
            end case;
        else
            if not is_temp_object then 
                id := (
                    select oid from pg_class where lower(relname) = obj_name
                        and relnamespace = schema_oid
                    union
                    select oid from pg_constraint where lower(conname) = obj_name
                        and connamespace = schema_oid
                    union
                    select oid from pg_proc where lower(proname) = obj_name
                        and pronamespace = schema_oid
                    union
                    select oid from pg_trigger where lower(tgname) = obj_name
                    limit 1
                );
            else
                -- temp object without "object_type" in-argument
                id := (select reloid from sys.babelfish_get_enr_list() where lower(relname) collate sys.database_default = obj_name limit 1);
            end if;
        end if;

        RETURN id::integer;
END;
$BODY$
LANGUAGE plpgsql STABLE RETURNS NULL ON NULL INPUT;

CREATE OR REPLACE FUNCTION sys.parsename (
	object_name VARCHAR
	,object_piece INT
	)
RETURNS VARCHAR AS $$
/***************************************************************
EXTENSION PACK function PARSENAME(x)
***************************************************************/
SELECT CASE
		WHEN char_length($1) < char_length(pg_catalog.replace($1, '.', '')) + 4
			AND $2 BETWEEN 1
				AND 4
			THEN reverse(split_part(reverse($1), '.', $2))
		ELSE NULL
		END $$ immutable LANGUAGE 'sql';

CREATE OR REPLACE FUNCTION sys.timefromparts(IN p_hour NUMERIC,
                                                           IN p_minute NUMERIC,
                                                           IN p_seconds NUMERIC,
                                                           IN p_fractions NUMERIC,
                                                           IN p_precision NUMERIC)
RETURNS TIME WITHOUT TIME ZONE
AS
$BODY$
DECLARE
    v_fractions VARCHAR;
    v_precision SMALLINT;
    v_err_message VARCHAR;
    v_calc_seconds NUMERIC;
BEGIN
    v_fractions := floor(p_fractions)::INTEGER::VARCHAR;
    v_precision := p_precision::SMALLINT;

    IF (scale(p_precision) > 0) THEN
        RAISE most_specific_type_mismatch;
    ELSIF ((p_hour::SMALLINT NOT BETWEEN 0 AND 23) OR
           (p_minute::SMALLINT NOT BETWEEN 0 AND 59) OR
           (p_seconds::SMALLINT NOT BETWEEN 0 AND 59) OR
           (p_fractions::SMALLINT NOT BETWEEN 0 AND 9999999) OR
           (p_fractions::SMALLINT != 0 AND char_length(v_fractions) > p_precision))
    THEN
        RAISE invalid_datetime_format;
    ELSIF (v_precision NOT BETWEEN 0 AND 7) THEN
        RAISE numeric_value_out_of_range;
    END IF;

    v_calc_seconds := pg_catalog.format('%s.%s',
                             floor(p_seconds)::SMALLINT,
                             substring(rpad(lpad(v_fractions, v_precision, '0'), 7, '0'), 1, 6))::NUMERIC;

    RETURN make_time(floor(p_hour)::SMALLINT,
                     floor(p_minute)::SMALLINT,
                     v_calc_seconds);
EXCEPTION
    WHEN most_specific_type_mismatch THEN
        RAISE USING MESSAGE := 'Scale argument is not valid. Valid expressions for data type DATETIME2 scale argument are integer constants and integer constant expressions.',
                    DETAIL := 'Use of incorrect "precision" parameter value during conversion process.',
                    HINT := 'Change "precision" parameter to the proper value and try again.';

    WHEN invalid_parameter_value THEN
        RAISE USING MESSAGE := pg_catalog.format('Specified scale %s is invalid.', v_precision),
                    DETAIL := 'Use of incorrect "precision" parameter value during conversion process.',
                    HINT := 'Change "precision" parameter to the proper value and try again.';

    WHEN invalid_datetime_format THEN
        RAISE USING MESSAGE := 'Cannot construct data type time, some of the arguments have values which are not valid.',
                    DETAIL := 'Possible use of incorrect value of time part (which lies outside of valid range).',
                    HINT := 'Check each input argument belongs to the valid range and try again.';

    WHEN numeric_value_out_of_range THEN
        GET STACKED DIAGNOSTICS v_err_message = MESSAGE_TEXT;
        v_err_message := upper(split_part(v_err_message, ' ', 1));

        RAISE USING MESSAGE := pg_catalog.format('Error while trying to cast to %s data type.', v_err_message),
                    DETAIL := pg_catalog.format('Source value is out of %s data type range.', v_err_message),
                    HINT := pg_catalog.format('Correct the source value you are trying to cast to %s data type and try again.',
                                   v_err_message);
END;
$BODY$
LANGUAGE plpgsql
VOLATILE
RETURNS NULL ON NULL INPUT;

CREATE OR REPLACE FUNCTION sys.timefromparts(IN p_hour TEXT,
                                                           IN p_minute TEXT,
                                                           IN p_seconds TEXT,
                                                           IN p_fractions TEXT,
                                                           IN p_precision TEXT)
RETURNS TIME WITHOUT TIME ZONE
AS
$BODY$
DECLARE
    v_err_message VARCHAR;
BEGIN
    RETURN sys.timefromparts(p_hour::NUMERIC, p_minute::NUMERIC,
                                           p_seconds::NUMERIC, p_fractions::NUMERIC,
                                           p_precision::NUMERIC);
EXCEPTION
    WHEN invalid_text_representation THEN
        GET STACKED DIAGNOSTICS v_err_message = MESSAGE_TEXT;
        v_err_message := substring(lower(v_err_message), 'numeric\:\s\"(.*)\"');

        RAISE USING MESSAGE := pg_catalog.format('Error while trying to convert "%s" value to NUMERIC data type.', v_err_message),
                    DETAIL := 'Supplied string value contains illegal characters.',
                    HINT := 'Correct supplied value, remove all illegal characters and try again.';
END;
$BODY$
LANGUAGE plpgsql
VOLATILE
RETURNS NULL ON NULL INPUT;

CREATE OR REPLACE FUNCTION sys.has_dbaccess(database_name SYSNAME) RETURNS INTEGER AS 
'babelfishpg_tsql', 'has_dbaccess'
LANGUAGE C STRICT;

CREATE OR REPLACE FUNCTION sys.datefromparts(IN year INT, IN month INT, IN day INT)
RETURNS DATE AS
$BODY$
SELECT make_date(year, month, day);
$BODY$
STRICT
LANGUAGE SQL IMMUTABLE;

CREATE OR REPLACE FUNCTION sys.charindex(expressionToFind PG_CATALOG.TEXT,
										 expressionToSearch PG_CATALOG.TEXT,
										 start_location INTEGER DEFAULT 0)
RETURNS INTEGER AS
$BODY$
SELECT
CASE
WHEN start_location <= 0 THEN
	strpos(expressionToSearch, expressionToFind)
ELSE
	CASE
	WHEN strpos(substr(expressionToSearch, start_location), expressionToFind) = 0 THEN
		0
	ELSE
		strpos(substr(expressionToSearch, start_location), expressionToFind) + start_location - 1
	END
END;
$BODY$
STRICT
LANGUAGE SQL IMMUTABLE;

CREATE OR REPLACE FUNCTION sys.DATETIMEOFFSETFROMPARTS(IN p_year INTEGER,
                                                               IN p_month INTEGER,
                                                               IN p_day INTEGER,
                                                               IN p_hour INTEGER,
                                                               IN p_minute INTEGER,
                                                               IN p_seconds INTEGER,
                                                               IN p_fractions INTEGER,
                                                               IN p_hour_offset INTEGER,
                                                               IN p_minute_offset INTEGER,
                                                               IN p_precision NUMERIC)
RETURNS sys.DATETIMEOFFSET
AS
$BODY$
DECLARE
    v_err_message SYS.VARCHAR;
    v_fractions SYS.VARCHAR;
    v_precision SMALLINT;
    v_calc_seconds NUMERIC; 
    v_resdatetime TIMESTAMP WITHOUT TIME ZONE;
    v_string pg_catalog.text;
    v_sign pg_catalog.text;
BEGIN
    v_fractions := p_fractions::SYS.VARCHAR;
    IF p_precision IS NULL THEN
        RAISE EXCEPTION 'Scale argument is not valid. Valid expressions for data type datetimeoffset scale argument are integer constants and integer constant expressions.';
    END IF;
    IF p_year IS NULL OR p_month is NULL OR p_day IS NULL OR p_hour IS NULL OR p_minute IS NULL OR p_seconds IS NULL OR p_fractions IS NULL
            OR p_hour_offset IS NULL OR p_minute_offset is NULL THEN
        RETURN NULL;
    END IF;
    v_precision := p_precision::SMALLINT;

    IF (scale(p_precision) > 0) THEN
        RAISE most_specific_type_mismatch;

    -- Check if arguments are out of range
    ELSIF ((p_year NOT BETWEEN 1753 AND 9999) OR
        (p_month NOT BETWEEN 1 AND 12) OR
        (p_day NOT BETWEEN 1 AND 31) OR
        (p_hour NOT BETWEEN 0 AND 23) OR
        (p_minute NOT BETWEEN 0 AND 59) OR
        (p_seconds NOT BETWEEN 0 AND 59) OR
        (p_hour_offset NOT BETWEEN -14 AND 14) OR
        (p_minute_offset NOT BETWEEN -59 AND 59) OR
        (p_hour_offset * p_minute_offset < 0) OR
        (p_hour_offset = 14 AND p_minute_offset != 0) OR
        (p_hour_offset = -14 AND p_minute_offset != 0) OR
        (p_fractions != 0 AND char_length(v_fractions) > p_precision::SMALLINT))
    THEN
        RAISE invalid_datetime_format;
    ELSIF (v_precision NOT BETWEEN 0 AND 7) THEN
        RAISE numeric_value_out_of_range;
    END IF;
    v_calc_seconds := format('%s.%s',
                             p_seconds,
                             substring(rpad(lpad(v_fractions, v_precision, '0'), 7, '0'), 1, 6))::NUMERIC;

    v_resdatetime := make_timestamp(p_year,
                                    p_month,
                                    p_day,
                                    p_hour,
                                    p_minute,
                                    v_calc_seconds);
    v_sign := (
        SELECT CASE
            WHEN (p_hour_offset) > 0
                THEN '+'
            WHEN (p_hour_offset) = 0 AND (p_minute_offset) >= 0
                THEN '+'    
            ELSE '-'
        END
    );
    v_string := CONCAT(v_resdatetime::pg_catalog.text,v_sign,abs(p_hour_offset)::SMALLINT::text,':',
                                                          abs(p_minute_offset)::SMALLINT::text);
    RETURN CAST(v_string AS sys.DATETIMEOFFSET);
EXCEPTION
    WHEN most_specific_type_mismatch THEN
        RAISE USING MESSAGE := 'Scale argument is not valid. Valid expressions for data type datetimeoffset scale argument are integer constants and integer constant expressions',
                    DETAIL := 'Use of incorrect "precision" parameter value during conversion process.',
                    HINT := 'Change "precision" parameter to the proper value and try again.';    
    WHEN invalid_datetime_format THEN
        RAISE USING MESSAGE := 'Cannot construct data type datetimeoffset, some of the arguments have values which are not valid.',
                    DETAIL := 'Possible use of incorrect value of date or time part (which lies outside of valid range).',
                    HINT := 'Check each input argument belongs to the valid range and try again.';

    WHEN numeric_value_out_of_range THEN
        RAISE USING MESSAGE := format('Specified scale % is invalid.', p_fractions),
                    DETAIL := format('Source value is out of %s data type range.', v_err_message),
                    HINT := format('Correct the source value you are trying to cast to %s data type and try again.',
                                   v_err_message);
END;
$BODY$
LANGUAGE plpgsql
IMMUTABLE;

-- Duplicate functions with arg TEXT since ANYELEMNT cannot handle type unknown.
CREATE OR REPLACE FUNCTION sys.stuff(expr TEXT, start INTEGER, length INTEGER, replace_expr TEXT)
RETURNS TEXT AS
$BODY$
SELECT
CASE
WHEN start <= 0 or start > length(expr) or length < 0 THEN
	NULL
WHEN replace_expr is NULL THEN
	overlay (expr placing '' from start for length)
ELSE
	overlay (expr placing replace_expr from start for length)
END;
$BODY$
LANGUAGE SQL;

CREATE OR REPLACE FUNCTION sys.stuff(expr ANYELEMENT, start INTEGER, length INTEGER, replace_expr ANYELEMENT)
RETURNS ANYELEMENT AS
$BODY$
SELECT
CASE
WHEN start <= 0 or start > length(expr) or length < 0 THEN
	NULL
WHEN replace_expr is NULL THEN
	overlay (expr placing '' from start for length)
ELSE
	overlay (expr placing replace_expr from start for length)
END;
$BODY$
LANGUAGE SQL;

CREATE OR REPLACE FUNCTION sys.len(expr TEXT) RETURNS INTEGER AS
$BODY$
SELECT length(trim(trailing from expr));
$BODY$
STRICT
LANGUAGE SQL IMMUTABLE;

-- Added for BABEL-1544
CREATE OR REPLACE FUNCTION sys.len(expr sys.BBF_VARBINARY) RETURNS INTEGER AS
'babelfishpg_common', 'varbinary_length'
STRICT
LANGUAGE c IMMUTABLE PARALLEL SAFE;

-- DATALENGTH
CREATE OR REPLACE FUNCTION sys.datalength(ANYELEMENT) RETURNS INTEGER
AS 'babelfishpg_tsql', 'datalength' LANGUAGE C IMMUTABLE STRICT PARALLEL SAFE;
-- provide both additional functions here to avoid implicit casting between string literals with/without N''
CREATE OR REPLACE FUNCTION sys.datalength(text) RETURNS INTEGER
AS 'babelfishpg_tsql', 'datalength' LANGUAGE C IMMUTABLE STRICT PARALLEL SAFE;
CREATE OR REPLACE FUNCTION sys.datalength(char) RETURNS INTEGER
AS 'babelfishpg_tsql', 'datalength' LANGUAGE C IMMUTABLE STRICT PARALLEL SAFE;
-- TODO: in MSSQL datalength against varchar(max) will return BIGINT instead of INTEGER. However in PG we ignore typmods in functions.
-- However this is not a critical issue so we will just leave it. We may come back to this difference later once we find out solution to typmods.

CREATE OR REPLACE FUNCTION sys.round(number PG_CATALOG.NUMERIC, length INTEGER)
RETURNS NUMERIC AS 'babelfishpg_common', 'tsql_numeric_round' LANGUAGE C IMMUTABLE PARALLEL SAFE;

CREATE OR REPLACE FUNCTION sys.round(number PG_CATALOG.NUMERIC, length INTEGER, function INTEGER)
RETURNS NUMERIC AS 'babelfishpg_common', 'tsql_numeric_trunc' LANGUAGE C IMMUTABLE PARALLEL SAFE;

CREATE OR REPLACE FUNCTION sys.day(date ANYELEMENT)
RETURNS INTEGER AS
$BODY$
SELECT sys.datepart('day', date);
$BODY$
STRICT
LANGUAGE SQL IMMUTABLE;

CREATE OR REPLACE FUNCTION sys.month(date ANYELEMENT)
RETURNS INTEGER AS
$BODY$
SELECT sys.datepart('month', date);
$BODY$
STRICT
LANGUAGE SQL IMMUTABLE;

CREATE OR REPLACE FUNCTION sys.year(date ANYELEMENT)
RETURNS INTEGER AS
$BODY$
SELECT sys.datepart('year', date);
$BODY$
STRICT
LANGUAGE SQL IMMUTABLE;

CREATE OR REPLACE FUNCTION sys.space(IN number INTEGER, OUT result SYS.VARCHAR) AS $$
-- sys.varchar has default length of 1, so we have to pass in 'number' to be the
-- type modifier.
BEGIN
	EXECUTE pg_catalog.format(E'SELECT repeat(\' \', %s)::SYS.VARCHAR(%s)', number, number) INTO result;
END;
$$
STRICT
LANGUAGE plpgsql;

create or replace function sys.isdate(v text)
returns integer
as
$body$
begin
    if v is NULL THEN
        return 0;
    else
        perform v::date;
        return 1;
    end if;
    EXCEPTION WHEN others THEN
    RETURN 0;
end
$body$
language 'plpgsql';

CREATE OR REPLACE FUNCTION sys.is_collated_ci_as_internal(IN input_string TEXT) RETURNS BOOL
AS 'babelfishpg_tsql', 'is_collated_ci_as_internal'
LANGUAGE C VOLATILE PARALLEL SAFE;

CREATE OR REPLACE FUNCTION sys.is_collated_ci_as(IN input_string TEXT)
RETURNS BOOL AS
$$
	SELECT sys.is_collated_ci_as_internal(input_string);
$$
LANGUAGE SQL VOLATILE PARALLEL SAFE;

create or replace function sys.PATINDEX(in pattern varchar, in expression varchar) returns bigint as
$body$
declare
  v_find_result VARCHAR;
  v_pos bigint;
  v_regexp_pattern VARCHAR;
begin
  if pattern is null or expression is null then
    return null;
  end if;
  if left(pattern, 1) = '%' collate sys.database_default then
    v_regexp_pattern := regexp_replace(pattern, '^%', '%#"', 'i');
  else
    v_regexp_pattern := '#"' || pattern;
  end if;

  if right(pattern, 1) = '%' collate sys.database_default then
    v_regexp_pattern := regexp_replace(v_regexp_pattern, '%$', '#"%', 'i');
  else
   v_regexp_pattern := v_regexp_pattern || '#"';
  end if;
  v_find_result := substring(expression, v_regexp_pattern, '#');
  if v_find_result <> '' collate sys.database_default then
    v_pos := strpos(expression, v_find_result);
  else
    v_pos := 0;
  end if;
  return v_pos;
end;
$body$
language plpgsql immutable returns null on null input;

create or replace function sys.RAND(x in int)returns double precision
AS 'babelfishpg_tsql', 'tsql_random'
LANGUAGE C IMMUTABLE STRICT COST 1 PARALLEL RESTRICTED;

create or replace function sys.square(in x double precision) returns double precision
AS
$BODY$
DECLARE
	res double precision;
BEGIN
	res = pow(x, 2::float);
	return res;
END;
$BODY$
LANGUAGE plpgsql PARALLEL SAFE IMMUTABLE RETURNS NULL ON NULL INPUT;

CREATE OR REPLACE FUNCTION sys.atn2(IN x SYS.FLOAT, IN y SYS.FLOAT) RETURNS SYS.FLOAT
AS
$$
DECLARE
    res SYS.FLOAT;
BEGIN
    IF x = 0 AND y = 0 THEN
        RAISE EXCEPTION 'An invalid floating point operation occurred.';
    ELSE
        res = PG_CATALOG.atan2(x, y);
        RETURN res;
    END IF;
END;
$$
LANGUAGE plpgsql PARALLEL SAFE IMMUTABLE RETURNS NULL ON NULL INPUT;

CREATE OR REPLACE FUNCTION sys.datepart(IN datepart PG_CATALOG.TEXT, IN arg anyelement) RETURNS INTEGER
AS
$body$
BEGIN
    IF pg_typeof(arg) = 'sys.DATETIMEOFFSET'::regtype THEN
        return sys.datepart_internal(datepart, arg::timestamp,
                     sys.babelfish_get_datetimeoffset_tzoffset(arg)::integer);
    ELSE
        return sys.datepart_internal(datepart, arg);
    END IF;
END;
$body$
LANGUAGE plpgsql IMMUTABLE;

-- Duplicate function with arg TEXT since ANYELEMENT cannot handle type unknown.
CREATE OR REPLACE FUNCTION sys.datepart(IN datepart TEXT, IN arg TEXT) RETURNS INTEGER
AS
$body$
BEGIN
    IF pg_typeof(arg) = 'sys.DATETIMEOFFSET'::regtype THEN
        return sys.datepart_internal(datepart, arg::timestamp,
                     sys.babelfish_get_datetimeoffset_tzoffset(arg)::integer);
    ELSIF pg_typeof(arg) = 'pg_catalog.text'::regtype THEN
        return sys.datepart_internal(datepart, arg::sys.datetimeoffset::timestamp, sys.babelfish_get_datetimeoffset_tzoffset(arg::sys.datetimeoffset)::integer);
    ELSE
        return sys.datepart_internal(datepart, arg);
    END IF;
END;
$body$
LANGUAGE plpgsql IMMUTABLE;

CREATE OR REPLACE FUNCTION sys.datediff(IN datepart PG_CATALOG.TEXT, IN startdate PG_CATALOG.date, IN enddate PG_CATALOG.date) RETURNS INTEGER
AS
$body$
BEGIN
    return sys.datediff_internal_date(datepart, startdate, enddate);
END
$body$
LANGUAGE plpgsql IMMUTABLE;

CREATE OR REPLACE FUNCTION sys.datediff(IN datepart PG_CATALOG.TEXT, IN startdate sys.datetime, IN enddate sys.datetime) RETURNS INTEGER
AS
$body$
BEGIN
    return sys.datediff_internal(datepart, startdate::TIMESTAMP, enddate::TIMESTAMP);
END
$body$
LANGUAGE plpgsql IMMUTABLE;

CREATE OR REPLACE FUNCTION sys.datediff(IN datepart PG_CATALOG.TEXT, IN startdate sys.datetimeoffset, IN enddate sys.datetimeoffset) RETURNS INTEGER
AS
$body$
BEGIN
    return sys.datediff_internal_df(datepart, startdate, enddate);
END
$body$
LANGUAGE plpgsql IMMUTABLE;

CREATE OR REPLACE FUNCTION sys.datediff(IN datepart PG_CATALOG.TEXT, IN startdate sys.datetime2, IN enddate sys.datetime2) RETURNS INTEGER
AS
$body$
BEGIN
    return sys.datediff_internal(datepart, startdate::TIMESTAMP, enddate::TIMESTAMP);
END
$body$
LANGUAGE plpgsql IMMUTABLE;

CREATE OR REPLACE FUNCTION sys.datediff(IN datepart PG_CATALOG.TEXT, IN startdate sys.smalldatetime, IN enddate sys.smalldatetime) RETURNS INTEGER
AS
$body$
BEGIN
    return sys.datediff_internal(datepart, startdate::TIMESTAMP, enddate::TIMESTAMP);
END
$body$
LANGUAGE plpgsql IMMUTABLE;

CREATE OR REPLACE FUNCTION sys.datediff(IN datepart PG_CATALOG.TEXT, IN startdate PG_CATALOG.time, IN enddate PG_CATALOG.time) RETURNS INTEGER
AS
$body$
BEGIN
    return sys.datediff_internal(datepart, startdate, enddate);
END
$body$
LANGUAGE plpgsql IMMUTABLE;

 -- Duplicate functions with arg TEXT since ANYELEMENT cannot handle type unknown.
CREATE OR REPLACE FUNCTION sys.dateadd(IN datepart PG_CATALOG.TEXT, IN num INTEGER, IN startdate TEXT) RETURNS DATETIME
AS
$body$
DECLARE
    is_date INT;
BEGIN
    is_date = sys.isdate(startdate);
    IF (is_date = 1) THEN 
        RETURN sys.dateadd_internal(datepart,num,startdate::datetime);
    ELSEIF (startdate is NULL) THEN
        RETURN NULL;
    ELSE
        RAISE EXCEPTION 'Conversion failed when converting date and/or time from character string.';
    END IF;
END;
$body$
LANGUAGE plpgsql IMMUTABLE;

CREATE OR REPLACE FUNCTION sys.dateadd(IN datepart PG_CATALOG.TEXT, IN num INTEGER, IN startdate ANYELEMENT) RETURNS ANYELEMENT
AS
$body$
BEGIN
    IF pg_typeof(startdate) = 'sys.DATETIMEOFFSET'::regtype THEN
        return sys.dateadd_internal_df(datepart, num,
                     startdate);
    ELSE
        return sys.dateadd_internal(datepart, num,
                     startdate);
    END IF;
END;
$body$
LANGUAGE plpgsql IMMUTABLE;

CREATE OR REPLACE FUNCTION sys.datepart_internal(IN datepart PG_CATALOG.TEXT, IN arg anyelement,IN df_tz INTEGER DEFAULT 0) RETURNS INTEGER AS $$
DECLARE
	result INTEGER;
	first_day DATE;
	first_week_end INTEGER;
	day INTEGER;
BEGIN
	CASE datepart
	WHEN 'dow' THEN
		result = (date_part(datepart, arg)::INTEGER - current_setting('babelfishpg_tsql.datefirst')::INTEGER + 7) % 7 + 1;
	WHEN 'tsql_week' THEN
		first_day = make_date(date_part('year', arg)::INTEGER, 1, 1);
		first_week_end = 8 - sys.datepart_internal('dow', first_day)::INTEGER;
		day = date_part('doy', arg)::INTEGER;
		IF day <= first_week_end THEN
			result = 1;
		ELSE
			result = 2 + (day - first_week_end - 1) / 7;
		END IF;
	WHEN 'second' THEN
		result = TRUNC(date_part(datepart, arg))::INTEGER;
	WHEN 'millisecond' THEN
		result = right(date_part(datepart, arg)::TEXT, 3)::INTEGER;
	WHEN 'microsecond' THEN
		result = right(date_part(datepart, arg)::TEXT, 6)::INTEGER;
	WHEN 'nanosecond' THEN
		-- Best we can do - Postgres does not support nanosecond precision
		result = right(date_part('microsecond', arg)::TEXT, 6)::INTEGER * 1000;
	WHEN 'tzoffset' THEN
		-- timezone for datetimeoffset
		result = df_tz;
	ELSE
		result = date_part(datepart, arg)::INTEGER;
	END CASE;
	RETURN result;
EXCEPTION WHEN invalid_parameter_value or feature_not_supported THEN
    -- date_part() throws an exception when trying to get day/month/year etc. from
	-- TIME, so we just need to catch the exception in this case
	-- date_part() returns 0 when trying to get hour/minute/second etc. from
	-- DATE, which is the desirable behavior for datepart() as well.
    -- If the date argument data type does not have the specified datepart,
    -- date_part() will return the default value for that datepart.
    CASE datepart
	-- Case for datepart is year, yy and yyyy, all mappings are defined in gram.y.
    WHEN 'year' THEN RETURN 1900;
    -- Case for datepart is quater, qq and q
    WHEN 'quarter' THEN RETURN 1;
    -- Case for datepart is month, mm and m
    WHEN 'month' THEN RETURN 1;
    -- Case for datepart is day, dd and d
    WHEN 'day' THEN RETURN 1;
    -- Case for datepart is dayofyear, dy
    WHEN 'doy' THEN RETURN 1;
    -- Case for datepart is y(also refers to dayofyear)
    WHEN 'y' THEN RETURN 1;
    -- Case for datepart is week, wk and ww
    WHEN 'tsql_week' THEN RETURN 1;
    -- Case for datepart is iso_week, isowk and isoww
    WHEN 'week' THEN RETURN 1;
    -- Case for datepart is tzoffset and tz
    WHEN 'tzoffset' THEN RETURN 0;
    -- Case for datepart is weekday and dw, return dow according to datefirst
    WHEN 'dow' THEN
        RETURN (1 - current_setting('babelfishpg_tsql.datefirst')::INTEGER + 7) % 7 + 1 ;
	ELSE
        RAISE EXCEPTION '''%'' is not a recognized datepart option', datepart;
        RETURN -1;
	END CASE;
END;
$$
STRICT
LANGUAGE plpgsql IMMUTABLE;

/*
    This function is needed when input date is datetimeoffset type. When running the following query in postgres using tsql dialect, it faied.
        select dateadd(minute, -70, '2016-12-26 00:30:05.523456+8'::datetimeoffset);
    We tried to merge this function with sys.dateadd_internal by using '+' when adding interval to datetimeoffset, 
    but the error shows : operator does not exist: sys.datetimeoffset + interval. As the result, we should not use '+' directly
    but should keep using OPERATOR(sys.+) when input date is in datetimeoffset type.
*/
CREATE OR REPLACE FUNCTION sys.dateadd_internal_df(IN datepart PG_CATALOG.TEXT, IN num INTEGER, IN startdate datetimeoffset) RETURNS datetimeoffset AS $$
BEGIN
	CASE datepart
	WHEN 'year' THEN
		RETURN startdate OPERATOR(sys.+) make_interval(years => num);
	WHEN 'quarter' THEN
		RETURN startdate OPERATOR(sys.+) make_interval(months => num * 3);
	WHEN 'month' THEN
		RETURN startdate OPERATOR(sys.+) make_interval(months => num);
	WHEN 'dayofyear', 'y' THEN
		RETURN startdate OPERATOR(sys.+) make_interval(days => num);
	WHEN 'day' THEN
		RETURN startdate OPERATOR(sys.+) make_interval(days => num);
	WHEN 'week' THEN
		RETURN startdate OPERATOR(sys.+) make_interval(weeks => num);
	WHEN 'weekday' THEN
		RETURN startdate OPERATOR(sys.+) make_interval(days => num);
	WHEN 'hour' THEN
		RETURN startdate OPERATOR(sys.+) make_interval(hours => num);
	WHEN 'minute' THEN
		RETURN startdate OPERATOR(sys.+) make_interval(mins => num);
	WHEN 'second' THEN
		RETURN startdate OPERATOR(sys.+) make_interval(secs => num);
	WHEN 'millisecond' THEN
		RETURN startdate OPERATOR(sys.+) make_interval(secs => (num::numeric) * 0.001);
	WHEN 'microsecond' THEN
		RETURN startdate OPERATOR(sys.+) make_interval(secs => (num::numeric) * 0.000001);
	WHEN 'nanosecond' THEN
		-- Best we can do - Postgres does not support nanosecond precision
		RETURN startdate OPERATOR(sys.+) make_interval(secs => TRUNC((num::numeric)* 0.000000001, 6));
	ELSE
		RAISE EXCEPTION '"%" is not a recognized dateadd option.', datepart;
	END CASE;
END;
$$
STRICT
LANGUAGE plpgsql IMMUTABLE;

CREATE OR REPLACE FUNCTION sys.dateadd_internal(IN datepart PG_CATALOG.TEXT, IN num INTEGER, IN startdate ANYELEMENT) RETURNS ANYELEMENT AS $$
BEGIN
    IF pg_typeof(startdate) = 'date'::regtype AND
		datepart IN ('hour', 'minute', 'second', 'millisecond', 'microsecond', 'nanosecond') THEN
		RAISE EXCEPTION 'The datepart % is not supported by date function dateadd for data type date.', datepart;
	END IF;
    IF pg_typeof(startdate) = 'time'::regtype AND
		datepart IN ('year', 'quarter', 'month', 'doy', 'day', 'week', 'weekday') THEN
		RAISE EXCEPTION 'The datepart % is not supported by date function dateadd for data type time.', datepart;
	END IF;

	CASE datepart
	WHEN 'year' THEN
		RETURN startdate + make_interval(years => num);
	WHEN 'quarter' THEN
		RETURN startdate + make_interval(months => num * 3);
	WHEN 'month' THEN
		RETURN startdate + make_interval(months => num);
	WHEN 'dayofyear', 'y' THEN
		RETURN startdate + make_interval(days => num);
	WHEN 'day' THEN
		RETURN startdate + make_interval(days => num);
	WHEN 'week' THEN
		RETURN startdate + make_interval(weeks => num);
	WHEN 'weekday' THEN
		RETURN startdate + make_interval(days => num);
	WHEN 'hour' THEN
		RETURN startdate + make_interval(hours => num);
	WHEN 'minute' THEN
		RETURN startdate + make_interval(mins => num);
	WHEN 'second' THEN
		RETURN startdate + make_interval(secs => num);
	WHEN 'millisecond' THEN
		RETURN startdate + make_interval(secs => (num::numeric) * 0.001);
	WHEN 'microsecond' THEN
        IF pg_typeof(startdate) = 'time'::regtype THEN
            RETURN startdate + make_interval(secs => (num::numeric) * 0.000001);
        ELSIF pg_typeof(startdate) = 'sys.datetime2'::regtype THEN
            RETURN startdate + make_interval(secs => (num::numeric) * 0.000001);
        ELSIF pg_typeof(startdate) = 'sys.smalldatetime'::regtype THEN
            RAISE EXCEPTION 'The datepart % is not supported by date function dateadd for data type smalldatetime.', datepart;
        ELSE
            RAISE EXCEPTION 'The datepart % is not supported by date function dateadd for data type datetime.', datepart;
        END IF;
	WHEN 'nanosecond' THEN
        IF pg_typeof(startdate) = 'time'::regtype THEN
            RETURN startdate + make_interval(secs => TRUNC((num::numeric)* 0.000000001, 6));
        ELSIF pg_typeof(startdate) = 'sys.datetime2'::regtype THEN
            RETURN startdate + make_interval(secs => TRUNC((num::numeric)* 0.000000001, 6));
        ELSIF pg_typeof(startdate) = 'sys.smalldatetime'::regtype THEN
            RAISE EXCEPTION 'The datepart % is not supported by date function dateadd for data type smalldatetime.', datepart;
        ELSE
            RAISE EXCEPTION 'The datepart % is not supported by date function dateadd for data type datetime.', datepart;
        END IF;
	ELSE
		RAISE EXCEPTION '''%'' is not a recognized dateadd option.', datepart;
	END CASE;
END;
$$
STRICT
LANGUAGE plpgsql IMMUTABLE;

CREATE OR REPLACE FUNCTION sys.datediff_internal_df(IN datepart PG_CATALOG.TEXT, IN startdate anyelement, IN enddate anyelement) RETURNS INTEGER AS $$
DECLARE
	result INTEGER;
	year_diff INTEGER;
	month_diff INTEGER;
	day_diff INTEGER;
	hour_diff INTEGER;
	minute_diff INTEGER;
	second_diff INTEGER;
	millisecond_diff INTEGER;
	microsecond_diff INTEGER;
	y1 INTEGER;
	m1 INTEGER;
	d1 INTEGER;
	y2 INTEGER;
	m2 INTEGER;
	d2 INTEGER;
BEGIN
	CASE datepart
	WHEN 'year' THEN
		year_diff = sys.datepart('year', enddate) - sys.datepart('year', startdate);
		result = year_diff;
	WHEN 'quarter' THEN
		year_diff = sys.datepart('year', enddate) - sys.datepart('year', startdate);
		month_diff = sys.datepart('month', enddate) - sys.datepart('month', startdate);
		result = (year_diff * 12 + month_diff) / 3;
	WHEN 'month' THEN
		year_diff = sys.datepart('year', enddate) - sys.datepart('year', startdate);
		month_diff = sys.datepart('month', enddate) - sys.datepart('month', startdate);
		result = year_diff * 12 + month_diff;
	WHEN 'doy', 'y' THEN
		day_diff = sys.datepart('day', enddate OPERATOR(sys.-) startdate);
		result = day_diff;
	WHEN 'day' THEN
		y1 = sys.datepart('year', enddate);
		m1 = sys.datepart('month', enddate);
		d1 = sys.datepart('day', enddate);
		y2 = sys.datepart('year', startdate);
		m2 = sys.datepart('month', startdate);
		d2 = sys.datepart('day', startdate);
		result = sys.num_days_in_date(d1, m1, y1) - sys.num_days_in_date(d2, m2, y2);
	WHEN 'week' THEN
		day_diff = sys.datepart('day', enddate OPERATOR(sys.-) startdate);
		result = day_diff / 7;
	WHEN 'hour' THEN
		y1 = sys.datepart('year', enddate);
		m1 = sys.datepart('month', enddate);
		d1 = sys.datepart('day', enddate);
		y2 = sys.datepart('year', startdate);
		m2 = sys.datepart('month', startdate);
		d2 = sys.datepart('day', startdate);
		day_diff = sys.num_days_in_date(d1, m1, y1) - sys.num_days_in_date(d2, m2, y2);
		hour_diff = sys.datepart('hour', enddate) - sys.datepart('hour', startdate);
		result = day_diff * 24 + hour_diff;
	WHEN 'minute' THEN
		day_diff = sys.datepart('day', enddate OPERATOR(sys.-) startdate);
		hour_diff = sys.datepart('hour', enddate OPERATOR(sys.-) startdate);
		minute_diff = sys.datepart('minute', enddate OPERATOR(sys.-) startdate);
		result = (day_diff * 24 + hour_diff) * 60 + minute_diff;
	WHEN 'second' THEN
		day_diff = sys.datepart('day', enddate OPERATOR(sys.-) startdate);
		hour_diff = sys.datepart('hour', enddate OPERATOR(sys.-) startdate);
		minute_diff = sys.datepart('minute', enddate OPERATOR(sys.-) startdate);
		second_diff = TRUNC(sys.datepart('second', enddate OPERATOR(sys.-) startdate));
		result = ((day_diff * 24 + hour_diff) * 60 + minute_diff) * 60 + second_diff;
	WHEN 'millisecond' THEN
		-- millisecond result from date_part by default contains second value,
		-- so we do not need to add second_diff again
		day_diff = sys.datepart('day', enddate OPERATOR(sys.-) startdate);
		hour_diff = sys.datepart('hour', enddate OPERATOR(sys.-) startdate);
		minute_diff = sys.datepart('minute', enddate OPERATOR(sys.-) startdate);
		second_diff = TRUNC(sys.datepart('second', enddate OPERATOR(sys.-) startdate));
		millisecond_diff = TRUNC(sys.datepart('millisecond', enddate OPERATOR(sys.-) startdate));
		result = (((day_diff * 24 + hour_diff) * 60 + minute_diff) * 60) * 1000 + millisecond_diff;
	WHEN 'microsecond' THEN
		-- microsecond result from date_part by default contains second and millisecond values,
		-- so we do not need to add second_diff and millisecond_diff again
		day_diff = sys.datepart('day', enddate OPERATOR(sys.-) startdate);
		hour_diff = sys.datepart('hour', enddate OPERATOR(sys.-) startdate);
		minute_diff = sys.datepart('minute', enddate OPERATOR(sys.-) startdate);
		second_diff = TRUNC(sys.datepart('second', enddate OPERATOR(sys.-) startdate));
		millisecond_diff = TRUNC(sys.datepart('millisecond', enddate OPERATOR(sys.-) startdate));
		microsecond_diff = TRUNC(sys.datepart('microsecond', enddate OPERATOR(sys.-) startdate));
		result = ((((day_diff * 24 + hour_diff) * 60 + minute_diff) * 60) * 1000) * 1000 + microsecond_diff;
	WHEN 'nanosecond' THEN
		-- Best we can do - Postgres does not support nanosecond precision
		day_diff = sys.datepart('day', enddate - startdate);
		hour_diff = sys.datepart('hour', enddate OPERATOR(sys.-) startdate);
		minute_diff = sys.datepart('minute', enddate OPERATOR(sys.-) startdate);
		second_diff = TRUNC(sys.datepart('second', enddate OPERATOR(sys.-) startdate));
		millisecond_diff = TRUNC(sys.datepart('millisecond', enddate OPERATOR(sys.-) startdate));
		microsecond_diff = TRUNC(sys.datepart('microsecond', enddate OPERATOR(sys.-) startdate));
		result = (((((day_diff * 24 + hour_diff) * 60 + minute_diff) * 60) * 1000) * 1000 + microsecond_diff) * 1000;
	ELSE
		RAISE EXCEPTION '"%" is not a recognized datediff option.', datepart;
	END CASE;

	return result;
END;
$$
STRICT
LANGUAGE plpgsql IMMUTABLE;

CREATE OR REPLACE FUNCTION sys.datediff_internal_date(IN datepart PG_CATALOG.TEXT, IN startdate PG_CATALOG.date, IN enddate PG_CATALOG.date) RETURNS INTEGER AS $$
DECLARE
	result INTEGER;
	year_diff INTEGER;
	month_diff INTEGER;
	day_diff INTEGER;
	hour_diff INTEGER;
	minute_diff INTEGER;
	second_diff INTEGER;
	millisecond_diff INTEGER;
	microsecond_diff INTEGER;
BEGIN
	CASE datepart
	WHEN 'year' THEN
		year_diff = date_part('year', enddate)::INTEGER - date_part('year', startdate)::INTEGER;
		result = year_diff;
	WHEN 'quarter' THEN
		year_diff = date_part('year', enddate)::INTEGER - date_part('year', startdate)::INTEGER;
		month_diff = date_part('month', enddate)::INTEGER - date_part('month', startdate)::INTEGER;
		result = (year_diff * 12 + month_diff) / 3;
	WHEN 'month' THEN
		year_diff = date_part('year', enddate)::INTEGER - date_part('year', startdate)::INTEGER;
		month_diff = date_part('month', enddate)::INTEGER - date_part('month', startdate)::INTEGER;
		result = year_diff * 12 + month_diff;
	-- for all intervals smaller than month, (DATE - DATE) already returns the integer number of days
	-- between the dates, so just use that directly as the day_diff. There is no finer resolution
	-- than days with the DATE type anyways.
	WHEN 'doy', 'y' THEN
		day_diff = enddate - startdate;
		result = day_diff;
	WHEN 'day' THEN
		day_diff = enddate - startdate;
		result = day_diff;
	WHEN 'week' THEN
		day_diff = enddate - startdate;
		result = day_diff / 7;
	WHEN 'hour' THEN
		day_diff = enddate - startdate;
		result = day_diff * 24;
	WHEN 'minute' THEN
		day_diff = enddate - startdate;
		result = day_diff * 24 * 60;
	WHEN 'second' THEN
		day_diff = enddate - startdate;
		result = day_diff * 24 * 60 * 60;
	WHEN 'millisecond' THEN
		-- millisecond result from date_part by default contains second value,
		-- so we do not need to add second_diff again
		day_diff = enddate - startdate;
		result = day_diff * 24 * 60 * 60 * 1000;
	WHEN 'microsecond' THEN
		-- microsecond result from date_part by default contains second and millisecond values,
		-- so we do not need to add second_diff and millisecond_diff again
		day_diff = enddate - startdate;
		result = day_diff * 24 * 60 * 60 * 1000 * 1000;
	WHEN 'nanosecond' THEN
		-- Best we can do - Postgres does not support nanosecond precision
		day_diff = enddate - startdate;
		result = day_diff * 24 * 60 * 60 * 1000 * 1000 * 1000;
	ELSE
		RAISE EXCEPTION '"%" is not a recognized datediff option.', datepart;
	END CASE;

	return result;
END;
$$
STRICT
LANGUAGE plpgsql IMMUTABLE;

CREATE OR REPLACE FUNCTION sys.datediff_internal(IN datepart PG_CATALOG.TEXT, IN startdate anyelement, IN enddate anyelement) RETURNS INTEGER AS $$
DECLARE
	result INTEGER;
	year_diff INTEGER;
	month_diff INTEGER;
	day_diff INTEGER;
	hour_diff INTEGER;
	minute_diff INTEGER;
	second_diff INTEGER;
	millisecond_diff INTEGER;
	microsecond_diff INTEGER;
	y1 INTEGER;
	m1 INTEGER;
	d1 INTEGER;
	y2 INTEGER;
	m2 INTEGER;
	d2 INTEGER;
BEGIN
	CASE datepart
	WHEN 'year' THEN
		year_diff = date_part('year', enddate)::INTEGER - date_part('year', startdate)::INTEGER;
		result = year_diff;
	WHEN 'quarter' THEN
		year_diff = date_part('year', enddate)::INTEGER - date_part('year', startdate)::INTEGER;
		month_diff = date_part('month', enddate)::INTEGER - date_part('month', startdate)::INTEGER;
		result = (year_diff * 12 + month_diff) / 3;
	WHEN 'month' THEN
		year_diff = date_part('year', enddate)::INTEGER - date_part('year', startdate)::INTEGER;
		month_diff = date_part('month', enddate)::INTEGER - date_part('month', startdate)::INTEGER;
		result = year_diff * 12 + month_diff;
	WHEN 'doy', 'y' THEN
		day_diff = date_part('day', enddate OPERATOR(sys.-) startdate)::INTEGER;
		result = day_diff;
	WHEN 'day' THEN
		y1 = date_part('year', enddate)::INTEGER;
		m1 = date_part('month', enddate)::INTEGER;
		d1 = date_part('day', enddate)::INTEGER;
		y2 = date_part('year', startdate)::INTEGER;
		m2 = date_part('month', startdate)::INTEGER;
		d2 = date_part('day', startdate)::INTEGER;
		result = sys.num_days_in_date(d1, m1, y1) - sys.num_days_in_date(d2, m2, y2);
	WHEN 'week' THEN
		day_diff = date_part('day', enddate OPERATOR(sys.-) startdate)::INTEGER;
		result = day_diff / 7;
	WHEN 'hour' THEN
		y1 = date_part('year', enddate)::INTEGER;
		m1 = date_part('month', enddate)::INTEGER;
		d1 = date_part('day', enddate)::INTEGER;
		y2 = date_part('year', startdate)::INTEGER;
		m2 = date_part('month', startdate)::INTEGER;
		d2 = date_part('day', startdate)::INTEGER;
		day_diff = sys.num_days_in_date(d1, m1, y1) - sys.num_days_in_date(d2, m2, y2);
		hour_diff = date_part('hour', enddate)::INTEGER - date_part('hour', startdate)::INTEGER;
		result = day_diff * 24 + hour_diff;
	WHEN 'minute' THEN
		day_diff = date_part('day', enddate OPERATOR(sys.-) startdate)::INTEGER;
		hour_diff = date_part('hour', enddate OPERATOR(sys.-) startdate)::INTEGER;
		minute_diff = date_part('minute', enddate OPERATOR(sys.-) startdate)::INTEGER;
		result = (day_diff * 24 + hour_diff) * 60 + minute_diff;
	WHEN 'second' THEN
		day_diff = date_part('day', enddate OPERATOR(sys.-) startdate)::INTEGER;
		hour_diff = date_part('hour', enddate OPERATOR(sys.-) startdate)::INTEGER;
		minute_diff = date_part('minute', enddate OPERATOR(sys.-) startdate)::INTEGER;
		second_diff = TRUNC(date_part('second', enddate OPERATOR(sys.-) startdate));
		result = ((day_diff * 24 + hour_diff) * 60 + minute_diff) * 60 + second_diff;
	WHEN 'millisecond' THEN
		-- millisecond result from date_part by default contains second value,
		-- so we do not need to add second_diff again
		day_diff = date_part('day', enddate OPERATOR(sys.-) startdate)::INTEGER;
		hour_diff = date_part('hour', enddate OPERATOR(sys.-) startdate)::INTEGER;
		minute_diff = date_part('minute', enddate OPERATOR(sys.-) startdate)::INTEGER;
		second_diff = TRUNC(date_part('second', enddate OPERATOR(sys.-) startdate));
		millisecond_diff = TRUNC(date_part('millisecond', enddate OPERATOR(sys.-) startdate));
		result = (((day_diff * 24 + hour_diff) * 60 + minute_diff) * 60) * 1000 + millisecond_diff;
	WHEN 'microsecond' THEN
		-- microsecond result from date_part by default contains second and millisecond values,
		-- so we do not need to add second_diff and millisecond_diff again
		day_diff = date_part('day', enddate OPERATOR(sys.-) startdate)::INTEGER;
		hour_diff = date_part('hour', enddate OPERATOR(sys.-) startdate)::INTEGER;
		minute_diff = date_part('minute', enddate OPERATOR(sys.-) startdate)::INTEGER;
		second_diff = TRUNC(date_part('second', enddate OPERATOR(sys.-) startdate));
		millisecond_diff = TRUNC(date_part('millisecond', enddate OPERATOR(sys.-) startdate));
		microsecond_diff = TRUNC(date_part('microsecond', enddate OPERATOR(sys.-) startdate));
		result = ((((day_diff * 24 + hour_diff) * 60 + minute_diff) * 60) * 1000) * 1000 + microsecond_diff;
	WHEN 'nanosecond' THEN
		-- Best we can do - Postgres does not support nanosecond precision
		day_diff = date_part('day', enddate OPERATOR(sys.-) startdate)::INTEGER;
		hour_diff = date_part('hour', enddate OPERATOR(sys.-) startdate)::INTEGER;
		minute_diff = date_part('minute', enddate OPERATOR(sys.-) startdate)::INTEGER;
		second_diff = TRUNC(date_part('second', enddate OPERATOR(sys.-) startdate));
		millisecond_diff = TRUNC(date_part('millisecond', enddate OPERATOR(sys.-) startdate));
		microsecond_diff = TRUNC(date_part('microsecond', enddate OPERATOR(sys.-) startdate));
		result = (((((day_diff * 24 + hour_diff) * 60 + minute_diff) * 60) * 1000) * 1000 + microsecond_diff) * 1000;
	ELSE
		RAISE EXCEPTION '"%" is not a recognized datediff option.', datepart;
	END CASE;

	return result;
END;
$$
STRICT
LANGUAGE plpgsql IMMUTABLE;

CREATE OR REPLACE FUNCTION sys.datename(IN dp PG_CATALOG.TEXT, IN arg anyelement) RETURNS TEXT AS 
$BODY$
SELECT
    CASE
    WHEN dp = 'month'::text THEN
        to_char(arg::date, 'TMMonth')
    -- '1969-12-28' is a Sunday
    WHEN dp = 'dow'::text THEN
        to_char(arg::date, 'TMDay')
    ELSE
        sys.datepart(dp, arg)::TEXT
    END 
$BODY$
STRICT
LANGUAGE sql IMMUTABLE;

-- Duplicate functions with arg TEXT since ANYELEMENT cannot handle type unknown.
CREATE OR REPLACE FUNCTION sys.datename(IN dp PG_CATALOG.TEXT, IN arg TEXT) RETURNS TEXT AS
$BODY$
SELECT
    CASE
    WHEN dp = 'month'::text THEN
        to_char(arg::date, 'TMMonth')
    -- '1969-12-28' is a Sunday
    WHEN dp = 'dow'::text THEN
        to_char(arg::date, 'TMDay')
    ELSE
        sys.datepart(dp, arg)::TEXT
    END
$BODY$
STRICT
LANGUAGE sql IMMUTABLE;

CREATE OR REPLACE FUNCTION sys.GETUTCDATE() RETURNS sys.DATETIME AS
$BODY$
SELECT CAST(CURRENT_TIMESTAMP AT TIME ZONE 'UTC'::pg_catalog.text AS sys.DATETIME);
$BODY$
LANGUAGE SQL PARALLEL SAFE;

-- These come from the built-in pg_catalog.count in pg_aggregate.dat
CREATE AGGREGATE sys.count(*)
(
	sfunc = int8inc,
	combinefunc = int8pl,
	msfunc = int8inc,
	minvfunc = int8dec,
	stype = int8,
	mstype = int8,
	initcond = 0,
	minitcond = 0,
	finalfunc = int4,
	mfinalfunc = int4,
	parallel = safe
);

CREATE AGGREGATE sys.count("any")
(
	sfunc = int8inc_any,
	combinefunc = int8pl,
	msfunc = int8inc_any,
	minvfunc = int8dec_any,
	stype = int8,
	mstype = int8,
	initcond = 0,
	minitcond = 0,
	finalfunc = int4,
	mfinalfunc = int4,
	parallel = safe
);

CREATE AGGREGATE sys.count_big(*)
(
	sfunc = int8inc,
	combinefunc = int8pl,
	msfunc = int8inc,
	minvfunc = int8dec,
	stype = int8,
	mstype = int8,
	initcond = 0,
	minitcond = 0,
	parallel = safe
);

CREATE AGGREGATE sys.count_big("any")
(
	sfunc = int8inc_any,
	combinefunc = int8pl,
	msfunc = int8inc_any,
	minvfunc = int8dec_any,
	stype = int8,
	mstype = int8,
	initcond = 0,
	minitcond = 0,
	parallel = safe
);

CREATE OR REPLACE FUNCTION sys.REPLICATE(string TEXT, number INTEGER)
RETURNS VARCHAR AS
$BODY$
SELECT 
    CASE 
        WHEN number >= 0 THEN repeat(string, number)
        ELSE null
    END;
$BODY$
LANGUAGE SQL IMMUTABLE STRICT PARALLEL SAFE;

-- @@ functions
CREATE OR REPLACE FUNCTION sys.rowcount()
RETURNS INT AS 'babelfishpg_tsql' LANGUAGE C;

CREATE OR REPLACE FUNCTION sys.error()
	   RETURNS INT AS 'babelfishpg_tsql' LANGUAGE C;

CREATE OR REPLACE FUNCTION sys.pgerror()
	   RETURNS VARCHAR AS 'babelfishpg_tsql' LANGUAGE C;

CREATE OR REPLACE FUNCTION sys.trancount()
	   RETURNS INT AS 'babelfishpg_tsql' LANGUAGE C;

CREATE OR REPLACE FUNCTION sys.datefirst()
	   RETURNS INT AS 'babelfishpg_tsql' LANGUAGE C;

CREATE OR REPLACE FUNCTION sys.options()
	   RETURNS INT AS 'babelfishpg_tsql' LANGUAGE C;

CREATE OR REPLACE FUNCTION sys.version()
        RETURNS sys.NVARCHAR(255)  AS 'babelfishpg_tsql' LANGUAGE C;

CREATE OR REPLACE FUNCTION sys.servername()
        RETURNS sys.NVARCHAR(128)  AS 'babelfishpg_tsql' LANGUAGE C;

CREATE OR REPLACE FUNCTION sys.servicename()
        RETURNS sys.NVARCHAR(128)  AS 'babelfishpg_tsql' LANGUAGE C;

-- In tsql @@max_precision represents max precision that server supports
-- As of now, we do not support change in max_precision. So, returning default value
CREATE OR REPLACE FUNCTION sys.max_precision()
RETURNS sys.TINYINT  AS 
$$
BEGIN
  RETURN 38;
END;
$$
LANGUAGE plpgsql;

-- not supported, only syntax support
CREATE OR REPLACE FUNCTION sys.PROCID()
	RETURNS INT AS 'babelfishpg_tsql' LANGUAGE C;

CREATE OR REPLACE FUNCTION sys.spid()
RETURNS INTEGER AS
$BODY$
SELECT pg_backend_pid();
$BODY$
STRICT
LANGUAGE SQL;

CREATE OR REPLACE FUNCTION sys.get_current_full_xact_id()
    RETURNS XID8 AS 'babelfishpg_tsql' LANGUAGE C STABLE;

CREATE OR REPLACE FUNCTION sys.DBTS()
RETURNS sys.ROWVERSION AS
$$
DECLARE
    eh_setting text;
BEGIN
    eh_setting = (select s.setting FROM pg_catalog.pg_settings s where name = 'babelfishpg_tsql.escape_hatch_rowversion');
    IF eh_setting = 'strict' THEN
        RAISE EXCEPTION 'DBTS is not currently supported in Babelfish. please use babelfishpg_tsql.escape_hatch_rowversion to ignore';
    ELSE
        RETURN sys.get_current_full_xact_id()::sys.ROWVERSION;
    END IF;
END;
$$
STRICT
LANGUAGE plpgsql;

CREATE OR REPLACE FUNCTION sys.nestlevel() RETURNS INTEGER AS
$$
DECLARE
    stack text;
    result integer;
BEGIN
    GET DIAGNOSTICS stack = PG_CONTEXT;
    result := array_length(string_to_array(stack, 'function'), 1) - 2;
    IF result < 0 THEN
        RAISE EXCEPTION 'Invalid output, check stack trace %', stack;
    ELSE
        RETURN result;
    END IF;
END;
$$
LANGUAGE plpgsql;

CREATE OR REPLACE FUNCTION sys.fetch_status()
RETURNS INT AS 'babelfishpg_tsql' LANGUAGE C;

CREATE OR REPLACE FUNCTION sys.cursor_rows()
RETURNS INT AS 'babelfishpg_tsql' LANGUAGE C;

CREATE OR REPLACE FUNCTION sys.cursor_status(text, text)
RETURNS INT AS 'babelfishpg_tsql' LANGUAGE C;

-- Floor for bit
CREATE OR REPLACE FUNCTION sys.floor(sys.bit) RETURNS DOUBLE PRECISION
AS 'babelfishpg_tsql', 'bit_floor' LANGUAGE C IMMUTABLE STRICT PARALLEL SAFE;

-- Floor overloading for all int types
CREATE OR REPLACE FUNCTION sys.floor(bigint) RETURNS BIGINT
AS 'babelfishpg_tsql', 'int_floor' LANGUAGE C IMMUTABLE STRICT PARALLEL SAFE;

CREATE OR REPLACE FUNCTION sys.floor(int) RETURNS INT
AS 'babelfishpg_tsql', 'int_floor' LANGUAGE C IMMUTABLE STRICT PARALLEL SAFE;

CREATE OR REPLACE FUNCTION sys.floor(smallint) RETURNS SMALLINT
AS 'babelfishpg_tsql', 'int_floor' LANGUAGE C IMMUTABLE STRICT PARALLEL SAFE;

CREATE OR REPLACE FUNCTION sys.floor(tinyint) RETURNS TINYINT
AS 'babelfishpg_tsql', 'int_floor' LANGUAGE C IMMUTABLE STRICT PARALLEL SAFE;

-- Ceiling for bit
CREATE OR REPLACE FUNCTION sys.ceiling(sys.bit) RETURNS DOUBLE PRECISION
AS 'babelfishpg_tsql', 'bit_ceiling' LANGUAGE C IMMUTABLE STRICT PARALLEL SAFE;

-- Ceiling overloading for all int types
CREATE OR REPLACE FUNCTION sys.ceiling(bigint) RETURNS BIGINT
AS 'babelfishpg_tsql', 'int_ceiling' LANGUAGE C IMMUTABLE STRICT PARALLEL SAFE;

CREATE OR REPLACE FUNCTION sys.ceiling(int) RETURNS INT
AS 'babelfishpg_tsql', 'int_ceiling' LANGUAGE C IMMUTABLE STRICT PARALLEL SAFE;

CREATE OR REPLACE FUNCTION sys.ceiling(smallint) RETURNS SMALLINT
AS 'babelfishpg_tsql', 'int_ceiling' LANGUAGE C IMMUTABLE STRICT PARALLEL SAFE;

CREATE OR REPLACE FUNCTION sys.ceiling(tinyint) RETURNS TINYINT
AS 'babelfishpg_tsql', 'int_ceiling' LANGUAGE C IMMUTABLE STRICT PARALLEL SAFE;

CREATE OR REPLACE FUNCTION sys.microsoftversion()
RETURNS INTEGER AS
$BODY$
	SELECT 201332885::INTEGER;
$BODY$
LANGUAGE SQL IMMUTABLE STRICT PARALLEL SAFE;
CREATE OR REPLACE FUNCTION sys.APPLOCK_MODE(IN "@dbprincipal" varchar(32),
                                            IN "@resource" varchar(255),
                                            IN "@lockowner" varchar(32) DEFAULT 'TRANSACTION')
RETURNS TEXT
AS 'babelfishpg_tsql', 'APPLOCK_MODE' LANGUAGE C;

CREATE OR REPLACE FUNCTION sys.APPLOCK_TEST(IN "@dbprincipal" varchar(32),
                                            IN "@resource" varchar(255),
											IN "@lockmode" varchar(32),
                                            IN "@lockowner" varchar(32) DEFAULT 'TRANSACTION')
RETURNS SMALLINT
AS 'babelfishpg_tsql', 'APPLOCK_TEST' LANGUAGE C;

-- Error handling functions
CREATE OR REPLACE FUNCTION sys.xact_state()
RETURNS SMALLINT
AS 'babelfishpg_tsql', 'xact_state' LANGUAGE C;

CREATE OR REPLACE FUNCTION sys.error_line()
RETURNS INT
AS 'babelfishpg_tsql', 'pltsql_error_line' LANGUAGE C;

CREATE OR REPLACE FUNCTION sys.error_message()
RETURNS sys.NVARCHAR(4000)
AS 'babelfishpg_tsql', 'pltsql_error_message' LANGUAGE C;

CREATE OR REPLACE FUNCTION sys.error_number()
RETURNS INT
AS 'babelfishpg_tsql', 'pltsql_error_number' LANGUAGE C;

CREATE OR REPLACE FUNCTION sys.error_procedure()
RETURNS sys.NVARCHAR(128)
AS 'babelfishpg_tsql', 'pltsql_error_procedure' LANGUAGE C;

CREATE OR REPLACE FUNCTION sys.error_severity()
RETURNS INT
AS 'babelfishpg_tsql', 'pltsql_error_severity' LANGUAGE C;

CREATE OR REPLACE FUNCTION sys.error_state()
RETURNS INT
AS 'babelfishpg_tsql', 'pltsql_error_state' LANGUAGE C;

CREATE OR REPLACE FUNCTION sys.rand() RETURNS FLOAT AS
$$
	SELECT random();
$$
LANGUAGE SQL VOLATILE STRICT PARALLEL RESTRICTED;

CREATE OR REPLACE FUNCTION sys.DEFAULT_DOMAIN()
RETURNS TEXT
AS 'babelfishpg_tsql', 'default_domain' LANGUAGE C;

CREATE OR REPLACE FUNCTION sys.db_id(sys.nvarchar(128)) RETURNS SMALLINT
AS 'babelfishpg_tsql', 'babelfish_db_id'
LANGUAGE C PARALLEL SAFE IMMUTABLE;

CREATE OR REPLACE FUNCTION sys.db_id() RETURNS SMALLINT
AS 'babelfishpg_tsql', 'babelfish_db_id'
LANGUAGE C PARALLEL SAFE IMMUTABLE;

CREATE OR REPLACE FUNCTION sys.db_name(int) RETURNS sys.nvarchar(128)
AS 'babelfishpg_tsql', 'babelfish_db_name'
LANGUAGE C PARALLEL SAFE IMMUTABLE;

CREATE OR REPLACE FUNCTION sys.db_name() RETURNS sys.nvarchar(128)
AS 'babelfishpg_tsql', 'babelfish_db_name'
LANGUAGE C PARALLEL SAFE IMMUTABLE;

-- BABEL-1783: (partial) support for sys.fn_listextendedproperty
create table if not exists sys.extended_properties (
class sys.tinyint,
class_desc sys.nvarchar(60),
major_id int,
minor_id int,
name sys.sysname,
value sys.sql_variant
);
GRANT SELECT ON sys.extended_properties TO PUBLIC;

CREATE OR REPLACE FUNCTION sys.fn_listextendedproperty (
property_name varchar(128),
level0_object_type varchar(128),
level0_object_name varchar(128),
level1_object_type varchar(128),
level1_object_name varchar(128),
level2_object_type varchar(128),
level2_object_name varchar(128)
)
returns table (
objtype	sys.sysname,
objname	sys.sysname,
name	sys.sysname,
value	sys.sql_variant
) 
as $$
begin
-- currently only support COLUMN property
IF (((SELECT coalesce(property_name COLLATE sys.database_default, '')) = '') or
    ((SELECT UPPER(coalesce(property_name COLLATE sys.database_default, ''))) = 'COLUMN')) THEN
	IF (((SELECT LOWER(coalesce(level0_object_type COLLATE sys.database_default, ''))) = 'schema') and
	    ((SELECT LOWER(coalesce(level1_object_type COLLATE sys.database_default, ''))) = 'table') and
	    ((SELECT LOWER(coalesce(level2_object_type COLLATE sys.database_default, ''))) = 'column')) THEN
		RETURN query 
		select CAST('COLUMN' AS sys.sysname) as objtype,
		       CAST(t3.column_name AS sys.sysname) as objname,
		       t1.name as name,
		       t1.value as value
		from sys.extended_properties t1, pg_catalog.pg_class t2, information_schema.columns t3
		where t1.major_id = t2.oid and 
			  t2.relname = cast(t3.table_name as sys.sysname) COLLATE sys.database_default and 
		      t2.relname = (SELECT coalesce(level1_object_name COLLATE sys.database_default, '')) COLLATE sys.database_default and 
			  t3.column_name = (SELECT coalesce(level2_object_name COLLATE sys.database_default, '')) COLLATE sys.database_default;
	END IF;
END IF;
RETURN;
end;
$$
LANGUAGE plpgsql;
GRANT EXECUTE ON FUNCTION sys.fn_listextendedproperty(
	varchar(128), varchar(128), varchar(128), varchar(128), varchar(128), varchar(128), varchar(128)
) TO PUBLIC;

CREATE OR REPLACE FUNCTION sys.exp(IN arg DOUBLE PRECISION)
RETURNS DOUBLE PRECISION
AS 'babelfishpg_tsql', 'tsql_exp'
LANGUAGE C IMMUTABLE STRICT PARALLEL SAFE;
GRANT EXECUTE ON FUNCTION sys.exp(DOUBLE PRECISION) TO PUBLIC;

CREATE OR REPLACE FUNCTION sys.exp(IN arg NUMERIC)
RETURNS DOUBLE PRECISION
AS
$BODY$
SELECT sys.exp(arg::DOUBLE PRECISION);
$BODY$
LANGUAGE SQL IMMUTABLE PARALLEL SAFE;
GRANT EXECUTE ON FUNCTION sys.exp(NUMERIC) TO PUBLIC;

-- For numeric/decimal and float/double precision there is already inbuilt functions,
-- Following sign functions are for remaining datatypes
CREATE OR REPLACE FUNCTION sys.sign(IN arg INT) RETURNS INT AS
$BODY$
SELECT
	CASE
		WHEN arg > 0 THEN 1::INT
		WHEN arg < 0 THEN -1::INT
		ELSE 0::INT
	END;
$BODY$
STRICT
LANGUAGE SQL IMMUTABLE PARALLEL SAFE;
GRANT EXECUTE ON FUNCTION sys.sign(INT) TO PUBLIC;

CREATE OR REPLACE FUNCTION sys.sign(IN arg SMALLINT) RETURNS INT AS
$BODY$
SELECT sys.sign(arg::INT);
$BODY$
LANGUAGE SQL IMMUTABLE PARALLEL SAFE;
GRANT EXECUTE ON FUNCTION sys.sign(SMALLINT) TO PUBLIC;

CREATE OR REPLACE FUNCTION sys.sign(IN arg SYS.TINYINT) RETURNS INT AS
$BODY$
SELECT sys.sign(arg::INT);
$BODY$
LANGUAGE SQL IMMUTABLE PARALLEL SAFE;
GRANT EXECUTE ON FUNCTION sys.sign(SYS.TINYINT) TO PUBLIC;

CREATE OR REPLACE FUNCTION sys.sign(IN arg BIGINT) RETURNS BIGINT AS
$BODY$
SELECT
	CASE
		WHEN arg > 0::BIGINT THEN 1::BIGINT
		WHEN arg < 0::BIGINT THEN -1::BIGINT
		ELSE 0::BIGINT
	END;
$BODY$
LANGUAGE SQL IMMUTABLE PARALLEL SAFE;
GRANT EXECUTE ON FUNCTION sys.sign(BIGINT) TO PUBLIC;

CREATE OR REPLACE FUNCTION sys.sign(IN arg SYS.MONEY) RETURNS SYS.MONEY AS
$BODY$
SELECT
	CASE
		WHEN arg > 0::SYS.MONEY THEN 1::SYS.MONEY
		WHEN arg < 0::SYS.MONEY THEN -1::SYS.MONEY
		ELSE 0::SYS.MONEY
	END;
$BODY$
LANGUAGE SQL IMMUTABLE PARALLEL SAFE;
GRANT EXECUTE ON FUNCTION sys.sign(SYS.MONEY) TO PUBLIC;

CREATE OR REPLACE FUNCTION sys.sign(IN arg SYS.SMALLMONEY) RETURNS SYS.MONEY AS
$BODY$
SELECT sys.sign(arg::SYS.MONEY);
$BODY$
LANGUAGE SQL IMMUTABLE PARALLEL SAFE;
GRANT EXECUTE ON FUNCTION sys.sign(SYS.SMALLMONEY) TO PUBLIC;

-- To handle remaining input datatypes
CREATE OR REPLACE FUNCTION sys.sign(IN arg ANYELEMENT) RETURNS SYS.FLOAT AS
$BODY$
SELECT
	sign(arg::SYS.FLOAT);
$BODY$
LANGUAGE SQL IMMUTABLE PARALLEL SAFE;
GRANT EXECUTE ON FUNCTION sys.sign(ANYELEMENT) TO PUBLIC;

-- Duplicate functions with arg TEXT since ANYELEMNT cannot handle type unknown.
CREATE OR REPLACE FUNCTION sys.sign(IN arg TEXT) RETURNS SYS.FLOAT AS
$BODY$
SELECT
	sign(arg::SYS.FLOAT);
$BODY$
LANGUAGE SQL IMMUTABLE PARALLEL SAFE;
GRANT EXECUTE ON FUNCTION sys.sign(TEXT) TO PUBLIC;

CREATE OR REPLACE FUNCTION sys.lock_timeout()
RETURNS integer
LANGUAGE plpgsql
STRICT
AS $$
declare return_value integer;
begin
    return_value := (select s.setting FROM pg_catalog.pg_settings s where name = 'babelfishpg_tsql.lock_timeout');
    RETURN return_value;
EXCEPTION
    WHEN others THEN
        RETURN NULL;
END;
$$;
GRANT EXECUTE ON FUNCTION sys.lock_timeout() TO PUBLIC;

CREATE OR REPLACE FUNCTION sys.max_connections()
RETURNS integer
LANGUAGE plpgsql
STRICT
AS $$
declare return_value integer;
begin
    return_value := (select s.setting FROM pg_catalog.pg_settings s where name = 'max_connections');
    RETURN return_value;
EXCEPTION
    WHEN others THEN
        RETURN NULL;
END;
$$;
GRANT EXECUTE ON FUNCTION sys.max_connections() TO PUBLIC;

CREATE OR REPLACE FUNCTION sys.trigger_nestlevel()
RETURNS integer
LANGUAGE plpgsql
STRICT
AS $$
declare return_value integer;
begin
    return_value := (select pg_trigger_depth());
    RETURN return_value;
EXCEPTION
    WHEN others THEN
        RETURN NULL;
END;
$$;
GRANT EXECUTE ON FUNCTION sys.trigger_nestlevel() TO PUBLIC;

CREATE OR REPLACE VIEW babelfish_has_perms_by_name_permissions
AS
SELECT t.securable_type,t.permission_name,t.implied_dbo_permissions,t.fully_supported FROM
(
  VALUES
    ('application role', 'alter', 'f', 'f'),
    ('application role', 'any', 'f', 'f'),
    ('application role', 'control', 'f', 'f'),
    ('application role', 'view definition', 'f', 'f'),
    ('assembly', 'alter', 'f', 'f'),
    ('assembly', 'any', 'f', 'f'),
    ('assembly', 'control', 'f', 'f'),
    ('assembly', 'references', 'f', 'f'),
    ('assembly', 'take ownership', 'f', 'f'),
    ('assembly', 'view definition', 'f', 'f'),
    ('asymmetric key', 'alter', 'f', 'f'),
    ('asymmetric key', 'any', 'f', 'f'),
    ('asymmetric key', 'control', 'f', 'f'),
    ('asymmetric key', 'references', 'f', 'f'),
    ('asymmetric key', 'take ownership', 'f', 'f'),
    ('asymmetric key', 'view definition', 'f', 'f'),
    ('availability group', 'alter', 'f', 'f'),
    ('availability group', 'any', 'f', 'f'),
    ('availability group', 'control', 'f', 'f'),
    ('availability group', 'take ownership', 'f', 'f'),
    ('availability group', 'view definition', 'f', 'f'),
    ('certificate', 'alter', 'f', 'f'),
    ('certificate', 'any', 'f', 'f'),
    ('certificate', 'control', 'f', 'f'),
    ('certificate', 'references', 'f', 'f'),
    ('certificate', 'take ownership', 'f', 'f'),
    ('certificate', 'view definition', 'f', 'f'),
    ('contract', 'alter', 'f', 'f'),
    ('contract', 'any', 'f', 'f'),
    ('contract', 'control', 'f', 'f'),
    ('contract', 'references', 'f', 'f'),
    ('contract', 'take ownership', 'f', 'f'),
    ('contract', 'view definition', 'f', 'f'),
    ('database', 'administer database bulk operations', 'f', 'f'),
    ('database', 'alter', 't', 'f'),
    ('database', 'alter any application role', 'f', 'f'),
    ('database', 'alter any assembly', 'f', 'f'),
    ('database', 'alter any asymmetric key', 'f', 'f'),
    ('database', 'alter any certificate', 'f', 'f'),
    ('database', 'alter any column encryption key', 'f', 'f'),
    ('database', 'alter any column master key', 'f', 'f'),
    ('database', 'alter any contract', 'f', 'f'),
    ('database', 'alter any database audit', 'f', 'f'),
    ('database', 'alter any database ddl trigger', 'f', 'f'),
    ('database', 'alter any database event notification', 'f', 'f'),
    ('database', 'alter any database event session', 'f', 'f'),
    ('database', 'alter any database scoped configuration', 'f', 'f'),
    ('database', 'alter any dataspace', 'f', 'f'),
    ('database', 'alter any external data source', 'f', 'f'),
    ('database', 'alter any external file format', 'f', 'f'),
    ('database', 'alter any external language', 'f', 'f'),
    ('database', 'alter any external library', 'f', 'f'),
    ('database', 'alter any fulltext catalog', 'f', 'f'),
    ('database', 'alter any mask', 'f', 'f'),
    ('database', 'alter any message type', 'f', 'f'),
    ('database', 'alter any remote service binding', 'f', 'f'),
    ('database', 'alter any role', 'f', 'f'),
    ('database', 'alter any route', 'f', 'f'),
    ('database', 'alter any schema', 't', 'f'),
    ('database', 'alter any security policy', 'f', 'f'),
    ('database', 'alter any sensitivity classification', 'f', 'f'),
    ('database', 'alter any service', 'f', 'f'),
    ('database', 'alter any symmetric key', 'f', 'f'),
    ('database', 'alter any user', 't', 'f'),
    ('database', 'any', 't', 'f'),
    ('database', 'authenticate', 't', 'f'),
    ('database', 'backup database', 'f', 'f'),
    ('database', 'backup log', 'f', 'f'),
    ('database', 'checkpoint', 'f', 'f'),
    ('database', 'connect', 't', 'f'),
    ('database', 'connect replication', 'f', 'f'),
    ('database', 'control', 't', 'f'),
    ('database', 'create aggregate', 'f', 'f'),
    ('database', 'create assembly', 'f', 'f'),
    ('database', 'create asymmetric key', 'f', 'f'),
    ('database', 'create certificate', 'f', 'f'),
    ('database', 'create contract', 'f', 'f'),
    ('database', 'create database', 't', 'f'),
    ('database', 'create database ddl event notification', 'f', 'f'),
    ('database', 'create default', 'f', 'f'),
    ('database', 'create external language', 'f', 'f'),
    ('database', 'create external library', 'f', 'f'),
    ('database', 'create fulltext catalog', 'f', 'f'),
    ('database', 'create function', 't', 'f'),
    ('database', 'create message type', 'f', 'f'),
    ('database', 'create procedure', 't', 'f'),
    ('database', 'create queue', 'f', 'f'),
    ('database', 'create remote service binding', 'f', 'f'),
    ('database', 'create role', 'f', 'f'),
    ('database', 'create route', 'f', 'f'),
    ('database', 'create rule', 'f', 'f'),
    ('database', 'create schema', 't', 'f'),
    ('database', 'create service', 'f', 'f'),
    ('database', 'create symmetric key', 'f', 'f'),
    ('database', 'create synonym', 't', 'f'),
    ('database', 'create table', 't', 'f'),
    ('database', 'create type', 'f', 'f'),
    ('database', 'create view', 't', 'f'),
    ('database', 'create xml schema collection', 'f', 'f'),
    ('database', 'delete', 't', 'f'),
    ('database', 'execute', 't', 'f'),
    ('database', 'execute any external script', 'f', 'f'),
    ('database', 'insert', 't', 'f'),
    ('database', 'kill database connection', 'f', 'f'),
    ('database', 'references', 't', 'f'),
    ('database', 'select', 't', 'f'),
    ('database', 'showplan', 'f', 'f'),
    ('database', 'subscribe query notifications', 'f', 'f'),
    ('database', 'take ownership', 't', 'f'),
    ('database', 'unmask', 'f', 'f'),
    ('database', 'update', 't', 'f'),
    ('database', 'view any column encryption key definition', 'f', 'f'),
    ('database', 'view any column master key definition', 'f', 'f'),
    ('database', 'view any sensitivity classification', 'f', 'f'),
    ('database', 'view database state', 't', 'f'),
    ('database', 'view definition', 'f', 'f'),
    ('database scoped credential', 'alter', 'f', 'f'),
    ('database scoped credential', 'any', 'f', 'f'),
    ('database scoped credential', 'control', 'f', 'f'),
    ('database scoped credential', 'references', 'f', 'f'),
    ('database scoped credential', 'take ownership', 'f', 'f'),
    ('database scoped credential', 'view definition', 'f', 'f'),
    ('endpoint', 'alter', 'f', 'f'),
    ('endpoint', 'any', 'f', 'f'),
    ('endpoint', 'connect', 'f', 'f'),
    ('endpoint', 'control', 'f', 'f'),
    ('endpoint', 'take ownership', 'f', 'f'),
    ('endpoint', 'view definition', 'f', 'f'),
    ('external language', 'alter', 'f', 'f'),
    ('external language', 'any', 'f', 'f'),
    ('external language', 'control', 'f', 'f'),
    ('external language', 'execute external script', 'f', 'f'),
    ('external language', 'references', 'f', 'f'),
    ('external language', 'take ownership', 'f', 'f'),
    ('external language', 'view definition', 'f', 'f'),
    ('fulltext catalog', 'alter', 'f', 'f'),
    ('fulltext catalog', 'any', 'f', 'f'),
    ('fulltext catalog', 'control', 'f', 'f'),
    ('fulltext catalog', 'references', 'f', 'f'),
    ('fulltext catalog', 'take ownership', 'f', 'f'),
    ('fulltext catalog', 'view definition', 'f', 'f'),
    ('fulltext stoplist', 'alter', 'f', 'f'),
    ('fulltext stoplist', 'any', 'f', 'f'),
    ('fulltext stoplist', 'control', 'f', 'f'),
    ('fulltext stoplist', 'references', 'f', 'f'),
    ('fulltext stoplist', 'take ownership', 'f', 'f'),
    ('fulltext stoplist', 'view definition', 'f', 'f'),
    ('login', 'alter', 'f', 'f'),
    ('login', 'any', 'f', 'f'),
    ('login', 'control', 'f', 'f'),
    ('login', 'impersonate', 'f', 'f'),
    ('login', 'view definition', 'f', 'f'),
    ('message type', 'alter', 'f', 'f'),
    ('message type', 'any', 'f', 'f'),
    ('message type', 'control', 'f', 'f'),
    ('message type', 'references', 'f', 'f'),
    ('message type', 'take ownership', 'f', 'f'),
    ('message type', 'view definition', 'f', 'f'),
    ('object', 'alter', 't', 'f'),
    ('object', 'any', 't', 't'),
    ('object', 'control', 't', 'f'),
    ('object', 'delete', 't', 't'),
    ('object', 'execute', 't', 't'),
    ('object', 'insert', 't', 't'),
    ('object', 'receive', 'f', 'f'),
    ('object', 'references', 't', 't'),
    ('object', 'select', 't', 't'),
    ('object', 'take ownership', 'f', 'f'),
    ('object', 'update', 't', 't'),
    ('object', 'view change tracking', 'f', 'f'),
    ('object', 'view definition', 'f', 'f'),
    ('remote service binding', 'alter', 'f', 'f'),
    ('remote service binding', 'any', 'f', 'f'),
    ('remote service binding', 'control', 'f', 'f'),
    ('remote service binding', 'take ownership', 'f', 'f'),
    ('remote service binding', 'view definition', 'f', 'f'),
    ('role', 'alter', 'f', 'f'),
    ('role', 'any', 'f', 'f'),
    ('role', 'control', 'f', 'f'),
    ('role', 'take ownership', 'f', 'f'),
    ('role', 'view definition', 'f', 'f'),
    ('route', 'alter', 'f', 'f'),
    ('route', 'any', 'f', 'f'),
    ('route', 'control', 'f', 'f'),
    ('route', 'take ownership', 'f', 'f'),
    ('route', 'view definition', 'f', 'f'),
    ('schema', 'alter', 't', 'f'),
    ('schema', 'any', 't', 'f'),
    ('schema', 'control', 't', 'f'),
    ('schema', 'create sequence', 'f', 'f'),
    ('schema', 'delete', 't', 'f'),
    ('schema', 'execute', 't', 'f'),
    ('schema', 'insert', 't', 'f'),
    ('schema', 'references', 't', 'f'),
    ('schema', 'select', 't', 'f'),
    ('schema', 'take ownership', 't', 'f'),
    ('schema', 'update', 't', 'f'),
    ('schema', 'view change tracking', 'f', 'f'),
    ('schema', 'view definition', 'f', 'f'),
    ('search property list', 'alter', 'f', 'f'),
    ('search property list', 'any', 'f', 'f'),
    ('search property list', 'control', 'f', 'f'),
    ('search property list', 'references', 'f', 'f'),
    ('search property list', 'take ownership', 'f', 'f'),
    ('search property list', 'view definition', 'f', 'f'),
    ('server', 'administer bulk operations', 'f', 'f'),
    ('server', 'alter any availability group', 'f', 'f'),
    ('server', 'alter any connection', 'f', 'f'),
    ('server', 'alter any credential', 'f', 'f'),
    ('server', 'alter any database', 't', 'f'),
    ('server', 'alter any endpoint', 'f', 'f'),
    ('server', 'alter any event notification', 'f', 'f'),
    ('server', 'alter any event session', 'f', 'f'),
    ('server', 'alter any linked server', 'f', 'f'),
    ('server', 'alter any login', 'f', 'f'),
    ('server', 'alter any server audit', 'f', 'f'),
    ('server', 'alter any server role', 'f', 'f'),
    ('server', 'alter resources', 'f', 'f'),
    ('server', 'alter server state', 'f', 'f'),
    ('server', 'alter settings', 't', 'f'),
    ('server', 'alter trace', 'f', 'f'),
    ('server', 'any', 't', 'f'),
    ('server', 'authenticate server', 't', 'f'),
    ('server', 'connect any database', 't', 'f'),
    ('server', 'connect sql', 't', 'f'),
    ('server', 'control server', 't', 'f'),
    ('server', 'create any database', 't', 'f'),
    ('server', 'create availability group', 'f', 'f'),
    ('server', 'create ddl event notification', 'f', 'f'),
    ('server', 'create endpoint', 'f', 'f'),
    ('server', 'create server role', 'f', 'f'),
    ('server', 'create trace event notification', 'f', 'f'),
    ('server', 'external access assembly', 'f', 'f'),
    ('server', 'impersonate any login', 'f', 'f'),
    ('server', 'select all user securables', 't', 'f'),
    ('server', 'shutdown', 'f', 'f'),
    ('server', 'unsafe assembly', 'f', 'f'),
    ('server', 'view any database', 't', 'f'),
    ('server', 'view any definition', 'f', 'f'),
    ('server', 'view server state', 't', 'f'),
    ('server role', 'alter', 'f', 'f'),
    ('server role', 'any', 'f', 'f'),
    ('server role', 'control', 'f', 'f'),
    ('server role', 'take ownership', 'f', 'f'),
    ('server role', 'view definition', 'f', 'f'),
    ('service', 'alter', 'f', 'f'),
    ('service', 'any', 'f', 'f'),
    ('service', 'control', 'f', 'f'),
    ('service', 'send', 'f', 'f'),
    ('service', 'take ownership', 'f', 'f'),
    ('service', 'view definition', 'f', 'f'),
    ('symmetric key', 'alter', 'f', 'f'),
    ('symmetric key', 'any', 'f', 'f'),
    ('symmetric key', 'control', 'f', 'f'),
    ('symmetric key', 'references', 'f', 'f'),
    ('symmetric key', 'take ownership', 'f', 'f'),
    ('symmetric key', 'view definition', 'f', 'f'),
    ('type', 'any', 'f', 'f'),
    ('type', 'control', 'f', 'f'),
    ('type', 'execute', 'f', 'f'),
    ('type', 'references', 'f', 'f'),
    ('type', 'take ownership', 'f', 'f'),
    ('type', 'view definition', 'f', 'f'),
    ('user', 'alter', 'f', 'f'),
    ('user', 'any', 'f', 'f'),
    ('user', 'control', 'f', 'f'),
    ('user', 'impersonate', 'f', 'f'),
    ('user', 'view definition', 'f', 'f'),
    ('xml schema collection', 'alter', 'f', 'f'),
    ('xml schema collection', 'any', 'f', 'f'),
    ('xml schema collection', 'control', 'f', 'f'),
    ('xml schema collection', 'execute', 'f', 'f'),
    ('xml schema collection', 'references', 'f', 'f'),
    ('xml schema collection', 'take ownership', 'f', 'f'),
    ('xml schema collection', 'view definition', 'f', 'f')
) t(securable_type, permission_name, implied_dbo_permissions, fully_supported);
GRANT SELECT ON babelfish_has_perms_by_name_permissions TO PUBLIC;

CREATE OR REPLACE FUNCTION sys.has_perms_by_name(
    securable SYS.SYSNAME, 
    securable_class SYS.NVARCHAR(60), 
    permission SYS.SYSNAME,
    sub_securable SYS.SYSNAME DEFAULT NULL,
    sub_securable_class SYS.NVARCHAR(60) DEFAULT NULL
)
RETURNS integer
LANGUAGE plpgsql
AS $$
DECLARE
    db_name text COLLATE sys.database_default; 
    bbf_schema_name text;
    pg_schema text COLLATE sys.database_default;
    implied_dbo_permissions boolean;
    fully_supported boolean;
    object_name text COLLATE sys.database_default;
    database_id smallint;
    namespace_id oid;
    object_type text;
    function_signature text;
    qualified_name text;
    return_value integer;
    cs_as_securable text COLLATE "C" := securable;
    cs_as_securable_class text COLLATE "C" := securable_class;
    cs_as_permission text COLLATE "C" := permission;
    cs_as_sub_securable text COLLATE "C" := sub_securable;
    cs_as_sub_securable_class text COLLATE "C" := sub_securable_class;
BEGIN
    return_value := NULL;

    -- Lower-case to avoid case issues, remove trailing whitespace to match SQL SERVER behavior
    -- Objects created in Babelfish are stored in lower-case in pg_class/pg_proc
    cs_as_securable = lower(rtrim(cs_as_securable));
    cs_as_securable_class = lower(rtrim(cs_as_securable_class));
    cs_as_permission = lower(rtrim(cs_as_permission));
    cs_as_sub_securable = lower(rtrim(cs_as_sub_securable));
    cs_as_sub_securable_class = lower(rtrim(cs_as_sub_securable_class));

    -- Assert that sub_securable and sub_securable_class are either both NULL or both defined
    IF cs_as_sub_securable IS NOT NULL AND cs_as_sub_securable_class IS NULL THEN
        RETURN NULL;
    ELSIF cs_as_sub_securable IS NULL AND cs_as_sub_securable_class IS NOT NULL THEN
        RETURN NULL;
    -- If they are both defined, user must be evaluating column privileges.
    -- Check that inputs are valid for column privileges: sub_securable_class must 
    -- be column, securable_class must be object, and permission cannot be any.
    ELSIF cs_as_sub_securable_class IS NOT NULL 
            AND (cs_as_sub_securable_class != 'column' 
                    OR cs_as_securable_class IS NULL 
                    OR cs_as_securable_class != 'object' 
                    OR cs_as_permission = 'any') THEN
        RETURN NULL;

    -- If securable is null, securable_class must be null
    ELSIF cs_as_securable IS NULL AND cs_as_securable_class IS NOT NULL THEN
        RETURN NULL;
    -- If securable_class is null, securable must be null
    ELSIF cs_as_securable IS NOT NULL AND cs_as_securable_class IS NULL THEN
        RETURN NULL;
    END IF;

    IF cs_as_securable_class = 'server' THEN
        -- SQL Server does not permit a securable_class value of 'server'.
        -- securable_class should be NULL to evaluate server permissions.
        RETURN NULL;
    ELSIF cs_as_securable_class IS NULL THEN
        -- NULL indicates a server permission. Set this variable so that we can
        -- search for the matching entry in babelfish_has_perms_by_name_permissions
        cs_as_securable_class = 'server';
    END IF;

    IF cs_as_sub_securable IS NOT NULL THEN
        cs_as_sub_securable := babelfish_remove_delimiter_pair(cs_as_sub_securable);
        IF cs_as_sub_securable IS NULL THEN
            RETURN NULL;
        END IF;
    END IF;

    SELECT p.implied_dbo_permissions,p.fully_supported 
    INTO implied_dbo_permissions,fully_supported 
    FROM babelfish_has_perms_by_name_permissions p 
    WHERE p.securable_type = cs_as_securable_class AND p.permission_name = cs_as_permission;
    
    IF implied_dbo_permissions IS NULL OR fully_supported IS NULL THEN
        -- Securable class or permission is not valid, or permission is not valid for given securable
        RETURN NULL;
    END IF;

    IF cs_as_securable_class = 'database' AND cs_as_securable IS NOT NULL THEN
        db_name = babelfish_remove_delimiter_pair(cs_as_securable);
        IF db_name IS NULL THEN
            RETURN NULL;
        ELSIF (SELECT COUNT(name) FROM sys.databases WHERE name = db_name) != 1 THEN
            RETURN 0;
        END IF;
    ELSIF cs_as_securable_class = 'schema' THEN
        bbf_schema_name = babelfish_remove_delimiter_pair(cs_as_securable);
        IF bbf_schema_name IS NULL THEN
            RETURN NULL;
        ELSIF (SELECT COUNT(nspname) FROM sys.babelfish_namespace_ext ext
                WHERE ext.orig_name = bbf_schema_name 
                    AND CAST(ext.dbid AS oid) = CAST(sys.db_id() AS oid)) != 1 THEN
            RETURN 0;
        END IF;
    END IF;

    IF fully_supported = 'f' AND CURRENT_USER IN('dbo', 'master_dbo', 'tempdb_dbo', 'msdb_dbo') THEN
        RETURN CAST(implied_dbo_permissions AS integer);
    ELSIF fully_supported = 'f' THEN
        RETURN 0;
    END IF;

    -- The only permissions that are fully supported belong to the OBJECT securable class.
    -- The block above has dealt with all permissions that are not fully supported, so 
    -- if we reach this point we know the securable class is OBJECT.
    SELECT s.db_name, s.schema_name, s.object_name INTO db_name, bbf_schema_name, object_name 
    FROM babelfish_split_object_name(cs_as_securable) s;

    -- Invalid securable name
    IF object_name IS NULL OR object_name = '' THEN
        RETURN NULL;
    END IF;

    -- If schema was not specified, use the default
    IF bbf_schema_name IS NULL OR bbf_schema_name = '' THEN
        bbf_schema_name := sys.schema_name();
    END IF;

    database_id := (
        SELECT CASE 
            WHEN db_name IS NULL OR db_name = '' THEN (sys.db_id())
            ELSE (sys.db_id(db_name))
        END);
  
    -- Translate schema name from bbf to postgres, e.g. dbo -> master_dbo
    pg_schema := (SELECT nspname 
                    FROM sys.babelfish_namespace_ext ext 
                    WHERE ext.orig_name = bbf_schema_name 
                        AND CAST(ext.dbid AS oid) = CAST(database_id AS oid));

    IF pg_schema IS NULL THEN
        -- Shared schemas like sys and pg_catalog do not exist in the table above.
        -- These schemas do not need to be translated from Babelfish to Postgres
        pg_schema := bbf_schema_name;
    END IF;

    -- Surround with double-quotes to handle names that contain periods/spaces
    qualified_name := concat('"', pg_schema, '"."', object_name, '"');

    SELECT oid INTO namespace_id FROM pg_catalog.pg_namespace WHERE nspname = pg_schema COLLATE sys.database_default;

    object_type := (
        SELECT CASE
            WHEN cs_as_sub_securable_class = 'column'
                THEN CASE 
                    WHEN (SELECT count(name) 
                        FROM sys.all_columns 
                        WHERE name = cs_as_sub_securable COLLATE sys.database_default
                            -- Use V as the object type to specify that the securable is table-like.
                            -- We do not know that the securable is a view, but object_id behaves the 
                            -- same for differint table-like types, so V can be arbitrarily chosen.
                            AND object_id = sys.object_id(cs_as_securable, 'V')) = 1
                                THEN 'column'
                    ELSE NULL
                END

            WHEN (SELECT count(relname) 
                    FROM pg_catalog.pg_class 
                    WHERE relname = object_name COLLATE sys.database_default
                        AND relnamespace = namespace_id) = 1
                THEN 'table'

            WHEN (SELECT count(proname) 
                    FROM pg_catalog.pg_proc 
                    WHERE proname = object_name COLLATE sys.database_default 
                        AND pronamespace = namespace_id
                        AND prokind = 'f') = 1
                THEN 'function'
                
            WHEN (SELECT count(proname) 
                    FROM pg_catalog.pg_proc 
                    WHERE proname = object_name COLLATE sys.database_default
                        AND pronamespace = namespace_id
                        AND prokind = 'p') = 1
                THEN 'procedure'
            ELSE NULL
        END
    );
    
    -- Object was not found
    IF object_type IS NULL THEN
        RETURN 0;
    END IF;
  
    -- Get signature for function-like objects
    IF object_type IN('function', 'procedure') THEN
        SELECT CAST(oid AS regprocedure) 
            INTO function_signature 
            FROM pg_catalog.pg_proc 
            WHERE proname = object_name COLLATE sys.database_default
                AND pronamespace = namespace_id;
    END IF;

    return_value := (
        SELECT CASE
            WHEN cs_as_permission = 'any' THEN babelfish_has_any_privilege(object_type, pg_schema, object_name)

            WHEN object_type = 'column'
                THEN CASE
                    WHEN cs_as_permission IN('insert', 'delete', 'execute') THEN NULL
                    ELSE CAST(has_column_privilege(qualified_name, cs_as_sub_securable, cs_as_permission) AS integer)
                END

            WHEN object_type = 'table'
                THEN CASE
                    WHEN cs_as_permission = 'execute' THEN 0
                    ELSE CAST(has_table_privilege(qualified_name, cs_as_permission) AS integer)
                END

            WHEN object_type = 'function'
                THEN CASE
                    WHEN cs_as_permission IN('select', 'execute')
                        THEN CAST(has_function_privilege(function_signature, 'execute') AS integer)
                    WHEN cs_as_permission IN('update', 'insert', 'delete', 'references')
                        THEN 0
                    ELSE NULL
                END

            WHEN object_type = 'procedure'
                THEN CASE
                    WHEN cs_as_permission = 'execute'
                        THEN CAST(has_function_privilege(function_signature, 'execute') AS integer)
                    WHEN cs_as_permission IN('select', 'update', 'insert', 'delete', 'references')
                        THEN 0
                    ELSE NULL
                END

            ELSE NULL
        END
    );

    RETURN return_value;
    EXCEPTION WHEN OTHERS THEN RETURN NULL;
END;
$$;

GRANT EXECUTE ON FUNCTION sys.has_perms_by_name(
    securable sys.SYSNAME, 
    securable_class sys.nvarchar(60), 
    permission sys.SYSNAME, 
    sub_securable sys.SYSNAME,
    sub_securable_class sys.nvarchar(60)) TO PUBLIC;

CREATE OR REPLACE FUNCTION sys.schema_name()
RETURNS sys.sysname
LANGUAGE plpgsql
STRICT
AS $function$
begin
    RETURN (select orig_name from sys.babelfish_namespace_ext ext  
                    where ext.nspname = (select current_schema()) and  ext.dbid::oid = sys.db_id()::oid)::sys.sysname;
EXCEPTION 
    WHEN others THEN
        RETURN NULL;
END;
$function$
;
GRANT EXECUTE ON FUNCTION sys.schema_name() TO PUBLIC;

CREATE OR REPLACE FUNCTION sys.schema_id()
RETURNS INT
LANGUAGE plpgsql
STRICT
AS $$
BEGIN
  RETURN (select oid from sys.pg_namespace_ext where nspname = (select current_schema()))::INT;
EXCEPTION
    WHEN others THEN
        RETURN NULL;
END;
$$;
GRANT EXECUTE ON FUNCTION sys.schema_id() TO PUBLIC;

CREATE OR REPLACE FUNCTION sys.original_login()
RETURNS sys.sysname
LANGUAGE plpgsql
STRICT
AS $$
declare return_value text;
begin
	RETURN (select session_user)::sys.sysname;
EXCEPTION 
	WHEN others THEN
 		RETURN NULL;
END;
$$;
GRANT EXECUTE ON FUNCTION sys.original_login() TO PUBLIC;

CREATE OR REPLACE FUNCTION sys.columnproperty(object_id oid, property name, property_name text)
RETURNS integer
LANGUAGE plpgsql
STRICT
AS $$

declare extra_bytes CONSTANT integer := 4;
declare return_value integer;
begin
	return_value := (
					select 
						case  LOWER(property_name)
							when 'charmaxlen' COLLATE sys.database_default then 
								(select CASE WHEN a.atttypmod > 0 THEN a.atttypmod - extra_bytes ELSE NULL END  from pg_catalog.pg_attribute a where a.attrelid = object_id and a.attname = property)
							when 'allowsnull' COLLATE sys.database_default then
								(select CASE WHEN a.attnotnull THEN 0 ELSE 1 END from pg_catalog.pg_attribute a where a.attrelid = object_id and a.attname = property)
							else
								null
						end
					);
	
  RETURN return_value::integer;
EXCEPTION 
	WHEN others THEN
 		RETURN NULL;
END;
$$;
GRANT EXECUTE ON FUNCTION sys.columnproperty(object_id oid, property name, property_name text) TO PUBLIC;

COMMENT ON FUNCTION sys.columnproperty 
IS 'This function returns column or parameter information. Currently only works with "charmaxlen", and "allowsnull" otherwise returns 0.';

-- substring --
CREATE OR REPLACE FUNCTION sys.substring(string TEXT, i INTEGER, j INTEGER)
RETURNS sys.VARCHAR
AS 'babelfishpg_tsql', 'tsql_varchar_substr' LANGUAGE C IMMUTABLE PARALLEL SAFE;

CREATE OR REPLACE FUNCTION sys.substring(string sys.VARCHAR, i INTEGER, j INTEGER)
RETURNS sys.VARCHAR
AS 'babelfishpg_tsql', 'tsql_varchar_substr' LANGUAGE C IMMUTABLE PARALLEL SAFE;

CREATE OR REPLACE FUNCTION sys.substring(string sys.VARCHAR, i INTEGER, j INTEGER)
RETURNS sys.VARCHAR
AS 'babelfishpg_tsql', 'tsql_varchar_substr' LANGUAGE C IMMUTABLE PARALLEL SAFE;

CREATE OR REPLACE FUNCTION sys.substring(string sys.NVARCHAR, i INTEGER, j INTEGER)
RETURNS sys.NVARCHAR
AS 'babelfishpg_tsql', 'tsql_varchar_substr' LANGUAGE C IMMUTABLE PARALLEL SAFE;

CREATE OR REPLACE FUNCTION sys.substring(string sys.NCHAR, i INTEGER, j INTEGER)
RETURNS sys.NVARCHAR
AS 'babelfishpg_tsql', 'tsql_varchar_substr' LANGUAGE C IMMUTABLE PARALLEL SAFE;

-- For getting host os from PG_VERSION_STR
CREATE OR REPLACE FUNCTION sys.get_host_os()
RETURNS sys.NVARCHAR
AS 'babelfishpg_tsql', 'host_os' LANGUAGE C IMMUTABLE PARALLEL SAFE;

CREATE OR REPLACE FUNCTION sys.tsql_stat_get_activity(
  IN view_name text,
  OUT procid int,
  OUT client_version int,
  OUT library_name VARCHAR(32),
  OUT language VARCHAR(128),
  OUT quoted_identifier bool,
  OUT arithabort bool,
  OUT ansi_null_dflt_on bool,
  OUT ansi_defaults bool,
  OUT ansi_warnings bool,
  OUT ansi_padding bool,
  OUT ansi_nulls bool,
  OUT concat_null_yields_null bool,
  OUT textsize int,
  OUT datefirst int,
  OUT lock_timeout int,
  OUT transaction_isolation int2,
  OUT client_pid int,
  OUT row_count bigint,
  OUT error int,
  OUT trancount int,
  OUT protocol_version int,
  OUT packet_size int,
  OUT encrypyt_option VARCHAR(40),
  OUT database_id int2,
  OUT host_name varchar(128))
RETURNS SETOF RECORD
AS 'babelfishpg_tsql', 'tsql_stat_get_activity'
LANGUAGE C VOLATILE STRICT;

/*
 * Table type can identified by reverse dependency between table and
 * type in pg_depend.
 * If a table is dependent upon it's row type with dependency type
 * as DEPENDENCY_INTERNAL (i) then it's a T-SQL table type.
 */
CREATE OR REPLACE FUNCTION sys.is_table_type(object_id oid) RETURNS bool AS
$BODY$
SELECT
  EXISTS(
    SELECT 1
    FROM pg_catalog.pg_type pt
    INNER JOIN pg_catalog.pg_depend dep
    ON pt.typrelid = dep.objid AND pt.oid = dep.refobjid
    join sys.schemas sch on pt.typnamespace = sch.schema_id
    JOIN pg_catalog.pg_class pc ON pc.oid = dep.objid
    WHERE pt.typtype = 'c' AND dep.deptype = 'i' AND pt.typrelid = object_id AND pc.relkind = 'r'
    AND dep.classid = 'pg_catalog.pg_class'::regclass AND dep.refclassid = 'pg_catalog.pg_type'::regclass);
$BODY$
LANGUAGE SQL VOLATILE STRICT;

-- JSON Functions
CREATE OR REPLACE FUNCTION sys.isjson(json_string text)
RETURNS INTEGER
AS 'babelfishpg_tsql', 'tsql_isjson' LANGUAGE C STRICT IMMUTABLE PARALLEL SAFE;

CREATE OR REPLACE FUNCTION sys.json_value(json_string text, path text)
RETURNS sys.NVARCHAR(4000)
AS 'babelfishpg_tsql', 'tsql_json_value' LANGUAGE C IMMUTABLE PARALLEL SAFE;

CREATE OR REPLACE FUNCTION sys.json_query(json_string text, path text default '$')
RETURNS sys.NVARCHAR
AS 'babelfishpg_tsql', 'tsql_json_query' LANGUAGE C IMMUTABLE PARALLEL SAFE;

/*
 * JSON MODIFY
 * This function is used to update the value of a property in a JSON string and returns the updated JSON string.
 * It has been implemented in three parts:
 *  1) Set the append and create_if_missing flag as postgres functions do not directly take append and lax/strict mode in the jsonb_path.
 *  2) To convert the input path into the expected jsonb_path.
 *  3) To implement the main logic of the JSON_MODIFY function by dividing it into 8 different cases.
 */
CREATE OR REPLACE FUNCTION sys.json_modify(in expression sys.NVARCHAR,in path_json TEXT, in new_value TEXT)
RETURNS sys.NVARCHAR
AS
$BODY$
DECLARE
    json_path TEXT;
    json_path_convert TEXT;
    new_jsonb_path TEXT[];
    key_value_type TEXT;
    path_split_array TEXT[];
    comparison_string TEXT COLLATE "C";
    len_array INTEGER;
    word_count INTEGER;
    create_if_missing BOOL = TRUE;
    append_modifier BOOL = FALSE;
    key_exists BOOL;
    key_value JSONB;
    json_expression JSONB = expression::JSONB;
    result_json sys.NVARCHAR;
BEGIN
    path_split_array = regexp_split_to_array(TRIM(path_json) COLLATE "C",'\s+');
    word_count = array_length(path_split_array,1);
    /* 
     * This if else block is added to set the create_if_missing and append_modifier flags.
     * These flags will be used to know the mode and if the optional modifier append is present in the input path_json.
     * It is necessary as postgres functions do not directly take append and lax/strict mode in the jsonb_path.
     * Comparisons for comparison_string are case-sensitive.    
     */
    IF word_count = 1 THEN
        json_path = path_split_array[1];
        create_if_missing = TRUE;
        append_modifier = FALSE;
    ELSIF word_count = 2 THEN 
        json_path = path_split_array[2];
        comparison_string = path_split_array[1]; -- append or lax/strict mode
        IF comparison_string = 'append' THEN
            append_modifier = TRUE;
        ELSIF comparison_string = 'strict' THEN
            create_if_missing = FALSE;
        ELSIF comparison_string = 'lax' THEN
            create_if_missing = TRUE;
        ELSE
            RAISE invalid_json_text;
        END IF;
    ELSIF word_count = 3 THEN
        json_path = path_split_array[3];
        comparison_string = path_split_array[1]; -- append mode 
        IF comparison_string = 'append' THEN
            append_modifier = TRUE;
        ELSE
            RAISE invalid_json_text;
        END IF;
        comparison_string = path_split_array[2]; -- lax/strict mode
        IF comparison_string = 'strict' THEN
            create_if_missing = FALSE;
        ELSIF comparison_string = 'lax' THEN
            create_if_missing = TRUE;
        ELSE
            RAISE invalid_json_text;
        END IF;
    ELSE
        RAISE invalid_json_text;
    END IF;

    -- To convert input jsonpath to the required jsonb_path format
    json_path_convert = regexp_replace(json_path, '\$\.|]|\$\[' , '' , 'ig'); -- To remove "$." and "]" sign from the string 
    json_path_convert = regexp_replace(json_path_convert, '\.|\[' , ',' , 'ig'); -- To replace "." and "[" with "," to change into required format
    new_jsonb_path = CONCAT('{',json_path_convert,'}'); -- Final required format of path by jsonb_set

    key_exists = jsonb_path_exists(json_expression,json_path::jsonpath); -- To check if key exist in the given path
    
    --This if else block is to call the jsonb_set function based on the create_if_missing and append_modifier flags
    IF append_modifier THEN 
        IF key_exists THEN
            key_value = jsonb_path_query_first(json_expression,json_path::jsonpath); -- To get the value of the key
            key_value_type = jsonb_typeof(key_value);
            IF key_value_type = 'array' THEN
                len_array = jsonb_array_length(key_value);
                /*
                 * As jsonb_insert requires the index of the value to be inserted, so the below FORMAT function changes the path format into the required jsonb_insert path format.
                 * Eg: JSON_MODIFY('{"name":"John","skills":["C#","SQL"]}','append $.skills','Azure'); -> converts the path from '$.skills' to '{skills,2}' instead of '{skills}'
                 */
                new_jsonb_path = FORMAT('%s,%s}',TRIM('}' FROM new_jsonb_path::TEXT),len_array);
                IF new_value IS NULL THEN
                    result_json = jsonb_insert(json_expression,new_jsonb_path,'null'); -- This needs to be done because "to_jsonb(coalesce(new_value, 'null'))" does not result in a JSON NULL
                ELSE
                    result_json = jsonb_insert(json_expression,new_jsonb_path,to_jsonb(new_value));
                END IF;
            ELSE
                IF NOT create_if_missing THEN
                    RAISE sql_json_array_not_found;
                ELSE
                    result_json = json_expression;
                END IF;
            END IF;
        ELSE
            IF NOT create_if_missing THEN
                RAISE sql_json_object_not_found;
            ELSE
                result_json = jsonb_insert(json_expression,new_jsonb_path,to_jsonb(array_agg(new_value))); -- array_agg is used to convert the new_value text into array format as we append functionality is being used
            END IF;
        END IF;
    ELSE --When no append modifier is present
        IF new_value IS NOT NULL THEN
            IF key_exists OR create_if_missing THEN
                result_json = jsonb_set_lax(json_expression,new_jsonb_path,to_jsonb(new_value),create_if_missing);
            ELSE
                RAISE sql_json_object_not_found;
            END IF;
        ELSE
            IF key_exists THEN
                IF NOT create_if_missing THEN
                    result_json = jsonb_set_lax(json_expression,new_jsonb_path,to_jsonb(new_value));
                ELSE
                    result_json = jsonb_set_lax(json_expression,new_jsonb_path,to_jsonb(new_value),create_if_missing,'delete_key');
                END IF;
            ELSE
                IF NOT create_if_missing THEN
                    RAISE sql_json_object_not_found;
                ELSE
                    result_json = jsonb_set_lax(json_expression,new_jsonb_path,to_jsonb(new_value),FALSE);
                END IF;
            END IF;
        END IF;
    END IF;  -- If append_modifier block ends here
    RETURN result_json;
EXCEPTION
    WHEN invalid_json_text THEN
            RAISE USING MESSAGE = 'JSON path is not properly formatted',
                        DETAIL = FORMAT('Unexpected keyword "%s" is found.',comparison_string),
                        HINT = 'Change "modifier/mode" parameter to the proper value and try again.';
    WHEN sql_json_array_not_found THEN
            RAISE USING MESSAGE = 'array cannot be found in the specified JSON path',
                        HINT = 'Change JSON path to target array property and try again.';
    WHEN sql_json_object_not_found THEN
            RAISE USING MESSAGE = 'property cannot be found on the specified JSON path';
END;        
$BODY$
LANGUAGE plpgsql;


CREATE OR REPLACE FUNCTION sys.openjson_object(json_string text)
RETURNS TABLE
(
    key sys.NVARCHAR(4000),
    value sys.NVARCHAR,
    type INTEGER
)
AS
$BODY$
SELECT  key,
        CASE json_typeof(value) WHEN 'null'     THEN NULL
                                ELSE            TRIM (BOTH '"' FROM value::TEXT)
        END,
        CASE json_typeof(value) WHEN 'null'     THEN 0
                                WHEN 'string'   THEN 1
                                WHEN 'number'   THEN 2
                                WHEN 'boolean'  THEN 3
                                WHEN 'array'    THEN 4
                                WHEN 'object'   THEN 5
        END
    FROM json_each(json_string::JSON)
$BODY$
LANGUAGE SQL;

CREATE OR REPLACE FUNCTION sys.openjson_array(json_string text)
RETURNS TABLE
(
    key sys.NVARCHAR(4000),
    value sys.NVARCHAR,
    type INTEGER
)
AS
$BODY$
SELECT  (row_number() over ())-1,
        CASE json_typeof(value) WHEN 'null'     THEN NULL
                                ELSE            TRIM (BOTH '"' FROM value::TEXT)
        END,
        CASE json_typeof(value) WHEN 'null'     THEN 0
                                WHEN 'string'   THEN 1
                                WHEN 'number'   THEN 2
                                WHEN 'boolean'  THEN 3
                                WHEN 'array'    THEN 4
                                WHEN 'object'   THEN 5
        END
    FROM json_array_elements(json_string::JSON) AS value
$BODY$
LANGUAGE SQL;

CREATE OR REPLACE FUNCTION sys.openjson_simple(json_string text, path text default '$')
RETURNS TABLE
(
    key sys.NVARCHAR(4000),
    value sys.NVARCHAR,
    type INTEGER
)
AS
$BODY$
DECLARE
    sub_json text := sys.json_query(json_string, path);
BEGIN
    IF json_typeof(sub_json::JSON) = 'array' THEN
        RETURN QUERY SELECT * FROM sys.openjson_array(sub_json);
    ELSE
        RETURN QUERY SELECT * FROM sys.openjson_object(sub_json);
    END IF;
END;
$BODY$
LANGUAGE plpgsql;

CREATE OR REPLACE FUNCTION sys.openjson_with(json_string text, path text, VARIADIC column_paths text[])
RETURNS SETOF RECORD
AS 'babelfishpg_tsql', 'tsql_openjson_with' LANGUAGE C STRICT IMMUTABLE PARALLEL SAFE;

CREATE OR REPLACE FUNCTION sys.sp_datatype_info_helper(
    IN odbcVer smallint,
    IN is_100 bool,
    OUT TYPE_NAME VARCHAR(20),
    OUT DATA_TYPE INT,
    OUT "PRECISION" BIGINT,
    OUT LITERAL_PREFIX VARCHAR(20),
    OUT LITERAL_SUFFIX VARCHAR(20),
    OUT CREATE_PARAMS VARCHAR(20),
    OUT NULLABLE INT,
    OUT CASE_SENSITIVE INT,
    OUT SEARCHABLE INT,
    OUT UNSIGNED_ATTRIBUTE INT,
    OUT MONEY INT,
    OUT AUTO_INCREMENT INT,
    OUT LOCAL_TYPE_NAME VARCHAR(20),
    OUT MINIMUM_SCALE INT,
    OUT MAXIMUM_SCALE INT,
    OUT SQL_DATA_TYPE INT,
    OUT SQL_DATETIME_SUB INT,
    OUT NUM_PREC_RADIX INT,
    OUT INTERVAL_PRECISION INT,
    OUT USERTYPE INT,
    OUT LENGTH INT,
    OUT SS_DATA_TYPE smallint,
-- below column is added in order to join information_schema.columns of PG for sys.sp_columns_100_view
    OUT PG_TYPE_NAME VARCHAR(20)
)
RETURNS SETOF RECORD
AS 'babelfishpg_tsql', 'sp_datatype_info_helper'
LANGUAGE C IMMUTABLE STRICT;

-- Role member functions
CREATE OR REPLACE FUNCTION sys.is_rolemember_internal(
	IN role sys.SYSNAME,
	IN database_principal sys.SYSNAME
)
RETURNS INT AS 'babelfishpg_tsql', 'is_rolemember'
LANGUAGE C STABLE PARALLEL SAFE;

CREATE OR REPLACE FUNCTION sys.is_member(IN role sys.SYSNAME)
RETURNS INT AS
$$
	SELECT sys.is_rolemember_internal(role, NULL);
$$
LANGUAGE SQL STRICT STABLE PARALLEL SAFE;

CREATE OR REPLACE FUNCTION sys.is_rolemember(IN role sys.SYSNAME)
RETURNS INT AS
$$
	SELECT sys.is_rolemember_internal(role, NULL);
$$
LANGUAGE SQL STRICT STABLE PARALLEL SAFE;

CREATE OR REPLACE FUNCTION sys.is_rolemember(
	IN role sys.SYSNAME, 
	IN database_principal sys.SYSNAME
)
RETURNS INT AS
$$
	SELECT sys.is_rolemember_internal(role, database_principal);
$$
LANGUAGE SQL STRICT STABLE PARALLEL SAFE;

CREATE OR REPLACE FUNCTION sys.replace (in input_string text, in pattern text, in replacement text) returns TEXT as
$body$
begin
   if pattern is null or replacement is null then
       return null;
   elsif pattern = '' then
       return input_string;
   elsif sys.is_collated_ci_as(input_string) then
       return regexp_replace(input_string, '***=' || pattern, replacement, 'ig');
   else
       return regexp_replace(input_string, '***=' || pattern, replacement, 'g');
   end if;
end
$body$
LANGUAGE plpgsql STABLE PARALLEL SAFE STRICT;

CREATE OR REPLACE FUNCTION objectproperty(
    id INT,
    property SYS.VARCHAR
    )
RETURNS INT
AS $$
BEGIN

    IF NOT EXISTS(SELECT ao.object_id FROM sys.all_objects ao WHERE object_id = id)
    THEN
        RETURN NULL;
    END IF;

    property := RTRIM(LOWER(COALESCE(property, '')));

    IF property = 'ownerid' -- OwnerId
    THEN
        RETURN (
                SELECT CAST(COALESCE(t1.principal_id, pn.nspowner) AS INT)
                FROM sys.all_objects t1
                INNER JOIN pg_catalog.pg_namespace pn ON pn.oid = t1.schema_id
                WHERE t1.object_id = id);

    ELSEIF property = 'isdefaultcnst' -- IsDefaultCnst
    THEN
        RETURN (SELECT count(distinct dc.object_id) FROM sys.default_constraints dc WHERE dc.object_id = id);

    ELSEIF property = 'execisquotedidenton' -- ExecIsQuotedIdentOn
    THEN
        RETURN (SELECT CAST(sm.uses_quoted_identifier as int) FROM sys.all_sql_modules sm WHERE sm.object_id = id);

    ELSEIF property = 'tablefulltextpopulatestatus' -- TableFullTextPopulateStatus
    THEN
        IF NOT EXISTS (SELECT object_id FROM sys.tables t WHERE t.object_id = id) THEN
            RETURN NULL;
        END IF;
        RETURN 0;

    ELSEIF property = 'tablehasvardecimalstorageformat' -- TableHasVarDecimalStorageFormat
    THEN
        IF NOT EXISTS (SELECT object_id FROM sys.tables t WHERE t.object_id = id) THEN
            RETURN NULL;
        END IF;
        RETURN 0;

    ELSEIF property = 'ismsshipped' -- IsMSShipped
    THEN
        RETURN (SELECT CAST(ao.is_ms_shipped AS int) FROM sys.all_objects ao WHERE ao.object_id = id);

    ELSEIF property = 'isschemabound' -- IsSchemaBound
    THEN
        RETURN (SELECT CAST(sm.is_schema_bound AS int) FROM sys.all_sql_modules sm WHERE sm.object_id = id);

    ELSEIF property = 'execisansinullson' -- ExecIsAnsiNullsOn
    THEN
        RETURN (SELECT CAST(sm.uses_ansi_nulls AS int) FROM sys.all_sql_modules sm WHERE sm.object_id = id);

    ELSEIF property = 'isdeterministic' -- IsDeterministic
    THEN
        RETURN 0;
    
    ELSEIF property = 'isprocedure' -- IsProcedure
    THEN
        RETURN (SELECT count(distinct object_id) from sys.all_objects WHERE object_id = id and type = 'P');

    ELSEIF property = 'istable' -- IsTable
    THEN
        RETURN (SELECT count(distinct object_id) from sys.all_objects WHERE object_id = id and type in ('IT', 'TT', 'U', 'S'));

    ELSEIF property = 'isview' -- IsView
    THEN
        RETURN (SELECT count(distinct object_id) from sys.all_objects WHERE object_id = id and type = 'V');
    
    ELSEIF property = 'isusertable' -- IsUserTable
    THEN
        RETURN (SELECT count(distinct object_id) from sys.all_objects WHERE object_id = id and type = 'U' and is_ms_shipped = 0);
    
    ELSEIF property = 'istablefunction' -- IsTableFunction
    THEN
        RETURN (SELECT count(distinct object_id) from sys.all_objects WHERE object_id = id and type in ('IF', 'TF', 'FT'));
    
    ELSEIF property = 'isinlinefunction' -- IsInlineFunction
    THEN
        RETURN (SELECT count(distinct object_id) from sys.all_objects WHERE object_id = id and type in ('IF'));
    
    ELSEIF property = 'isscalarfunction' -- IsScalarFunction
    THEN
        RETURN (SELECT count(distinct object_id) from sys.all_objects WHERE object_id = id and type in ('FN', 'FS'));

    ELSEIF property = 'isprimarykey' -- IsPrimaryKey
    THEN
        RETURN (SELECT count(distinct object_id) from sys.all_objects WHERE object_id = id and type = 'PK');
    
    ELSEIF property = 'isindexed' -- IsIndexed
    THEN
        RETURN (SELECT count(distinct object_id) from sys.indexes WHERE object_id = id and index_id > 0);

    ELSEIF property = 'isdefault' -- IsDefault
    THEN
        RETURN 0;

    ELSEIF property = 'isrule' -- IsRule
    THEN
        RETURN 0;
    
    ELSEIF property = 'istrigger' -- IsTrigger
    THEN
        RETURN (SELECT count(distinct object_id) from sys.all_objects WHERE object_id = id and type in ('TA', 'TR'));
    END IF;

    RETURN NULL;
END;
$$
LANGUAGE plpgsql;

CREATE OR REPLACE FUNCTION OBJECTPROPERTYEX(
    id INT,
    property SYS.VARCHAR
)
RETURNS SYS.SQL_VARIANT
AS $$
BEGIN
	property := RTRIM(LOWER(COALESCE(property, '')));
	
	IF NOT EXISTS(SELECT ao.object_id FROM sys.all_objects ao WHERE object_id = id)
	THEN
		RETURN NULL;
	END IF;

	IF property = 'basetype' -- BaseType
	THEN
		RETURN (SELECT CAST(ao.type AS SYS.SQL_VARIANT) 
                FROM sys.all_objects ao
                WHERE ao.object_id = id
                LIMIT 1
                );
    END IF;

    RETURN CAST(OBJECTPROPERTY(id, property) AS SYS.SQL_VARIANT);
END
$$
LANGUAGE plpgsql;

CREATE OR REPLACE FUNCTION sys.sid_binary(IN login sys.nvarchar)
RETURNS SYS.VARBINARY
AS $$
    SELECT CAST(NULL AS SYS.VARBINARY);
$$ 
LANGUAGE SQL IMMUTABLE PARALLEL RESTRICTED;

CREATE OR REPLACE FUNCTION sys.language()
RETURNS sys.NVARCHAR(128)  AS 'babelfishpg_tsql' LANGUAGE C;

CREATE OR REPLACE FUNCTION sys.host_name()
RETURNS sys.NVARCHAR(128)  AS 'babelfishpg_tsql' LANGUAGE C IMMUTABLE PARALLEL SAFE;

CREATE OR REPLACE FUNCTION sys.degrees(IN arg1 BIGINT)
RETURNS bigint  AS 'babelfishpg_tsql','bigint_degrees' LANGUAGE C STRICT IMMUTABLE PARALLEL SAFE;
GRANT EXECUTE ON FUNCTION sys.degrees(BIGINT) TO PUBLIC;

CREATE OR REPLACE FUNCTION sys.degrees(IN arg1 INT)
RETURNS int AS 'babelfishpg_tsql','int_degrees' LANGUAGE C STRICT IMMUTABLE PARALLEL SAFE;
GRANT EXECUTE ON FUNCTION sys.degrees(INT) TO PUBLIC;

CREATE OR REPLACE FUNCTION sys.degrees(IN arg1 SMALLINT)
RETURNS int AS 'babelfishpg_tsql','smallint_degrees' LANGUAGE C STRICT IMMUTABLE PARALLEL SAFE;
GRANT EXECUTE ON FUNCTION sys.degrees(SMALLINT) TO PUBLIC;

CREATE OR REPLACE FUNCTION sys.degrees(IN arg1 TINYINT)
RETURNS int AS 'babelfishpg_tsql','smallint_degrees' LANGUAGE C STRICT IMMUTABLE PARALLEL SAFE;
GRANT EXECUTE ON FUNCTION sys.degrees(TINYINT) TO PUBLIC;

CREATE OR REPLACE FUNCTION sys.INDEXPROPERTY(IN object_id INT, IN index_or_statistics_name sys.nvarchar(128), IN property sys.varchar(128))
RETURNS INT AS
$BODY$
DECLARE
ret_val INT;
BEGIN
	index_or_statistics_name = LOWER(TRIM(index_or_statistics_name));
	property = LOWER(TRIM(property));
    SELECT INTO ret_val
    CASE
       
        WHEN (SELECT CAST(type AS int) FROM sys.indexes i WHERE i.object_id = $1 AND i.name = $2 COLLATE sys.database_default) = 3 -- is XML index
        THEN CAST(NULL AS int)
	    
        WHEN property = 'indexdepth'
        THEN CAST(0 AS int)

        WHEN property = 'indexfillfactor'
        THEN (SELECT CAST(fill_factor AS int) FROM sys.indexes i WHERE i.object_id = $1 AND i.name = $2 COLLATE sys.database_default)

        WHEN property = 'indexid'
        THEN (SELECT CAST(index_id AS int) FROM sys.indexes i WHERE i.object_id = $1 AND i.name = $2 COLLATE sys.database_default)

        WHEN property = 'isautostatistics'
        THEN CAST(0 AS int)

        WHEN property = 'isclustered'
        THEN (SELECT CAST(CASE WHEN type = 1 THEN 1 ELSE 0 END AS int) FROM sys.indexes i WHERE i.object_id = $1 AND i.name = $2 COLLATE sys.database_default)
        
        WHEN property = 'isdisabled'
        THEN (SELECT CAST(is_disabled AS int) FROM sys.indexes i WHERE i.object_id = $1 AND i.name = $2 COLLATE sys.database_default)
        
        WHEN property = 'isfulltextkey'
        THEN CAST(0 AS int)
        
        WHEN property = 'ishypothetical'
        THEN (SELECT CAST(is_hypothetical AS int) FROM sys.indexes i WHERE i.object_id = $1 AND i.name = $2 COLLATE sys.database_default)
        
        WHEN property = 'ispadindex'
        THEN (SELECT CAST(is_padded AS int) FROM sys.indexes i WHERE i.object_id = $1 AND i.name = $2 COLLATE sys.database_default)
        
        WHEN property = 'ispagelockdisallowed'
        THEN (SELECT CAST(CASE WHEN allow_page_locks = 1 THEN 0 ELSE 1 END AS int) FROM sys.indexes i WHERE i.object_id = $1 AND i.name = $2 COLLATE sys.database_default)
        
        WHEN property = 'isrowlockdisallowed'
        THEN (SELECT CAST(CASE WHEN allow_row_locks = 1 THEN 0 ELSE 1 END AS int) FROM sys.indexes i WHERE i.object_id=$1 AND i.name = $2 COLLATE sys.database_default)
        
        WHEN property = 'isstatistics'
        THEN CAST(0 AS int)
        
        WHEN property = 'isunique'
        THEN (SELECT CAST(is_unique AS int) FROM sys.indexes i WHERE i.object_id = $1 AND i.name = $2 COLLATE sys.database_default)
        
        WHEN property = 'iscolumnstore'
        THEN CAST(0 AS int)
        
        WHEN property = 'isoptimizedforsequentialkey'
        THEN CAST(0 AS int)
    ELSE
        CAST(NULL AS int)
    END;
RETURN ret_val;
END;
$BODY$
LANGUAGE plpgsql;
GRANT EXECUTE ON FUNCTION sys.INDEXPROPERTY(IN object_id INT, IN index_or_statistics_name sys.nvarchar(128),  IN property sys.varchar(128)) TO PUBLIC;

<<<<<<< HEAD
CREATE OR REPLACE FUNCTION sys.openquery(
IN linked_server text,
IN query text,
OUT arg1 text,
OUT arg2 INT)
RETURNS SETOF RECORD
AS 'babelfishpg_tsql', 'openquery_imp'
LANGUAGE C VOLATILE STRICT;
=======
CREATE OR REPLACE FUNCTION sys.APP_NAME() RETURNS SYS.NVARCHAR(128)
AS
$$
    SELECT current_setting('application_name');
$$
LANGUAGE sql PARALLEL SAFE STABLE;
>>>>>>> 1c8253bd
<|MERGE_RESOLUTION|>--- conflicted
+++ resolved
@@ -3330,7 +3330,13 @@
 LANGUAGE plpgsql;
 GRANT EXECUTE ON FUNCTION sys.INDEXPROPERTY(IN object_id INT, IN index_or_statistics_name sys.nvarchar(128),  IN property sys.varchar(128)) TO PUBLIC;
 
-<<<<<<< HEAD
+CREATE OR REPLACE FUNCTION sys.APP_NAME() RETURNS SYS.NVARCHAR(128)
+AS
+$$
+    SELECT current_setting('application_name');
+$$
+LANGUAGE sql PARALLEL SAFE STABLE;
+
 CREATE OR REPLACE FUNCTION sys.openquery(
 IN linked_server text,
 IN query text,
@@ -3338,12 +3344,4 @@
 OUT arg2 INT)
 RETURNS SETOF RECORD
 AS 'babelfishpg_tsql', 'openquery_imp'
-LANGUAGE C VOLATILE STRICT;
-=======
-CREATE OR REPLACE FUNCTION sys.APP_NAME() RETURNS SYS.NVARCHAR(128)
-AS
-$$
-    SELECT current_setting('application_name');
-$$
-LANGUAGE sql PARALLEL SAFE STABLE;
->>>>>>> 1c8253bd
+LANGUAGE C VOLATILE STRICT;