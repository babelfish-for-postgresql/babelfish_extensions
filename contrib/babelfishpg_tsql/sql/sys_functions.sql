-- SELECT FOR XML
CREATE OR REPLACE FUNCTION sys.tsql_query_to_xml_sfunc(
    state INTERNAL,
    rec ANYELEMENT,
    mode int,
    element_name text,
    binary_base64 boolean,
    root_name text
) RETURNS INTERNAL
AS 'babelfishpg_tsql', 'tsql_query_to_xml_sfunc'
LANGUAGE C STABLE;

CREATE OR REPLACE FUNCTION sys.tsql_query_to_xml_ffunc(
    state INTERNAL
)
RETURNS XML AS
'babelfishpg_tsql', 'tsql_query_to_xml_ffunc'
LANGUAGE C IMMUTABLE STRICT;

CREATE OR REPLACE FUNCTION sys.tsql_query_to_xml_text_ffunc(
    state INTERNAL
)
RETURNS NTEXT AS
'babelfishpg_tsql', 'tsql_query_to_xml_text_ffunc'
LANGUAGE C IMMUTABLE STRICT;

CREATE OR REPLACE AGGREGATE sys.tsql_select_for_xml_agg(
    rec ANYELEMENT,
    mode int,
    element_name text,
    binary_base64 boolean,
    root_name text)
(
    STYPE = INTERNAL,
    SFUNC = tsql_query_to_xml_sfunc,
    FINALFUNC = tsql_query_to_xml_ffunc
);

CREATE OR REPLACE AGGREGATE sys.tsql_select_for_xml_text_agg(
    rec ANYELEMENT,
    mode int,
    element_name text,
    binary_base64 boolean,
    root_name text)
(
    STYPE = INTERNAL,
    SFUNC = tsql_query_to_xml_sfunc,
    FINALFUNC = tsql_query_to_xml_text_ffunc
);

CREATE OR REPLACE FUNCTION sys.tsql_select_for_xml_result(res XML)
RETURNS setof XML AS
$$
BEGIN
IF res IS NOT NULL THEN
    return next res;
ELSE
    return;
END IF;
END;
$$
LANGUAGE plpgsql IMMUTABLE;

CREATE OR REPLACE FUNCTION sys.tsql_select_for_xml_text_result(res NTEXT)
RETURNS setof NTEXT AS
$$
BEGIN
IF res IS NOT NULL THEN
    return next res;
ELSE
    return;
END IF;
END;
$$
LANGUAGE plpgsql IMMUTABLE;

-- SELECT FOR JSON
CREATE OR REPLACE FUNCTION sys.tsql_query_to_json_sfunc(
    state INTERNAL,
    rec ANYELEMENT,
    mode INT,
    include_null_values BOOLEAN,
    without_array_wrapper BOOLEAN,
    root_name TEXT
) RETURNS INTERNAL
AS 'babelfishpg_tsql', 'tsql_query_to_json_sfunc'
LANGUAGE C STABLE;

CREATE OR REPLACE FUNCTION sys.tsql_query_to_json_ffunc(
    state INTERNAL
)
RETURNS sys.NVARCHAR AS
'babelfishpg_tsql', 'tsql_query_to_json_ffunc'
LANGUAGE C IMMUTABLE STRICT;

CREATE OR REPLACE AGGREGATE sys.tsql_select_for_json_agg(
    rec ANYELEMENT,
    mode INT,
    include_null_values BOOLEAN,
    without_array_wrapper BOOLEAN,
    root_name TEXT)
(
    STYPE = INTERNAL,
    SFUNC = tsql_query_to_json_sfunc,
    FINALFUNC = tsql_query_to_json_ffunc
);

CREATE OR REPLACE FUNCTION sys.tsql_select_for_json_result(res sys.NVARCHAR)
RETURNS setof sys.NVARCHAR AS
$$
BEGIN
IF res IS NOT NULL THEN
    return next res;
ELSE
    return;
END IF;
END;
$$
LANGUAGE plpgsql IMMUTABLE;

-- User and Login Functions
CREATE OR REPLACE FUNCTION sys.user_name(IN id OID DEFAULT NULL)
RETURNS sys.NVARCHAR(128)
AS 'babelfishpg_tsql', 'user_name'
LANGUAGE C IMMUTABLE PARALLEL SAFE;

CREATE OR REPLACE FUNCTION sys.tsql_get_constraintdef(IN constraint_id OID DEFAULT NULL)
RETURNS text
AS 'babelfishpg_tsql', 'tsql_get_constraintdef'
LANGUAGE C IMMUTABLE PARALLEL SAFE;

CREATE OR REPLACE FUNCTION sys.tsql_get_functiondef(IN function_id OID DEFAULT NULL)
RETURNS text
AS 'babelfishpg_tsql', 'tsql_get_functiondef'
LANGUAGE C IMMUTABLE PARALLEL SAFE;

CREATE OR REPLACE FUNCTION sys.tsql_get_expr(IN text_expr text DEFAULT NULL , IN function_id OID DEFAULT NULL)
RETURNS text
AS 'babelfishpg_tsql', 'tsql_get_expr'
LANGUAGE C IMMUTABLE PARALLEL SAFE;

CREATE OR REPLACE FUNCTION sys.tsql_get_returnTypmodValue(IN function_id OID DEFAULT NULL)
RETURNS INTEGER
AS 'babelfishpg_tsql', 'tsql_get_returnTypmodValue'
LANGUAGE C IMMUTABLE PARALLEL SAFE;

CREATE OR REPLACE FUNCTION sys.user_id(IN user_name sys.sysname)
RETURNS OID
AS 'babelfishpg_tsql', 'user_id'
LANGUAGE C IMMUTABLE PARALLEL SAFE STRICT;

CREATE OR REPLACE FUNCTION sys.user_id()
RETURNS OID
AS 'babelfishpg_tsql', 'user_id_noarg'
LANGUAGE C IMMUTABLE PARALLEL SAFE;

CREATE OR REPLACE FUNCTION sys.suser_name_internal(IN server_user_id OID)
RETURNS sys.NVARCHAR(128)
AS 'babelfishpg_tsql', 'suser_name'
LANGUAGE C IMMUTABLE PARALLEL RESTRICTED;

CREATE OR REPLACE FUNCTION sys.suser_name(IN server_user_id OID)
RETURNS sys.NVARCHAR(128) AS $$
    SELECT CASE 
        WHEN server_user_id IS NULL THEN NULL
        ELSE sys.suser_name_internal(server_user_id)
    END;
$$
LANGUAGE SQL IMMUTABLE PARALLEL RESTRICTED;

CREATE OR REPLACE FUNCTION sys.suser_name()
RETURNS sys.NVARCHAR(128)
AS $$
    SELECT sys.suser_name_internal(NULL);
$$
LANGUAGE SQL IMMUTABLE PARALLEL RESTRICTED;

-- Since SIDs are currently not supported in Babelfish, this essentially behaves the same as suser_name but 
-- with a different input data type
CREATE OR REPLACE FUNCTION sys.suser_sname(IN server_user_sid SYS.VARBINARY(85))
RETURNS SYS.NVARCHAR(128)
AS $$
    SELECT sys.suser_name(CAST(server_user_sid AS INT)); 
$$
LANGUAGE SQL IMMUTABLE PARALLEL RESTRICTED;

CREATE OR REPLACE FUNCTION sys.suser_sname()
RETURNS SYS.NVARCHAR(128)
AS $$
    SELECT sys.suser_name();
$$
LANGUAGE SQL IMMUTABLE PARALLEL RESTRICTED;

CREATE OR REPLACE FUNCTION sys.suser_id_internal(IN login TEXT)
RETURNS OID
AS 'babelfishpg_tsql', 'suser_id'
LANGUAGE C IMMUTABLE PARALLEL RESTRICTED;

CREATE OR REPLACE FUNCTION sys.suser_id(IN login TEXT)
RETURNS OID AS $$
    SELECT CASE
        WHEN login IS NULL THEN NULL
        ELSE sys.suser_id_internal(login)
    END;
$$
LANGUAGE SQL IMMUTABLE PARALLEL RESTRICTED;

CREATE OR REPLACE FUNCTION sys.suser_id()
RETURNS OID
AS $$
    SELECT sys.suser_id_internal(NULL);
$$
LANGUAGE SQL IMMUTABLE PARALLEL RESTRICTED;

-- Since SIDs are currently not supported in Babelfish, this essentially behaves the same as suser_id but 
-- with different input/output data types. The second argument will be ignored as its functionality is not supported
CREATE OR REPLACE FUNCTION sys.suser_sid(IN login SYS.SYSNAME, IN Param2 INT DEFAULT NULL)
RETURNS SYS.VARBINARY(85) AS $$
    SELECT CASE
    WHEN login = '' 
        THEN CAST(CAST(sys.suser_id() AS INT) AS SYS.VARBINARY(85))
    ELSE 
        CAST(CAST(sys.suser_id(login) AS INT) AS SYS.VARBINARY(85))
    END;
$$
LANGUAGE SQL IMMUTABLE PARALLEL RESTRICTED;

CREATE OR REPLACE FUNCTION sys.suser_sid()
RETURNS SYS.VARBINARY(85)
AS $$
    SELECT CAST(CAST(sys.suser_id() AS INT) AS SYS.VARBINARY(85));
$$
LANGUAGE SQL IMMUTABLE PARALLEL RESTRICTED;

-- Matches and returns object name to Oid
CREATE OR REPLACE FUNCTION sys.OBJECT_NAME(IN object_id INT, IN database_id INT DEFAULT NULL)
RETURNS sys.SYSNAME AS
'babelfishpg_tsql', 'object_name'
LANGUAGE C STABLE;

CREATE OR REPLACE FUNCTION sys.scope_identity()
RETURNS numeric(38,0) AS
$BODY$
	SELECT sys.babelfish_get_scope_identity()::numeric(38,0);
$BODY$
LANGUAGE SQL STABLE;

CREATE OR REPLACE FUNCTION sys.ident_seed(IN tablename TEXT)
RETURNS numeric(38,0) AS
$BODY$
	SELECT sys.babelfish_get_identity_param(tablename, 'start'::text)::numeric(38,0);
$BODY$
LANGUAGE SQL STABLE;

CREATE OR REPLACE FUNCTION sys.ident_incr(IN tablename TEXT)
RETURNS numeric(38,0) AS
$BODY$
	SELECT sys.babelfish_get_identity_param(tablename, 'increment'::text)::numeric(38,0);
$BODY$
LANGUAGE SQL STABLE;

CREATE OR REPLACE FUNCTION sys.ident_current(IN tablename TEXT)
RETURNS numeric(38,0) AS
$BODY$
	SELECT sys.babelfish_get_identity_current(tablename)::numeric(38,0);
$BODY$
LANGUAGE SQL STABLE;

CREATE OR REPLACE FUNCTION sys.checksum(VARIADIC arr TEXT[])
RETURNS INTEGER
AS 'babelfishpg_tsql', 'checksum'
LANGUAGE C IMMUTABLE PARALLEL SAFE;

CREATE OR REPLACE FUNCTION sys.datetime2fromparts(IN p_year NUMERIC,
                                                                IN p_month NUMERIC,
                                                                IN p_day NUMERIC,
                                                                IN p_hour NUMERIC,
                                                                IN p_minute NUMERIC,
                                                                IN p_seconds NUMERIC,
                                                                IN p_fractions NUMERIC,
                                                                IN p_precision NUMERIC)
RETURNS sys.DATETIME2
AS
$BODY$
DECLARE
   v_fractions VARCHAR;
   v_precision SMALLINT;
   v_err_message VARCHAR;
   v_calc_seconds NUMERIC;
   v_resdatetime TIMESTAMP WITHOUT TIME ZONE;
   v_string pg_catalog.text;
BEGIN
   v_fractions := floor(p_fractions)::INTEGER::VARCHAR;
   v_precision := p_precision::SMALLINT;

   IF (scale(p_precision) > 0) THEN
      RAISE most_specific_type_mismatch;
   ELSIF ((p_year::SMALLINT NOT BETWEEN 1 AND 9999) OR
       (p_month::SMALLINT NOT BETWEEN 1 AND 12) OR
       (p_day::SMALLINT NOT BETWEEN 1 AND 31) OR
       (p_hour::SMALLINT NOT BETWEEN 0 AND 23) OR
       (p_minute::SMALLINT NOT BETWEEN 0 AND 59) OR
       (p_seconds::SMALLINT NOT BETWEEN 0 AND 59) OR
       (p_fractions::SMALLINT NOT BETWEEN 0 AND 9999999) OR
       (p_fractions::SMALLINT != 0 AND char_length(v_fractions) > v_precision))
   THEN
      RAISE invalid_datetime_format;
   ELSIF (v_precision NOT BETWEEN 0 AND 7) THEN
      RAISE invalid_parameter_value;
   END IF;

   v_calc_seconds := pg_catalog.format('%s.%s',
                            floor(p_seconds)::SMALLINT,
                            substring(rpad(lpad(v_fractions, v_precision, '0'), 7, '0'), 1, v_precision))::NUMERIC;

   v_resdatetime := make_timestamp(floor(p_year)::SMALLINT,
                         floor(p_month)::SMALLINT,
                         floor(p_day)::SMALLINT,
                         floor(p_hour)::SMALLINT,
                         floor(p_minute)::SMALLINT,
                         v_calc_seconds);

   v_string := v_resdatetime::pg_catalog.text;

   RETURN CAST(v_string AS sys.DATETIME2);
EXCEPTION
   WHEN most_specific_type_mismatch THEN
      RAISE USING MESSAGE := 'Scale argument is not valid. Valid expressions for data type DATETIME2 scale argument are integer constants and integer constant expressions.',
                  DETAIL := 'Use of incorrect "precision" parameter value during conversion process.',
                  HINT := 'Change "precision" parameter to the proper value and try again.';

   WHEN invalid_parameter_value THEN
      RAISE USING MESSAGE := pg_catalog.format('Specified scale %s is invalid.', v_precision),
                  DETAIL := 'Use of incorrect "precision" parameter value during conversion process.',
                  HINT := 'Change "precision" parameter to the proper value and try again.';

   WHEN invalid_datetime_format THEN
      RAISE USING MESSAGE := 'Cannot construct data type DATETIME2, some of the arguments have values which are not valid.',
                  DETAIL := 'Possible use of incorrect value of date or time part (which lies outside of valid range).',
                  HINT := 'Check each input argument belongs to the valid range and try again.';

   WHEN numeric_value_out_of_range THEN
      GET STACKED DIAGNOSTICS v_err_message = MESSAGE_TEXT;
      v_err_message := upper(split_part(v_err_message, ' ', 1));

      RAISE USING MESSAGE := pg_catalog.format('Error while trying to cast to %s data type.', v_err_message),
                  DETAIL := pg_catalog.format('Source value is out of %s data type range.', v_err_message),
                  HINT := pg_catalog.format('Correct the source value you are trying to cast to %s data type and try again.',
                                 v_err_message);
END;
$BODY$
LANGUAGE plpgsql
IMMUTABLE
RETURNS NULL ON NULL INPUT;

CREATE OR REPLACE FUNCTION sys.TODATETIMEOFFSET(IN input_expr PG_CATALOG.TEXT , IN tz_offset TEXT)
RETURNS sys.datetimeoffset
AS
$BODY$
DECLARE
    v_string pg_catalog.text;
    v_sign pg_catalog.text;
    str_hr TEXT;
    str_mi TEXT;
    precision_str TEXT;
    sign_flag INTEGER;
    v_hr INTEGER;
    v_mi INTEGER;
    v_precision INTEGER;
    input_expr_datetime2 datetime2;
BEGIN

    BEGIN
    input_expr_datetime2 := cast(input_expr as sys.datetime2);
    exception
        WHEN others THEN
                RAISE USING MESSAGE := 'Conversion failed when converting date and/or time from character string.';
    END;

    IF input_expr IS NULL or tz_offset IS NULL THEN 
    RETURN NULL;
    END IF;

    IF tz_offset LIKE '+__:__' THEN
        str_hr := SUBSTRING(tz_offset,2,2);
        str_mi := SUBSTRING(tz_offset,5,2);
        sign_flag := 1;
    ELSIF tz_offset LIKE '-__:__' THEN
        str_hr := SUBSTRING(tz_offset,2,2);
        str_mi := SUBSTRING(tz_offset,5,2);
        sign_flag := -1;
    ELSE
        RAISE EXCEPTION 'The timezone provided to builtin function todatetimeoffset is invalid.';
    END IF;   

    BEGIN
    v_hr := str_hr::INTEGER;
    v_mi := str_mi ::INTEGER;
    exception
        WHEN others THEN
            RAISE USING MESSAGE := 'The timezone provided to builtin function todatetimeoffset is invalid.';
    END;

    
    if v_hr > 14 or (v_hr = 14 and v_mi > 0) THEN
       RAISE EXCEPTION 'The timezone provided to builtin function todatetimeoffset is invalid.';
    END IF; 

    v_hr := v_hr * sign_flag;

    v_string := CONCAT(input_expr_datetime2::pg_catalog.text , tz_offset);

    BEGIN
    RETURN cast(v_string as sys.datetimeoffset);
    exception
        WHEN others THEN
                RAISE USING MESSAGE := 'Conversion failed when converting date and/or time from character string.';
    END;


END;
$BODY$
LANGUAGE plpgsql
IMMUTABLE;


CREATE OR REPLACE FUNCTION sys.TODATETIMEOFFSET(IN input_expr PG_CATALOG.TEXT , IN tz_offset anyelement)
RETURNS sys.datetimeoffset
AS
$BODY$
DECLARE
    v_string pg_catalog.text;
    v_sign pg_catalog.text;
    hr INTEGER;
    mi INTEGER;
    tz_sign INTEGER;
    tz_offset_smallint INTEGER;
    input_expr_datetime2 datetime2;
BEGIN

        BEGIN
        input_expr_datetime2:= cast(input_expr as sys.datetime2);
        exception
            WHEN others THEN
                RAISE USING MESSAGE := 'Conversion failed when converting date and/or time from character string.';
        END;


        IF pg_typeof(tz_offset) NOT IN ('bigint'::regtype, 'int'::regtype, 'smallint'::regtype,'sys.tinyint'::regtype,'sys.decimal'::regtype,'numeric'::regtype,
            'float'::regtype, 'double precision'::regtype, 'real'::regtype, 'sys.money'::regtype,'sys.smallmoney'::regtype,'sys.bit'::regtype ,'varbinary'::regtype) THEN
            RAISE EXCEPTION 'The timezone provided to builtin function todatetimeoffset is invalid.';
        END IF;

        BEGIN
        IF pg_typeof(tz_offset) NOT IN ('varbinary'::regtype) THEN
            tz_offset := FLOOR(tz_offset);
        END IF;
        tz_offset_smallint := cast(tz_offset AS smallint);
        exception
            WHEN others THEN
                RAISE USING MESSAGE := 'Arithmetic overflow error converting expression to data type smallint.';
        END;

        IF input_expr IS NULL THEN 
            RETURN NULL;
        END IF;
    
        IF tz_offset_smallint < 0 THEN
            tz_sign := 1;
        ELSE 
            tz_sign := 0;
        END IF;

        IF tz_offset_smallint > 840 or tz_offset_smallint < -840  THEN
            RAISE EXCEPTION 'The timezone provided to builtin function todatetimeoffset is invalid.';
        END IF;

        hr := tz_offset_smallint / 60;
        mi := tz_offset_smallint % 60;

        v_sign := (
        SELECT CASE
            WHEN (tz_sign) = 1
                THEN '-'
            WHEN (tz_sign) = 0
                THEN '+'    
        END
    );

    
        v_string := CONCAT(input_expr_datetime2::pg_catalog.text,v_sign,abs(hr)::SMALLINT::text,':',
                                                          abs(mi)::SMALLINT::text);

        BEGIN
        RETURN cast(v_string as sys.datetimeoffset);
        exception
            WHEN others THEN
                RAISE USING MESSAGE := 'Conversion failed when converting date and/or time from character string.';
        END;
    
END;
$BODY$
LANGUAGE plpgsql
IMMUTABLE;


CREATE OR REPLACE FUNCTION sys.datetime2fromparts(IN p_year TEXT,
                                                                IN p_month TEXT,
                                                                IN p_day TEXT,
                                                                IN p_hour TEXT,
                                                                IN p_minute TEXT,
                                                                IN p_seconds TEXT,
                                                                IN p_fractions TEXT,
                                                                IN p_precision TEXT)
RETURNS TIMESTAMP WITHOUT TIME ZONE
AS
$BODY$
DECLARE
    v_err_message VARCHAR;
BEGIN
    RETURN sys.datetime2fromparts(p_year::NUMERIC, p_month::NUMERIC, p_day::NUMERIC,
                                                p_hour::NUMERIC, p_minute::NUMERIC, p_seconds::NUMERIC,
                                                p_fractions::NUMERIC, p_precision::NUMERIC);
EXCEPTION
    WHEN invalid_text_representation THEN
        GET STACKED DIAGNOSTICS v_err_message = MESSAGE_TEXT;
        v_err_message := substring(lower(v_err_message), 'numeric\:\s\"(.*)\"');

        RAISE USING MESSAGE := pg_catalog.format('Error while trying to convert "%s" value to NUMERIC data type.', v_err_message),
                    DETAIL := 'Supplied string value contains illegal characters.',
                    HINT := 'Correct supplied value, remove all illegal characters and try again.';
END;
$BODY$
LANGUAGE plpgsql
IMMUTABLE
RETURNS NULL ON NULL INPUT;

CREATE OR REPLACE FUNCTION sys.datetimefromparts(IN p_year NUMERIC,
                                                               IN p_month NUMERIC,
                                                               IN p_day NUMERIC,
                                                               IN p_hour NUMERIC,
                                                               IN p_minute NUMERIC,
                                                               IN p_seconds NUMERIC,
                                                               IN p_milliseconds NUMERIC)
RETURNS TIMESTAMP WITHOUT TIME ZONE
AS
$BODY$
DECLARE
    v_err_message VARCHAR;
    v_calc_seconds NUMERIC;
    v_milliseconds SMALLINT;
    v_resdatetime TIMESTAMP WITHOUT TIME ZONE;
BEGIN
    -- Check if arguments are out of range
    IF ((floor(p_year)::SMALLINT NOT BETWEEN 1753 AND 9999) OR
        (floor(p_month)::SMALLINT NOT BETWEEN 1 AND 12) OR
        (floor(p_day)::SMALLINT NOT BETWEEN 1 AND 31) OR
        (floor(p_hour)::SMALLINT NOT BETWEEN 0 AND 23) OR
        (floor(p_minute)::SMALLINT NOT BETWEEN 0 AND 59) OR
        (floor(p_seconds)::SMALLINT NOT BETWEEN 0 AND 59) OR
        (floor(p_milliseconds)::SMALLINT NOT BETWEEN 0 AND 999))
    THEN
        RAISE invalid_datetime_format;
    END IF;

    v_milliseconds := sys.babelfish_round_fractseconds(p_milliseconds::INTEGER);

    v_calc_seconds := pg_catalog.format('%s.%s',
                             floor(p_seconds)::SMALLINT,
                             CASE v_milliseconds
                                WHEN 1000 THEN '0'
                                ELSE lpad(v_milliseconds::VARCHAR, 3, '0')
                             END)::NUMERIC;

    v_resdatetime := make_timestamp(floor(p_year)::SMALLINT,
                                    floor(p_month)::SMALLINT,
                                    floor(p_day)::SMALLINT,
                                    floor(p_hour)::SMALLINT,
                                    floor(p_minute)::SMALLINT,
                                    v_calc_seconds);
    RETURN CASE
              WHEN (v_milliseconds != 1000) THEN v_resdatetime
              ELSE v_resdatetime + INTERVAL '1 second'
           END;
EXCEPTION
    WHEN invalid_datetime_format THEN
        RAISE USING MESSAGE := 'Cannot construct data type datetime, some of the arguments have values which are not valid.',
                    DETAIL := 'Possible use of incorrect value of date or time part (which lies outside of valid range).',
                    HINT := 'Check each input argument belongs to the valid range and try again.';

    WHEN numeric_value_out_of_range THEN
        GET STACKED DIAGNOSTICS v_err_message = MESSAGE_TEXT;
        v_err_message := upper(split_part(v_err_message, ' ', 1));

        RAISE USING MESSAGE := pg_catalog.format('Error while trying to cast to %s data type.', v_err_message),
                    DETAIL := pg_catalog.format('Source value is out of %s data type range.', v_err_message),
                    HINT := pg_catalog.format('Correct the source value you are trying to cast to %s data type and try again.',
                                   v_err_message);
END;
$BODY$
LANGUAGE plpgsql
IMMUTABLE
RETURNS NULL ON NULL INPUT;

CREATE OR REPLACE FUNCTION sys.datetimefromparts(IN p_year TEXT,
                                                               IN p_month TEXT,
                                                               IN p_day TEXT,
                                                               IN p_hour TEXT,
                                                               IN p_minute TEXT,
                                                               IN p_seconds TEXT,
                                                               IN p_milliseconds TEXT)
RETURNS TIMESTAMP WITHOUT TIME ZONE
AS
$BODY$
DECLARE
    v_err_message VARCHAR;
BEGIN
    RETURN sys.datetimefromparts(p_year::NUMERIC, p_month::NUMERIC, p_day::NUMERIC,
                                               p_hour::NUMERIC, p_minute::NUMERIC,
                                               p_seconds::NUMERIC, p_milliseconds::NUMERIC);
EXCEPTION
    WHEN invalid_text_representation THEN
        GET STACKED DIAGNOSTICS v_err_message = MESSAGE_TEXT;
        v_err_message := substring(lower(v_err_message), 'numeric\:\s\"(.*)\"');

        RAISE USING MESSAGE := pg_catalog.format('Error while trying to convert "%s" value to NUMERIC data type.', v_err_message),
                    DETAIL := 'Supplied string value contains illegal characters.',
                    HINT := 'Correct supplied value, remove all illegal characters and try again.';
END;
$BODY$
LANGUAGE plpgsql
IMMUTABLE
RETURNS NULL ON NULL INPUT;

CREATE OR REPLACE FUNCTION sys.isnumeric(IN expr ANYELEMENT) RETURNS INTEGER AS
$BODY$
DECLARE 
    x NUMERIC;
    y MONEY;
BEGIN
    IF (expr IS NULL) THEN
	    RETURN 0;
    END IF;
    IF ($1::VARCHAR COLLATE "C" ~ '^\s*$') THEN 
	    RETURN 0;
    END IF;
    IF pg_typeof(expr) IN ('bigint'::regtype, 'int'::regtype, 'smallint'::regtype,'sys.tinyint'::regtype,
    'numeric'::regtype, 'float'::regtype, 'real'::regtype, 'sys.money'::regtype)
	THEN
		RETURN 1;
	END IF;
    x = $1::NUMERIC;
    RETURN 1;
EXCEPTION WHEN others THEN
    BEGIN
        y = $1::sys.MONEY;
        RETURN 1;
        EXCEPTION WHEN others THEN
            RETURN 0;
    END;
END;
$BODY$
LANGUAGE plpgsql
STABLE CALLED ON NULL INPUT;

CREATE OR REPLACE FUNCTION sys.isnumeric(IN expr TEXT) RETURNS INTEGER AS
$BODY$
DECLARE 
    x NUMERIC;
    y MONEY;
BEGIN
    IF (expr IS NULL) THEN
	    RETURN 0;
    END IF;

    -- IF ($1::VARCHAR ~ '^\s*$') THEN 
    IF (expr COLLATE "C" ~ '^\s*$') THEN 
	    RETURN 0;
    END IF;
    IF pg_typeof(expr) IN ('bigint'::regtype, 'int'::regtype, 'smallint'::regtype,'sys.tinyint'::regtype,
    'numeric'::regtype, 'float'::regtype, 'real'::regtype, 'sys.money'::regtype)
	THEN
		RETURN 1;
	END IF;
    x = $1::NUMERIC;
    RETURN 1;
EXCEPTION WHEN others THEN
    BEGIN
        y = $1::sys.MONEY;
        RETURN 1;
        EXCEPTION WHEN others THEN
            RETURN 0;
    END;
END;
$BODY$
LANGUAGE plpgsql
STABLE CALLED ON NULL INPUT;

-- Return the object ID given the object name. Can specify optional type.
CREATE OR REPLACE FUNCTION sys.object_id(IN object_name sys.VARCHAR, IN object_type sys.VARCHAR DEFAULT NULL)
RETURNS INTEGER AS
'babelfishpg_tsql', 'object_id'
LANGUAGE C STABLE;

CREATE OR REPLACE FUNCTION sys.parsename(object_name sys.VARCHAR, object_piece int)
RETURNS sys.SYSNAME
AS 'babelfishpg_tsql', 'parsename'
LANGUAGE C IMMUTABLE STRICT;

CREATE OR REPLACE FUNCTION sys.timefromparts(IN p_hour NUMERIC,
                                                           IN p_minute NUMERIC,
                                                           IN p_seconds NUMERIC,
                                                           IN p_fractions NUMERIC,
                                                           IN p_precision NUMERIC)
RETURNS TIME WITHOUT TIME ZONE
AS
$BODY$
DECLARE
    v_fractions VARCHAR;
    v_precision SMALLINT;
    v_err_message VARCHAR;
    v_calc_seconds NUMERIC;
BEGIN
    v_fractions := floor(p_fractions)::INTEGER::VARCHAR;
    v_precision := p_precision::SMALLINT;

    IF (scale(p_precision) > 0) THEN
        RAISE most_specific_type_mismatch;
    ELSIF ((p_hour::SMALLINT NOT BETWEEN 0 AND 23) OR
           (p_minute::SMALLINT NOT BETWEEN 0 AND 59) OR
           (p_seconds::SMALLINT NOT BETWEEN 0 AND 59) OR
           (p_fractions::SMALLINT NOT BETWEEN 0 AND 9999999) OR
           (p_fractions::SMALLINT != 0 AND char_length(v_fractions) > v_precision))
    THEN
        RAISE invalid_datetime_format;
    ELSIF (v_precision NOT BETWEEN 0 AND 7) THEN
        RAISE numeric_value_out_of_range;
    END IF;

    v_calc_seconds := pg_catalog.format('%s.%s',
                             floor(p_seconds)::SMALLINT,
                             substring(rpad(lpad(v_fractions, v_precision, '0'), 7, '0'), 1, v_precision))::NUMERIC;

    RETURN make_time(floor(p_hour)::SMALLINT,
                     floor(p_minute)::SMALLINT,
                     v_calc_seconds);
EXCEPTION
    WHEN most_specific_type_mismatch THEN
        RAISE USING MESSAGE := 'Scale argument is not valid. Valid expressions for data type DATETIME2 scale argument are integer constants and integer constant expressions.',
                    DETAIL := 'Use of incorrect "precision" parameter value during conversion process.',
                    HINT := 'Change "precision" parameter to the proper value and try again.';

    WHEN invalid_parameter_value THEN
        RAISE USING MESSAGE := pg_catalog.format('Specified scale %s is invalid.', v_precision),
                    DETAIL := 'Use of incorrect "precision" parameter value during conversion process.',
                    HINT := 'Change "precision" parameter to the proper value and try again.';

    WHEN invalid_datetime_format THEN
        RAISE USING MESSAGE := 'Cannot construct data type time, some of the arguments have values which are not valid.',
                    DETAIL := 'Possible use of incorrect value of time part (which lies outside of valid range).',
                    HINT := 'Check each input argument belongs to the valid range and try again.';

    WHEN numeric_value_out_of_range THEN
        GET STACKED DIAGNOSTICS v_err_message = MESSAGE_TEXT;
        v_err_message := upper(split_part(v_err_message, ' ', 1));

        RAISE USING MESSAGE := pg_catalog.format('Error while trying to cast to %s data type.', v_err_message),
                    DETAIL := pg_catalog.format('Source value is out of %s data type range.', v_err_message),
                    HINT := pg_catalog.format('Correct the source value you are trying to cast to %s data type and try again.',
                                   v_err_message);
END;
$BODY$
LANGUAGE plpgsql
VOLATILE
RETURNS NULL ON NULL INPUT;

CREATE OR REPLACE FUNCTION sys.timefromparts(IN p_hour TEXT,
                                                           IN p_minute TEXT,
                                                           IN p_seconds TEXT,
                                                           IN p_fractions TEXT,
                                                           IN p_precision TEXT)
RETURNS TIME WITHOUT TIME ZONE
AS
$BODY$
DECLARE
    v_err_message VARCHAR;
BEGIN
    RETURN sys.timefromparts(p_hour::NUMERIC, p_minute::NUMERIC,
                                           p_seconds::NUMERIC, p_fractions::NUMERIC,
                                           p_precision::NUMERIC);
EXCEPTION
    WHEN invalid_text_representation THEN
        GET STACKED DIAGNOSTICS v_err_message = MESSAGE_TEXT;
        v_err_message := substring(lower(v_err_message), 'numeric\:\s\"(.*)\"');

        RAISE USING MESSAGE := pg_catalog.format('Error while trying to convert "%s" value to NUMERIC data type.', v_err_message),
                    DETAIL := 'Supplied string value contains illegal characters.',
                    HINT := 'Correct supplied value, remove all illegal characters and try again.';
END;
$BODY$
LANGUAGE plpgsql
VOLATILE
RETURNS NULL ON NULL INPUT;

CREATE OR REPLACE FUNCTION sys.has_dbaccess(database_name SYSNAME) RETURNS INTEGER AS 
'babelfishpg_tsql', 'has_dbaccess'
LANGUAGE C STABLE STRICT;

CREATE OR REPLACE FUNCTION sys.datefromparts(IN year INT, IN month INT, IN day INT)
RETURNS DATE AS
$BODY$
SELECT make_date(year, month, day);
$BODY$
STRICT
LANGUAGE SQL IMMUTABLE;

CREATE OR REPLACE FUNCTION sys.charindex(expressionToFind PG_CATALOG.TEXT,
										 expressionToSearch PG_CATALOG.TEXT,
										 start_location INTEGER DEFAULT 0)
RETURNS INTEGER AS
$BODY$
SELECT
CASE
WHEN start_location <= 0 THEN
	strpos(expressionToSearch, expressionToFind)
ELSE
	CASE
	WHEN strpos(substr(expressionToSearch, start_location), expressionToFind) = 0 THEN
		0
	ELSE
		strpos(substr(expressionToSearch, start_location), expressionToFind) + start_location - 1
	END
END;
$BODY$
STRICT
LANGUAGE SQL IMMUTABLE;

CREATE OR REPLACE FUNCTION sys.DATETIMEOFFSETFROMPARTS(IN p_year INTEGER,
                                                               IN p_month INTEGER,
                                                               IN p_day INTEGER,
                                                               IN p_hour INTEGER,
                                                               IN p_minute INTEGER,
                                                               IN p_seconds INTEGER,
                                                               IN p_fractions INTEGER,
                                                               IN p_hour_offset INTEGER,
                                                               IN p_minute_offset INTEGER,
                                                               IN p_precision NUMERIC)
RETURNS sys.DATETIMEOFFSET
AS
$BODY$
DECLARE
    v_err_message SYS.VARCHAR;
    v_fractions SYS.VARCHAR;
    v_precision SMALLINT;
    v_calc_seconds NUMERIC; 
    v_resdatetime TIMESTAMP WITHOUT TIME ZONE;
    v_string pg_catalog.text;
    v_sign pg_catalog.text;
BEGIN
    v_fractions := p_fractions::SYS.VARCHAR;
    IF p_precision IS NULL THEN
        RAISE EXCEPTION 'Scale argument is not valid. Valid expressions for data type datetimeoffset scale argument are integer constants and integer constant expressions.';
    END IF;
    IF p_year IS NULL OR p_month is NULL OR p_day IS NULL OR p_hour IS NULL OR p_minute IS NULL OR p_seconds IS NULL OR p_fractions IS NULL
            OR p_hour_offset IS NULL OR p_minute_offset is NULL THEN
        RETURN NULL;
    END IF;
    v_precision := p_precision::SMALLINT;

    IF (scale(p_precision) > 0) THEN
        RAISE most_specific_type_mismatch;

    -- Check if arguments are out of range
    ELSIF ((p_year NOT BETWEEN 0001 AND 9999) OR
        (p_month NOT BETWEEN 1 AND 12) OR
        (p_day NOT BETWEEN 1 AND 31) OR
        (p_hour NOT BETWEEN 0 AND 23) OR
        (p_minute NOT BETWEEN 0 AND 59) OR
        (p_seconds NOT BETWEEN 0 AND 59) OR
        (p_hour_offset NOT BETWEEN -14 AND 14) OR
        (p_minute_offset NOT BETWEEN -59 AND 59) OR
        (p_hour_offset * p_minute_offset < 0) OR
        (p_hour_offset = 14 AND p_minute_offset != 0) OR
        (p_hour_offset = -14 AND p_minute_offset != 0) OR
        (p_fractions != 0 AND char_length(v_fractions) > p_precision::SMALLINT))
    THEN
        RAISE invalid_datetime_format;
    ELSIF (v_precision NOT BETWEEN 0 AND 7) THEN
        RAISE numeric_value_out_of_range;
    END IF;
    v_calc_seconds := format('%s.%s',
                             p_seconds,
                             substring(rpad(lpad(v_fractions, v_precision, '0'), 7, '0'), 1, 6))::NUMERIC;

    v_resdatetime := make_timestamp(p_year,
                                    p_month,
                                    p_day,
                                    p_hour,
                                    p_minute,
                                    v_calc_seconds);
    v_sign := (
        SELECT CASE
            WHEN (p_hour_offset) > 0
                THEN '+'
            WHEN (p_hour_offset) = 0 AND (p_minute_offset) >= 0
                THEN '+'    
            ELSE '-'
        END
    );
    v_string := CONCAT(v_resdatetime::pg_catalog.text,v_sign,abs(p_hour_offset)::SMALLINT::text,':',
                                                          abs(p_minute_offset)::SMALLINT::text);
    BEGIN
    RETURN cast(v_string AS sys.datetimeoffset);
    exception
        WHEN others THEN
            RAISE invalid_datetime_format;
    END;
EXCEPTION
    WHEN most_specific_type_mismatch THEN
        RAISE USING MESSAGE := 'Scale argument is not valid. Valid expressions for data type datetimeoffset scale argument are integer constants and integer constant expressions',
                    DETAIL := 'Use of incorrect "precision" parameter value during conversion process.',
                    HINT := 'Change "precision" parameter to the proper value and try again.';    
    WHEN invalid_datetime_format THEN
        RAISE USING MESSAGE := 'Cannot construct data type datetimeoffset, some of the arguments have values which are not valid.',
                    DETAIL := 'Possible use of incorrect value of date or time part (which lies outside of valid range).',
                    HINT := 'Check each input argument belongs to the valid range and try again.';

    WHEN numeric_value_out_of_range THEN
        RAISE USING MESSAGE := format('Specified scale % is invalid.', p_fractions),
                    DETAIL := format('Source value is out of %s data type range.', v_err_message),
                    HINT := format('Correct the source value you are trying to cast to %s data type and try again.',
                                   v_err_message);
END;
$BODY$
LANGUAGE plpgsql
IMMUTABLE;

CREATE OR REPLACE FUNCTION sys.SMALLDATETIMEFROMPARTS(IN p_year INTEGER,
                                                               IN p_month INTEGER,
                                                               IN p_day INTEGER,
                                                               IN p_hour INTEGER,
                                                               IN p_minute INTEGER
                                                               )
RETURNS sys.smalldatetime
AS
$BODY$
DECLARE
    v_ressmalldatetime TIMESTAMP WITHOUT TIME ZONE;
    v_string pg_catalog.text;
    p_seconds INTEGER;
BEGIN
    IF p_year IS NULL OR p_month is NULL OR p_day IS NULL OR p_hour IS NULL OR p_minute IS NULL THEN
        RETURN NULL;
    END IF;

    -- Check if arguments are out of range
    IF ((p_year NOT BETWEEN 1900 AND 2079) OR
        (p_month NOT BETWEEN 1 AND 12) OR
        (p_day NOT BETWEEN 1 AND 31) OR
        (p_hour NOT BETWEEN 0 AND 23) OR
        (p_minute NOT BETWEEN 0 AND 59) OR (p_year = 2079 AND p_month > 6) OR (p_year = 2079 AND p_month = 6 AND p_day > 6))
    THEN
        RAISE invalid_datetime_format;
    END IF;
    p_seconds := 0;
    v_ressmalldatetime := make_timestamp(p_year,
                                    p_month,
                                    p_day,
                                    p_hour,
                                    p_minute,
                                    p_seconds);

    v_string := v_ressmalldatetime::pg_catalog.text;
    RETURN CAST(v_string AS sys.SMALLDATETIME);
EXCEPTION   
    WHEN invalid_datetime_format THEN
        RAISE USING MESSAGE := 'Cannot construct data type smalldatetime, some of the arguments have values which are not valid.',
                    DETAIL := 'Possible use of incorrect value of date or time part (which lies outside of valid range).',
                    HINT := 'Check each input argument belongs to the valid range and try again.';
END;
$BODY$
LANGUAGE plpgsql
IMMUTABLE;


CREATE OR REPLACE FUNCTION sys.SWITCHOFFSET(IN input_expr PG_CATALOG.TEXT,
                                                               IN tz_offset PG_CATALOG.TEXT)
RETURNS sys.datetimeoffset
AS
$BODY$
DECLARE
    p_year INTEGER;
    p_month INTEGER;
    p_day INTEGER;
    p_hour INTEGER;
    p_minute INTEGER;
    p_seconds INTEGER;
    p_nanosecond PG_CATALOG.TEXT;
    p_tzoffset INTEGER;
    f_tzoffset INTEGER;
    v_resdatetime TIMESTAMP WITHOUT TIME ZONE;
    offset_str PG_CATALOG.TEXT;
    v_resdatetimeupdated TIMESTAMP WITHOUT TIME ZONE;
    tzfm INTEGER;
    str_hr PG_CATALOG.TEXT;
    str_mi PG_CATALOG.TEXT;
    v_hr INTEGER;
    v_mi INTEGER;
    sign_flag INTEGER;
    v_string pg_catalog.text;
    isoverflow pg_catalog.text;
BEGIN

    BEGIN
    p_year := date_part('year',input_expr::TIMESTAMP);
    exception
        WHEN others THEN
            RAISE USING MESSAGE := 'Conversion failed when converting date and/or time from character string.';
    END;

    if p_year <1 or p_year > 9999 THEN
    RAISE USING MESSAGE := 'Conversion failed when converting date and/or time from character string.';
    END IF;


    BEGIN
    input_expr:= cast(input_expr AS datetimeoffset);
    exception
        WHEN others THEN
            RAISE USING MESSAGE := 'Conversion failed when converting date and/or time from character string.';
    END; 

    IF input_expr IS NULL or tz_offset IS NULL THEN 
    RETURN NULL;
    END IF;


    IF tz_offset LIKE '+__:__' THEN
        str_hr := SUBSTRING(tz_offset,2,2);
        str_mi := SUBSTRING(tz_offset,5,2);
        sign_flag := 1;
    ELSIF tz_offset LIKE '-__:__' THEN
        str_hr := SUBSTRING(tz_offset,2,2);
        str_mi := SUBSTRING(tz_offset,5,2);
        sign_flag := -1;
    ELSE
        RAISE EXCEPTION 'The timezone provided to builtin function todatetimeoffset is invalid.';
    END IF;

    

    BEGIN
    v_hr := str_hr::INTEGER;
    v_mi := str_mi::INTEGER;
    exception
        WHEN others THEN
            RAISE USING MESSAGE := 'The timezone provided to builtin function todatetimeoffset is invalid.';
    END;

    if v_hr > 14 or (v_hr = 14 and v_mi > 0) THEN
       RAISE EXCEPTION 'The timezone provided to builtin function todatetimeoffset is invalid.';
    END IF; 

    tzfm := sign_flag*((v_hr*60)+v_mi);

    p_year := date_part('year',input_expr::TIMESTAMP);
    p_month := date_part('month',input_expr::TIMESTAMP);
    p_day := date_part('day',input_expr::TIMESTAMP);
    p_hour := date_part('hour',input_expr::TIMESTAMP);
    p_minute := date_part('minute',input_expr::TIMESTAMP);
    p_seconds := TRUNC(date_part('second', input_expr::TIMESTAMP))::INTEGER;
    p_tzoffset := -1*sys.babelfish_get_datetimeoffset_tzoffset(cast(input_expr as sys.datetimeoffset))::integer;

    p_nanosecond := split_part(input_expr COLLATE "C",'.',2);
    p_nanosecond := split_part(p_nanosecond COLLATE "C",' ',1);


    f_tzoffset := p_tzoffset + tzfm;

    v_resdatetime := make_timestamp(p_year,p_month,p_day,p_hour,p_minute,p_seconds);
    v_resdatetimeupdated := v_resdatetime + make_interval(mins => f_tzoffset);

    isoverflow := split_part(v_resdatetimeupdated::TEXT COLLATE "C",' ',3);

    v_string := CONCAT(v_resdatetimeupdated::pg_catalog.text,'.',p_nanosecond::text,tz_offset);
    p_year := split_part(v_string COLLATE "C",'-',1)::INTEGER;
    

    if p_year <1 or p_year > 9999 or isoverflow = 'BC' THEN
    RAISE USING MESSAGE := 'The timezone provided to builtin function switchoffset would cause the datetimeoffset to overflow the range of valid date range in either UTC or local time.';
    END IF;

    BEGIN
    RETURN cast(v_string AS sys.datetimeoffset);
    exception
        WHEN others THEN
            RAISE USING MESSAGE := 'Conversion failed when converting date and/or time from character string.';
    END;

END;
$BODY$
LANGUAGE plpgsql
IMMUTABLE;

CREATE OR REPLACE FUNCTION sys.SWITCHOFFSET(IN input_expr PG_CATALOG.TEXT,
                                                               IN tz_offset anyelement)
RETURNS sys.datetimeoffset
AS
$BODY$
DECLARE
    p_year INTEGER;
    p_month INTEGER;
    p_day INTEGER;
    p_hour INTEGER;
    p_minute INTEGER;
    p_seconds INTEGER;
    p_nanosecond PG_CATALOG.TEXT;
    p_tzoffset INTEGER;
    f_tzoffset INTEGER;
    v_resdatetime TIMESTAMP WITHOUT TIME ZONE;
    offset_str PG_CATALOG.TEXT;
    v_resdatetimeupdated TIMESTAMP WITHOUT TIME ZONE;
    tzfm INTEGER;
    str_hr PG_CATALOG.TEXT;
    str_mi PG_CATALOG.TEXT;
    v_hr INTEGER;
    v_mi INTEGER;
    sign_flag INTEGER;
    v_string pg_catalog.text;
    v_sign PG_CATALOG.TEXT;
    tz_offset_smallint smallint;
    isoverflow pg_catalog.text;
BEGIN

    IF pg_typeof(tz_offset) NOT IN ('bigint'::regtype, 'int'::regtype, 'smallint'::regtype,'sys.tinyint'::regtype,'sys.decimal'::regtype,
    'numeric'::regtype, 'float'::regtype,'double precision'::regtype, 'real'::regtype, 'sys.money'::regtype,'sys.smallmoney'::regtype,'sys.bit'::regtype,'varbinary'::regtype ) THEN
        RAISE EXCEPTION 'The timezone provided to builtin function todatetimeoffset is invalid.';
    END IF;

    BEGIN
    p_year := date_part('year',input_expr::TIMESTAMP);
    exception
        WHEN others THEN
            RAISE USING MESSAGE := 'Conversion failed when converting date and/or time from character string.';
    END;
    

    if p_year <1 or p_year > 9999 THEN
    RAISE USING MESSAGE := 'Conversion failed when converting date and/or time from character string.';
    END IF;

    BEGIN
    input_expr:= cast(input_expr AS datetimeoffset);
    exception
        WHEN others THEN
            RAISE USING MESSAGE := 'Conversion failed when converting date and/or time from character string.';
    END;

    BEGIN
    IF pg_typeof(tz_offset) NOT IN ('varbinary'::regtype) THEN
        tz_offset := FLOOR(tz_offset);
    END IF;
    tz_offset_smallint := cast(tz_offset AS smallint);
    exception
        WHEN others THEN
            RAISE USING MESSAGE := 'Arithmetic overflow error converting expression to data type smallint.';
    END;  

    IF input_expr IS NULL THEN 
    RETURN NULL;
    END IF;

    if tz_offset_smallint > 840 or tz_offset_smallint < -840 THEN
       RAISE EXCEPTION 'The timezone provided to builtin function todatetimeoffset is invalid.';
    END IF; 

    v_hr := tz_offset_smallint/60;
    v_mi := tz_offset_smallint%60;
    

    p_year := date_part('year',input_expr::TIMESTAMP);
    p_month := date_part('month',input_expr::TIMESTAMP);
    p_day := date_part('day',input_expr::TIMESTAMP);
    p_hour := date_part('hour',input_expr::TIMESTAMP);
    p_minute := date_part('minute',input_expr::TIMESTAMP);
    p_seconds := TRUNC(date_part('second', input_expr::TIMESTAMP))::INTEGER;
    p_tzoffset := -1*sys.babelfish_get_datetimeoffset_tzoffset(cast(input_expr as sys.datetimeoffset))::integer;

    v_sign := (
        SELECT CASE
            WHEN (tz_offset_smallint) >= 0
                THEN '+'    
            ELSE '-'
        END
    );

    p_nanosecond := split_part(input_expr COLLATE "C",'.',2);
    p_nanosecond := split_part(p_nanosecond COLLATE "C",' ',1);

    f_tzoffset := p_tzoffset + tz_offset_smallint;
    v_resdatetime := make_timestamp(p_year,p_month,p_day,p_hour,p_minute,p_seconds);
    v_resdatetimeupdated := v_resdatetime + make_interval(mins => f_tzoffset);

    isoverflow := split_part(v_resdatetimeupdated::TEXT COLLATE "C",' ',3);

    v_string := CONCAT(v_resdatetimeupdated::pg_catalog.text,'.',p_nanosecond::text,v_sign,abs(v_hr)::TEXT,':',abs(v_mi)::TEXT);

    p_year := split_part(v_string COLLATE "C",'-',1)::INTEGER;

    if p_year <1 or p_year > 9999 or isoverflow = 'BC' THEN
    RAISE USING MESSAGE := 'The timezone provided to builtin function switchoffset would cause the datetimeoffset to overflow the range of valid date range in either UTC or local time.';
    END IF;
    

    BEGIN
    RETURN cast(v_string AS sys.datetimeoffset);
    exception
        WHEN others THEN
            RAISE USING MESSAGE := 'Conversion failed when converting date and/or time from character string.';
    END;

END;
$BODY$
LANGUAGE plpgsql
IMMUTABLE;

-- Duplicate functions with arg TEXT since ANYELEMNT cannot handle type unknown.
CREATE OR REPLACE FUNCTION sys.stuff(expr TEXT, start INTEGER, length INTEGER, replace_expr TEXT)
RETURNS TEXT AS
$BODY$
SELECT
CASE
WHEN start <= 0 or start > length(expr) or length < 0 THEN
	NULL
WHEN replace_expr is NULL THEN
	overlay (expr placing '' from start for length)
ELSE
	overlay (expr placing replace_expr from start for length)
END;
$BODY$
LANGUAGE SQL;

CREATE OR REPLACE FUNCTION sys.stuff(expr ANYELEMENT, start INTEGER, length INTEGER, replace_expr ANYELEMENT)
RETURNS ANYELEMENT AS
$BODY$
SELECT
CASE
WHEN start <= 0 or start > length(expr) or length < 0 THEN
	NULL
WHEN replace_expr is NULL THEN
	overlay (expr placing '' from start for length)
ELSE
	overlay (expr placing replace_expr from start for length)
END;
$BODY$
LANGUAGE SQL;

CREATE OR REPLACE FUNCTION sys.len(expr TEXT) RETURNS INTEGER AS
$BODY$
SELECT length(trim(trailing from expr));
$BODY$
STRICT
LANGUAGE SQL IMMUTABLE;

-- Added for BABEL-1544
CREATE OR REPLACE FUNCTION sys.len(expr sys.BBF_VARBINARY) RETURNS INTEGER AS
'babelfishpg_common', 'varbinary_length'
STRICT
LANGUAGE c IMMUTABLE PARALLEL SAFE;

-- DATALENGTH
CREATE OR REPLACE FUNCTION sys.datalength(ANYELEMENT) RETURNS INTEGER
AS 'babelfishpg_tsql', 'datalength' LANGUAGE C IMMUTABLE STRICT PARALLEL SAFE;
-- provide both additional functions here to avoid implicit casting between string literals with/without N''
CREATE OR REPLACE FUNCTION sys.datalength(text) RETURNS INTEGER
AS 'babelfishpg_tsql', 'datalength' LANGUAGE C IMMUTABLE STRICT PARALLEL SAFE;
CREATE OR REPLACE FUNCTION sys.datalength(char) RETURNS INTEGER
AS 'babelfishpg_tsql', 'datalength' LANGUAGE C IMMUTABLE STRICT PARALLEL SAFE;
-- TODO: in MSSQL datalength against varchar(max) will return BIGINT instead of INTEGER. However in PG we ignore typmods in functions.
-- However this is not a critical issue so we will just leave it. We may come back to this difference later once we find out solution to typmods.

CREATE OR REPLACE FUNCTION sys.round(number PG_CATALOG.NUMERIC, length INTEGER)
RETURNS NUMERIC AS 'babelfishpg_common', 'tsql_numeric_round' LANGUAGE C IMMUTABLE PARALLEL SAFE;

CREATE OR REPLACE FUNCTION sys.round(number PG_CATALOG.NUMERIC, length INTEGER, function INTEGER)
RETURNS NUMERIC AS 'babelfishpg_common', 'tsql_numeric_trunc' LANGUAGE C IMMUTABLE PARALLEL SAFE;

CREATE OR REPLACE FUNCTION sys.day(date ANYELEMENT)
RETURNS INTEGER AS
$BODY$
SELECT sys.datepart('day', date);
$BODY$
STRICT
LANGUAGE SQL IMMUTABLE;

CREATE OR REPLACE FUNCTION sys.month(date ANYELEMENT)
RETURNS INTEGER AS
$BODY$
SELECT sys.datepart('month', date);
$BODY$
STRICT
LANGUAGE SQL IMMUTABLE;

CREATE OR REPLACE FUNCTION sys.year(date ANYELEMENT)
RETURNS INTEGER AS
$BODY$
SELECT sys.datepart('year', date);
$BODY$
STRICT
LANGUAGE SQL IMMUTABLE;

CREATE OR REPLACE FUNCTION sys.space(IN number INTEGER, OUT result SYS.VARCHAR) AS $$
-- sys.varchar has default length of 1, so we have to pass in 'number' to be the
-- type modifier.
BEGIN
	EXECUTE pg_catalog.format(E'SELECT repeat(\' \', %s)::SYS.VARCHAR(%s)', number, number) INTO result;
END;
$$
STRICT
LANGUAGE plpgsql;

create or replace function sys.isdate(v text)
returns integer
as
$body$
begin
    if v is NULL THEN
        return 0;
    else
        perform v::date;
        return 1;
    end if;
    EXCEPTION WHEN others THEN
    RETURN 0;
end
$body$
language 'plpgsql' STABLE;

CREATE OR REPLACE FUNCTION sys.is_collated_ci_as_internal(IN input_string TEXT) RETURNS BOOL
AS 'babelfishpg_tsql', 'is_collated_ci_as_internal'
LANGUAGE C VOLATILE PARALLEL SAFE;

CREATE OR REPLACE FUNCTION sys.is_collated_ci_as(IN input_string TEXT)
RETURNS BOOL AS
$$
	SELECT sys.is_collated_ci_as_internal(input_string);
$$
LANGUAGE SQL VOLATILE PARALLEL SAFE;

create or replace function sys.PATINDEX(in pattern varchar, in expression varchar) returns bigint as
$body$
declare
  v_find_result VARCHAR;
  v_pos bigint;
  v_regexp_pattern VARCHAR;
begin
  if pattern is null or expression is null then
    return null;
  end if;
  if left(pattern, 1) = '%' collate sys.database_default then
    v_regexp_pattern := regexp_replace(pattern, '^%', '%#"', 'i');
  else
    v_regexp_pattern := '#"' || pattern;
  end if;

  if right(pattern, 1) = '%' collate sys.database_default then
    v_regexp_pattern := regexp_replace(v_regexp_pattern, '%$', '#"%', 'i');
  else
   v_regexp_pattern := v_regexp_pattern || '#"';
  end if;
  v_find_result := substring(expression, v_regexp_pattern, '#');
  if v_find_result <> '' collate sys.database_default then
    v_pos := strpos(expression, v_find_result);
  else
    v_pos := 0;
  end if;
  return v_pos;
end;
$body$
language plpgsql immutable returns null on null input;

create or replace function sys.RAND(x in int)returns double precision
AS 'babelfishpg_tsql', 'tsql_random'
LANGUAGE C IMMUTABLE STRICT COST 1 PARALLEL RESTRICTED;

create or replace function sys.square(in x double precision) returns double precision
AS
$BODY$
DECLARE
	res double precision;
BEGIN
	res = pow(x, 2::float);
	return res;
END;
$BODY$
LANGUAGE plpgsql PARALLEL SAFE IMMUTABLE RETURNS NULL ON NULL INPUT;

CREATE OR REPLACE FUNCTION sys.atn2(IN x SYS.FLOAT, IN y SYS.FLOAT) RETURNS SYS.FLOAT
AS
$$
DECLARE
    res SYS.FLOAT;
BEGIN
    IF x = 0 AND y = 0 THEN
        RAISE EXCEPTION 'An invalid floating point operation occurred.';
    ELSE
        res = PG_CATALOG.atan2(x, y);
        RETURN res;
    END IF;
END;
$$
LANGUAGE plpgsql PARALLEL SAFE IMMUTABLE RETURNS NULL ON NULL INPUT;

CREATE OR REPLACE FUNCTION sys.datepart(IN datepart PG_CATALOG.TEXT, IN arg anyelement) RETURNS INTEGER
AS
$body$
BEGIN
    IF pg_typeof(arg) = 'sys.DATETIMEOFFSET'::regtype THEN
        return sys.datepart_internal(datepart, arg::timestamp,
                     sys.babelfish_get_datetimeoffset_tzoffset(arg)::integer);
    ELSE
        return sys.datepart_internal(datepart, arg);
    END IF;
END;
$body$
LANGUAGE plpgsql IMMUTABLE;

-- Duplicate function with arg TEXT since ANYELEMENT cannot handle type unknown.
CREATE OR REPLACE FUNCTION sys.datepart(IN datepart TEXT, IN arg TEXT) RETURNS INTEGER
AS
$body$
BEGIN
    IF pg_typeof(arg) = 'sys.DATETIMEOFFSET'::regtype THEN
        return sys.datepart_internal(datepart, arg::timestamp,
                     sys.babelfish_get_datetimeoffset_tzoffset(arg)::integer);
    ELSIF pg_typeof(arg) = 'pg_catalog.text'::regtype THEN
        return sys.datepart_internal(datepart, arg::sys.datetimeoffset::timestamp, sys.babelfish_get_datetimeoffset_tzoffset(arg::sys.datetimeoffset)::integer);
    ELSE
        return sys.datepart_internal(datepart, arg);
    END IF;
END;
$body$
LANGUAGE plpgsql IMMUTABLE;

CREATE OR REPLACE FUNCTION sys.datediff(IN datepart PG_CATALOG.TEXT, IN startdate PG_CATALOG.date, IN enddate PG_CATALOG.date) RETURNS INTEGER
AS
$body$
BEGIN
    return CAST(sys.datediff_internal_date(datepart, startdate, enddate) AS INTEGER);
END
$body$
LANGUAGE plpgsql IMMUTABLE;

CREATE OR REPLACE FUNCTION sys.datediff(IN datepart PG_CATALOG.TEXT, IN startdate sys.datetime, IN enddate sys.datetime) RETURNS INTEGER
AS
$body$
BEGIN
    return CAST(sys.datediff_internal(datepart, startdate::TIMESTAMP, enddate::TIMESTAMP) AS INTEGER);
END
$body$
LANGUAGE plpgsql IMMUTABLE;

CREATE OR REPLACE FUNCTION sys.datediff(IN datepart PG_CATALOG.TEXT, IN startdate sys.datetimeoffset, IN enddate sys.datetimeoffset) RETURNS INTEGER
AS
$body$
BEGIN
    return CAST(sys.datediff_internal_df(datepart, startdate, enddate) AS INTEGER);
END
$body$
LANGUAGE plpgsql IMMUTABLE;

CREATE OR REPLACE FUNCTION sys.datediff(IN datepart PG_CATALOG.TEXT, IN startdate sys.datetime2, IN enddate sys.datetime2) RETURNS INTEGER
AS
$body$
BEGIN
    return CAST(sys.datediff_internal(datepart, startdate::TIMESTAMP, enddate::TIMESTAMP) AS INTEGER);
END
$body$
LANGUAGE plpgsql IMMUTABLE;

CREATE OR REPLACE FUNCTION sys.datediff(IN datepart PG_CATALOG.TEXT, IN startdate sys.smalldatetime, IN enddate sys.smalldatetime) RETURNS INTEGER
AS
$body$
BEGIN
    return CAST(sys.datediff_internal(datepart, startdate::TIMESTAMP, enddate::TIMESTAMP) AS INTEGER);
END
$body$
LANGUAGE plpgsql IMMUTABLE;

CREATE OR REPLACE FUNCTION sys.datediff(IN datepart PG_CATALOG.TEXT, IN startdate PG_CATALOG.time, IN enddate PG_CATALOG.time) RETURNS INTEGER
AS
$body$
BEGIN
    return CAST(sys.datediff_internal(datepart, startdate, enddate) AS INTEGER);
END
$body$
LANGUAGE plpgsql IMMUTABLE;

-- datediff big
CREATE OR REPLACE FUNCTION sys.datediff_big(IN datepart PG_CATALOG.TEXT, IN startdate PG_CATALOG.date, IN enddate PG_CATALOG.date) RETURNS BIGINT
AS
$body$
BEGIN
    return sys.datediff_internal_date(datepart, startdate, enddate);
END
$body$
LANGUAGE plpgsql IMMUTABLE;

CREATE OR REPLACE FUNCTION sys.datediff_big(IN datepart PG_CATALOG.TEXT, IN startdate sys.datetime, IN enddate sys.datetime) RETURNS BIGINT
AS
$body$
BEGIN
    return sys.datediff_internal(datepart, startdate::TIMESTAMP, enddate::TIMESTAMP);
END
$body$
LANGUAGE plpgsql IMMUTABLE;

CREATE OR REPLACE FUNCTION sys.datediff_big(IN datepart PG_CATALOG.TEXT, IN startdate sys.datetimeoffset, IN enddate sys.datetimeoffset) RETURNS BIGINT
AS
$body$
BEGIN
    return sys.datediff_internal_df(datepart, startdate, enddate);
END
$body$
LANGUAGE plpgsql IMMUTABLE;

CREATE OR REPLACE FUNCTION sys.datediff_big(IN datepart PG_CATALOG.TEXT, IN startdate sys.datetime2, IN enddate sys.datetime2) RETURNS BIGINT
AS
$body$
BEGIN
    return sys.datediff_internal(datepart, startdate::TIMESTAMP, enddate::TIMESTAMP);
END
$body$
LANGUAGE plpgsql IMMUTABLE;

CREATE OR REPLACE FUNCTION sys.datediff_big(IN datepart PG_CATALOG.TEXT, IN startdate sys.smalldatetime, IN enddate sys.smalldatetime) RETURNS BIGINT
AS
$body$
BEGIN
    return sys.datediff_internal(datepart, startdate::TIMESTAMP, enddate::TIMESTAMP);
END
$body$
LANGUAGE plpgsql IMMUTABLE;

CREATE OR REPLACE FUNCTION sys.datediff_big(IN datepart PG_CATALOG.TEXT, IN startdate PG_CATALOG.time, IN enddate PG_CATALOG.time) RETURNS BIGINT
AS
$body$
BEGIN
    return sys.datediff_internal(datepart, startdate, enddate);
END
$body$
LANGUAGE plpgsql IMMUTABLE;


 -- Duplicate functions with arg TEXT since ANYELEMENT cannot handle type unknown.
CREATE OR REPLACE FUNCTION sys.dateadd(IN datepart PG_CATALOG.TEXT, IN num INTEGER, IN startdate TEXT) RETURNS DATETIME
AS
$body$
DECLARE
    is_date INT;
BEGIN
    is_date = sys.isdate(startdate);
    IF (is_date = 1) THEN 
        RETURN sys.dateadd_internal(datepart,num,startdate::datetime);
    ELSEIF (startdate is NULL) THEN
        RETURN NULL;
    ELSE
        RAISE EXCEPTION 'Conversion failed when converting date and/or time from character string.';
    END IF;
END;
$body$
LANGUAGE plpgsql IMMUTABLE;

CREATE OR REPLACE FUNCTION sys.dateadd(IN datepart PG_CATALOG.TEXT, IN num INTEGER, IN startdate sys.bit) RETURNS DATETIME
AS
$body$
BEGIN
        return sys.dateadd_numeric_representation_helper(datepart, num, startdate);
END;
$body$
LANGUAGE plpgsql IMMUTABLE;

CREATE OR REPLACE FUNCTION sys.dateadd(IN datepart PG_CATALOG.TEXT, IN num INTEGER, IN startdate numeric) RETURNS DATETIME
AS
$body$
BEGIN
        return sys.dateadd_numeric_representation_helper(datepart, num, startdate);
END;
$body$
LANGUAGE plpgsql IMMUTABLE;


CREATE OR REPLACE FUNCTION sys.dateadd(IN datepart PG_CATALOG.TEXT, IN num INTEGER, IN startdate real) RETURNS DATETIME
AS
$body$
BEGIN
        return sys.dateadd_numeric_representation_helper(datepart, num, startdate);
END;
$body$
LANGUAGE plpgsql IMMUTABLE;

CREATE OR REPLACE FUNCTION sys.dateadd(IN datepart PG_CATALOG.TEXT, IN num INTEGER, IN startdate double precision) RETURNS DATETIME
AS
$body$
BEGIN
        return sys.dateadd_numeric_representation_helper(datepart, num, startdate);
END;
$body$
LANGUAGE plpgsql IMMUTABLE;

CREATE OR REPLACE FUNCTION sys.dateadd(IN datepart PG_CATALOG.TEXT, IN num INTEGER, IN startdate ANYELEMENT) RETURNS ANYELEMENT
AS
$body$
BEGIN
    IF pg_typeof(startdate) = 'sys.DATETIMEOFFSET'::regtype THEN
        return sys.dateadd_internal_df(datepart, num,
                     startdate);
    ELSE
        return sys.dateadd_internal(datepart, num,
                     startdate);
    END IF;
END;
$body$
LANGUAGE plpgsql IMMUTABLE;

CREATE OR REPLACE FUNCTION sys.dateadd_numeric_representation_helper(IN datepart PG_CATALOG.TEXT, IN num INTEGER, IN startdate ANYELEMENT) RETURNS DATETIME AS $$
DECLARE
    digit_to_startdate DATETIME;
BEGIN
    IF pg_typeof(startdate) IN ('bigint'::regtype, 'int'::regtype, 'smallint'::regtype,'sys.tinyint'::regtype,'sys.decimal'::regtype,
    'numeric'::regtype, 'float'::regtype,'double precision'::regtype, 'real'::regtype, 'sys.money'::regtype,'sys.smallmoney'::regtype,'sys.bit'::regtype) THEN
        digit_to_startdate := CAST('1900-01-01 00:00:00.0' AS sys.DATETIME) + CAST(startdate as sys.DATETIME);
    END IF;

    CASE datepart
	WHEN 'year' THEN
		RETURN digit_to_startdate + make_interval(years => num);
	WHEN 'quarter' THEN
		RETURN digit_to_startdate + make_interval(months => num * 3);
	WHEN 'month' THEN
		RETURN digit_to_startdate + make_interval(months => num);
	WHEN 'dayofyear', 'y' THEN
		RETURN digit_to_startdate + make_interval(days => num);
	WHEN 'day' THEN
		RETURN digit_to_startdate + make_interval(days => num);
	WHEN 'week' THEN
		RETURN digit_to_startdate + make_interval(weeks => num);
	WHEN 'weekday' THEN
		RETURN digit_to_startdate + make_interval(days => num);
	WHEN 'hour' THEN
		RETURN digit_to_startdate + make_interval(hours => num);
	WHEN 'minute' THEN
		RETURN digit_to_startdate + make_interval(mins => num);
	WHEN 'second' THEN
		RETURN digit_to_startdate + make_interval(secs => num);
	WHEN 'millisecond' THEN
		RETURN digit_to_startdate + make_interval(secs => (num::numeric) * 0.001);
	ELSE
		RAISE EXCEPTION 'The datepart % is not supported by date function dateadd for data type datetime.', datepart;
	END CASE;
END;
$$
STRICT
LANGUAGE plpgsql IMMUTABLE;

CREATE OR REPLACE FUNCTION sys.datepart_internal(IN datepart PG_CATALOG.TEXT, IN arg anyelement,IN df_tz INTEGER DEFAULT 0) RETURNS INTEGER AS $$
DECLARE
	result INTEGER;
	first_day DATE;
	first_week_end INTEGER;
	day INTEGER;
    datapart_date sys.DATETIME;
BEGIN
    IF pg_typeof(arg) IN ('bigint'::regtype, 'int'::regtype, 'smallint'::regtype,'sys.tinyint'::regtype,'sys.decimal'::regtype,'numeric'::regtype,
     'float'::regtype, 'double precision'::regtype, 'real'::regtype, 'sys.money'::regtype,'sys.smallmoney'::regtype,'sys.bit'::regtype) THEN
        datapart_date = CAST(arg AS sys.DATETIME);
        CASE datepart
        WHEN 'dow' THEN
            result = (date_part(datepart, datapart_date)::INTEGER - current_setting('babelfishpg_tsql.datefirst')::INTEGER + 7) % 7 + 1;
        WHEN 'tsql_week' THEN
            first_day = make_date(date_part('year', datapart_date)::INTEGER, 1, 1);
            first_week_end = 8 - sys.datepart_internal('dow', first_day)::INTEGER;
            day = date_part('doy', datapart_date)::INTEGER;
            IF day <= first_week_end THEN
                result = 1;
            ELSE
                result = 2 + (day - first_week_end - 1) / 7;
            END IF;
        WHEN 'second' THEN
            result = TRUNC(date_part(datepart, datapart_date))::INTEGER;
        WHEN 'millisecond' THEN
            result = right(date_part(datepart, datapart_date)::TEXT, 3)::INTEGER;
        WHEN 'microsecond' THEN
            result = right(date_part(datepart, datapart_date)::TEXT, 6)::INTEGER;
        WHEN 'nanosecond' THEN
            -- Best we can do - Postgres does not support nanosecond precision
            result = right(date_part('microsecond', datapart_date)::TEXT, 6)::INTEGER * 1000;
        ELSE
            result = date_part(datepart, datapart_date)::INTEGER;
        END CASE;
        RETURN result;
    END IF;
	CASE datepart
	WHEN 'dow' THEN
		result = (date_part(datepart, arg)::INTEGER - current_setting('babelfishpg_tsql.datefirst')::INTEGER + 7) % 7 + 1;
	WHEN 'tsql_week' THEN
		first_day = make_date(date_part('year', arg)::INTEGER, 1, 1);
		first_week_end = 8 - sys.datepart_internal('dow', first_day)::INTEGER;
		day = date_part('doy', arg)::INTEGER;
		IF day <= first_week_end THEN
			result = 1;
		ELSE
			result = 2 + (day - first_week_end - 1) / 7;
		END IF;
	WHEN 'second' THEN
		result = TRUNC(date_part(datepart, arg))::INTEGER;
	WHEN 'millisecond' THEN
		result = right(date_part(datepart, arg)::TEXT, 3)::INTEGER;
	WHEN 'microsecond' THEN
		result = right(date_part(datepart, arg)::TEXT, 6)::INTEGER;
	WHEN 'nanosecond' THEN
		-- Best we can do - Postgres does not support nanosecond precision
		result = right(date_part('microsecond', arg)::TEXT, 6)::INTEGER * 1000;
	WHEN 'tzoffset' THEN
		-- timezone for datetimeoffset
		result = df_tz;
	ELSE
		result = date_part(datepart, arg)::INTEGER;
	END CASE;
	RETURN result;
EXCEPTION WHEN invalid_parameter_value or feature_not_supported THEN
    -- date_part() throws an exception when trying to get day/month/year etc. from
	-- TIME, so we just need to catch the exception in this case
	-- date_part() returns 0 when trying to get hour/minute/second etc. from
	-- DATE, which is the desirable behavior for datepart() as well.
    -- If the date argument data type does not have the specified datepart,
    -- date_part() will return the default value for that datepart.
    CASE datepart
	-- Case for datepart is year, yy and yyyy, all mappings are defined in gram.y.
    WHEN 'year' THEN RETURN 1900;
    -- Case for datepart is quater, qq and q
    WHEN 'quarter' THEN RETURN 1;
    -- Case for datepart is month, mm and m
    WHEN 'month' THEN RETURN 1;
    -- Case for datepart is day, dd and d
    WHEN 'day' THEN RETURN 1;
    -- Case for datepart is dayofyear, dy
    WHEN 'doy' THEN RETURN 1;
    -- Case for datepart is y(also refers to dayofyear)
    WHEN 'y' THEN RETURN 1;
    -- Case for datepart is week, wk and ww
    WHEN 'tsql_week' THEN RETURN 1;
    -- Case for datepart is iso_week, isowk and isoww
    WHEN 'week' THEN RETURN 1;
    -- Case for datepart is tzoffset and tz
    WHEN 'tzoffset' THEN RETURN 0;
    -- Case for datepart is weekday and dw, return dow according to datefirst
    WHEN 'dow' THEN
        RETURN (1 - current_setting('babelfishpg_tsql.datefirst')::INTEGER + 7) % 7 + 1 ;
	ELSE
        RAISE EXCEPTION '''%'' is not a recognized datepart option', datepart;
        RETURN -1;
	END CASE;
END;
$$
STRICT
LANGUAGE plpgsql IMMUTABLE;

/*
    This function is needed when input date is datetimeoffset type. When running the following query in postgres using tsql dialect, it faied.
        select dateadd(minute, -70, '2016-12-26 00:30:05.523456+8'::datetimeoffset);
    We tried to merge this function with sys.dateadd_internal by using '+' when adding interval to datetimeoffset, 
    but the error shows : operator does not exist: sys.datetimeoffset + interval. As the result, we should not use '+' directly
    but should keep using OPERATOR(sys.+) when input date is in datetimeoffset type.
*/
CREATE OR REPLACE FUNCTION sys.dateadd_internal_df(IN datepart PG_CATALOG.TEXT, IN num INTEGER, IN startdate datetimeoffset) RETURNS datetimeoffset AS $$
DECLARE
	timezone INTEGER;
BEGIN
	timezone = sys.babelfish_get_datetimeoffset_tzoffset(startdate)::INTEGER * 2;
	startdate = startdate OPERATOR(sys.+) make_interval(mins => timezone);
	CASE datepart
	WHEN 'year' THEN
		RETURN startdate OPERATOR(sys.+) make_interval(years => num);
	WHEN 'quarter' THEN
		RETURN startdate OPERATOR(sys.+) make_interval(months => num * 3);
	WHEN 'month' THEN
		RETURN startdate OPERATOR(sys.+) make_interval(months => num);
	WHEN 'dayofyear', 'y' THEN
		RETURN startdate OPERATOR(sys.+) make_interval(days => num);
	WHEN 'day' THEN
		RETURN startdate OPERATOR(sys.+) make_interval(days => num);
	WHEN 'week' THEN
		RETURN startdate OPERATOR(sys.+) make_interval(weeks => num);
	WHEN 'weekday' THEN
		RETURN startdate OPERATOR(sys.+) make_interval(days => num);
	WHEN 'hour' THEN
		RETURN startdate OPERATOR(sys.+) make_interval(hours => num);
	WHEN 'minute' THEN
		RETURN startdate OPERATOR(sys.+) make_interval(mins => num);
	WHEN 'second' THEN
		RETURN startdate OPERATOR(sys.+) make_interval(secs => num);
	WHEN 'millisecond' THEN
		RETURN startdate OPERATOR(sys.+) make_interval(secs => (num::numeric) * 0.001);
	WHEN 'microsecond' THEN
		RETURN startdate OPERATOR(sys.+) make_interval(secs => (num::numeric) * 0.000001);
	WHEN 'nanosecond' THEN
		-- Best we can do - Postgres does not support nanosecond precision
		RETURN startdate OPERATOR(sys.+) make_interval(secs => TRUNC((num::numeric)* 0.000000001, 6));
	ELSE
		RAISE EXCEPTION '"%" is not a recognized dateadd option.', datepart;
	END CASE;
END;
$$
STRICT
LANGUAGE plpgsql IMMUTABLE;

CREATE OR REPLACE FUNCTION sys.dateadd_internal(IN datepart PG_CATALOG.TEXT, IN num INTEGER, IN startdate ANYELEMENT) RETURNS ANYELEMENT AS $$
BEGIN
    IF pg_typeof(startdate) = 'date'::regtype AND
		datepart IN ('hour', 'minute', 'second', 'millisecond', 'microsecond', 'nanosecond') THEN
		RAISE EXCEPTION 'The datepart % is not supported by date function dateadd for data type date.', datepart;
	END IF;
    IF pg_typeof(startdate) = 'time'::regtype AND
		datepart IN ('year', 'quarter', 'month', 'doy', 'day', 'week', 'weekday') THEN
		RAISE EXCEPTION 'The datepart % is not supported by date function dateadd for data type time.', datepart;
	END IF;

	CASE datepart
	WHEN 'year' THEN
		RETURN startdate + make_interval(years => num);
	WHEN 'quarter' THEN
		RETURN startdate + make_interval(months => num * 3);
	WHEN 'month' THEN
		RETURN startdate + make_interval(months => num);
	WHEN 'dayofyear', 'y' THEN
		RETURN startdate + make_interval(days => num);
	WHEN 'day' THEN
		RETURN startdate + make_interval(days => num);
	WHEN 'week' THEN
		RETURN startdate + make_interval(weeks => num);
	WHEN 'weekday' THEN
		RETURN startdate + make_interval(days => num);
	WHEN 'hour' THEN
		RETURN startdate + make_interval(hours => num);
	WHEN 'minute' THEN
		RETURN startdate + make_interval(mins => num);
	WHEN 'second' THEN
		RETURN startdate + make_interval(secs => num);
	WHEN 'millisecond' THEN
		RETURN startdate + make_interval(secs => (num::numeric) * 0.001);
	WHEN 'microsecond' THEN
        IF pg_typeof(startdate) = 'time'::regtype THEN
            RETURN startdate + make_interval(secs => (num::numeric) * 0.000001);
        ELSIF pg_typeof(startdate) = 'sys.datetime2'::regtype THEN
            RETURN startdate + make_interval(secs => (num::numeric) * 0.000001);
        ELSIF pg_typeof(startdate) = 'sys.smalldatetime'::regtype THEN
            RAISE EXCEPTION 'The datepart % is not supported by date function dateadd for data type smalldatetime.', datepart;
        ELSE
            RAISE EXCEPTION 'The datepart % is not supported by date function dateadd for data type datetime.', datepart;
        END IF;
	WHEN 'nanosecond' THEN
        IF pg_typeof(startdate) = 'time'::regtype THEN
            RETURN startdate + make_interval(secs => TRUNC((num::numeric)* 0.000000001, 6));
        ELSIF pg_typeof(startdate) = 'sys.datetime2'::regtype THEN
            RETURN startdate + make_interval(secs => TRUNC((num::numeric)* 0.000000001, 6));
        ELSIF pg_typeof(startdate) = 'sys.smalldatetime'::regtype THEN
            RAISE EXCEPTION 'The datepart % is not supported by date function dateadd for data type smalldatetime.', datepart;
        ELSE
            RAISE EXCEPTION 'The datepart % is not supported by date function dateadd for data type datetime.', datepart;
        END IF;
	ELSE
		RAISE EXCEPTION '''%'' is not a recognized dateadd option.', datepart;
	END CASE;
END;
$$
STRICT
LANGUAGE plpgsql IMMUTABLE;

CREATE OR REPLACE FUNCTION sys.datediff_internal_df(IN datepart PG_CATALOG.TEXT, IN startdate anyelement, IN enddate anyelement) RETURNS BIGINT AS $$
DECLARE
	result BIGINT;
	year_diff BIGINT;
	month_diff BIGINT;
	day_diff BIGINT;
	hour_diff BIGINT;
	minute_diff BIGINT;
	second_diff BIGINT;
	millisecond_diff BIGINT;
	microsecond_diff BIGINT;
	y1 BIGINT;
	m1 BIGINT;
	d1 BIGINT;
	y2 BIGINT;
	m2 BIGINT;
	d2 BIGINT;
BEGIN
	CASE datepart
	WHEN 'year' THEN
		year_diff = sys.datepart('year', enddate) - sys.datepart('year', startdate);
		result = year_diff;
	WHEN 'quarter' THEN
		year_diff = sys.datepart('year', enddate) - sys.datepart('year', startdate);
		month_diff = sys.datepart('month', enddate) - sys.datepart('month', startdate);
		result = (year_diff * 12 + month_diff) / 3;
	WHEN 'month' THEN
		year_diff = sys.datepart('year', enddate) - sys.datepart('year', startdate);
		month_diff = sys.datepart('month', enddate) - sys.datepart('month', startdate);
		result = year_diff * 12 + month_diff;
	WHEN 'doy', 'y' THEN
		day_diff = sys.datepart('day', enddate OPERATOR(sys.-) startdate);
		result = day_diff;
	WHEN 'day' THEN
		y1 = sys.datepart('year', enddate);
		m1 = sys.datepart('month', enddate);
		d1 = sys.datepart('day', enddate);
		y2 = sys.datepart('year', startdate);
		m2 = sys.datepart('month', startdate);
		d2 = sys.datepart('day', startdate);
		result = sys.num_days_in_date(d1, m1, y1) - sys.num_days_in_date(d2, m2, y2);
	WHEN 'week' THEN
		day_diff = sys.datepart('day', enddate OPERATOR(sys.-) startdate);
		result = day_diff / 7;
	WHEN 'hour' THEN
		y1 = sys.datepart('year', enddate);
		m1 = sys.datepart('month', enddate);
		d1 = sys.datepart('day', enddate);
		y2 = sys.datepart('year', startdate);
		m2 = sys.datepart('month', startdate);
		d2 = sys.datepart('day', startdate);
		day_diff = sys.num_days_in_date(d1, m1, y1) - sys.num_days_in_date(d2, m2, y2);
		hour_diff = sys.datepart('hour', enddate) - sys.datepart('hour', startdate);
		result = day_diff * 24 + hour_diff;
	WHEN 'minute' THEN
		day_diff = sys.datepart('day', enddate OPERATOR(sys.-) startdate);
		hour_diff = sys.datepart('hour', enddate OPERATOR(sys.-) startdate);
		minute_diff = sys.datepart('minute', enddate OPERATOR(sys.-) startdate);
		result = (day_diff * 24 + hour_diff) * 60 + minute_diff;
	WHEN 'second' THEN
		day_diff = sys.datepart('day', enddate OPERATOR(sys.-) startdate);
		hour_diff = sys.datepart('hour', enddate OPERATOR(sys.-) startdate);
		minute_diff = sys.datepart('minute', enddate OPERATOR(sys.-) startdate);
		second_diff = TRUNC(sys.datepart('second', enddate OPERATOR(sys.-) startdate));
		result = ((day_diff * 24 + hour_diff) * 60 + minute_diff) * 60 + second_diff;
	WHEN 'millisecond' THEN
		-- millisecond result from date_part by default contains second value,
		-- so we do not need to add second_diff again
		day_diff = sys.datepart('day', enddate OPERATOR(sys.-) startdate);
		hour_diff = sys.datepart('hour', enddate OPERATOR(sys.-) startdate);
		minute_diff = sys.datepart('minute', enddate OPERATOR(sys.-) startdate);
		second_diff = TRUNC(sys.datepart('second', enddate OPERATOR(sys.-) startdate));
		millisecond_diff = TRUNC(sys.datepart('millisecond', enddate OPERATOR(sys.-) startdate));
		result = (((day_diff * 24 + hour_diff) * 60 + minute_diff) * 60) * 1000 + millisecond_diff;
	WHEN 'microsecond' THEN
		-- microsecond result from date_part by default contains second and millisecond values,
		-- so we do not need to add second_diff and millisecond_diff again
		day_diff = sys.datepart('day', enddate OPERATOR(sys.-) startdate);
		hour_diff = sys.datepart('hour', enddate OPERATOR(sys.-) startdate);
		minute_diff = sys.datepart('minute', enddate OPERATOR(sys.-) startdate);
		second_diff = TRUNC(sys.datepart('second', enddate OPERATOR(sys.-) startdate));
		millisecond_diff = TRUNC(sys.datepart('millisecond', enddate OPERATOR(sys.-) startdate));
		microsecond_diff = TRUNC(sys.datepart('microsecond', enddate OPERATOR(sys.-) startdate));
		result = ((((day_diff * 24 + hour_diff) * 60 + minute_diff) * 60) * 1000) * 1000 + microsecond_diff;
	WHEN 'nanosecond' THEN
		-- Best we can do - Postgres does not support nanosecond precision
		day_diff = sys.datepart('day', enddate - startdate);
		hour_diff = sys.datepart('hour', enddate OPERATOR(sys.-) startdate);
		minute_diff = sys.datepart('minute', enddate OPERATOR(sys.-) startdate);
		second_diff = TRUNC(sys.datepart('second', enddate OPERATOR(sys.-) startdate));
		millisecond_diff = TRUNC(sys.datepart('millisecond', enddate OPERATOR(sys.-) startdate));
		microsecond_diff = TRUNC(sys.datepart('microsecond', enddate OPERATOR(sys.-) startdate));
		result = (((((day_diff * 24 + hour_diff) * 60 + minute_diff) * 60) * 1000) * 1000 + microsecond_diff) * 1000;
	ELSE
		RAISE EXCEPTION '"%" is not a recognized datediff option.', datepart;
	END CASE;

	return result;
END;
$$
STRICT
LANGUAGE plpgsql IMMUTABLE;

CREATE OR REPLACE FUNCTION sys.datediff_internal_date(IN datepart PG_CATALOG.TEXT, IN startdate PG_CATALOG.date, IN enddate PG_CATALOG.date) RETURNS BIGINT AS $$
DECLARE
	result BIGINT;
	year_diff BIGINT;
	month_diff BIGINT;
	day_diff BIGINT;
	hour_diff BIGINT;
	minute_diff BIGINT;
	second_diff BIGINT;
	millisecond_diff BIGINT;
	microsecond_diff BIGINT;
BEGIN
	CASE datepart
	WHEN 'year' THEN
		year_diff = date_part('year', enddate)::BIGINT - date_part('year', startdate)::BIGINT;
		result = year_diff;
	WHEN 'quarter' THEN
		year_diff = date_part('year', enddate)::BIGINT - date_part('year', startdate)::BIGINT;
		month_diff = date_part('month', enddate)::BIGINT - date_part('month', startdate)::BIGINT;
		result = (year_diff * 12 + month_diff) / 3;
	WHEN 'month' THEN
		year_diff = date_part('year', enddate)::BIGINT - date_part('year', startdate)::BIGINT;
		month_diff = date_part('month', enddate)::BIGINT - date_part('month', startdate)::BIGINT;
		result = year_diff * 12 + month_diff;
	-- for all intervals smaller than month, (DATE - DATE) already returns the integer number of days
	-- between the dates, so just use that directly as the day_diff. There is no finer resolution
	-- than days with the DATE type anyways.
	WHEN 'doy', 'y' THEN
		day_diff = enddate - startdate;
		result = day_diff;
	WHEN 'day' THEN
		day_diff = enddate - startdate;
		result = day_diff;
	WHEN 'week' THEN
		day_diff = enddate - startdate;
		result = day_diff / 7;
	WHEN 'hour' THEN
		day_diff = enddate - startdate;
		result = day_diff * 24;
	WHEN 'minute' THEN
		day_diff = enddate - startdate;
		result = day_diff * 24 * 60;
	WHEN 'second' THEN
		day_diff = enddate - startdate;
		result = day_diff * 24 * 60 * 60;
	WHEN 'millisecond' THEN
		-- millisecond result from date_part by default contains second value,
		-- so we do not need to add second_diff again
		day_diff = enddate - startdate;
		result = day_diff * 24 * 60 * 60 * 1000;
	WHEN 'microsecond' THEN
		-- microsecond result from date_part by default contains second and millisecond values,
		-- so we do not need to add second_diff and millisecond_diff again
		day_diff = enddate - startdate;
		result = day_diff * 24 * 60 * 60 * 1000 * 1000;
	WHEN 'nanosecond' THEN
		-- Best we can do - Postgres does not support nanosecond precision
		day_diff = enddate - startdate;
		result = day_diff * 24 * 60 * 60 * 1000 * 1000 * 1000;
	ELSE
		RAISE EXCEPTION '"%" is not a recognized datediff option.', datepart;
	END CASE;

	return result;
END;
$$
STRICT
LANGUAGE plpgsql IMMUTABLE;

CREATE OR REPLACE FUNCTION sys.datediff_internal(IN datepart PG_CATALOG.TEXT, IN startdate anyelement, IN enddate anyelement) RETURNS BIGINT AS $$
DECLARE
	result BIGINT;
	year_diff BIGINT;
	month_diff BIGINT;
	day_diff BIGINT;
	hour_diff BIGINT;
	minute_diff BIGINT;
	second_diff BIGINT;
	millisecond_diff BIGINT;
	microsecond_diff BIGINT;
	y1 BIGINT;
	m1 BIGINT;
	d1 BIGINT;
	y2 BIGINT;
	m2 BIGINT;
	d2 BIGINT;
BEGIN
	CASE datepart
	WHEN 'year' THEN
		year_diff = date_part('year', enddate)::BIGINT - date_part('year', startdate)::BIGINT;
		result = year_diff;
	WHEN 'quarter' THEN
		year_diff = date_part('year', enddate)::BIGINT - date_part('year', startdate)::BIGINT;
		month_diff = date_part('month', enddate)::BIGINT - date_part('month', startdate)::BIGINT;
		result = (year_diff * 12 + month_diff) / 3;
	WHEN 'month' THEN
		year_diff = date_part('year', enddate)::BIGINT - date_part('year', startdate)::BIGINT;
		month_diff = date_part('month', enddate)::BIGINT - date_part('month', startdate)::BIGINT;
		result = year_diff * 12 + month_diff;
	WHEN 'doy', 'y' THEN
		day_diff = date_part('day', enddate OPERATOR(sys.-) startdate)::BIGINT;
		result = day_diff;
	WHEN 'day' THEN
		y1 = date_part('year', enddate)::BIGINT;
		m1 = date_part('month', enddate)::BIGINT;
		d1 = date_part('day', enddate)::BIGINT;
		y2 = date_part('year', startdate)::BIGINT;
		m2 = date_part('month', startdate)::BIGINT;
		d2 = date_part('day', startdate)::BIGINT;
		result = sys.num_days_in_date(d1, m1, y1) - sys.num_days_in_date(d2, m2, y2);
	WHEN 'week' THEN
		day_diff = date_part('day', enddate OPERATOR(sys.-) startdate)::BIGINT;
		result = day_diff / 7;
	WHEN 'hour' THEN
		y1 = date_part('year', enddate)::BIGINT;
		m1 = date_part('month', enddate)::BIGINT;
		d1 = date_part('day', enddate)::BIGINT;
		y2 = date_part('year', startdate)::BIGINT;
		m2 = date_part('month', startdate)::BIGINT;
		d2 = date_part('day', startdate)::BIGINT;
		day_diff = sys.num_days_in_date(d1, m1, y1) - sys.num_days_in_date(d2, m2, y2);
		hour_diff = date_part('hour', enddate)::BIGINT - date_part('hour', startdate)::BIGINT;
		result = day_diff * 24 + hour_diff;
	WHEN 'minute' THEN
		day_diff = date_part('day', enddate OPERATOR(sys.-) startdate)::BIGINT;
		hour_diff = date_part('hour', enddate OPERATOR(sys.-) startdate)::BIGINT;
		minute_diff = date_part('minute', enddate OPERATOR(sys.-) startdate)::BIGINT;
		result = (day_diff * 24 + hour_diff) * 60 + minute_diff;
	WHEN 'second' THEN
		day_diff = date_part('day', enddate OPERATOR(sys.-) startdate)::BIGINT;
		hour_diff = date_part('hour', enddate OPERATOR(sys.-) startdate)::BIGINT;
		minute_diff = date_part('minute', enddate OPERATOR(sys.-) startdate)::BIGINT;
		second_diff = TRUNC(date_part('second', enddate OPERATOR(sys.-) startdate));
		result = ((day_diff * 24 + hour_diff) * 60 + minute_diff) * 60 + second_diff;
	WHEN 'millisecond' THEN
		-- millisecond result from date_part by default contains second value,
		-- so we do not need to add second_diff again
		day_diff = date_part('day', enddate OPERATOR(sys.-) startdate)::BIGINT;
		hour_diff = date_part('hour', enddate OPERATOR(sys.-) startdate)::BIGINT;
		minute_diff = date_part('minute', enddate OPERATOR(sys.-) startdate)::BIGINT;
		second_diff = TRUNC(date_part('second', enddate OPERATOR(sys.-) startdate));
		millisecond_diff = TRUNC(date_part('millisecond', enddate OPERATOR(sys.-) startdate));
		result = (((day_diff * 24 + hour_diff) * 60 + minute_diff) * 60) * 1000 + millisecond_diff;
	WHEN 'microsecond' THEN
		-- microsecond result from date_part by default contains second and millisecond values,
		-- so we do not need to add second_diff and millisecond_diff again
		day_diff = date_part('day', enddate OPERATOR(sys.-) startdate)::BIGINT;
		hour_diff = date_part('hour', enddate OPERATOR(sys.-) startdate)::BIGINT;
		minute_diff = date_part('minute', enddate OPERATOR(sys.-) startdate)::BIGINT;
		second_diff = TRUNC(date_part('second', enddate OPERATOR(sys.-) startdate));
		millisecond_diff = TRUNC(date_part('millisecond', enddate OPERATOR(sys.-) startdate));
		microsecond_diff = TRUNC(date_part('microsecond', enddate OPERATOR(sys.-) startdate));
		result = ((((day_diff * 24 + hour_diff) * 60 + minute_diff) * 60) * 1000) * 1000 + microsecond_diff;
	WHEN 'nanosecond' THEN
		-- Best we can do - Postgres does not support nanosecond precision
		day_diff = date_part('day', enddate OPERATOR(sys.-) startdate)::BIGINT;
		hour_diff = date_part('hour', enddate OPERATOR(sys.-) startdate)::BIGINT;
		minute_diff = date_part('minute', enddate OPERATOR(sys.-) startdate)::BIGINT;
		second_diff = TRUNC(date_part('second', enddate OPERATOR(sys.-) startdate));
		millisecond_diff = TRUNC(date_part('millisecond', enddate OPERATOR(sys.-) startdate));
		microsecond_diff = TRUNC(date_part('microsecond', enddate OPERATOR(sys.-) startdate));
		result = (((((day_diff * 24 + hour_diff) * 60 + minute_diff) * 60) * 1000) * 1000 + microsecond_diff) * 1000;
	ELSE
		RAISE EXCEPTION '"%" is not a recognized datediff option.', datepart;
	END CASE;

	return result;
END;
$$
STRICT
LANGUAGE plpgsql IMMUTABLE;

CREATE OR REPLACE FUNCTION sys.datename(IN dp PG_CATALOG.TEXT, IN arg anyelement) RETURNS TEXT AS 
$BODY$
SELECT
    CASE
    WHEN dp = 'month'::text THEN
        to_char(arg::sys.DATETIME, 'TMMonth')
    -- '1969-12-28' is a Sunday
    WHEN dp = 'dow'::text THEN
        to_char(arg::sys.DATETIME, 'TMDay')
    ELSE
        sys.datepart(dp, arg)::TEXT
    END 
$BODY$
STRICT
LANGUAGE sql IMMUTABLE;

-- Duplicate functions with arg TEXT since ANYELEMENT cannot handle type unknown.
CREATE OR REPLACE FUNCTION sys.datename(IN dp PG_CATALOG.TEXT, IN arg TEXT) RETURNS TEXT AS
$BODY$
SELECT
    CASE
    WHEN dp = 'month'::text THEN
        to_char(arg::date, 'TMMonth')
    -- '1969-12-28' is a Sunday
    WHEN dp = 'dow'::text THEN
        to_char(arg::date, 'TMDay')
    ELSE
        sys.datepart(dp, arg)::TEXT
    END
$BODY$
STRICT
LANGUAGE sql IMMUTABLE;

-- These come from the built-in pg_catalog.count in pg_aggregate.dat
CREATE AGGREGATE sys.count(*)
(
	sfunc = int8inc,
	combinefunc = int8pl,
	msfunc = int8inc,
	minvfunc = int8dec,
	stype = int8,
	mstype = int8,
	initcond = 0,
	minitcond = 0,
	finalfunc = int4,
	mfinalfunc = int4,
	parallel = safe
);

CREATE AGGREGATE sys.count("any")
(
	sfunc = int8inc_any,
	combinefunc = int8pl,
	msfunc = int8inc_any,
	minvfunc = int8dec_any,
	stype = int8,
	mstype = int8,
	initcond = 0,
	minitcond = 0,
	finalfunc = int4,
	mfinalfunc = int4,
	parallel = safe
);

CREATE AGGREGATE sys.count_big(*)
(
	sfunc = int8inc,
	combinefunc = int8pl,
	msfunc = int8inc,
	minvfunc = int8dec,
	stype = int8,
	mstype = int8,
	initcond = 0,
	minitcond = 0,
	parallel = safe
);

CREATE AGGREGATE sys.count_big("any")
(
	sfunc = int8inc_any,
	combinefunc = int8pl,
	msfunc = int8inc_any,
	minvfunc = int8dec_any,
	stype = int8,
	mstype = int8,
	initcond = 0,
	minitcond = 0,
	parallel = safe
);

CREATE OR REPLACE FUNCTION sys.REPLICATE(string TEXT, number INTEGER)
RETURNS VARCHAR AS
$BODY$
SELECT 
    CASE 
        WHEN number >= 0 THEN repeat(string, number)
        ELSE null
    END;
$BODY$
LANGUAGE SQL IMMUTABLE STRICT PARALLEL SAFE;

-- @@ functions
CREATE OR REPLACE FUNCTION sys.rowcount()
RETURNS INT AS 'babelfishpg_tsql' LANGUAGE C STABLE;

CREATE OR REPLACE FUNCTION sys.rowcount_big()
RETURNS BIGINT AS 'babelfishpg_tsql' LANGUAGE C STABLE;

CREATE OR REPLACE FUNCTION sys.error()
	   RETURNS INT AS 'babelfishpg_tsql' LANGUAGE C STABLE;

CREATE OR REPLACE FUNCTION sys.pgerror()
	   RETURNS VARCHAR AS 'babelfishpg_tsql' LANGUAGE C STABLE;

CREATE OR REPLACE FUNCTION sys.trancount()
	   RETURNS INT AS 'babelfishpg_tsql' LANGUAGE C STABLE;

CREATE OR REPLACE FUNCTION sys.datefirst()
	   RETURNS INT AS 'babelfishpg_tsql' LANGUAGE C STABLE;

CREATE OR REPLACE FUNCTION sys.options()
	   RETURNS INT AS 'babelfishpg_tsql' LANGUAGE C STABLE;

CREATE OR REPLACE FUNCTION sys.version()
        RETURNS sys.NVARCHAR(255)  AS 'babelfishpg_tsql' LANGUAGE C STABLE;

CREATE OR REPLACE FUNCTION sys.servername()
        RETURNS sys.NVARCHAR(128)  AS 'babelfishpg_tsql' LANGUAGE C STABLE;

CREATE OR REPLACE FUNCTION sys.servicename()
        RETURNS sys.NVARCHAR(128)  AS 'babelfishpg_tsql' LANGUAGE C STABLE;


CREATE OR REPLACE FUNCTION sys.database_principal_id(IN user_name sys.sysname)
RETURNS OID
AS 'babelfishpg_tsql', 'user_id'
LANGUAGE C IMMUTABLE PARALLEL SAFE STRICT;

CREATE OR REPLACE FUNCTION sys.database_principal_id()
RETURNS OID
AS 'babelfishpg_tsql', 'user_id_noarg'
LANGUAGE C IMMUTABLE PARALLEL SAFE;

-- In tsql @@max_precision represents max precision that server supports
-- As of now, we do not support change in max_precision. So, returning default value
CREATE OR REPLACE FUNCTION sys.max_precision()
RETURNS sys.TINYINT  AS 
$$
BEGIN
  RETURN 38;
END;
$$
LANGUAGE plpgsql;

-- not supported, only syntax support
CREATE OR REPLACE FUNCTION sys.PROCID()
	RETURNS INT AS 'babelfishpg_tsql' LANGUAGE C;

CREATE OR REPLACE FUNCTION sys.spid()
RETURNS INTEGER AS
$BODY$
SELECT pg_backend_pid();
$BODY$
STRICT
LANGUAGE SQL STABLE;

CREATE OR REPLACE FUNCTION sys.get_current_full_xact_id()
    RETURNS XID8 AS 'babelfishpg_tsql' LANGUAGE C STABLE;

CREATE OR REPLACE FUNCTION sys.DBTS()
RETURNS sys.ROWVERSION AS
$$
DECLARE
    eh_setting text;
BEGIN
    eh_setting = (select s.setting FROM pg_catalog.pg_settings s where name = 'babelfishpg_tsql.escape_hatch_rowversion');
    IF eh_setting = 'strict' THEN
        RAISE EXCEPTION 'To use @@DBTS, set ''babelfishpg_tsql.escape_hatch_rowversion'' to ''ignore''';
    ELSE
        RETURN sys.get_current_full_xact_id()::sys.ROWVERSION;
    END IF;
END;
$$
STRICT
LANGUAGE plpgsql STABLE;

CREATE OR REPLACE FUNCTION sys.nestlevel() RETURNS INTEGER AS
$$
DECLARE
    stack text;
    result integer;
BEGIN
    GET DIAGNOSTICS stack = PG_CONTEXT;
    result := array_length(string_to_array(stack, 'function'), 1) - 3; 
    IF result < -1 THEN
        RAISE EXCEPTION 'Invalid output, check stack trace %', stack;
    ELSE
        RETURN result;
    END IF;
END;
$$
LANGUAGE plpgsql STABLE;

CREATE OR REPLACE FUNCTION sys.fetch_status()
RETURNS INT AS 'babelfishpg_tsql' LANGUAGE C STABLE;

CREATE OR REPLACE FUNCTION sys.cursor_rows()
RETURNS INT AS 'babelfishpg_tsql' LANGUAGE C STABLE;

CREATE OR REPLACE FUNCTION sys.cursor_status(text, text)
RETURNS INT AS 'babelfishpg_tsql' LANGUAGE C STABLE;

-- Floor for bit
CREATE OR REPLACE FUNCTION sys.floor(sys.bit) RETURNS DOUBLE PRECISION
AS 'babelfishpg_tsql', 'bit_floor' LANGUAGE C IMMUTABLE STRICT PARALLEL SAFE;

-- Floor overloading for all int types
CREATE OR REPLACE FUNCTION sys.floor(bigint) RETURNS BIGINT
AS 'babelfishpg_tsql', 'int_floor' LANGUAGE C IMMUTABLE STRICT PARALLEL SAFE;

CREATE OR REPLACE FUNCTION sys.floor(int) RETURNS INT
AS 'babelfishpg_tsql', 'int_floor' LANGUAGE C IMMUTABLE STRICT PARALLEL SAFE;

CREATE OR REPLACE FUNCTION sys.floor(smallint) RETURNS SMALLINT
AS 'babelfishpg_tsql', 'int_floor' LANGUAGE C IMMUTABLE STRICT PARALLEL SAFE;

CREATE OR REPLACE FUNCTION sys.floor(tinyint) RETURNS TINYINT
AS 'babelfishpg_tsql', 'int_floor' LANGUAGE C IMMUTABLE STRICT PARALLEL SAFE;

-- Ceiling for bit
CREATE OR REPLACE FUNCTION sys.ceiling(sys.bit) RETURNS DOUBLE PRECISION
AS 'babelfishpg_tsql', 'bit_ceiling' LANGUAGE C IMMUTABLE STRICT PARALLEL SAFE;

-- Ceiling overloading for all int types
CREATE OR REPLACE FUNCTION sys.ceiling(bigint) RETURNS BIGINT
AS 'babelfishpg_tsql', 'int_ceiling' LANGUAGE C IMMUTABLE STRICT PARALLEL SAFE;

CREATE OR REPLACE FUNCTION sys.ceiling(int) RETURNS INT
AS 'babelfishpg_tsql', 'int_ceiling' LANGUAGE C IMMUTABLE STRICT PARALLEL SAFE;

CREATE OR REPLACE FUNCTION sys.ceiling(smallint) RETURNS SMALLINT
AS 'babelfishpg_tsql', 'int_ceiling' LANGUAGE C IMMUTABLE STRICT PARALLEL SAFE;

CREATE OR REPLACE FUNCTION sys.ceiling(tinyint) RETURNS TINYINT
AS 'babelfishpg_tsql', 'int_ceiling' LANGUAGE C IMMUTABLE STRICT PARALLEL SAFE;

CREATE AGGREGATE sys.STDEV(float8) (
    SFUNC = float8_accum,
    FINALFUNC = float8_stddev_samp,
    STYPE = float8[],
    COMBINEFUNC = float8_combine,
    PARALLEL = SAFE,
    INITCOND = '{0,0,0}'
);

CREATE AGGREGATE sys.STDEVP(float8) (
    SFUNC = float8_accum,
    FINALFUNC = float8_stddev_pop,
    STYPE = float8[],
    COMBINEFUNC = float8_combine,
    PARALLEL = SAFE,
    INITCOND = '{0,0,0}'
);

CREATE AGGREGATE sys.VAR(float8) (
    SFUNC = float8_accum,
    FINALFUNC = float8_var_samp,
    STYPE = float8[],
    COMBINEFUNC = float8_combine,
    PARALLEL = SAFE,
    INITCOND = '{0,0,0}'
);

CREATE AGGREGATE sys.VARP(float8) (
    SFUNC = float8_accum,
    FINALFUNC = float8_var_pop,
    STYPE = float8[],
    COMBINEFUNC = float8_combine,
    PARALLEL = SAFE,
    INITCOND = '{0,0,0}'
);

CREATE OR REPLACE FUNCTION sys.microsoftversion()
RETURNS INTEGER AS
$BODY$
	SELECT 201332885::INTEGER;
$BODY$
LANGUAGE SQL IMMUTABLE STRICT PARALLEL SAFE;
CREATE OR REPLACE FUNCTION sys.APPLOCK_MODE(IN "@dbprincipal" varchar(32),
                                            IN "@resource" varchar(255),
                                            IN "@lockowner" varchar(32) DEFAULT 'TRANSACTION')
RETURNS TEXT
AS 'babelfishpg_tsql', 'APPLOCK_MODE' LANGUAGE C STABLE;

CREATE OR REPLACE FUNCTION sys.APPLOCK_TEST(IN "@dbprincipal" varchar(32),
                                            IN "@resource" varchar(255),
											IN "@lockmode" varchar(32),
                                            IN "@lockowner" varchar(32) DEFAULT 'TRANSACTION')
RETURNS SMALLINT
AS 'babelfishpg_tsql', 'APPLOCK_TEST' LANGUAGE C STABLE;

-- Error handling functions
CREATE OR REPLACE FUNCTION sys.xact_state()
RETURNS SMALLINT
AS 'babelfishpg_tsql', 'xact_state' LANGUAGE C STABLE;

CREATE OR REPLACE FUNCTION sys.error_line()
RETURNS INT
AS 'babelfishpg_tsql', 'pltsql_error_line' LANGUAGE C STABLE;

CREATE OR REPLACE FUNCTION sys.error_message()
RETURNS sys.NVARCHAR(4000)
AS 'babelfishpg_tsql', 'pltsql_error_message' LANGUAGE C STABLE;

CREATE OR REPLACE FUNCTION sys.error_number()
RETURNS INT
AS 'babelfishpg_tsql', 'pltsql_error_number' LANGUAGE C STABLE;

CREATE OR REPLACE FUNCTION sys.error_procedure()
RETURNS sys.NVARCHAR(128)
AS 'babelfishpg_tsql', 'pltsql_error_procedure' LANGUAGE C STABLE;

CREATE OR REPLACE FUNCTION sys.error_severity()
RETURNS INT
AS 'babelfishpg_tsql', 'pltsql_error_severity' LANGUAGE C STABLE;

CREATE OR REPLACE FUNCTION sys.error_state()
RETURNS INT
AS 'babelfishpg_tsql', 'pltsql_error_state' LANGUAGE C STABLE;

CREATE OR REPLACE FUNCTION sys.rand() RETURNS FLOAT AS
$$
	SELECT random();
$$
LANGUAGE SQL STABLE STRICT PARALLEL RESTRICTED;

CREATE OR REPLACE FUNCTION sys.DEFAULT_DOMAIN()
RETURNS TEXT
AS 'babelfishpg_tsql', 'default_domain' LANGUAGE C;

CREATE OR REPLACE FUNCTION sys.db_id(sys.nvarchar(128)) RETURNS SMALLINT
AS 'babelfishpg_tsql', 'babelfish_db_id'
LANGUAGE C PARALLEL SAFE IMMUTABLE;

CREATE OR REPLACE FUNCTION sys.db_id() RETURNS SMALLINT
AS 'babelfishpg_tsql', 'babelfish_db_id'
LANGUAGE C PARALLEL SAFE IMMUTABLE;

CREATE OR REPLACE FUNCTION sys.db_name(int) RETURNS sys.nvarchar(128)
AS 'babelfishpg_tsql', 'babelfish_db_name'
LANGUAGE C PARALLEL SAFE IMMUTABLE;

CREATE OR REPLACE FUNCTION sys.db_name() RETURNS sys.nvarchar(128)
AS 'babelfishpg_tsql', 'babelfish_db_name'
LANGUAGE C PARALLEL SAFE IMMUTABLE;

CREATE OR REPLACE FUNCTION sys.exp(IN arg DOUBLE PRECISION)
RETURNS DOUBLE PRECISION
AS 'babelfishpg_tsql', 'tsql_exp'
LANGUAGE C IMMUTABLE STRICT PARALLEL SAFE;
GRANT EXECUTE ON FUNCTION sys.exp(DOUBLE PRECISION) TO PUBLIC;

CREATE OR REPLACE FUNCTION sys.exp(IN arg NUMERIC)
RETURNS DOUBLE PRECISION
AS
$BODY$
SELECT sys.exp(arg::DOUBLE PRECISION);
$BODY$
LANGUAGE SQL IMMUTABLE PARALLEL SAFE;
GRANT EXECUTE ON FUNCTION sys.exp(NUMERIC) TO PUBLIC;

-- For numeric/decimal and float/double precision there is already inbuilt functions,
-- Following sign functions are for remaining datatypes
CREATE OR REPLACE FUNCTION sys.sign(IN arg INT) RETURNS INT AS
$BODY$
SELECT
	CASE
		WHEN arg > 0 THEN 1::INT
		WHEN arg < 0 THEN -1::INT
		ELSE 0::INT
	END;
$BODY$
STRICT
LANGUAGE SQL IMMUTABLE PARALLEL SAFE;
GRANT EXECUTE ON FUNCTION sys.sign(INT) TO PUBLIC;

CREATE OR REPLACE FUNCTION sys.sign(IN arg SMALLINT) RETURNS INT AS
$BODY$
SELECT sys.sign(arg::INT);
$BODY$
LANGUAGE SQL IMMUTABLE PARALLEL SAFE;
GRANT EXECUTE ON FUNCTION sys.sign(SMALLINT) TO PUBLIC;

CREATE OR REPLACE FUNCTION sys.sign(IN arg SYS.TINYINT) RETURNS INT AS
$BODY$
SELECT sys.sign(arg::INT);
$BODY$
LANGUAGE SQL IMMUTABLE PARALLEL SAFE;
GRANT EXECUTE ON FUNCTION sys.sign(SYS.TINYINT) TO PUBLIC;

CREATE OR REPLACE FUNCTION sys.sign(IN arg BIGINT) RETURNS BIGINT AS
$BODY$
SELECT
	CASE
		WHEN arg > 0::BIGINT THEN 1::BIGINT
		WHEN arg < 0::BIGINT THEN -1::BIGINT
		ELSE 0::BIGINT
	END;
$BODY$
LANGUAGE SQL IMMUTABLE PARALLEL SAFE;
GRANT EXECUTE ON FUNCTION sys.sign(BIGINT) TO PUBLIC;

CREATE OR REPLACE FUNCTION sys.sign(IN arg SYS.MONEY) RETURNS SYS.MONEY AS
$BODY$
SELECT
	CASE
		WHEN arg > 0::SYS.MONEY THEN 1::SYS.MONEY
		WHEN arg < 0::SYS.MONEY THEN -1::SYS.MONEY
		ELSE 0::SYS.MONEY
	END;
$BODY$
LANGUAGE SQL IMMUTABLE PARALLEL SAFE;
GRANT EXECUTE ON FUNCTION sys.sign(SYS.MONEY) TO PUBLIC;

CREATE OR REPLACE FUNCTION sys.sign(IN arg SYS.SMALLMONEY) RETURNS SYS.MONEY AS
$BODY$
SELECT sys.sign(arg::SYS.MONEY);
$BODY$
LANGUAGE SQL IMMUTABLE PARALLEL SAFE;
GRANT EXECUTE ON FUNCTION sys.sign(SYS.SMALLMONEY) TO PUBLIC;

-- To handle remaining input datatypes
CREATE OR REPLACE FUNCTION sys.sign(IN arg ANYELEMENT) RETURNS SYS.FLOAT AS
$BODY$
SELECT
	sign(arg::SYS.FLOAT);
$BODY$
LANGUAGE SQL IMMUTABLE PARALLEL SAFE;
GRANT EXECUTE ON FUNCTION sys.sign(ANYELEMENT) TO PUBLIC;

-- Duplicate functions with arg TEXT since ANYELEMNT cannot handle type unknown.
CREATE OR REPLACE FUNCTION sys.sign(IN arg TEXT) RETURNS SYS.FLOAT AS
$BODY$
SELECT
	sign(arg::SYS.FLOAT);
$BODY$
LANGUAGE SQL IMMUTABLE PARALLEL SAFE;
GRANT EXECUTE ON FUNCTION sys.sign(TEXT) TO PUBLIC;

CREATE OR REPLACE FUNCTION sys.lock_timeout()
RETURNS integer
LANGUAGE plpgsql
STABLE STRICT
AS $$
declare return_value integer;
begin
    return_value := (select s.setting FROM pg_catalog.pg_settings s where name = 'babelfishpg_tsql.lock_timeout');
    RETURN return_value;
EXCEPTION
    WHEN others THEN
        RETURN NULL;
END;
$$;
GRANT EXECUTE ON FUNCTION sys.lock_timeout() TO PUBLIC;

CREATE OR REPLACE FUNCTION sys.max_connections()
RETURNS integer
LANGUAGE plpgsql
STABLE STRICT
AS $$
declare return_value integer;
begin
    return_value := (select s.setting FROM pg_catalog.pg_settings s where name = 'max_connections');
    RETURN return_value;
EXCEPTION
    WHEN others THEN
        RETURN NULL;
END;
$$;
GRANT EXECUTE ON FUNCTION sys.max_connections() TO PUBLIC;

CREATE OR REPLACE FUNCTION sys.trigger_nestlevel()
RETURNS integer
LANGUAGE plpgsql
STABLE STRICT
AS $$
declare return_value integer;
begin
    return_value := (select pg_trigger_depth());
    RETURN return_value;
EXCEPTION
    WHEN others THEN
        RETURN NULL;
END;
$$;
GRANT EXECUTE ON FUNCTION sys.trigger_nestlevel() TO PUBLIC;

CREATE OR REPLACE VIEW babelfish_has_perms_by_name_permissions
AS
SELECT t.securable_type,t.permission_name,t.implied_dbo_permissions,t.fully_supported FROM
(
  VALUES
    ('application role', 'alter', 'f', 'f'),
    ('application role', 'any', 'f', 'f'),
    ('application role', 'control', 'f', 'f'),
    ('application role', 'view definition', 'f', 'f'),
    ('assembly', 'alter', 'f', 'f'),
    ('assembly', 'any', 'f', 'f'),
    ('assembly', 'control', 'f', 'f'),
    ('assembly', 'references', 'f', 'f'),
    ('assembly', 'take ownership', 'f', 'f'),
    ('assembly', 'view definition', 'f', 'f'),
    ('asymmetric key', 'alter', 'f', 'f'),
    ('asymmetric key', 'any', 'f', 'f'),
    ('asymmetric key', 'control', 'f', 'f'),
    ('asymmetric key', 'references', 'f', 'f'),
    ('asymmetric key', 'take ownership', 'f', 'f'),
    ('asymmetric key', 'view definition', 'f', 'f'),
    ('availability group', 'alter', 'f', 'f'),
    ('availability group', 'any', 'f', 'f'),
    ('availability group', 'control', 'f', 'f'),
    ('availability group', 'take ownership', 'f', 'f'),
    ('availability group', 'view definition', 'f', 'f'),
    ('certificate', 'alter', 'f', 'f'),
    ('certificate', 'any', 'f', 'f'),
    ('certificate', 'control', 'f', 'f'),
    ('certificate', 'references', 'f', 'f'),
    ('certificate', 'take ownership', 'f', 'f'),
    ('certificate', 'view definition', 'f', 'f'),
    ('contract', 'alter', 'f', 'f'),
    ('contract', 'any', 'f', 'f'),
    ('contract', 'control', 'f', 'f'),
    ('contract', 'references', 'f', 'f'),
    ('contract', 'take ownership', 'f', 'f'),
    ('contract', 'view definition', 'f', 'f'),
    ('database', 'administer database bulk operations', 'f', 'f'),
    ('database', 'alter', 't', 'f'),
    ('database', 'alter any application role', 'f', 'f'),
    ('database', 'alter any assembly', 'f', 'f'),
    ('database', 'alter any asymmetric key', 'f', 'f'),
    ('database', 'alter any certificate', 'f', 'f'),
    ('database', 'alter any column encryption key', 'f', 'f'),
    ('database', 'alter any column master key', 'f', 'f'),
    ('database', 'alter any contract', 'f', 'f'),
    ('database', 'alter any database audit', 'f', 'f'),
    ('database', 'alter any database ddl trigger', 'f', 'f'),
    ('database', 'alter any database event notification', 'f', 'f'),
    ('database', 'alter any database event session', 'f', 'f'),
    ('database', 'alter any database scoped configuration', 'f', 'f'),
    ('database', 'alter any dataspace', 'f', 'f'),
    ('database', 'alter any external data source', 'f', 'f'),
    ('database', 'alter any external file format', 'f', 'f'),
    ('database', 'alter any external language', 'f', 'f'),
    ('database', 'alter any external library', 'f', 'f'),
    ('database', 'alter any fulltext catalog', 'f', 'f'),
    ('database', 'alter any mask', 'f', 'f'),
    ('database', 'alter any message type', 'f', 'f'),
    ('database', 'alter any remote service binding', 'f', 'f'),
    ('database', 'alter any role', 'f', 'f'),
    ('database', 'alter any route', 'f', 'f'),
    ('database', 'alter any schema', 't', 'f'),
    ('database', 'alter any security policy', 'f', 'f'),
    ('database', 'alter any sensitivity classification', 'f', 'f'),
    ('database', 'alter any service', 'f', 'f'),
    ('database', 'alter any symmetric key', 'f', 'f'),
    ('database', 'alter any user', 't', 'f'),
    ('database', 'any', 't', 'f'),
    ('database', 'authenticate', 't', 'f'),
    ('database', 'backup database', 'f', 'f'),
    ('database', 'backup log', 'f', 'f'),
    ('database', 'checkpoint', 'f', 'f'),
    ('database', 'connect', 't', 'f'),
    ('database', 'connect replication', 'f', 'f'),
    ('database', 'control', 't', 'f'),
    ('database', 'create aggregate', 'f', 'f'),
    ('database', 'create assembly', 'f', 'f'),
    ('database', 'create asymmetric key', 'f', 'f'),
    ('database', 'create certificate', 'f', 'f'),
    ('database', 'create contract', 'f', 'f'),
    ('database', 'create database', 't', 'f'),
    ('database', 'create database ddl event notification', 'f', 'f'),
    ('database', 'create default', 'f', 'f'),
    ('database', 'create external language', 'f', 'f'),
    ('database', 'create external library', 'f', 'f'),
    ('database', 'create fulltext catalog', 'f', 'f'),
    ('database', 'create function', 't', 'f'),
    ('database', 'create message type', 'f', 'f'),
    ('database', 'create procedure', 't', 'f'),
    ('database', 'create queue', 'f', 'f'),
    ('database', 'create remote service binding', 'f', 'f'),
    ('database', 'create role', 'f', 'f'),
    ('database', 'create route', 'f', 'f'),
    ('database', 'create rule', 'f', 'f'),
    ('database', 'create schema', 't', 'f'),
    ('database', 'create service', 'f', 'f'),
    ('database', 'create symmetric key', 'f', 'f'),
    ('database', 'create synonym', 't', 'f'),
    ('database', 'create table', 't', 'f'),
    ('database', 'create type', 'f', 'f'),
    ('database', 'create view', 't', 'f'),
    ('database', 'create xml schema collection', 'f', 'f'),
    ('database', 'delete', 't', 'f'),
    ('database', 'execute', 't', 'f'),
    ('database', 'execute any external script', 'f', 'f'),
    ('database', 'insert', 't', 'f'),
    ('database', 'kill database connection', 'f', 'f'),
    ('database', 'references', 't', 'f'),
    ('database', 'select', 't', 'f'),
    ('database', 'showplan', 'f', 'f'),
    ('database', 'subscribe query notifications', 'f', 'f'),
    ('database', 'take ownership', 't', 'f'),
    ('database', 'unmask', 'f', 'f'),
    ('database', 'update', 't', 'f'),
    ('database', 'view any column encryption key definition', 'f', 'f'),
    ('database', 'view any column master key definition', 'f', 'f'),
    ('database', 'view any sensitivity classification', 'f', 'f'),
    ('database', 'view database state', 't', 'f'),
    ('database', 'view definition', 'f', 'f'),
    ('database scoped credential', 'alter', 'f', 'f'),
    ('database scoped credential', 'any', 'f', 'f'),
    ('database scoped credential', 'control', 'f', 'f'),
    ('database scoped credential', 'references', 'f', 'f'),
    ('database scoped credential', 'take ownership', 'f', 'f'),
    ('database scoped credential', 'view definition', 'f', 'f'),
    ('endpoint', 'alter', 'f', 'f'),
    ('endpoint', 'any', 'f', 'f'),
    ('endpoint', 'connect', 'f', 'f'),
    ('endpoint', 'control', 'f', 'f'),
    ('endpoint', 'take ownership', 'f', 'f'),
    ('endpoint', 'view definition', 'f', 'f'),
    ('external language', 'alter', 'f', 'f'),
    ('external language', 'any', 'f', 'f'),
    ('external language', 'control', 'f', 'f'),
    ('external language', 'execute external script', 'f', 'f'),
    ('external language', 'references', 'f', 'f'),
    ('external language', 'take ownership', 'f', 'f'),
    ('external language', 'view definition', 'f', 'f'),
    ('fulltext catalog', 'alter', 'f', 'f'),
    ('fulltext catalog', 'any', 'f', 'f'),
    ('fulltext catalog', 'control', 'f', 'f'),
    ('fulltext catalog', 'references', 'f', 'f'),
    ('fulltext catalog', 'take ownership', 'f', 'f'),
    ('fulltext catalog', 'view definition', 'f', 'f'),
    ('fulltext stoplist', 'alter', 'f', 'f'),
    ('fulltext stoplist', 'any', 'f', 'f'),
    ('fulltext stoplist', 'control', 'f', 'f'),
    ('fulltext stoplist', 'references', 'f', 'f'),
    ('fulltext stoplist', 'take ownership', 'f', 'f'),
    ('fulltext stoplist', 'view definition', 'f', 'f'),
    ('login', 'alter', 'f', 'f'),
    ('login', 'any', 'f', 'f'),
    ('login', 'control', 'f', 'f'),
    ('login', 'impersonate', 'f', 'f'),
    ('login', 'view definition', 'f', 'f'),
    ('message type', 'alter', 'f', 'f'),
    ('message type', 'any', 'f', 'f'),
    ('message type', 'control', 'f', 'f'),
    ('message type', 'references', 'f', 'f'),
    ('message type', 'take ownership', 'f', 'f'),
    ('message type', 'view definition', 'f', 'f'),
    ('object', 'alter', 't', 'f'),
    ('object', 'any', 't', 't'),
    ('object', 'control', 't', 'f'),
    ('object', 'delete', 't', 't'),
    ('object', 'execute', 't', 't'),
    ('object', 'insert', 't', 't'),
    ('object', 'receive', 'f', 'f'),
    ('object', 'references', 't', 't'),
    ('object', 'select', 't', 't'),
    ('object', 'take ownership', 'f', 'f'),
    ('object', 'update', 't', 't'),
    ('object', 'view change tracking', 'f', 'f'),
    ('object', 'view definition', 'f', 'f'),
    ('remote service binding', 'alter', 'f', 'f'),
    ('remote service binding', 'any', 'f', 'f'),
    ('remote service binding', 'control', 'f', 'f'),
    ('remote service binding', 'take ownership', 'f', 'f'),
    ('remote service binding', 'view definition', 'f', 'f'),
    ('role', 'alter', 'f', 'f'),
    ('role', 'any', 'f', 'f'),
    ('role', 'control', 'f', 'f'),
    ('role', 'take ownership', 'f', 'f'),
    ('role', 'view definition', 'f', 'f'),
    ('route', 'alter', 'f', 'f'),
    ('route', 'any', 'f', 'f'),
    ('route', 'control', 'f', 'f'),
    ('route', 'take ownership', 'f', 'f'),
    ('route', 'view definition', 'f', 'f'),
    ('schema', 'alter', 't', 'f'),
    ('schema', 'any', 't', 'f'),
    ('schema', 'control', 't', 'f'),
    ('schema', 'create sequence', 'f', 'f'),
    ('schema', 'delete', 't', 'f'),
    ('schema', 'execute', 't', 'f'),
    ('schema', 'insert', 't', 'f'),
    ('schema', 'references', 't', 'f'),
    ('schema', 'select', 't', 'f'),
    ('schema', 'take ownership', 't', 'f'),
    ('schema', 'update', 't', 'f'),
    ('schema', 'view change tracking', 'f', 'f'),
    ('schema', 'view definition', 'f', 'f'),
    ('search property list', 'alter', 'f', 'f'),
    ('search property list', 'any', 'f', 'f'),
    ('search property list', 'control', 'f', 'f'),
    ('search property list', 'references', 'f', 'f'),
    ('search property list', 'take ownership', 'f', 'f'),
    ('search property list', 'view definition', 'f', 'f'),
    ('server', 'administer bulk operations', 'f', 'f'),
    ('server', 'alter any availability group', 'f', 'f'),
    ('server', 'alter any connection', 'f', 'f'),
    ('server', 'alter any credential', 'f', 'f'),
    ('server', 'alter any database', 't', 'f'),
    ('server', 'alter any endpoint', 'f', 'f'),
    ('server', 'alter any event notification', 'f', 'f'),
    ('server', 'alter any event session', 'f', 'f'),
    ('server', 'alter any linked server', 'f', 'f'),
    ('server', 'alter any login', 'f', 'f'),
    ('server', 'alter any server audit', 'f', 'f'),
    ('server', 'alter any server role', 'f', 'f'),
    ('server', 'alter resources', 'f', 'f'),
    ('server', 'alter server state', 'f', 'f'),
    ('server', 'alter settings', 't', 'f'),
    ('server', 'alter trace', 'f', 'f'),
    ('server', 'any', 't', 'f'),
    ('server', 'authenticate server', 't', 'f'),
    ('server', 'connect any database', 't', 'f'),
    ('server', 'connect sql', 't', 'f'),
    ('server', 'control server', 't', 'f'),
    ('server', 'create any database', 't', 'f'),
    ('server', 'create availability group', 'f', 'f'),
    ('server', 'create ddl event notification', 'f', 'f'),
    ('server', 'create endpoint', 'f', 'f'),
    ('server', 'create server role', 'f', 'f'),
    ('server', 'create trace event notification', 'f', 'f'),
    ('server', 'external access assembly', 'f', 'f'),
    ('server', 'impersonate any login', 'f', 'f'),
    ('server', 'select all user securables', 't', 'f'),
    ('server', 'shutdown', 'f', 'f'),
    ('server', 'unsafe assembly', 'f', 'f'),
    ('server', 'view any database', 't', 'f'),
    ('server', 'view any definition', 'f', 'f'),
    ('server', 'view server state', 't', 'f'),
    ('server role', 'alter', 'f', 'f'),
    ('server role', 'any', 'f', 'f'),
    ('server role', 'control', 'f', 'f'),
    ('server role', 'take ownership', 'f', 'f'),
    ('server role', 'view definition', 'f', 'f'),
    ('service', 'alter', 'f', 'f'),
    ('service', 'any', 'f', 'f'),
    ('service', 'control', 'f', 'f'),
    ('service', 'send', 'f', 'f'),
    ('service', 'take ownership', 'f', 'f'),
    ('service', 'view definition', 'f', 'f'),
    ('symmetric key', 'alter', 'f', 'f'),
    ('symmetric key', 'any', 'f', 'f'),
    ('symmetric key', 'control', 'f', 'f'),
    ('symmetric key', 'references', 'f', 'f'),
    ('symmetric key', 'take ownership', 'f', 'f'),
    ('symmetric key', 'view definition', 'f', 'f'),
    ('type', 'any', 'f', 'f'),
    ('type', 'control', 'f', 'f'),
    ('type', 'execute', 'f', 'f'),
    ('type', 'references', 'f', 'f'),
    ('type', 'take ownership', 'f', 'f'),
    ('type', 'view definition', 'f', 'f'),
    ('user', 'alter', 'f', 'f'),
    ('user', 'any', 'f', 'f'),
    ('user', 'control', 'f', 'f'),
    ('user', 'impersonate', 'f', 'f'),
    ('user', 'view definition', 'f', 'f'),
    ('xml schema collection', 'alter', 'f', 'f'),
    ('xml schema collection', 'any', 'f', 'f'),
    ('xml schema collection', 'control', 'f', 'f'),
    ('xml schema collection', 'execute', 'f', 'f'),
    ('xml schema collection', 'references', 'f', 'f'),
    ('xml schema collection', 'take ownership', 'f', 'f'),
    ('xml schema collection', 'view definition', 'f', 'f')
) t(securable_type, permission_name, implied_dbo_permissions, fully_supported);
GRANT SELECT ON babelfish_has_perms_by_name_permissions TO PUBLIC;

CREATE OR REPLACE FUNCTION sys.has_perms_by_name(
    securable SYS.SYSNAME, 
    securable_class SYS.NVARCHAR(60), 
    permission SYS.SYSNAME,
    sub_securable SYS.SYSNAME DEFAULT NULL,
    sub_securable_class SYS.NVARCHAR(60) DEFAULT NULL
)
RETURNS integer
LANGUAGE plpgsql
STABLE
AS $$
DECLARE
    db_name text COLLATE sys.database_default; 
    bbf_schema_name text;
    pg_schema text COLLATE sys.database_default;
    implied_dbo_permissions boolean;
    fully_supported boolean;
    is_cross_db boolean := false;
    object_name text COLLATE sys.database_default;
    database_id smallint;
    namespace_id oid;
    userid oid;
    object_type text;
    function_signature text;
    qualified_name text;
    return_value integer;
    cs_as_securable text COLLATE "C" := securable;
    cs_as_securable_class text COLLATE "C" := securable_class;
    cs_as_permission text COLLATE "C" := permission;
    cs_as_sub_securable text COLLATE "C" := sub_securable;
    cs_as_sub_securable_class text COLLATE "C" := sub_securable_class;
BEGIN
    return_value := NULL;

    -- Lower-case to avoid case issues, remove trailing whitespace to match SQL SERVER behavior
    -- Objects created in Babelfish are stored in lower-case in pg_class/pg_proc
    cs_as_securable = lower(rtrim(cs_as_securable));
    cs_as_securable_class = lower(rtrim(cs_as_securable_class));
    cs_as_permission = lower(rtrim(cs_as_permission));
    cs_as_sub_securable = lower(rtrim(cs_as_sub_securable));
    cs_as_sub_securable_class = lower(rtrim(cs_as_sub_securable_class));

    -- Assert that sub_securable and sub_securable_class are either both NULL or both defined
    IF cs_as_sub_securable IS NOT NULL AND cs_as_sub_securable_class IS NULL THEN
        RETURN NULL;
    ELSIF cs_as_sub_securable IS NULL AND cs_as_sub_securable_class IS NOT NULL THEN
        RETURN NULL;
    -- If they are both defined, user must be evaluating column privileges.
    -- Check that inputs are valid for column privileges: sub_securable_class must 
    -- be column, securable_class must be object, and permission cannot be any.
    ELSIF cs_as_sub_securable_class IS NOT NULL 
            AND (cs_as_sub_securable_class != 'column' 
                    OR cs_as_securable_class IS NULL 
                    OR cs_as_securable_class != 'object' 
                    OR cs_as_permission = 'any') THEN
        RETURN NULL;

    -- If securable is null, securable_class must be null
    ELSIF cs_as_securable IS NULL AND cs_as_securable_class IS NOT NULL THEN
        RETURN NULL;
    -- If securable_class is null, securable must be null
    ELSIF cs_as_securable IS NOT NULL AND cs_as_securable_class IS NULL THEN
        RETURN NULL;
    END IF;

    IF cs_as_securable_class = 'server' THEN
        -- SQL Server does not permit a securable_class value of 'server'.
        -- securable_class should be NULL to evaluate server permissions.
        RETURN NULL;
    ELSIF cs_as_securable_class IS NULL THEN
        -- NULL indicates a server permission. Set this variable so that we can
        -- search for the matching entry in babelfish_has_perms_by_name_permissions
        cs_as_securable_class = 'server';
    END IF;

    IF cs_as_sub_securable IS NOT NULL THEN
        cs_as_sub_securable := babelfish_remove_delimiter_pair(cs_as_sub_securable);
        IF cs_as_sub_securable IS NULL THEN
            RETURN NULL;
        END IF;
    END IF;

    SELECT p.implied_dbo_permissions,p.fully_supported 
    INTO implied_dbo_permissions,fully_supported 
    FROM babelfish_has_perms_by_name_permissions p 
    WHERE p.securable_type = cs_as_securable_class AND p.permission_name = cs_as_permission;
    
    IF implied_dbo_permissions IS NULL OR fully_supported IS NULL THEN
        -- Securable class or permission is not valid, or permission is not valid for given securable
        RETURN NULL;
    END IF;

    IF cs_as_securable_class = 'database' AND cs_as_securable IS NOT NULL THEN
        db_name = babelfish_remove_delimiter_pair(cs_as_securable);
        IF db_name IS NULL THEN
            RETURN NULL;
        ELSIF (SELECT COUNT(name) FROM sys.databases WHERE name = db_name) != 1 THEN
            RETURN 0;
        END IF;
    ELSIF cs_as_securable_class = 'schema' THEN
        bbf_schema_name = babelfish_remove_delimiter_pair(cs_as_securable);
        IF bbf_schema_name IS NULL THEN
            RETURN NULL;
        ELSIF (SELECT COUNT(nspname) FROM sys.babelfish_namespace_ext ext
                WHERE ext.orig_name = bbf_schema_name 
                    AND CAST(ext.dbid AS oid) = CAST(sys.db_id() AS oid)) != 1 THEN
            RETURN 0;
        END IF;
    END IF;

    IF fully_supported = 'f' AND
		(SELECT orig_username FROM sys.babelfish_authid_user_ext WHERE rolname = CURRENT_USER) = 'dbo' THEN
        RETURN CAST(implied_dbo_permissions AS integer);
    ELSIF fully_supported = 'f' THEN
        RETURN 0;
    END IF;

    -- The only permissions that are fully supported belong to the OBJECT securable class.
    -- The block above has dealt with all permissions that are not fully supported, so 
    -- if we reach this point we know the securable class is OBJECT.
    SELECT s.db_name, s.schema_name, s.object_name INTO db_name, bbf_schema_name, object_name 
    FROM babelfish_split_object_name(cs_as_securable) s;

    -- Invalid securable name
    IF object_name IS NULL OR object_name = '' THEN
        RETURN NULL;
    END IF;

    -- If schema was not specified, use the default
    IF bbf_schema_name IS NULL OR bbf_schema_name = '' THEN
        bbf_schema_name := sys.schema_name();
    END IF;

    database_id := (
        SELECT CASE 
            WHEN db_name IS NULL OR db_name = '' THEN (sys.db_id())
            ELSE (sys.db_id(db_name))
        END);

	IF database_id <> sys.db_id() THEN
        is_cross_db = true;
	END IF;

	userid := (
        SELECT CASE
            WHEN is_cross_db THEN sys.suser_id()
            ELSE sys.user_id()
        END);
  
    -- Translate schema name from bbf to postgres, e.g. dbo -> master_dbo
    pg_schema := (SELECT nspname 
                    FROM sys.babelfish_namespace_ext ext 
                    WHERE ext.orig_name = bbf_schema_name 
                        AND CAST(ext.dbid AS oid) = CAST(database_id AS oid));

    IF pg_schema IS NULL THEN
        -- Shared schemas like sys and pg_catalog do not exist in the table above.
        -- These schemas do not need to be translated from Babelfish to Postgres
        pg_schema := bbf_schema_name;
    END IF;

    -- Surround with double-quotes to handle names that contain periods/spaces
    qualified_name := concat('"', pg_schema, '"."', object_name, '"');

    SELECT oid INTO namespace_id FROM pg_catalog.pg_namespace WHERE nspname = pg_schema COLLATE sys.database_default;

    object_type := (
        SELECT CASE
            WHEN cs_as_sub_securable_class = 'column'
                THEN CASE 
                    WHEN (SELECT count(a.attname)
                        FROM pg_attribute a
                        INNER JOIN pg_class c ON c.oid = a.attrelid
                        INNER JOIN pg_namespace s ON s.oid = c.relnamespace
                        WHERE
                        a.attname = cs_as_sub_securable COLLATE sys.database_default
                        AND c.relname = object_name COLLATE sys.database_default
                        AND s.nspname = pg_schema COLLATE sys.database_default
                        AND NOT a.attisdropped
                        AND (s.nspname IN (SELECT nspname FROM sys.babelfish_namespace_ext) OR s.nspname = 'sys')
                        -- r = ordinary table, i = index, S = sequence, t = TOAST table, v = view, m = materialized view, c = composite type, f = foreign table, p = partitioned table
                        AND c.relkind IN ('r', 'v', 'm', 'f', 'p')
                        AND a.attnum > 0) = 1
                                THEN 'column'
                    ELSE NULL
                END

            WHEN (SELECT count(relname) 
                    FROM pg_catalog.pg_class 
                    WHERE relname = object_name COLLATE sys.database_default
                        AND relnamespace = namespace_id) = 1
                THEN 'table'

            WHEN (SELECT count(proname) 
                    FROM pg_catalog.pg_proc 
                    WHERE proname = object_name COLLATE sys.database_default 
                        AND pronamespace = namespace_id
                        AND prokind = 'f') = 1
                THEN 'function'
                
            WHEN (SELECT count(proname) 
                    FROM pg_catalog.pg_proc 
                    WHERE proname = object_name COLLATE sys.database_default
                        AND pronamespace = namespace_id
                        AND prokind = 'p') = 1
                THEN 'procedure'
            ELSE NULL
        END
    );
    
    -- Object was not found
    IF object_type IS NULL THEN
        RETURN 0;
    END IF;
  
    -- Get signature for function-like objects
    IF object_type IN('function', 'procedure') THEN
        SELECT CAST(oid AS regprocedure) 
            INTO function_signature 
            FROM pg_catalog.pg_proc 
            WHERE proname = object_name COLLATE sys.database_default
                AND pronamespace = namespace_id;
    END IF;

    return_value := (
        SELECT CASE
            WHEN cs_as_permission = 'any' THEN babelfish_has_any_privilege(userid, object_type, pg_schema, object_name)

            WHEN object_type = 'column'
                THEN CASE
                    WHEN cs_as_permission IN('insert', 'delete', 'execute') THEN NULL
                    ELSE CAST(has_column_privilege(userid, qualified_name, cs_as_sub_securable, cs_as_permission) AS integer)
                END

            WHEN object_type = 'table'
                THEN CASE
                    WHEN cs_as_permission = 'execute' THEN 0
                    ELSE CAST(has_table_privilege(userid, qualified_name, cs_as_permission) AS integer)
                END

            WHEN object_type = 'function'
                THEN CASE
                    WHEN cs_as_permission IN('select', 'execute')
                        THEN CAST(has_function_privilege(userid, function_signature, 'execute') AS integer)
                    WHEN cs_as_permission IN('update', 'insert', 'delete', 'references')
                        THEN 0
                    ELSE NULL
                END

            WHEN object_type = 'procedure'
                THEN CASE
                    WHEN cs_as_permission = 'execute'
                        THEN CAST(has_function_privilege(userid, function_signature, 'execute') AS integer)
                    WHEN cs_as_permission IN('select', 'update', 'insert', 'delete', 'references')
                        THEN 0
                    ELSE NULL
                END

            ELSE NULL
        END
    );

    RETURN return_value;
    EXCEPTION WHEN OTHERS THEN RETURN NULL;
END;
$$;

GRANT EXECUTE ON FUNCTION sys.has_perms_by_name(
    securable sys.SYSNAME, 
    securable_class sys.nvarchar(60), 
    permission sys.SYSNAME, 
    sub_securable sys.SYSNAME,
    sub_securable_class sys.nvarchar(60)) TO PUBLIC;

CREATE OR REPLACE FUNCTION sys.schema_name()
RETURNS sys.sysname
LANGUAGE plpgsql
STABLE STRICT
AS $function$
begin
    RETURN (select orig_name from sys.babelfish_namespace_ext ext  
                    where ext.nspname = (select current_schema()) and  ext.dbid::oid = sys.db_id()::oid)::sys.sysname;
EXCEPTION 
    WHEN others THEN
        RETURN NULL;
END;
$function$
;
GRANT EXECUTE ON FUNCTION sys.schema_name() TO PUBLIC;

CREATE OR REPLACE FUNCTION sys.original_login()
RETURNS sys.sysname
LANGUAGE plpgsql
STABLE STRICT
AS $$
declare return_value text;
begin
	RETURN (select orig_loginname from sys.babelfish_authid_login_ext where rolname = session_user)::sys.sysname;
EXCEPTION 
	WHEN others THEN
 		RETURN NULL;
END;
$$;
GRANT EXECUTE ON FUNCTION sys.original_login() TO PUBLIC;

CREATE OR REPLACE FUNCTION sys.columnproperty(object_id oid, property name, property_name text)
RETURNS integer
LANGUAGE plpgsql
STABLE STRICT
AS $$

declare extra_bytes CONSTANT integer := 4;
declare return_value integer;
begin
	return_value := (
					select 
						case  LOWER(property_name)
							when 'charmaxlen' COLLATE sys.database_default then 
								(select CASE WHEN a.atttypmod > 0 THEN a.atttypmod - extra_bytes ELSE NULL END  from pg_catalog.pg_attribute a where a.attrelid = object_id and a.attname = property)
							when 'allowsnull' COLLATE sys.database_default then
								(select CASE WHEN a.attnotnull THEN 0 ELSE 1 END from pg_catalog.pg_attribute a where a.attrelid = object_id and a.attname = property)
							else
								null
						end
					);
	
  RETURN return_value::integer;
EXCEPTION 
	WHEN others THEN
 		RETURN NULL;
END;
$$;
GRANT EXECUTE ON FUNCTION sys.columnproperty(object_id oid, property name, property_name text) TO PUBLIC;

COMMENT ON FUNCTION sys.columnproperty 
IS 'This function returns column or parameter information. Currently only works with "charmaxlen", and "allowsnull" otherwise returns 0.';

-- substring --
CREATE OR REPLACE FUNCTION sys.substring(string TEXT, i INTEGER, j INTEGER)
RETURNS sys.VARCHAR
AS 'babelfishpg_tsql', 'tsql_varchar_substr' LANGUAGE C IMMUTABLE PARALLEL SAFE;

CREATE OR REPLACE FUNCTION sys.substring(string sys.VARCHAR, i INTEGER, j INTEGER)
RETURNS sys.VARCHAR
AS 'babelfishpg_tsql', 'tsql_varchar_substr' LANGUAGE C IMMUTABLE PARALLEL SAFE;

CREATE OR REPLACE FUNCTION sys.substring(string sys.VARCHAR, i INTEGER, j INTEGER)
RETURNS sys.VARCHAR
AS 'babelfishpg_tsql', 'tsql_varchar_substr' LANGUAGE C IMMUTABLE PARALLEL SAFE;

CREATE OR REPLACE FUNCTION sys.substring(string sys.NVARCHAR, i INTEGER, j INTEGER)
RETURNS sys.NVARCHAR
AS 'babelfishpg_tsql', 'tsql_varchar_substr' LANGUAGE C IMMUTABLE PARALLEL SAFE;

CREATE OR REPLACE FUNCTION sys.substring(string sys.NCHAR, i INTEGER, j INTEGER)
RETURNS sys.NVARCHAR
AS 'babelfishpg_tsql', 'tsql_varchar_substr' LANGUAGE C IMMUTABLE PARALLEL SAFE;

-- For getting host os from PG_VERSION_STR
CREATE OR REPLACE FUNCTION sys.get_host_os()
RETURNS sys.NVARCHAR
AS 'babelfishpg_tsql', 'host_os' LANGUAGE C IMMUTABLE PARALLEL SAFE;

CREATE OR REPLACE FUNCTION sys.tsql_stat_get_activity(
  IN view_name text,
  OUT procid int,
  OUT client_version int,
  OUT library_name VARCHAR(32),
  OUT language VARCHAR(128),
  OUT quoted_identifier bool,
  OUT arithabort bool,
  OUT ansi_null_dflt_on bool,
  OUT ansi_defaults bool,
  OUT ansi_warnings bool,
  OUT ansi_padding bool,
  OUT ansi_nulls bool,
  OUT concat_null_yields_null bool,
  OUT textsize int,
  OUT datefirst int,
  OUT lock_timeout int,
  OUT transaction_isolation int2,
  OUT client_pid int,
  OUT row_count bigint,
  OUT error int,
  OUT trancount int,
  OUT protocol_version int,
  OUT packet_size int,
  OUT encrypyt_option VARCHAR(40),
  OUT database_id int2,
  OUT host_name varchar(128),
  OUT context_info bytea)
RETURNS SETOF RECORD
AS 'babelfishpg_tsql', 'tsql_stat_get_activity'
LANGUAGE C VOLATILE STRICT;

/*
 * Table type can identified by reverse dependency between table and
 * type in pg_depend.
 * If a table is dependent upon it's row type with dependency type
 * as DEPENDENCY_INTERNAL (i) then it's a T-SQL table type.
 */
CREATE OR REPLACE FUNCTION sys.is_table_type(object_id oid) RETURNS bool AS
$BODY$
SELECT
  EXISTS(
    SELECT 1
    FROM pg_catalog.pg_type pt
    INNER JOIN pg_catalog.pg_depend dep
    ON pt.typrelid = dep.objid AND pt.oid = dep.refobjid
    join sys.schemas sch on pt.typnamespace = sch.schema_id
    JOIN pg_catalog.pg_class pc ON pc.oid = dep.objid
    WHERE pt.typtype = 'c' AND dep.deptype = 'i' AND pt.typrelid = object_id AND pc.relkind = 'r'
    AND dep.classid = 'pg_catalog.pg_class'::regclass AND dep.refclassid = 'pg_catalog.pg_type'::regclass);
$BODY$
LANGUAGE SQL STABLE STRICT;

-- JSON Functions
CREATE OR REPLACE FUNCTION sys.isjson(json_string text)
RETURNS INTEGER
AS 'babelfishpg_tsql', 'tsql_isjson' LANGUAGE C STRICT IMMUTABLE PARALLEL SAFE;

CREATE OR REPLACE FUNCTION sys.json_value(json_string text, path text)
RETURNS sys.NVARCHAR(4000)
AS 'babelfishpg_tsql', 'tsql_json_value' LANGUAGE C IMMUTABLE PARALLEL SAFE;

CREATE OR REPLACE FUNCTION sys.json_query(json_string text, path text default '$')
RETURNS sys.NVARCHAR
AS 'babelfishpg_tsql', 'tsql_json_query' LANGUAGE C IMMUTABLE PARALLEL SAFE;

/*
 * JSON MODIFY
 * This function is used to update the value of a property in a JSON string and returns the updated JSON string.
 * It has been implemented in three parts:
 *  1) Set the append and create_if_missing flag as postgres functions do not directly take append and lax/strict mode in the jsonb_path.
 *  2) To convert the input path into the expected jsonb_path.
 *  3) To implement the main logic of the JSON_MODIFY function by dividing it into 8 different cases.
 */
CREATE OR REPLACE FUNCTION sys.json_modify(in expression sys.NVARCHAR,in path_json TEXT, in new_value ANYELEMENT, in escape bool)
RETURNS sys.NVARCHAR
AS
$BODY$
DECLARE
    json_path TEXT;
    json_path_convert TEXT;
    new_jsonb_path TEXT[];
    key_value_type TEXT;
    path_split_array TEXT[];
    comparison_string TEXT COLLATE "C";
    len_array INTEGER;
    word_count INTEGER;
    create_if_missing BOOL = TRUE;
    append_modifier BOOL = FALSE;
    key_exists BOOL;
    key_value JSONB;
    json_expression JSONB = expression::JSONB;
    json_new_value JSONB;
    result_json sys.NVARCHAR;
BEGIN
    path_split_array = regexp_split_to_array(TRIM(path_json) COLLATE "C",'\s+');
    word_count = array_length(path_split_array,1);
    /* 
     * This if else block is added to set the create_if_missing and append_modifier flags.
     * These flags will be used to know the mode and if the optional modifier append is present in the input path_json.
     * It is necessary as postgres functions do not directly take append and lax/strict mode in the jsonb_path.
     * Comparisons for comparison_string are case-sensitive.    
     */
    IF word_count = 1 THEN
        json_path = path_split_array[1];
        create_if_missing = TRUE;
        append_modifier = FALSE;
    ELSIF word_count = 2 THEN 
        json_path = path_split_array[2];
        comparison_string = path_split_array[1]; -- append or lax/strict mode
        IF comparison_string = 'append' THEN
            append_modifier = TRUE;
        ELSIF comparison_string = 'strict' THEN
            create_if_missing = FALSE;
        ELSIF comparison_string = 'lax' THEN
            create_if_missing = TRUE;
        ELSE
            RAISE invalid_json_text;
        END IF;
    ELSIF word_count = 3 THEN
        json_path = path_split_array[3];
        comparison_string = path_split_array[1]; -- append mode 
        IF comparison_string = 'append' THEN
            append_modifier = TRUE;
        ELSE
            RAISE invalid_json_text;
        END IF;
        comparison_string = path_split_array[2]; -- lax/strict mode
        IF comparison_string = 'strict' THEN
            create_if_missing = FALSE;
        ELSIF comparison_string = 'lax' THEN
            create_if_missing = TRUE;
        ELSE
            RAISE invalid_json_text;
        END IF;
    ELSE
        RAISE invalid_json_text;
    END IF;

    -- To convert input jsonpath to the required jsonb_path format
    json_path_convert = regexp_replace(json_path, '\$\.|]|\$\[' , '' , 'ig'); -- To remove "$." and "]" sign from the string 
    json_path_convert = regexp_replace(json_path_convert, '\.|\[' , ',' , 'ig'); -- To replace "." and "[" with "," to change into required format
    new_jsonb_path = CONCAT('{',json_path_convert,'}'); -- Final required format of path by jsonb_set

    key_exists = jsonb_path_exists(json_expression,json_path::jsonpath); -- To check if key exist in the given path

    IF escape THEN
        json_new_value = new_value::JSONB;
    ELSE
        json_new_value = to_jsonb(new_value);
    END IF;

    --This if else block is to call the jsonb_set function based on the create_if_missing and append_modifier flags
    IF append_modifier THEN 
        IF key_exists THEN
            key_value = jsonb_path_query_first(json_expression,json_path::jsonpath); -- To get the value of the key
            key_value_type = jsonb_typeof(key_value);
            IF key_value_type = 'array' THEN
                len_array = jsonb_array_length(key_value);
                /*
                 * As jsonb_insert requires the index of the value to be inserted, so the below FORMAT function changes the path format into the required jsonb_insert path format.
                 * Eg: JSON_MODIFY('{"name":"John","skills":["C#","SQL"]}','append $.skills','Azure'); -> converts the path from '$.skills' to '{skills,2}' instead of '{skills}'
                 */
                new_jsonb_path = FORMAT('%s,%s}',TRIM('}' FROM new_jsonb_path::TEXT),len_array);
                IF new_value IS NULL THEN
                    result_json = jsonb_insert(json_expression,new_jsonb_path,'null'); -- This needs to be done because "to_jsonb(coalesce(new_value, 'null'))" does not result in a JSON NULL
                ELSE
                    result_json = jsonb_insert(json_expression,new_jsonb_path,json_new_value);
                END IF;
            ELSE
                IF NOT create_if_missing THEN
                    RAISE sql_json_array_not_found;
                ELSE
                    result_json = json_expression;
                END IF;
            END IF;
        ELSE
            IF NOT create_if_missing THEN
                RAISE sql_json_object_not_found;
            ELSE
                result_json = jsonb_insert(json_expression,new_jsonb_path,to_jsonb(array_agg(new_value))); -- array_agg is used to convert the new_value text into array format as we append functionality is being used
            END IF;
        END IF;
    ELSE --When no append modifier is present
        IF new_value IS NOT NULL THEN
            IF key_exists OR create_if_missing THEN
                result_json = jsonb_set_lax(json_expression,new_jsonb_path,json_new_value,create_if_missing);
            ELSE
                RAISE sql_json_object_not_found;
            END IF;
        ELSE
            IF key_exists THEN
                IF NOT create_if_missing THEN
                    result_json = jsonb_set_lax(json_expression,new_jsonb_path,json_new_value);
                ELSE
                    result_json = jsonb_set_lax(json_expression,new_jsonb_path,json_new_value,create_if_missing,'delete_key');
                END IF;
            ELSE
                IF NOT create_if_missing THEN
                    RAISE sql_json_object_not_found;
                ELSE
                    result_json = jsonb_set_lax(json_expression,new_jsonb_path,json_new_value,FALSE);
                END IF;
            END IF;
        END IF;
    END IF;  -- If append_modifier block ends here
    RETURN result_json;
EXCEPTION
    WHEN invalid_json_text THEN
            RAISE USING MESSAGE = 'JSON path is not properly formatted',
                        DETAIL = FORMAT('Unexpected keyword "%s" is found.',comparison_string),
                        HINT = 'Change "modifier/mode" parameter to the proper value and try again.';
    WHEN sql_json_array_not_found THEN
            RAISE USING MESSAGE = 'array cannot be found in the specified JSON path',
                        HINT = 'Change JSON path to target array property and try again.';
    WHEN sql_json_object_not_found THEN
            RAISE USING MESSAGE = 'property cannot be found on the specified JSON path';
END;        
$BODY$
LANGUAGE plpgsql STABLE;


CREATE OR REPLACE FUNCTION sys.openjson_object(json_string text)
RETURNS TABLE
(
    key sys.NVARCHAR(4000),
    value sys.NVARCHAR,
    type INTEGER
)
AS
$BODY$
SELECT  key,
        CASE json_typeof(value) WHEN 'null'     THEN NULL
                                ELSE            TRIM (BOTH '"' FROM value::TEXT)
        END,
        CASE json_typeof(value) WHEN 'null'     THEN 0
                                WHEN 'string'   THEN 1
                                WHEN 'number'   THEN 2
                                WHEN 'boolean'  THEN 3
                                WHEN 'array'    THEN 4
                                WHEN 'object'   THEN 5
        END
    FROM json_each(json_string::JSON)
$BODY$
LANGUAGE SQL;

CREATE OR REPLACE FUNCTION sys.openjson_array(json_string text)
RETURNS TABLE
(
    key sys.NVARCHAR(4000),
    value sys.NVARCHAR,
    type INTEGER
)
AS
$BODY$
SELECT  (row_number() over ())-1,
        CASE json_typeof(value) WHEN 'null'     THEN NULL
                                ELSE            TRIM (BOTH '"' FROM value::TEXT)
        END,
        CASE json_typeof(value) WHEN 'null'     THEN 0
                                WHEN 'string'   THEN 1
                                WHEN 'number'   THEN 2
                                WHEN 'boolean'  THEN 3
                                WHEN 'array'    THEN 4
                                WHEN 'object'   THEN 5
        END
    FROM json_array_elements(json_string::JSON) AS value
$BODY$
LANGUAGE SQL;

CREATE OR REPLACE FUNCTION sys.openjson_simple(json_string text, path text default '$')
RETURNS TABLE
(
    key sys.NVARCHAR(4000),
    value sys.NVARCHAR,
    type INTEGER
)
AS
$BODY$
DECLARE
    sub_json text := sys.json_query(json_string, path);
BEGIN
    IF json_typeof(sub_json::JSON) = 'array' THEN
        RETURN QUERY SELECT * FROM sys.openjson_array(sub_json);
    ELSE
        RETURN QUERY SELECT * FROM sys.openjson_object(sub_json);
    END IF;
END;
$BODY$
LANGUAGE plpgsql;

CREATE OR REPLACE FUNCTION sys.openjson_with(json_string text, path text, VARIADIC column_paths text[])
RETURNS SETOF RECORD
AS 'babelfishpg_tsql', 'tsql_openjson_with' LANGUAGE C STRICT IMMUTABLE PARALLEL SAFE;

CREATE OR REPLACE FUNCTION sys.sp_datatype_info_helper(
    IN odbcVer smallint,
    IN is_100 bool,
    OUT TYPE_NAME VARCHAR(20),
    OUT DATA_TYPE INT,
    OUT "PRECISION" BIGINT,
    OUT LITERAL_PREFIX VARCHAR(20),
    OUT LITERAL_SUFFIX VARCHAR(20),
    OUT CREATE_PARAMS VARCHAR(20),
    OUT NULLABLE INT,
    OUT CASE_SENSITIVE INT,
    OUT SEARCHABLE INT,
    OUT UNSIGNED_ATTRIBUTE INT,
    OUT MONEY INT,
    OUT AUTO_INCREMENT INT,
    OUT LOCAL_TYPE_NAME VARCHAR(20),
    OUT MINIMUM_SCALE INT,
    OUT MAXIMUM_SCALE INT,
    OUT SQL_DATA_TYPE INT,
    OUT SQL_DATETIME_SUB INT,
    OUT NUM_PREC_RADIX INT,
    OUT INTERVAL_PRECISION INT,
    OUT USERTYPE INT,
    OUT LENGTH INT,
    OUT SS_DATA_TYPE smallint,
-- below column is added in order to join information_schema.columns of PG for sys.sp_columns_100_view
    OUT PG_TYPE_NAME VARCHAR(20)
)
RETURNS SETOF RECORD
AS 'babelfishpg_tsql', 'sp_datatype_info_helper'
LANGUAGE C IMMUTABLE STRICT;

-- Role member functions
CREATE OR REPLACE FUNCTION sys.is_rolemember_internal(
	IN role sys.SYSNAME,
	IN database_principal sys.SYSNAME
)
RETURNS INT AS 'babelfishpg_tsql', 'is_rolemember'
LANGUAGE C STABLE PARALLEL SAFE;

CREATE OR REPLACE FUNCTION sys.is_member(IN role sys.SYSNAME)
RETURNS INT AS
$$
	SELECT sys.is_rolemember_internal(role, NULL);
$$
LANGUAGE SQL STRICT STABLE PARALLEL SAFE;

CREATE OR REPLACE FUNCTION sys.is_rolemember(IN role sys.SYSNAME)
RETURNS INT AS
$$
	SELECT sys.is_rolemember_internal(role, NULL);
$$
LANGUAGE SQL STRICT STABLE PARALLEL SAFE;

CREATE OR REPLACE FUNCTION sys.is_rolemember(
	IN role sys.SYSNAME, 
	IN database_principal sys.SYSNAME
)
RETURNS INT AS
$$
	SELECT sys.is_rolemember_internal(role, database_principal);
$$
LANGUAGE SQL STRICT STABLE PARALLEL SAFE;

CREATE OR REPLACE FUNCTION sys.replace (in input_string text, in pattern text, in replacement text) returns TEXT as
$body$
begin
   if pattern is null or replacement is null then
       return null;
   elsif pattern = '' then
       return input_string;
   elsif sys.is_collated_ci_as(input_string) then
       return regexp_replace(input_string, '***=' || pattern, replacement, 'ig');
   else
       return regexp_replace(input_string, '***=' || pattern, replacement, 'g');
   end if;
end
$body$
LANGUAGE plpgsql IMMUTABLE PARALLEL SAFE STRICT;

CREATE OR REPLACE FUNCTION objectproperty(
    id INT,
    property SYS.VARCHAR
    )
RETURNS INT AS
'babelfishpg_tsql', 'objectproperty_internal'
LANGUAGE C STABLE;

CREATE OR REPLACE FUNCTION OBJECTPROPERTYEX(
    id INT,
    property SYS.VARCHAR
)
RETURNS SYS.SQL_VARIANT
AS $$
BEGIN
	property := RTRIM(LOWER(COALESCE(property, '')));
	
	IF NOT EXISTS(SELECT ao.object_id FROM sys.all_objects ao WHERE object_id = id)
	THEN
		RETURN NULL;
	END IF;

	IF property = 'basetype' -- BaseType
	THEN
		RETURN (SELECT CAST(ao.type AS SYS.SQL_VARIANT) 
                FROM sys.all_objects ao
                WHERE ao.object_id = id
                LIMIT 1
                );
    END IF;

    RETURN CAST(OBJECTPROPERTY(id, property) AS SYS.SQL_VARIANT);
END
$$
LANGUAGE plpgsql STABLE;

CREATE OR REPLACE FUNCTION sys.sid_binary(IN login sys.nvarchar)
RETURNS SYS.VARBINARY
AS $$
    SELECT CAST(NULL AS SYS.VARBINARY);
$$ 
LANGUAGE SQL IMMUTABLE PARALLEL RESTRICTED;

CREATE OR REPLACE FUNCTION sys.language()
RETURNS sys.NVARCHAR(128)  AS 'babelfishpg_tsql' LANGUAGE C STABLE;

CREATE OR REPLACE FUNCTION sys.host_name()
RETURNS sys.NVARCHAR(128)  AS 'babelfishpg_tsql' LANGUAGE C IMMUTABLE PARALLEL SAFE;

CREATE OR REPLACE FUNCTION sys.host_id()
RETURNS sys.VARCHAR(10)  AS 'babelfishpg_tsql' LANGUAGE C IMMUTABLE PARALLEL SAFE;
GRANT EXECUTE ON FUNCTION sys.host_id() TO PUBLIC;

CREATE OR REPLACE FUNCTION sys.identity_into_int(IN typename INT, IN seed INT, IN increment INT)
RETURNS int AS 'babelfishpg_tsql' LANGUAGE C STABLE;
GRANT EXECUTE ON FUNCTION sys.identity_into_int(INT, INT, INT) TO PUBLIC;

CREATE OR REPLACE FUNCTION sys.identity_into_smallint(IN typename INT, IN seed SMALLINT, IN increment SMALLINT)
RETURNS smallint AS 'babelfishpg_tsql' LANGUAGE C STABLE;
GRANT EXECUTE ON FUNCTION sys.identity_into_smallint(INT, SMALLINT, SMALLINT) TO PUBLIC;

CREATE OR REPLACE FUNCTION sys.identity_into_bigint(IN typename INT, IN seed BIGINT, IN increment BIGINT)
RETURNS bigint AS 'babelfishpg_tsql' LANGUAGE C STABLE;
GRANT EXECUTE ON FUNCTION sys.identity_into_bigint(INT, BIGINT, BIGINT) TO PUBLIC;

CREATE OR REPLACE FUNCTION sys.degrees(IN arg1 BIGINT)
RETURNS bigint  AS 'babelfishpg_tsql','bigint_degrees' LANGUAGE C STRICT IMMUTABLE PARALLEL SAFE;
GRANT EXECUTE ON FUNCTION sys.degrees(BIGINT) TO PUBLIC;

CREATE OR REPLACE FUNCTION sys.degrees(IN arg1 INT)
RETURNS int AS 'babelfishpg_tsql','int_degrees' LANGUAGE C STRICT IMMUTABLE PARALLEL SAFE;
GRANT EXECUTE ON FUNCTION sys.degrees(INT) TO PUBLIC;

CREATE OR REPLACE FUNCTION sys.degrees(IN arg1 SMALLINT)
RETURNS int AS 'babelfishpg_tsql','smallint_degrees' LANGUAGE C STRICT IMMUTABLE PARALLEL SAFE;
GRANT EXECUTE ON FUNCTION sys.degrees(SMALLINT) TO PUBLIC;

CREATE OR REPLACE FUNCTION sys.degrees(IN arg1 TINYINT)
RETURNS int AS 'babelfishpg_tsql','smallint_degrees' LANGUAGE C STRICT IMMUTABLE PARALLEL SAFE;
GRANT EXECUTE ON FUNCTION sys.degrees(TINYINT) TO PUBLIC;

CREATE OR REPLACE FUNCTION sys.radians(IN arg1 BIGINT)
RETURNS bigint  AS 'babelfishpg_tsql','bigint_radians' LANGUAGE C STRICT IMMUTABLE PARALLEL SAFE;
GRANT EXECUTE ON FUNCTION sys.radians(BIGINT) TO PUBLIC;

CREATE OR REPLACE FUNCTION sys.radians(IN arg1 INT)
RETURNS int  AS 'babelfishpg_tsql','int_radians' LANGUAGE C STRICT IMMUTABLE PARALLEL SAFE;
GRANT EXECUTE ON FUNCTION sys.radians(INT) TO PUBLIC;

CREATE OR REPLACE FUNCTION sys.radians(IN arg1 SMALLINT)
RETURNS int  AS 'babelfishpg_tsql','smallint_radians' LANGUAGE C STRICT IMMUTABLE PARALLEL SAFE;
GRANT EXECUTE ON FUNCTION sys.radians(SMALLINT) TO PUBLIC;

CREATE OR REPLACE FUNCTION sys.radians(IN arg1 TINYINT)
RETURNS int  AS 'babelfishpg_tsql','smallint_radians' LANGUAGE C STRICT IMMUTABLE PARALLEL SAFE;
GRANT EXECUTE ON FUNCTION sys.radians(TINYINT) TO PUBLIC;

CREATE OR REPLACE FUNCTION sys.power(IN arg1 BIGINT, IN arg2 NUMERIC)
RETURNS bigint  AS 'babelfishpg_tsql','bigint_power' LANGUAGE C STRICT IMMUTABLE PARALLEL SAFE;
GRANT EXECUTE ON FUNCTION sys.power(BIGINT,NUMERIC) TO PUBLIC;

CREATE OR REPLACE FUNCTION sys.power(IN arg1 INT, IN arg2 NUMERIC)
RETURNS int  AS 'babelfishpg_tsql','int_power' LANGUAGE C STRICT IMMUTABLE PARALLEL SAFE;
GRANT EXECUTE ON FUNCTION sys.power(INT,NUMERIC) TO PUBLIC;

CREATE OR REPLACE FUNCTION sys.power(IN arg1 SMALLINT, IN arg2 NUMERIC)
RETURNS int  AS 'babelfishpg_tsql','smallint_power' LANGUAGE C STRICT IMMUTABLE PARALLEL SAFE;
GRANT EXECUTE ON FUNCTION sys.power(SMALLINT,NUMERIC) TO PUBLIC;

CREATE OR REPLACE FUNCTION sys.power(IN arg1 TINYINT, IN arg2 NUMERIC)
RETURNS int  AS 'babelfishpg_tsql','smallint_power' LANGUAGE C STRICT IMMUTABLE PARALLEL SAFE;
GRANT EXECUTE ON FUNCTION sys.power(TINYINT,NUMERIC) TO PUBLIC;

CREATE OR REPLACE FUNCTION sys.degrees(IN arg1 NUMERIC)
RETURNS numeric  AS 'babelfishpg_tsql','numeric_degrees' LANGUAGE C STRICT IMMUTABLE PARALLEL SAFE;
GRANT EXECUTE ON FUNCTION sys.degrees(NUMERIC) TO PUBLIC;

CREATE OR REPLACE FUNCTION sys.radians(IN arg1 NUMERIC)
RETURNS numeric  AS 'babelfishpg_tsql','numeric_radians' LANGUAGE C STRICT IMMUTABLE PARALLEL SAFE;
GRANT EXECUTE ON FUNCTION sys.radians(NUMERIC) TO PUBLIC;

CREATE OR REPLACE FUNCTION sys.INDEXPROPERTY(IN object_id INT, IN index_or_statistics_name sys.nvarchar(128), IN property sys.varchar(128))
RETURNS INT AS
$BODY$
DECLARE
ret_val INT;
BEGIN
	index_or_statistics_name = LOWER(TRIM(index_or_statistics_name));
	property = LOWER(TRIM(property));
    SELECT INTO ret_val
    CASE
       
        WHEN (SELECT CAST(type AS int) FROM sys.indexes i WHERE i.object_id = $1 AND i.name = $2 COLLATE sys.database_default) = 3 -- is XML index
        THEN CAST(NULL AS int)
	    
        WHEN property = 'indexdepth'
        THEN CAST(0 AS int)

        WHEN property = 'indexfillfactor'
        THEN (SELECT CAST(fill_factor AS int) FROM sys.indexes i WHERE i.object_id = $1 AND i.name = $2 COLLATE sys.database_default)

        WHEN property = 'indexid'
        THEN (SELECT CAST(index_id AS int) FROM sys.indexes i WHERE i.object_id = $1 AND i.name = $2 COLLATE sys.database_default)

        WHEN property = 'isautostatistics'
        THEN CAST(0 AS int)

        WHEN property = 'isclustered'
        THEN (SELECT CAST(CASE WHEN type = 1 THEN 1 ELSE 0 END AS int) FROM sys.indexes i WHERE i.object_id = $1 AND i.name = $2 COLLATE sys.database_default)
        
        WHEN property = 'isdisabled'
        THEN (SELECT CAST(is_disabled AS int) FROM sys.indexes i WHERE i.object_id = $1 AND i.name = $2 COLLATE sys.database_default)
        
        WHEN property = 'isfulltextkey'
        THEN CAST(0 AS int)
        
        WHEN property = 'ishypothetical'
        THEN (SELECT CAST(is_hypothetical AS int) FROM sys.indexes i WHERE i.object_id = $1 AND i.name = $2 COLLATE sys.database_default)
        
        WHEN property = 'ispadindex'
        THEN (SELECT CAST(is_padded AS int) FROM sys.indexes i WHERE i.object_id = $1 AND i.name = $2 COLLATE sys.database_default)
        
        WHEN property = 'ispagelockdisallowed'
        THEN (SELECT CAST(CASE WHEN allow_page_locks = 1 THEN 0 ELSE 1 END AS int) FROM sys.indexes i WHERE i.object_id = $1 AND i.name = $2 COLLATE sys.database_default)
        
        WHEN property = 'isrowlockdisallowed'
        THEN (SELECT CAST(CASE WHEN allow_row_locks = 1 THEN 0 ELSE 1 END AS int) FROM sys.indexes i WHERE i.object_id=$1 AND i.name = $2 COLLATE sys.database_default)
        
        WHEN property = 'isstatistics'
        THEN CAST(0 AS int)
        
        WHEN property = 'isunique'
        THEN (SELECT CAST(is_unique AS int) FROM sys.indexes i WHERE i.object_id = $1 AND i.name = $2 COLLATE sys.database_default)
        
        WHEN property = 'iscolumnstore'
        THEN CAST(0 AS int)
        
        WHEN property = 'isoptimizedforsequentialkey'
        THEN CAST(0 AS int)
    ELSE
        CAST(NULL AS int)
    END;
RETURN ret_val;
END;
$BODY$
LANGUAGE plpgsql STABLE;
GRANT EXECUTE ON FUNCTION sys.INDEXPROPERTY(IN object_id INT, IN index_or_statistics_name sys.nvarchar(128),  IN property sys.varchar(128)) TO PUBLIC;

CREATE OR REPLACE FUNCTION sys.APP_NAME() RETURNS SYS.NVARCHAR(128)
AS
$$
    SELECT current_setting('application_name');
$$
LANGUAGE sql PARALLEL SAFE STABLE;

CREATE OR REPLACE FUNCTION sys.OBJECT_SCHEMA_NAME(IN object_id INT, IN database_id INT DEFAULT NULL)
RETURNS sys.SYSNAME AS
'babelfishpg_tsql', 'object_schema_name'
LANGUAGE C STABLE;

CREATE OR REPLACE FUNCTION OBJECT_DEFINITION(IN object_id INT)
RETURNS sys.NVARCHAR(4000)
AS $$
DECLARE
    definition sys.nvarchar(4000);
BEGIN

    definition = (SELECT cc.definition FROM sys.check_constraints cc WHERE cc.object_id = $1);
    IF (definition IS NULL)
    THEN
        definition = (SELECT dc.definition FROM sys.default_constraints dc WHERE dc.object_id = $1);
        IF (definition IS NULL)
        THEN
            definition = (SELECT asm.definition FROM sys.all_sql_modules asm WHERE asm.object_id = $1);
            IF (definition IS NULL)
            THEN
                RETURN NULL;
            END IF;
        END IF;
    END IF;

    RETURN definition;
END;
$$
LANGUAGE plpgsql STABLE;

CREATE OR REPLACE FUNCTION sys.openquery_internal(
IN linked_server text,
IN query text)
RETURNS SETOF RECORD
AS 'babelfishpg_tsql', 'openquery_internal'
LANGUAGE C VOLATILE;

CREATE OR REPLACE FUNCTION sys.EOMONTH(date,int DEFAULT 0)
RETURNS date
AS 'babelfishpg_tsql', 'EOMONTH'
LANGUAGE C STABLE PARALLEL SAFE;

CREATE OR REPLACE FUNCTION sys.fn_listextendedproperty
(
    IN "@name" sys.sysname DEFAULT NULL,
    IN "@level0type" VARCHAR(128) DEFAULT NULL,
    IN "@level0name" sys.sysname DEFAULT NULL,
    IN "@level1type" VARCHAR(128) DEFAULT NULL,
    IN "@level1name" sys.sysname DEFAULT NULL,
    IN "@level2type" VARCHAR(128) DEFAULT NULL,
    IN "@level2name" sys.sysname DEFAULT NULL,
    OUT objtype sys.sysname,
    OUT objname sys.sysname,
    OUT name sys.sysname,
    OUT value sys.sql_variant
)
RETURNS SETOF RECORD
AS 'babelfishpg_tsql' LANGUAGE C STABLE;
GRANT EXECUTE ON FUNCTION sys.fn_listextendedproperty TO PUBLIC;

-- Matches and returns column length of the corresponding column of the given table
CREATE OR REPLACE FUNCTION sys.COL_LENGTH(IN object_name TEXT, IN column_name TEXT)
RETURNS SMALLINT AS $BODY$
    DECLARE
        col_name TEXT;
        object_id oid;
        column_id INT;
        column_length INT;
        column_data_type TEXT;
        column_precision INT;
    BEGIN
        -- Get the object ID for the provided object_name
        object_id = sys.OBJECT_ID(object_name);
        IF object_id IS NULL THEN
            RETURN NULL;
        END IF;

        -- Truncate and normalize the column name
        col_name = sys.babelfish_truncate_identifier(sys.babelfish_remove_delimiter_pair(lower(column_name)));

        -- Get the column ID for the provided column_name
        SELECT attnum INTO column_id FROM pg_attribute 
        WHERE attrelid = object_id AND lower(attname) = col_name 
        COLLATE sys.database_default;

        IF column_id IS NULL THEN
            RETURN NULL;
        END IF;

        -- Retrieve the data type, precision, scale, and column length in characters
        SELECT a.atttypid::regtype, 
               CASE 
                   WHEN a.atttypmod > 0 THEN ((a.atttypmod - 4) >> 16) & 65535
                   ELSE NULL
               END,
               CASE
                   WHEN a.atttypmod > 0 THEN ((a.atttypmod - 4) & 65535)
                   ELSE a.atttypmod
               END
        INTO column_data_type, column_precision, column_length
        FROM pg_attribute a
        WHERE a.attrelid = object_id AND a.attnum = column_id;

        -- Remove delimiters
        column_data_type := sys.babelfish_remove_delimiter_pair(column_data_type);

        IF column_data_type IS NOT NULL THEN
            column_length := CASE
                -- Columns declared with max specifier case
                WHEN column_length = -1 AND column_data_type IN ('varchar', 'nvarchar', 'varbinary')
                THEN -1
                WHEN column_data_type = 'xml'
                THEN -1
                WHEN column_data_type IN ('tinyint', 'bit') 
                THEN 1
                WHEN column_data_type = 'smallint'
                THEN 2
                WHEN column_data_type = 'date'
                THEN 3
                WHEN column_data_type IN ('int', 'integer', 'real', 'smalldatetime', 'smallmoney') 
                THEN 4
                WHEN column_data_type IN ('time', 'time without time zone')
                THEN 5
                WHEN column_data_type IN ('double precision', 'bigint', 'datetime', 'datetime2', 'money') 
                THEN 8
                WHEN column_data_type = 'datetimeoffset'
                THEN 10
                WHEN column_data_type IN ('uniqueidentifier', 'text', 'image', 'ntext')
                THEN 16
                WHEN column_data_type = 'sysname'
                THEN 256
                WHEN column_data_type = 'sql_variant'
                THEN 8016
                WHEN column_data_type IN ('bpchar', 'char', 'varchar', 'binary', 'varbinary') 
                THEN column_length
                WHEN column_data_type IN ('nchar', 'nvarchar') 
                THEN column_length * 2
                WHEN column_data_type IN ('numeric', 'decimal')
                THEN 
                    CASE
                        WHEN column_precision IS NULL 
                        THEN NULL
                        ELSE ((column_precision + 8) / 9 * 4 + 1)
                    END
                ELSE NULL
            END;
        END IF;

        RETURN column_length::SMALLINT;
    END;
$BODY$
LANGUAGE plpgsql
IMMUTABLE
STRICT;

-- Matches and returns column name of the corresponding table
CREATE OR REPLACE FUNCTION sys.COL_NAME(IN table_id INT, IN column_id INT)
RETURNS sys.SYSNAME AS $$
    DECLARE
        column_name TEXT;
    BEGIN
        SELECT attname INTO STRICT column_name 
        FROM pg_attribute 
        WHERE attrelid = table_id AND attnum = column_id AND attnum > 0;
        
        RETURN column_name::sys.SYSNAME;
    EXCEPTION
        WHEN OTHERS THEN
            RETURN NULL;
    END; 
$$
LANGUAGE plpgsql IMMUTABLE
STRICT;

<<<<<<< HEAD

CREATE OR REPLACE FUNCTION sys.DATETRUNC(IN datepart PG_CATALOG.TEXT, IN date ANYELEMENT) RETURNS ANYELEMENT AS
$body$
DECLARE
    days_offset INT;
    v_day INT;
    result_date timestamp;
    input_expr_timestamp timestamp;
    date_arg_datatype regtype;
    offset_string TEXT;
    datefirst_value INT;
BEGIN
    BEGIN
        date_arg_datatype := pg_typeof(date);
        IF datepart NOT IN ('year', 'quarter', 'month', 'week', 'tsql_week', 'hour', 'minute', 'second', 'millisecond', 'microsecond', 'doy', 'day', 'nanosecond', 'tzoffset') THEN
            RAISE EXCEPTION '''%'' is not a recognized datetrunc option.', datepart;
        ELSIF date_arg_datatype NOT IN ('date'::regtype, 'time'::regtype, 'sys.datetime'::regtype, 'sys.datetime2'::regtype, 'sys.datetimeoffset'::regtype, 'sys.smalldatetime'::regtype) THEN
            RAISE EXCEPTION 'Argument data type ''%'' is invalid for argument 2 of datetrunc function.', date_arg_datatype;
        ELSIF datepart IN ('nanosecond', 'tzoffset') THEN
            RAISE EXCEPTION 'The datepart ''%'' is not supported by date function datetrunc for data type ''%''.',datepart, date_arg_datatype;
        ELSIF datepart IN ('dow') THEN
            RAISE EXCEPTION 'The datepart ''weekday'' is not supported by date function datetrunc for data type ''%''.', date_arg_datatype;
        ELSIF date_arg_datatype = 'date'::regtype AND datepart IN ('hour', 'minute', 'second', 'millisecond', 'microsecond') THEN
            RAISE EXCEPTION 'The datepart ''%'' is not supported by date function datetrunc for data type ''date''.', datepart;
        ELSIF date_arg_datatype = 'datetime'::regtype AND datepart IN ('microsecond') THEN
            RAISE EXCEPTION 'The datepart ''%'' is not supported by date function datetrunc for data type ''datetime''.', datepart;
        ELSIF date_arg_datatype = 'smalldatetime'::regtype AND datepart IN ('millisecond', 'microsecond') THEN
            RAISE EXCEPTION 'The datepart ''%'' is not supported by date function datetrunc for data type ''smalldatetime''.', datepart;
        ELSIF date_arg_datatype = 'time'::regtype THEN
            IF datepart IN ('year', 'quarter', 'month', 'doy', 'day', 'week', 'tsql_week') THEN
                RAISE EXCEPTION 'The datepart ''%'' is not supported by date function datetrunc for data type ''time''.', datepart;
            END IF;
            -- Limitation in determining if the specified fractional scale (if provided any) for time datatype is 
            -- sufficient for provided datepart (millisecond, microsecond) value
        ELSIF date_arg_datatype IN ('datetime2'::regtype, 'datetimeoffset'::regtype) THEN
            -- Limitation in determining if the specified fractional scale (if provided any) for the above datatype
            --  is sufficient for provided datepart (millisecond, microsecond) value;  
        END IF;
    END;

    BEGIN
        IF date_arg_datatype = 'time'::regtype THEN
            RETURN date_trunc(datepart, date);
        ELSE
            input_expr_timestamp = date::timestamp;
            -- preserving offset_string value in the case of datetimeoffset datatype before converting it to timestamps 
            IF date_arg_datatype = 'sys.datetimeoffset'::regtype THEN
                offset_string = RIGHT(date::TEXT, 6);
                input_expr_timestamp := LEFT(date::TEXT, -6)::timestamp;
            END IF;
            CASE
                WHEN datepart IN ('year', 'quarter', 'month', 'week', 'hour', 'minute', 'second', 'millisecond', 'microsecond')  THEN
                    result_date := date_trunc(datepart, input_expr_timestamp);
                WHEN datepart IN ('doy', 'day') THEN
                    result_date := date_trunc('day', input_expr_timestamp);
                WHEN datepart IN ('tsql_week') THEN
                -- sql server datepart 'iso_week' is similar to postgres 'week' datepart
                -- handle sql server datepart 'week' here based on the value of set variable 'DATEFIRST'
                    v_day := EXTRACT(dow from input_expr_timestamp)::INT;
                    datefirst_value := current_setting('babelfishpg_tsql.datefirst')::INT;
                    IF v_day = 0 THEN
                        v_day := 7;
                    END IF;
                    result_date := date_trunc('day', input_expr_timestamp);
                    days_offset := (7 + v_day - datefirst_value)%7;
                    result_date := result_date - make_interval(days => days_offset);
            END CASE;
            -- concat offset_string to result_date in case of datetimeoffset before converting it to datetimeoffset datatype.
            IF date_arg_datatype = 'sys.datetimeoffset'::regtype THEN
                RETURN concat(result_date, ' ', offset_string)::sys.datetimeoffset;
            ELSE
                RETURN result_date;
            END IF;
        END IF;
    END;
END;
$body$
LANGUAGE plpgsql STABLE;

-- another definition of datetrunc as anyelement can not handle unknown type.
CREATE OR REPLACE FUNCTION sys.DATETRUNC(IN datepart PG_CATALOG.TEXT, IN date TEXT) RETURNS SYS.DATETIME2 AS
$body$
DECLARE
    input_expr_datetime2 sys.datetime2;
BEGIN
    BEGIN
    input_expr_datetime2 := cast(date as sys.datetime2);
    exception
        WHEN others THEN
                RAISE USING MESSAGE := 'Conversion failed when converting date and/or time from character string.';
    END;
    IF datepart NOT IN ('year', 'quarter', 'month', 'week', 'tsql_week', 'hour', 'minute', 'second', 'millisecond', 'microsecond', 'doy', 'day', 'nanosecond', 'tzoffset') THEN
            RAISE EXCEPTION '''%'' is not a recognized datetrunc option.', datepart;
    ELSIF input_expr_datetime2 IS NULL THEN
        RETURN NULL;
    ELSE
        -- input string literal is valid, call the datetrunc function with datetime2 datatype. 
        RETURN sys.DATETRUNC(datepart, input_expr_datetime2);
    END IF;
END;
$body$
LANGUAGE plpgsql STABLE;
=======
-- internal helper function for date_bucket().
CREATE OR REPLACE FUNCTION sys.date_bucket_internal_helper(IN datepart PG_CATALOG.TEXT, IN number INTEGER, IN check_date boolean, IN origin boolean, IN date ANYELEMENT default NULL) RETURNS boolean 
AS 
$body$
DECLARE
    date_arg_datatype regtype;
BEGIN
    date_arg_datatype := pg_typeof(date);
    IF datepart NOT IN ('year', 'quarter', 'month', 'week', 'doy', 'day', 'hour', 'minute', 'second', 'millisecond', 'microsecond', 'nanosecond') THEN
            RAISE EXCEPTION '% is not a recognized date_bucket option.', datepart;

    -- Check for NULL value of number argument
    ELSIF number IS NULL THEN
        RAISE EXCEPTION 'Argument data type NULL is invalid for argument 2 of date_bucket function.';

    ELSIF check_date IS NULL THEN
        RAISE EXCEPTION 'Argument data type NULL is invalid for argument 3 of date_bucket function.';

    ELSIF check_date IS false THEN
        RAISE EXCEPTION 'Argument data type % is invalid for argument 3 of date_bucket function.', date_arg_datatype;
    
    ELSIF check_date IS true THEN
        IF date_arg_datatype NOT IN ('sys.datetime'::regtype, 'sys.datetime2'::regtype, 'sys.datetimeoffset'::regtype, 'sys.smalldatetime'::regtype, 'date'::regtype, 'time'::regtype) THEN
            RAISE EXCEPTION 'Argument data type % is invalid for argument 3 of date_bucket function.', date_arg_datatype;
        ELSIF datepart IN ('doy', 'microsecond', 'nanosecond') THEN
            RAISE EXCEPTION 'The datepart % is not supported by date function date_bucket for data type %.', datepart, date_arg_datatype;
        ELSIF date_arg_datatype = 'date'::regtype AND datepart IN ('hour', 'minute', 'second', 'millisecond') THEN
            RAISE EXCEPTION 'The datepart % is not supported by date function date_bucket for data type ''date''.', datepart;
        ELSIF date_arg_datatype = 'time'::regtype AND datepart IN ('year', 'quarter', 'month', 'day', 'week') THEN
            RAISE EXCEPTION 'The datepart % is not supported by date function date_bucket for data type ''time''.', datepart;
        ELSIF origin IS false THEN
            RAISE EXCEPTION 'Argument data type varchar is invalid for argument 4 of date_bucket function.';
        ELSIF number <= 0 THEN
            RAISE EXCEPTION 'Invalid bucket width value passed to date_bucket function. Only positive values are allowed.';
        END IF;
        RETURN true;
    ELSE
        RAISE EXCEPTION 'Argument data type varchar is invalid for argument 3 of date_bucket function.';
    END IF;
END;
$body$
LANGUAGE plpgsql IMMUTABLE;

-- Another definition of date_bucket() with arg PG_CATALOG.TEXT since ANYELEMENT cannot handle type unknown.
CREATE OR REPLACE FUNCTION sys.date_bucket(IN datepart PG_CATALOG.TEXT, IN number INTEGER, IN date PG_CATALOG.TEXT, IN origin PG_CATALOG.TEXT default NULL) RETURNS PG_CATALOG.TEXT 
AS 
$body$
DECLARE
BEGIN
    IF date IS NULL THEN
        -- check_date is NULL when date is NULL
        -- check_date is false when we are sure that date can not be a valid datatype.
        -- check_date is true when date might be valid datatype so check is required. 
        RETURN sys.date_bucket_internal_helper(datepart, number, NULL, false, 'NULL'::text);
    ELSE
        RETURN sys.date_bucket_internal_helper(datepart, number, false, NULL, date);
    END IF;
END;
$body$
LANGUAGE plpgsql IMMUTABLE;

-- Another definition of date_bucket() with arg date of type ANYELEMENT and origin of type TEXT.
CREATE OR REPLACE FUNCTION sys.date_bucket(IN datepart PG_CATALOG.TEXT, IN number INTEGER, IN date ANYELEMENT, IN origin PG_CATALOG.TEXT) RETURNS ANYELEMENT 
AS 
$body$
DECLARE
BEGIN
    IF date IS NULL THEN
        RETURN sys.date_bucket_internal_helper(datepart, number, NULL, NULL, 'NULL'::text);
    ELSIF pg_typeof(date) IN ('sys.datetime'::regtype, 'sys.datetime2'::regtype, 'sys.datetimeoffset'::regtype, 'sys.smalldatetime'::regtype, 'date'::regtype, 'time'::regtype) THEN
            IF origin IS NULL THEN
                RETURN sys.date_bucket(datepart, number, date);
            ELSE
                RETURN sys.date_bucket_internal_helper(datepart, number, true, false, date);
            END IF;
    ELSE
        RETURN sys.date_bucket_internal_helper(datepart, number, false, NULL, date);
    END IF;
END;
$body$
LANGUAGE plpgsql IMMUTABLE;

CREATE OR REPLACE FUNCTION sys.date_bucket(IN datepart PG_CATALOG.TEXT, IN number INTEGER, IN date ANYELEMENT, IN origin ANYELEMENT default NULL) RETURNS ANYELEMENT 
AS 
$body$
DECLARE
    required_bucket INT;
    years_diff INT;
    quarters_diff INT;
    months_diff INT;
    hours_diff INT;
    minutes_diff INT;
    seconds_diff INT;
    milliseconds_diff INT;
    timezone INT;
    result_time time;
    result_date timestamp;
    offset_string PG_CATALOG.text;
    date_difference_interval INTERVAL;
    millisec_trunc_diff_interval INTERVAL;
    date_arg_datatype regtype;
    is_valid boolean;
BEGIN
    BEGIN
        date_arg_datatype := pg_typeof(date);
        is_valid := sys.date_bucket_internal_helper(datepart, number, true, true, date);

        -- If optional argument origin's value is not provided by user then set it's default value of valid datatype.
        IF origin IS NULL THEN
                IF date_arg_datatype = 'sys.datetime'::regtype THEN
                    origin := CAST('1900-01-01 00:00:00.000' AS sys.datetime);
                ELSIF date_arg_datatype = 'sys.datetime2'::regtype THEN
                    origin := CAST('1900-01-01 00:00:00.000' AS sys.datetime2);
                ELSIF date_arg_datatype = 'sys.datetimeoffset'::regtype THEN
                    origin := CAST('1900-01-01 00:00:00.000' AS sys.datetimeoffset);
                ELSIF date_arg_datatype = 'sys.smalldatetime'::regtype THEN
                    origin := CAST('1900-01-01 00:00:00.000' AS sys.smalldatetime);
                ELSIF date_arg_datatype = 'date'::regtype THEN
                    origin := CAST('1900-01-01 00:00:00.000' AS pg_catalog.date);
                ELSIF date_arg_datatype = 'time'::regtype THEN
                    origin := CAST('00:00:00.000' AS pg_catalog.time);
                END IF;
        END IF;
    END;

    /* support of date_bucket() for different kinds of date datatype starts here */
    -- support of date_bucket() when date is of 'time' datatype
    IF date_arg_datatype = 'time'::regtype THEN
        -- Find interval between date and origin and extract hour, minute, second, millisecond from the interval
        date_difference_interval := date_trunc('millisecond', date) - date_trunc('millisecond', origin);
        hours_diff := EXTRACT('hour' from date_difference_interval)::INT;
        minutes_diff := EXTRACT('minute' from date_difference_interval)::INT;
        seconds_diff := FLOOR(EXTRACT('second' from date_difference_interval))::INT;
        milliseconds_diff := FLOOR(EXTRACT('millisecond' from date_difference_interval))::INT;
        CASE datepart
            WHEN 'hour' THEN
                -- Here we are finding how many buckets we have to add in the origin so that we can reach to a bucket in which date belongs.
                -- For cases where origin > date, we might end up in a bucket which exceeds date by 1 bucket. 
                -- For Ex. 'date_bucket(hour, 2, '01:00:00', '08:00:00')' hence check if the result_time is greater then date
                -- For comparision we are trunceting the result_time to milliseconds
                required_bucket := hours_diff/number;
                result_time := origin + make_interval(hours => required_bucket * number);
                IF date_trunc('millisecond', result_time) > date THEN
                    RETURN result_time - make_interval(hours => number);
                END IF;
                RETURN result_time;

            WHEN 'minute' THEN
                required_bucket := (hours_diff * 60 + minutes_diff)/number;
                result_time := origin + make_interval(mins => required_bucket * number);
                IF date_trunc('millisecond', result_time) > date THEN
                    RETURN result_time - make_interval(mins => number);
                END IF;
                RETURN result_time;

            WHEN 'second' THEN
                required_bucket := ((hours_diff * 60 + minutes_diff) * 60 + seconds_diff)/number;
                result_time := origin + make_interval(secs => required_bucket * number);
                IF date_trunc('millisecond', result_time) > date THEN
                    RETURN result_time - make_interval(secs => number);
                END IF;
                RETURN result_time;

            WHEN 'millisecond' THEN
                required_bucket := (((hours_diff * 60 + minutes_diff) * 60) * 1000 + milliseconds_diff)/number;
                result_time := origin + make_interval(secs => ((required_bucket * number)::numeric) * 0.001);
                IF date_trunc('millisecond', result_time) > date THEN
                    RETURN result_time - make_interval(secs => (number::numeric) * 0.001);
                END IF;
                RETURN result_time;
        END CASE;

    -- support of date_bucket() when date is of {'datetime2', 'datetimeoffset'} datatype
    -- handling separately because both the datatypes have precision in milliseconds
    ELSIF date_arg_datatype IN ('sys.datetime2'::regtype, 'sys.datetimeoffset'::regtype) THEN
        -- when datepart is {year, quarter, month} make use of AGE() function to find number of buckets
        IF datepart IN ('year', 'quarter', 'month') THEN
            date_difference_interval := AGE(date_trunc('day', date::timestamp), date_trunc('day', origin::timestamp));
            years_diff := EXTRACT('Year' from date_difference_interval)::INT;
            months_diff := EXTRACT('Month' from date_difference_interval)::INT;
            CASE datepart
                WHEN 'year' THEN
                    -- Here we are finding how many buckets we have to add in the origin so that we can reach to a bucket in which date belongs.
                    -- For cases where origin > date, we might end up in a bucket which exceeds date by 1 bucket. 
                    -- For Ex. date_bucket(year, 2, '2010-01-01', '2019-01-01')) hence check if the result_time is greater then date.
                    -- For comparision we are trunceting the result_time to milliseconds
                    required_bucket := years_diff/number;
                    result_date := origin::timestamp + make_interval(years => required_bucket * number);
                    IF result_date > date::timestamp THEN
                        result_date = result_date - make_interval(years => number);
                    END IF;

                WHEN 'month' THEN
                    required_bucket := (12 * years_diff + months_diff)/number;
                    result_date := origin::timestamp + make_interval(months => required_bucket * number);
                    IF result_date > date::timestamp THEN
                        result_date = result_date - make_interval(months => number);
                    END IF;

                WHEN 'quarter' THEN
                    quarters_diff := (12 * years_diff + months_diff)/3;
                    required_bucket := quarters_diff/number;
                    result_date := origin::timestamp + make_interval(months => required_bucket * number * 3);
                    IF result_date > date::timestamp THEN
                        result_date = result_date - make_interval(months => number*3);
                    END IF;
            END CASE;  
        
        -- when datepart is {week, day, hour, minute, second, millisecond} make use of built-in date_bin() postgresql function. 
        ELSE
            -- trunceting origin to millisecond before passing it to date_bin() function. 
            -- store the difference between origin and trunceted origin to add it in the result of date_bin() function
            date_difference_interval := concat(number, ' ', datepart)::INTERVAL;
            millisec_trunc_diff_interval := (origin::timestamp - date_trunc('millisecond', origin::timestamp))::interval;
            result_date = date_bin(date_difference_interval, date::timestamp, date_trunc('millisecond', origin::timestamp)) + millisec_trunc_diff_interval;

            -- Filetering cases where the required bucket ends at date then date_bin() gives start point of this bucket as result.
            IF result_date + date_difference_interval <= date::timestamp THEN
                result_date = result_date + date_difference_interval;
            END IF;
        END IF;

        -- All the above operations are performed by converting every date datatype into TIMESTAMPS. 
        -- datetimeoffset is typecasted into TIMESTAMPS that changes the value. 
        -- Ex. '2023-02-23 09:19:21.23 +10:12'::sys.datetimeoffset::timestamp => '2023-02-22 23:07:21.23'
        -- The output of date_bucket() for datetimeoffset datatype will always be in the same time-zone as of provided date argument. 
        -- Here, converting TIMESTAMP into datetimeoffset datatype with the same timezone as of date argument.
        IF date_arg_datatype = 'sys.datetimeoffset'::regtype THEN
            timezone = sys.babelfish_get_datetimeoffset_tzoffset(date)::INTEGER;
            offset_string = right(date::PG_CATALOG.TEXT, 6);
            result_date = result_date + make_interval(mins => timezone);
            RETURN concat(result_date, ' ', offset_string)::sys.datetimeoffset;
        ELSE
            RETURN result_date;
        END IF;

    -- support of date_bucket() when date is of {'date', 'datetime', 'smalldatetime'} datatype
    ELSE
        -- Round datetime to fixed bins (e.g. .000, .003, .007)
        IF date_arg_datatype = 'sys.datetime'::regtype THEN
            date := sys.babelfish_conv_string_to_datetime('DATETIME', date::TEXT)::sys.datetime;
            origin := sys.babelfish_conv_string_to_datetime('DATETIME', origin::TEXT)::sys.datetime;
        END IF;
        -- when datepart is {year, quarter, month} make use of AGE() function to find number of buckets
        IF datepart IN ('year', 'quarter', 'month') THEN
            date_difference_interval := AGE(date_trunc('day', date::timestamp), date_trunc('day', origin::timestamp));
            years_diff := EXTRACT('Year' from date_difference_interval)::INT;
            months_diff := EXTRACT('Month' from date_difference_interval)::INT;
            CASE datepart
                WHEN 'year' THEN
                    -- Here we are finding how many buckets we have to add in the origin so that we can reach to a bucket in which date belongs.
                    -- For cases where origin > date, we might end up in a bucket which exceeds date by 1 bucket. 
                    -- For Example. date_bucket(year, 2, '2010-01-01', '2019-01-01') hence check if the result_time is greater then date.
                    -- For comparision we are trunceting the result_time to milliseconds
                    required_bucket := years_diff/number;
                    result_date := origin::timestamp + make_interval(years => required_bucket * number);
                    IF result_date > date::timestamp THEN
                        result_date = result_date - make_interval(years => number);
                    END IF;

                WHEN 'month' THEN
                    required_bucket := (12 * years_diff + months_diff)/number;
                    result_date := origin::timestamp + make_interval(months => required_bucket * number);
                    IF result_date > date::timestamp THEN
                        result_date = result_date - make_interval(months => number);
                    END IF;

                WHEN 'quarter' THEN
                    quarters_diff := (12 * years_diff + months_diff)/3;
                    required_bucket := quarters_diff/number;
                    result_date := origin::timestamp + make_interval(months => required_bucket * number * 3);
                    IF result_date > date::timestamp THEN
                        result_date = result_date - make_interval(months => number * 3);
                    END IF;
            END CASE;
            RETURN result_date;
        
        -- when datepart is {week, day, hour, minute, second, millisecond} make use of built-in date_bin() postgresql function.
        ELSE
            -- trunceting origin to millisecond before passing it to date_bin() function. 
            -- store the difference between origin and trunceted origin to add it in the result of date_bin() function
            date_difference_interval := concat(number, ' ', datepart)::INTERVAL;
            result_date = date_bin(date_difference_interval, date::TIMESTAMP, origin::TIMESTAMP);
            -- Filetering cases where the required bucket ends at date then date_bin() gives start point of this bucket as result. 
            IF result_date + date_difference_interval <= date::TIMESTAMP THEN
                result_date = result_date + date_difference_interval;
            END IF;
            RETURN result_date;
        END IF;
    END IF;
END;
$body$
LANGUAGE plpgsql IMMUTABLE;
>>>>>>> 45a13de6
<|MERGE_RESOLUTION|>--- conflicted
+++ resolved
@@ -4040,7 +4040,300 @@
 LANGUAGE plpgsql IMMUTABLE
 STRICT;
 
-<<<<<<< HEAD
+-- internal helper function for date_bucket().
+CREATE OR REPLACE FUNCTION sys.date_bucket_internal_helper(IN datepart PG_CATALOG.TEXT, IN number INTEGER, IN check_date boolean, IN origin boolean, IN date ANYELEMENT default NULL) RETURNS boolean 
+AS 
+$body$
+DECLARE
+    date_arg_datatype regtype;
+BEGIN
+    date_arg_datatype := pg_typeof(date);
+    IF datepart NOT IN ('year', 'quarter', 'month', 'week', 'doy', 'day', 'hour', 'minute', 'second', 'millisecond', 'microsecond', 'nanosecond') THEN
+            RAISE EXCEPTION '% is not a recognized date_bucket option.', datepart;
+
+    -- Check for NULL value of number argument
+    ELSIF number IS NULL THEN
+        RAISE EXCEPTION 'Argument data type NULL is invalid for argument 2 of date_bucket function.';
+
+    ELSIF check_date IS NULL THEN
+        RAISE EXCEPTION 'Argument data type NULL is invalid for argument 3 of date_bucket function.';
+
+    ELSIF check_date IS false THEN
+        RAISE EXCEPTION 'Argument data type % is invalid for argument 3 of date_bucket function.', date_arg_datatype;
+    
+    ELSIF check_date IS true THEN
+        IF date_arg_datatype NOT IN ('sys.datetime'::regtype, 'sys.datetime2'::regtype, 'sys.datetimeoffset'::regtype, 'sys.smalldatetime'::regtype, 'date'::regtype, 'time'::regtype) THEN
+            RAISE EXCEPTION 'Argument data type % is invalid for argument 3 of date_bucket function.', date_arg_datatype;
+        ELSIF datepart IN ('doy', 'microsecond', 'nanosecond') THEN
+            RAISE EXCEPTION 'The datepart % is not supported by date function date_bucket for data type %.', datepart, date_arg_datatype;
+        ELSIF date_arg_datatype = 'date'::regtype AND datepart IN ('hour', 'minute', 'second', 'millisecond') THEN
+            RAISE EXCEPTION 'The datepart % is not supported by date function date_bucket for data type ''date''.', datepart;
+        ELSIF date_arg_datatype = 'time'::regtype AND datepart IN ('year', 'quarter', 'month', 'day', 'week') THEN
+            RAISE EXCEPTION 'The datepart % is not supported by date function date_bucket for data type ''time''.', datepart;
+        ELSIF origin IS false THEN
+            RAISE EXCEPTION 'Argument data type varchar is invalid for argument 4 of date_bucket function.';
+        ELSIF number <= 0 THEN
+            RAISE EXCEPTION 'Invalid bucket width value passed to date_bucket function. Only positive values are allowed.';
+        END IF;
+        RETURN true;
+    ELSE
+        RAISE EXCEPTION 'Argument data type varchar is invalid for argument 3 of date_bucket function.';
+    END IF;
+END;
+$body$
+LANGUAGE plpgsql IMMUTABLE;
+
+-- Another definition of date_bucket() with arg PG_CATALOG.TEXT since ANYELEMENT cannot handle type unknown.
+CREATE OR REPLACE FUNCTION sys.date_bucket(IN datepart PG_CATALOG.TEXT, IN number INTEGER, IN date PG_CATALOG.TEXT, IN origin PG_CATALOG.TEXT default NULL) RETURNS PG_CATALOG.TEXT 
+AS 
+$body$
+DECLARE
+BEGIN
+    IF date IS NULL THEN
+        -- check_date is NULL when date is NULL
+        -- check_date is false when we are sure that date can not be a valid datatype.
+        -- check_date is true when date might be valid datatype so check is required. 
+        RETURN sys.date_bucket_internal_helper(datepart, number, NULL, false, 'NULL'::text);
+    ELSE
+        RETURN sys.date_bucket_internal_helper(datepart, number, false, NULL, date);
+    END IF;
+END;
+$body$
+LANGUAGE plpgsql IMMUTABLE;
+
+-- Another definition of date_bucket() with arg date of type ANYELEMENT and origin of type TEXT.
+CREATE OR REPLACE FUNCTION sys.date_bucket(IN datepart PG_CATALOG.TEXT, IN number INTEGER, IN date ANYELEMENT, IN origin PG_CATALOG.TEXT) RETURNS ANYELEMENT 
+AS 
+$body$
+DECLARE
+BEGIN
+    IF date IS NULL THEN
+        RETURN sys.date_bucket_internal_helper(datepart, number, NULL, NULL, 'NULL'::text);
+    ELSIF pg_typeof(date) IN ('sys.datetime'::regtype, 'sys.datetime2'::regtype, 'sys.datetimeoffset'::regtype, 'sys.smalldatetime'::regtype, 'date'::regtype, 'time'::regtype) THEN
+            IF origin IS NULL THEN
+                RETURN sys.date_bucket(datepart, number, date);
+            ELSE
+                RETURN sys.date_bucket_internal_helper(datepart, number, true, false, date);
+            END IF;
+    ELSE
+        RETURN sys.date_bucket_internal_helper(datepart, number, false, NULL, date);
+    END IF;
+END;
+$body$
+LANGUAGE plpgsql IMMUTABLE;
+
+CREATE OR REPLACE FUNCTION sys.date_bucket(IN datepart PG_CATALOG.TEXT, IN number INTEGER, IN date ANYELEMENT, IN origin ANYELEMENT default NULL) RETURNS ANYELEMENT 
+AS 
+$body$
+DECLARE
+    required_bucket INT;
+    years_diff INT;
+    quarters_diff INT;
+    months_diff INT;
+    hours_diff INT;
+    minutes_diff INT;
+    seconds_diff INT;
+    milliseconds_diff INT;
+    timezone INT;
+    result_time time;
+    result_date timestamp;
+    offset_string PG_CATALOG.text;
+    date_difference_interval INTERVAL;
+    millisec_trunc_diff_interval INTERVAL;
+    date_arg_datatype regtype;
+    is_valid boolean;
+BEGIN
+    BEGIN
+        date_arg_datatype := pg_typeof(date);
+        is_valid := sys.date_bucket_internal_helper(datepart, number, true, true, date);
+
+        -- If optional argument origin's value is not provided by user then set it's default value of valid datatype.
+        IF origin IS NULL THEN
+                IF date_arg_datatype = 'sys.datetime'::regtype THEN
+                    origin := CAST('1900-01-01 00:00:00.000' AS sys.datetime);
+                ELSIF date_arg_datatype = 'sys.datetime2'::regtype THEN
+                    origin := CAST('1900-01-01 00:00:00.000' AS sys.datetime2);
+                ELSIF date_arg_datatype = 'sys.datetimeoffset'::regtype THEN
+                    origin := CAST('1900-01-01 00:00:00.000' AS sys.datetimeoffset);
+                ELSIF date_arg_datatype = 'sys.smalldatetime'::regtype THEN
+                    origin := CAST('1900-01-01 00:00:00.000' AS sys.smalldatetime);
+                ELSIF date_arg_datatype = 'date'::regtype THEN
+                    origin := CAST('1900-01-01 00:00:00.000' AS pg_catalog.date);
+                ELSIF date_arg_datatype = 'time'::regtype THEN
+                    origin := CAST('00:00:00.000' AS pg_catalog.time);
+                END IF;
+        END IF;
+    END;
+
+    /* support of date_bucket() for different kinds of date datatype starts here */
+    -- support of date_bucket() when date is of 'time' datatype
+    IF date_arg_datatype = 'time'::regtype THEN
+        -- Find interval between date and origin and extract hour, minute, second, millisecond from the interval
+        date_difference_interval := date_trunc('millisecond', date) - date_trunc('millisecond', origin);
+        hours_diff := EXTRACT('hour' from date_difference_interval)::INT;
+        minutes_diff := EXTRACT('minute' from date_difference_interval)::INT;
+        seconds_diff := FLOOR(EXTRACT('second' from date_difference_interval))::INT;
+        milliseconds_diff := FLOOR(EXTRACT('millisecond' from date_difference_interval))::INT;
+        CASE datepart
+            WHEN 'hour' THEN
+                -- Here we are finding how many buckets we have to add in the origin so that we can reach to a bucket in which date belongs.
+                -- For cases where origin > date, we might end up in a bucket which exceeds date by 1 bucket. 
+                -- For Ex. 'date_bucket(hour, 2, '01:00:00', '08:00:00')' hence check if the result_time is greater then date
+                -- For comparision we are trunceting the result_time to milliseconds
+                required_bucket := hours_diff/number;
+                result_time := origin + make_interval(hours => required_bucket * number);
+                IF date_trunc('millisecond', result_time) > date THEN
+                    RETURN result_time - make_interval(hours => number);
+                END IF;
+                RETURN result_time;
+
+            WHEN 'minute' THEN
+                required_bucket := (hours_diff * 60 + minutes_diff)/number;
+                result_time := origin + make_interval(mins => required_bucket * number);
+                IF date_trunc('millisecond', result_time) > date THEN
+                    RETURN result_time - make_interval(mins => number);
+                END IF;
+                RETURN result_time;
+
+            WHEN 'second' THEN
+                required_bucket := ((hours_diff * 60 + minutes_diff) * 60 + seconds_diff)/number;
+                result_time := origin + make_interval(secs => required_bucket * number);
+                IF date_trunc('millisecond', result_time) > date THEN
+                    RETURN result_time - make_interval(secs => number);
+                END IF;
+                RETURN result_time;
+
+            WHEN 'millisecond' THEN
+                required_bucket := (((hours_diff * 60 + minutes_diff) * 60) * 1000 + milliseconds_diff)/number;
+                result_time := origin + make_interval(secs => ((required_bucket * number)::numeric) * 0.001);
+                IF date_trunc('millisecond', result_time) > date THEN
+                    RETURN result_time - make_interval(secs => (number::numeric) * 0.001);
+                END IF;
+                RETURN result_time;
+        END CASE;
+
+    -- support of date_bucket() when date is of {'datetime2', 'datetimeoffset'} datatype
+    -- handling separately because both the datatypes have precision in milliseconds
+    ELSIF date_arg_datatype IN ('sys.datetime2'::regtype, 'sys.datetimeoffset'::regtype) THEN
+        -- when datepart is {year, quarter, month} make use of AGE() function to find number of buckets
+        IF datepart IN ('year', 'quarter', 'month') THEN
+            date_difference_interval := AGE(date_trunc('day', date::timestamp), date_trunc('day', origin::timestamp));
+            years_diff := EXTRACT('Year' from date_difference_interval)::INT;
+            months_diff := EXTRACT('Month' from date_difference_interval)::INT;
+            CASE datepart
+                WHEN 'year' THEN
+                    -- Here we are finding how many buckets we have to add in the origin so that we can reach to a bucket in which date belongs.
+                    -- For cases where origin > date, we might end up in a bucket which exceeds date by 1 bucket. 
+                    -- For Ex. date_bucket(year, 2, '2010-01-01', '2019-01-01')) hence check if the result_time is greater then date.
+                    -- For comparision we are trunceting the result_time to milliseconds
+                    required_bucket := years_diff/number;
+                    result_date := origin::timestamp + make_interval(years => required_bucket * number);
+                    IF result_date > date::timestamp THEN
+                        result_date = result_date - make_interval(years => number);
+                    END IF;
+
+                WHEN 'month' THEN
+                    required_bucket := (12 * years_diff + months_diff)/number;
+                    result_date := origin::timestamp + make_interval(months => required_bucket * number);
+                    IF result_date > date::timestamp THEN
+                        result_date = result_date - make_interval(months => number);
+                    END IF;
+
+                WHEN 'quarter' THEN
+                    quarters_diff := (12 * years_diff + months_diff)/3;
+                    required_bucket := quarters_diff/number;
+                    result_date := origin::timestamp + make_interval(months => required_bucket * number * 3);
+                    IF result_date > date::timestamp THEN
+                        result_date = result_date - make_interval(months => number*3);
+                    END IF;
+            END CASE;  
+        
+        -- when datepart is {week, day, hour, minute, second, millisecond} make use of built-in date_bin() postgresql function. 
+        ELSE
+            -- trunceting origin to millisecond before passing it to date_bin() function. 
+            -- store the difference between origin and trunceted origin to add it in the result of date_bin() function
+            date_difference_interval := concat(number, ' ', datepart)::INTERVAL;
+            millisec_trunc_diff_interval := (origin::timestamp - date_trunc('millisecond', origin::timestamp))::interval;
+            result_date = date_bin(date_difference_interval, date::timestamp, date_trunc('millisecond', origin::timestamp)) + millisec_trunc_diff_interval;
+
+            -- Filetering cases where the required bucket ends at date then date_bin() gives start point of this bucket as result.
+            IF result_date + date_difference_interval <= date::timestamp THEN
+                result_date = result_date + date_difference_interval;
+            END IF;
+        END IF;
+
+        -- All the above operations are performed by converting every date datatype into TIMESTAMPS. 
+        -- datetimeoffset is typecasted into TIMESTAMPS that changes the value. 
+        -- Ex. '2023-02-23 09:19:21.23 +10:12'::sys.datetimeoffset::timestamp => '2023-02-22 23:07:21.23'
+        -- The output of date_bucket() for datetimeoffset datatype will always be in the same time-zone as of provided date argument. 
+        -- Here, converting TIMESTAMP into datetimeoffset datatype with the same timezone as of date argument.
+        IF date_arg_datatype = 'sys.datetimeoffset'::regtype THEN
+            timezone = sys.babelfish_get_datetimeoffset_tzoffset(date)::INTEGER;
+            offset_string = right(date::PG_CATALOG.TEXT, 6);
+            result_date = result_date + make_interval(mins => timezone);
+            RETURN concat(result_date, ' ', offset_string)::sys.datetimeoffset;
+        ELSE
+            RETURN result_date;
+        END IF;
+
+    -- support of date_bucket() when date is of {'date', 'datetime', 'smalldatetime'} datatype
+    ELSE
+        -- Round datetime to fixed bins (e.g. .000, .003, .007)
+        IF date_arg_datatype = 'sys.datetime'::regtype THEN
+            date := sys.babelfish_conv_string_to_datetime('DATETIME', date::TEXT)::sys.datetime;
+            origin := sys.babelfish_conv_string_to_datetime('DATETIME', origin::TEXT)::sys.datetime;
+        END IF;
+        -- when datepart is {year, quarter, month} make use of AGE() function to find number of buckets
+        IF datepart IN ('year', 'quarter', 'month') THEN
+            date_difference_interval := AGE(date_trunc('day', date::timestamp), date_trunc('day', origin::timestamp));
+            years_diff := EXTRACT('Year' from date_difference_interval)::INT;
+            months_diff := EXTRACT('Month' from date_difference_interval)::INT;
+            CASE datepart
+                WHEN 'year' THEN
+                    -- Here we are finding how many buckets we have to add in the origin so that we can reach to a bucket in which date belongs.
+                    -- For cases where origin > date, we might end up in a bucket which exceeds date by 1 bucket. 
+                    -- For Example. date_bucket(year, 2, '2010-01-01', '2019-01-01') hence check if the result_time is greater then date.
+                    -- For comparision we are trunceting the result_time to milliseconds
+                    required_bucket := years_diff/number;
+                    result_date := origin::timestamp + make_interval(years => required_bucket * number);
+                    IF result_date > date::timestamp THEN
+                        result_date = result_date - make_interval(years => number);
+                    END IF;
+
+                WHEN 'month' THEN
+                    required_bucket := (12 * years_diff + months_diff)/number;
+                    result_date := origin::timestamp + make_interval(months => required_bucket * number);
+                    IF result_date > date::timestamp THEN
+                        result_date = result_date - make_interval(months => number);
+                    END IF;
+
+                WHEN 'quarter' THEN
+                    quarters_diff := (12 * years_diff + months_diff)/3;
+                    required_bucket := quarters_diff/number;
+                    result_date := origin::timestamp + make_interval(months => required_bucket * number * 3);
+                    IF result_date > date::timestamp THEN
+                        result_date = result_date - make_interval(months => number * 3);
+                    END IF;
+            END CASE;
+            RETURN result_date;
+        
+        -- when datepart is {week, day, hour, minute, second, millisecond} make use of built-in date_bin() postgresql function.
+        ELSE
+            -- trunceting origin to millisecond before passing it to date_bin() function. 
+            -- store the difference between origin and trunceted origin to add it in the result of date_bin() function
+            date_difference_interval := concat(number, ' ', datepart)::INTERVAL;
+            result_date = date_bin(date_difference_interval, date::TIMESTAMP, origin::TIMESTAMP);
+            -- Filetering cases where the required bucket ends at date then date_bin() gives start point of this bucket as result. 
+            IF result_date + date_difference_interval <= date::TIMESTAMP THEN
+                result_date = result_date + date_difference_interval;
+            END IF;
+            RETURN result_date;
+        END IF;
+    END IF;
+END;
+$body$
+LANGUAGE plpgsql IMMUTABLE;
+
 
 CREATE OR REPLACE FUNCTION sys.DATETRUNC(IN datepart PG_CATALOG.TEXT, IN date ANYELEMENT) RETURNS ANYELEMENT AS
 $body$
@@ -4142,299 +4435,4 @@
     END IF;
 END;
 $body$
-LANGUAGE plpgsql STABLE;
-=======
--- internal helper function for date_bucket().
-CREATE OR REPLACE FUNCTION sys.date_bucket_internal_helper(IN datepart PG_CATALOG.TEXT, IN number INTEGER, IN check_date boolean, IN origin boolean, IN date ANYELEMENT default NULL) RETURNS boolean 
-AS 
-$body$
-DECLARE
-    date_arg_datatype regtype;
-BEGIN
-    date_arg_datatype := pg_typeof(date);
-    IF datepart NOT IN ('year', 'quarter', 'month', 'week', 'doy', 'day', 'hour', 'minute', 'second', 'millisecond', 'microsecond', 'nanosecond') THEN
-            RAISE EXCEPTION '% is not a recognized date_bucket option.', datepart;
-
-    -- Check for NULL value of number argument
-    ELSIF number IS NULL THEN
-        RAISE EXCEPTION 'Argument data type NULL is invalid for argument 2 of date_bucket function.';
-
-    ELSIF check_date IS NULL THEN
-        RAISE EXCEPTION 'Argument data type NULL is invalid for argument 3 of date_bucket function.';
-
-    ELSIF check_date IS false THEN
-        RAISE EXCEPTION 'Argument data type % is invalid for argument 3 of date_bucket function.', date_arg_datatype;
-    
-    ELSIF check_date IS true THEN
-        IF date_arg_datatype NOT IN ('sys.datetime'::regtype, 'sys.datetime2'::regtype, 'sys.datetimeoffset'::regtype, 'sys.smalldatetime'::regtype, 'date'::regtype, 'time'::regtype) THEN
-            RAISE EXCEPTION 'Argument data type % is invalid for argument 3 of date_bucket function.', date_arg_datatype;
-        ELSIF datepart IN ('doy', 'microsecond', 'nanosecond') THEN
-            RAISE EXCEPTION 'The datepart % is not supported by date function date_bucket for data type %.', datepart, date_arg_datatype;
-        ELSIF date_arg_datatype = 'date'::regtype AND datepart IN ('hour', 'minute', 'second', 'millisecond') THEN
-            RAISE EXCEPTION 'The datepart % is not supported by date function date_bucket for data type ''date''.', datepart;
-        ELSIF date_arg_datatype = 'time'::regtype AND datepart IN ('year', 'quarter', 'month', 'day', 'week') THEN
-            RAISE EXCEPTION 'The datepart % is not supported by date function date_bucket for data type ''time''.', datepart;
-        ELSIF origin IS false THEN
-            RAISE EXCEPTION 'Argument data type varchar is invalid for argument 4 of date_bucket function.';
-        ELSIF number <= 0 THEN
-            RAISE EXCEPTION 'Invalid bucket width value passed to date_bucket function. Only positive values are allowed.';
-        END IF;
-        RETURN true;
-    ELSE
-        RAISE EXCEPTION 'Argument data type varchar is invalid for argument 3 of date_bucket function.';
-    END IF;
-END;
-$body$
-LANGUAGE plpgsql IMMUTABLE;
-
--- Another definition of date_bucket() with arg PG_CATALOG.TEXT since ANYELEMENT cannot handle type unknown.
-CREATE OR REPLACE FUNCTION sys.date_bucket(IN datepart PG_CATALOG.TEXT, IN number INTEGER, IN date PG_CATALOG.TEXT, IN origin PG_CATALOG.TEXT default NULL) RETURNS PG_CATALOG.TEXT 
-AS 
-$body$
-DECLARE
-BEGIN
-    IF date IS NULL THEN
-        -- check_date is NULL when date is NULL
-        -- check_date is false when we are sure that date can not be a valid datatype.
-        -- check_date is true when date might be valid datatype so check is required. 
-        RETURN sys.date_bucket_internal_helper(datepart, number, NULL, false, 'NULL'::text);
-    ELSE
-        RETURN sys.date_bucket_internal_helper(datepart, number, false, NULL, date);
-    END IF;
-END;
-$body$
-LANGUAGE plpgsql IMMUTABLE;
-
--- Another definition of date_bucket() with arg date of type ANYELEMENT and origin of type TEXT.
-CREATE OR REPLACE FUNCTION sys.date_bucket(IN datepart PG_CATALOG.TEXT, IN number INTEGER, IN date ANYELEMENT, IN origin PG_CATALOG.TEXT) RETURNS ANYELEMENT 
-AS 
-$body$
-DECLARE
-BEGIN
-    IF date IS NULL THEN
-        RETURN sys.date_bucket_internal_helper(datepart, number, NULL, NULL, 'NULL'::text);
-    ELSIF pg_typeof(date) IN ('sys.datetime'::regtype, 'sys.datetime2'::regtype, 'sys.datetimeoffset'::regtype, 'sys.smalldatetime'::regtype, 'date'::regtype, 'time'::regtype) THEN
-            IF origin IS NULL THEN
-                RETURN sys.date_bucket(datepart, number, date);
-            ELSE
-                RETURN sys.date_bucket_internal_helper(datepart, number, true, false, date);
-            END IF;
-    ELSE
-        RETURN sys.date_bucket_internal_helper(datepart, number, false, NULL, date);
-    END IF;
-END;
-$body$
-LANGUAGE plpgsql IMMUTABLE;
-
-CREATE OR REPLACE FUNCTION sys.date_bucket(IN datepart PG_CATALOG.TEXT, IN number INTEGER, IN date ANYELEMENT, IN origin ANYELEMENT default NULL) RETURNS ANYELEMENT 
-AS 
-$body$
-DECLARE
-    required_bucket INT;
-    years_diff INT;
-    quarters_diff INT;
-    months_diff INT;
-    hours_diff INT;
-    minutes_diff INT;
-    seconds_diff INT;
-    milliseconds_diff INT;
-    timezone INT;
-    result_time time;
-    result_date timestamp;
-    offset_string PG_CATALOG.text;
-    date_difference_interval INTERVAL;
-    millisec_trunc_diff_interval INTERVAL;
-    date_arg_datatype regtype;
-    is_valid boolean;
-BEGIN
-    BEGIN
-        date_arg_datatype := pg_typeof(date);
-        is_valid := sys.date_bucket_internal_helper(datepart, number, true, true, date);
-
-        -- If optional argument origin's value is not provided by user then set it's default value of valid datatype.
-        IF origin IS NULL THEN
-                IF date_arg_datatype = 'sys.datetime'::regtype THEN
-                    origin := CAST('1900-01-01 00:00:00.000' AS sys.datetime);
-                ELSIF date_arg_datatype = 'sys.datetime2'::regtype THEN
-                    origin := CAST('1900-01-01 00:00:00.000' AS sys.datetime2);
-                ELSIF date_arg_datatype = 'sys.datetimeoffset'::regtype THEN
-                    origin := CAST('1900-01-01 00:00:00.000' AS sys.datetimeoffset);
-                ELSIF date_arg_datatype = 'sys.smalldatetime'::regtype THEN
-                    origin := CAST('1900-01-01 00:00:00.000' AS sys.smalldatetime);
-                ELSIF date_arg_datatype = 'date'::regtype THEN
-                    origin := CAST('1900-01-01 00:00:00.000' AS pg_catalog.date);
-                ELSIF date_arg_datatype = 'time'::regtype THEN
-                    origin := CAST('00:00:00.000' AS pg_catalog.time);
-                END IF;
-        END IF;
-    END;
-
-    /* support of date_bucket() for different kinds of date datatype starts here */
-    -- support of date_bucket() when date is of 'time' datatype
-    IF date_arg_datatype = 'time'::regtype THEN
-        -- Find interval between date and origin and extract hour, minute, second, millisecond from the interval
-        date_difference_interval := date_trunc('millisecond', date) - date_trunc('millisecond', origin);
-        hours_diff := EXTRACT('hour' from date_difference_interval)::INT;
-        minutes_diff := EXTRACT('minute' from date_difference_interval)::INT;
-        seconds_diff := FLOOR(EXTRACT('second' from date_difference_interval))::INT;
-        milliseconds_diff := FLOOR(EXTRACT('millisecond' from date_difference_interval))::INT;
-        CASE datepart
-            WHEN 'hour' THEN
-                -- Here we are finding how many buckets we have to add in the origin so that we can reach to a bucket in which date belongs.
-                -- For cases where origin > date, we might end up in a bucket which exceeds date by 1 bucket. 
-                -- For Ex. 'date_bucket(hour, 2, '01:00:00', '08:00:00')' hence check if the result_time is greater then date
-                -- For comparision we are trunceting the result_time to milliseconds
-                required_bucket := hours_diff/number;
-                result_time := origin + make_interval(hours => required_bucket * number);
-                IF date_trunc('millisecond', result_time) > date THEN
-                    RETURN result_time - make_interval(hours => number);
-                END IF;
-                RETURN result_time;
-
-            WHEN 'minute' THEN
-                required_bucket := (hours_diff * 60 + minutes_diff)/number;
-                result_time := origin + make_interval(mins => required_bucket * number);
-                IF date_trunc('millisecond', result_time) > date THEN
-                    RETURN result_time - make_interval(mins => number);
-                END IF;
-                RETURN result_time;
-
-            WHEN 'second' THEN
-                required_bucket := ((hours_diff * 60 + minutes_diff) * 60 + seconds_diff)/number;
-                result_time := origin + make_interval(secs => required_bucket * number);
-                IF date_trunc('millisecond', result_time) > date THEN
-                    RETURN result_time - make_interval(secs => number);
-                END IF;
-                RETURN result_time;
-
-            WHEN 'millisecond' THEN
-                required_bucket := (((hours_diff * 60 + minutes_diff) * 60) * 1000 + milliseconds_diff)/number;
-                result_time := origin + make_interval(secs => ((required_bucket * number)::numeric) * 0.001);
-                IF date_trunc('millisecond', result_time) > date THEN
-                    RETURN result_time - make_interval(secs => (number::numeric) * 0.001);
-                END IF;
-                RETURN result_time;
-        END CASE;
-
-    -- support of date_bucket() when date is of {'datetime2', 'datetimeoffset'} datatype
-    -- handling separately because both the datatypes have precision in milliseconds
-    ELSIF date_arg_datatype IN ('sys.datetime2'::regtype, 'sys.datetimeoffset'::regtype) THEN
-        -- when datepart is {year, quarter, month} make use of AGE() function to find number of buckets
-        IF datepart IN ('year', 'quarter', 'month') THEN
-            date_difference_interval := AGE(date_trunc('day', date::timestamp), date_trunc('day', origin::timestamp));
-            years_diff := EXTRACT('Year' from date_difference_interval)::INT;
-            months_diff := EXTRACT('Month' from date_difference_interval)::INT;
-            CASE datepart
-                WHEN 'year' THEN
-                    -- Here we are finding how many buckets we have to add in the origin so that we can reach to a bucket in which date belongs.
-                    -- For cases where origin > date, we might end up in a bucket which exceeds date by 1 bucket. 
-                    -- For Ex. date_bucket(year, 2, '2010-01-01', '2019-01-01')) hence check if the result_time is greater then date.
-                    -- For comparision we are trunceting the result_time to milliseconds
-                    required_bucket := years_diff/number;
-                    result_date := origin::timestamp + make_interval(years => required_bucket * number);
-                    IF result_date > date::timestamp THEN
-                        result_date = result_date - make_interval(years => number);
-                    END IF;
-
-                WHEN 'month' THEN
-                    required_bucket := (12 * years_diff + months_diff)/number;
-                    result_date := origin::timestamp + make_interval(months => required_bucket * number);
-                    IF result_date > date::timestamp THEN
-                        result_date = result_date - make_interval(months => number);
-                    END IF;
-
-                WHEN 'quarter' THEN
-                    quarters_diff := (12 * years_diff + months_diff)/3;
-                    required_bucket := quarters_diff/number;
-                    result_date := origin::timestamp + make_interval(months => required_bucket * number * 3);
-                    IF result_date > date::timestamp THEN
-                        result_date = result_date - make_interval(months => number*3);
-                    END IF;
-            END CASE;  
-        
-        -- when datepart is {week, day, hour, minute, second, millisecond} make use of built-in date_bin() postgresql function. 
-        ELSE
-            -- trunceting origin to millisecond before passing it to date_bin() function. 
-            -- store the difference between origin and trunceted origin to add it in the result of date_bin() function
-            date_difference_interval := concat(number, ' ', datepart)::INTERVAL;
-            millisec_trunc_diff_interval := (origin::timestamp - date_trunc('millisecond', origin::timestamp))::interval;
-            result_date = date_bin(date_difference_interval, date::timestamp, date_trunc('millisecond', origin::timestamp)) + millisec_trunc_diff_interval;
-
-            -- Filetering cases where the required bucket ends at date then date_bin() gives start point of this bucket as result.
-            IF result_date + date_difference_interval <= date::timestamp THEN
-                result_date = result_date + date_difference_interval;
-            END IF;
-        END IF;
-
-        -- All the above operations are performed by converting every date datatype into TIMESTAMPS. 
-        -- datetimeoffset is typecasted into TIMESTAMPS that changes the value. 
-        -- Ex. '2023-02-23 09:19:21.23 +10:12'::sys.datetimeoffset::timestamp => '2023-02-22 23:07:21.23'
-        -- The output of date_bucket() for datetimeoffset datatype will always be in the same time-zone as of provided date argument. 
-        -- Here, converting TIMESTAMP into datetimeoffset datatype with the same timezone as of date argument.
-        IF date_arg_datatype = 'sys.datetimeoffset'::regtype THEN
-            timezone = sys.babelfish_get_datetimeoffset_tzoffset(date)::INTEGER;
-            offset_string = right(date::PG_CATALOG.TEXT, 6);
-            result_date = result_date + make_interval(mins => timezone);
-            RETURN concat(result_date, ' ', offset_string)::sys.datetimeoffset;
-        ELSE
-            RETURN result_date;
-        END IF;
-
-    -- support of date_bucket() when date is of {'date', 'datetime', 'smalldatetime'} datatype
-    ELSE
-        -- Round datetime to fixed bins (e.g. .000, .003, .007)
-        IF date_arg_datatype = 'sys.datetime'::regtype THEN
-            date := sys.babelfish_conv_string_to_datetime('DATETIME', date::TEXT)::sys.datetime;
-            origin := sys.babelfish_conv_string_to_datetime('DATETIME', origin::TEXT)::sys.datetime;
-        END IF;
-        -- when datepart is {year, quarter, month} make use of AGE() function to find number of buckets
-        IF datepart IN ('year', 'quarter', 'month') THEN
-            date_difference_interval := AGE(date_trunc('day', date::timestamp), date_trunc('day', origin::timestamp));
-            years_diff := EXTRACT('Year' from date_difference_interval)::INT;
-            months_diff := EXTRACT('Month' from date_difference_interval)::INT;
-            CASE datepart
-                WHEN 'year' THEN
-                    -- Here we are finding how many buckets we have to add in the origin so that we can reach to a bucket in which date belongs.
-                    -- For cases where origin > date, we might end up in a bucket which exceeds date by 1 bucket. 
-                    -- For Example. date_bucket(year, 2, '2010-01-01', '2019-01-01') hence check if the result_time is greater then date.
-                    -- For comparision we are trunceting the result_time to milliseconds
-                    required_bucket := years_diff/number;
-                    result_date := origin::timestamp + make_interval(years => required_bucket * number);
-                    IF result_date > date::timestamp THEN
-                        result_date = result_date - make_interval(years => number);
-                    END IF;
-
-                WHEN 'month' THEN
-                    required_bucket := (12 * years_diff + months_diff)/number;
-                    result_date := origin::timestamp + make_interval(months => required_bucket * number);
-                    IF result_date > date::timestamp THEN
-                        result_date = result_date - make_interval(months => number);
-                    END IF;
-
-                WHEN 'quarter' THEN
-                    quarters_diff := (12 * years_diff + months_diff)/3;
-                    required_bucket := quarters_diff/number;
-                    result_date := origin::timestamp + make_interval(months => required_bucket * number * 3);
-                    IF result_date > date::timestamp THEN
-                        result_date = result_date - make_interval(months => number * 3);
-                    END IF;
-            END CASE;
-            RETURN result_date;
-        
-        -- when datepart is {week, day, hour, minute, second, millisecond} make use of built-in date_bin() postgresql function.
-        ELSE
-            -- trunceting origin to millisecond before passing it to date_bin() function. 
-            -- store the difference between origin and trunceted origin to add it in the result of date_bin() function
-            date_difference_interval := concat(number, ' ', datepart)::INTERVAL;
-            result_date = date_bin(date_difference_interval, date::TIMESTAMP, origin::TIMESTAMP);
-            -- Filetering cases where the required bucket ends at date then date_bin() gives start point of this bucket as result. 
-            IF result_date + date_difference_interval <= date::TIMESTAMP THEN
-                result_date = result_date + date_difference_interval;
-            END IF;
-            RETURN result_date;
-        END IF;
-    END IF;
-END;
-$body$
-LANGUAGE plpgsql IMMUTABLE;
->>>>>>> 45a13de6
+LANGUAGE plpgsql STABLE;