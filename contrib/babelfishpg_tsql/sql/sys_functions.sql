-- SELECT FOR XML
CREATE OR REPLACE FUNCTION sys.tsql_query_to_xml_sfunc(
    state INTERNAL,
    rec ANYELEMENT,
    mode int,
    element_name text,
    binary_base64 boolean,
    root_name text
) RETURNS INTERNAL
AS 'babelfishpg_tsql', 'tsql_query_to_xml_sfunc'
LANGUAGE C STABLE;

CREATE OR REPLACE FUNCTION sys.tsql_query_to_xml_ffunc(
    state INTERNAL
)
RETURNS XML AS
'babelfishpg_tsql', 'tsql_query_to_xml_ffunc'
LANGUAGE C IMMUTABLE STRICT;

CREATE OR REPLACE FUNCTION sys.tsql_query_to_xml_text_ffunc(
    state INTERNAL
)
RETURNS NTEXT AS
'babelfishpg_tsql', 'tsql_query_to_xml_text_ffunc'
LANGUAGE C IMMUTABLE STRICT;

CREATE OR REPLACE AGGREGATE sys.tsql_select_for_xml_agg(
    rec ANYELEMENT,
    mode int,
    element_name text,
    binary_base64 boolean,
    root_name text)
(
    STYPE = INTERNAL,
    SFUNC = tsql_query_to_xml_sfunc,
    FINALFUNC = tsql_query_to_xml_ffunc
);

CREATE OR REPLACE AGGREGATE sys.tsql_select_for_xml_text_agg(
    rec ANYELEMENT,
    mode int,
    element_name text,
    binary_base64 boolean,
    root_name text)
(
    STYPE = INTERNAL,
    SFUNC = tsql_query_to_xml_sfunc,
    FINALFUNC = tsql_query_to_xml_text_ffunc
);

CREATE OR REPLACE FUNCTION sys.tsql_select_for_xml_result(res XML)
RETURNS setof XML AS
$$
BEGIN
IF res IS NOT NULL THEN
    return next res;
ELSE
    return;
END IF;
END;
$$
LANGUAGE plpgsql IMMUTABLE;

CREATE OR REPLACE FUNCTION sys.tsql_select_for_xml_text_result(res NTEXT)
RETURNS setof NTEXT AS
$$
BEGIN
IF res IS NOT NULL THEN
    return next res;
ELSE
    return;
END IF;
END;
$$
LANGUAGE plpgsql IMMUTABLE;

-- SELECT FOR JSON
CREATE OR REPLACE FUNCTION sys.tsql_query_to_json_sfunc(
    state INTERNAL,
    rec ANYELEMENT,
    mode INT,
    include_null_values BOOLEAN,
    without_array_wrapper BOOLEAN,
    root_name TEXT
) RETURNS INTERNAL
AS 'babelfishpg_tsql', 'tsql_query_to_json_sfunc'
LANGUAGE C STABLE;

CREATE OR REPLACE FUNCTION sys.tsql_query_to_json_ffunc(
    state INTERNAL
)
RETURNS sys.NVARCHAR AS
'babelfishpg_tsql', 'tsql_query_to_json_ffunc'
LANGUAGE C IMMUTABLE STRICT;

CREATE OR REPLACE AGGREGATE sys.tsql_select_for_json_agg(
    rec ANYELEMENT,
    mode INT,
    include_null_values BOOLEAN,
    without_array_wrapper BOOLEAN,
    root_name TEXT)
(
    STYPE = INTERNAL,
    SFUNC = tsql_query_to_json_sfunc,
    FINALFUNC = tsql_query_to_json_ffunc
);

CREATE OR REPLACE FUNCTION sys.tsql_select_for_json_result(res sys.NVARCHAR)
RETURNS setof sys.NVARCHAR AS
$$
BEGIN
IF res IS NOT NULL THEN
    return next res;
ELSE
    return;
END IF;
END;
$$
LANGUAGE plpgsql IMMUTABLE;

-- User and Login Functions
CREATE OR REPLACE FUNCTION sys.user_name(IN id OID DEFAULT NULL)
RETURNS sys.NVARCHAR(128)
AS 'babelfishpg_tsql', 'user_name'
LANGUAGE C IMMUTABLE PARALLEL SAFE;

CREATE OR REPLACE FUNCTION sys.tsql_get_constraintdef(IN constraint_id OID DEFAULT NULL)
RETURNS text
AS 'babelfishpg_tsql', 'tsql_get_constraintdef'
LANGUAGE C IMMUTABLE PARALLEL SAFE;

CREATE OR REPLACE FUNCTION sys.tsql_get_functiondef(IN function_id OID DEFAULT NULL)
RETURNS text
AS 'babelfishpg_tsql', 'tsql_get_functiondef'
LANGUAGE C IMMUTABLE PARALLEL SAFE;

CREATE OR REPLACE FUNCTION sys.tsql_get_expr(IN text_expr text DEFAULT NULL , IN function_id OID DEFAULT NULL)
RETURNS text
AS 'babelfishpg_tsql', 'tsql_get_expr'
LANGUAGE C IMMUTABLE PARALLEL SAFE;

CREATE OR REPLACE FUNCTION sys.tsql_get_returnTypmodValue(IN function_id OID DEFAULT NULL)
RETURNS INTEGER
AS 'babelfishpg_tsql', 'tsql_get_returnTypmodValue'
LANGUAGE C IMMUTABLE PARALLEL SAFE;

CREATE OR REPLACE FUNCTION sys.user_id(IN user_name sys.sysname)
RETURNS OID
AS 'babelfishpg_tsql', 'user_id'
LANGUAGE C IMMUTABLE PARALLEL SAFE STRICT;

CREATE OR REPLACE FUNCTION sys.user_id()
RETURNS OID
AS 'babelfishpg_tsql', 'user_id_noarg'
LANGUAGE C IMMUTABLE PARALLEL SAFE;

CREATE OR REPLACE FUNCTION sys.suser_name_internal(IN server_user_id OID)
RETURNS sys.NVARCHAR(128)
AS 'babelfishpg_tsql', 'suser_name'
LANGUAGE C IMMUTABLE PARALLEL RESTRICTED;

CREATE OR REPLACE FUNCTION sys.datepart_internal(field text, datapart_date sys.BIT ,df_tz INTEGER DEFAULT 0)
RETURNS INTEGER
AS 'babelfishpg_tsql', 'datepart_internal_int'
LANGUAGE C STRICT IMMUTABLE PARALLEL SAFE;

CREATE OR REPLACE FUNCTION sys.datepart_internal(field text, datapart_date INT ,df_tz INTEGER DEFAULT 0)
RETURNS INTEGER
AS 'babelfishpg_tsql', 'datepart_internal_int'
LANGUAGE C STRICT IMMUTABLE PARALLEL SAFE;

CREATE OR REPLACE FUNCTION sys.datepart_internal(field text, datapart_date BIGINT ,df_tz INTEGER DEFAULT 0)
RETURNS INTEGER
AS 'babelfishpg_tsql', 'datepart_internal_int'
LANGUAGE C STRICT IMMUTABLE PARALLEL SAFE;

CREATE OR REPLACE FUNCTION sys.datepart_internal(field text, datapart_date sys.TINYINT ,df_tz INTEGER DEFAULT 0)
RETURNS INTEGER
AS 'babelfishpg_tsql', 'datepart_internal_int'
LANGUAGE C STRICT IMMUTABLE PARALLEL SAFE;

CREATE OR REPLACE FUNCTION sys.datepart_internal(field text, datapart_date SMALLINT ,df_tz INTEGER DEFAULT 0)
RETURNS INTEGER
AS 'babelfishpg_tsql', 'datepart_internal_int'
LANGUAGE C STRICT IMMUTABLE PARALLEL SAFE;

CREATE OR REPLACE FUNCTION sys.datepart_internal(field text, datapart_date sys.MONEY ,df_tz INTEGER DEFAULT 0)
RETURNS INTEGER
AS 'babelfishpg_tsql', 'datepart_internal_money'
LANGUAGE C STRICT IMMUTABLE PARALLEL SAFE;

CREATE OR REPLACE FUNCTION sys.datepart_internal(field text, datapart_date sys.SMALLMONEY ,df_tz INTEGER DEFAULT 0)
RETURNS INTEGER
AS 'babelfishpg_tsql', 'datepart_internal_smallmoney'
LANGUAGE C STRICT IMMUTABLE PARALLEL SAFE;

CREATE OR REPLACE FUNCTION sys.datepart_internal(field text, datapart_date date ,df_tz INTEGER DEFAULT 0)
RETURNS INTEGER
AS 'babelfishpg_tsql', 'datepart_internal_date'
LANGUAGE C STRICT IMMUTABLE PARALLEL SAFE;

CREATE OR REPLACE FUNCTION sys.datepart_internal(field text, datapart_date sys.datetime ,df_tz INTEGER DEFAULT 0)
RETURNS INTEGER
AS 'babelfishpg_tsql', 'datepart_internal_datetime'
LANGUAGE C STRICT IMMUTABLE PARALLEL SAFE;

CREATE OR REPLACE FUNCTION sys.datepart_internal(field text, datapart_date sys.datetime2 ,df_tz INTEGER DEFAULT 0)
RETURNS INTEGER
AS 'babelfishpg_tsql', 'datepart_internal_datetime'
LANGUAGE C STRICT IMMUTABLE PARALLEL SAFE;

CREATE OR REPLACE FUNCTION sys.datepart_internal(field text, datapart_date sys.smalldatetime ,df_tz INTEGER DEFAULT 0)
RETURNS INTEGER
AS 'babelfishpg_tsql', 'datepart_internal_datetime'
LANGUAGE C STRICT IMMUTABLE PARALLEL SAFE;

CREATE OR REPLACE FUNCTION sys.datepart_internal(field text, datapart_date sys.DATETIMEOFFSET ,df_tz INTEGER DEFAULT 0)
RETURNS INTEGER
AS 'babelfishpg_tsql', 'datepart_internal_datetimeoffset'
LANGUAGE C STRICT IMMUTABLE PARALLEL SAFE;

CREATE OR REPLACE FUNCTION sys.datepart_internal(field text, datapart_date time ,df_tz INTEGER DEFAULT 0)
RETURNS INTEGER
AS 'babelfishpg_tsql', 'datepart_internal_time'
LANGUAGE C STRICT IMMUTABLE PARALLEL SAFE;

CREATE OR REPLACE FUNCTION sys.datepart_internal(field text, datapart_date INTERVAL ,df_tz INTEGER DEFAULT 0)
RETURNS INTEGER
AS 'babelfishpg_tsql', 'datepart_internal_interval'
LANGUAGE C STRICT IMMUTABLE PARALLEL SAFE;

CREATE OR REPLACE FUNCTION sys.datepart_internal(field text, datapart_date sys.DECIMAL ,df_tz INTEGER DEFAULT 0)
RETURNS INTEGER
AS 'babelfishpg_tsql', 'datepart_internal_decimal'
LANGUAGE C STRICT IMMUTABLE PARALLEL SAFE;

CREATE OR REPLACE FUNCTION sys.datepart_internal(field text, datapart_date NUMERIC ,df_tz INTEGER DEFAULT 0)
RETURNS INTEGER
AS 'babelfishpg_tsql', 'datepart_internal_decimal'
LANGUAGE C STRICT IMMUTABLE PARALLEL SAFE;

CREATE OR REPLACE FUNCTION sys.datepart_internal(field text, datapart_date REAL ,df_tz INTEGER DEFAULT 0)
RETURNS INTEGER
AS 'babelfishpg_tsql', 'datepart_internal_real'
LANGUAGE C STRICT IMMUTABLE PARALLEL SAFE;

CREATE OR REPLACE FUNCTION sys.datepart_internal(field text, datapart_date FLOAT ,df_tz INTEGER DEFAULT 0)
RETURNS INTEGER
AS 'babelfishpg_tsql', 'datepart_internal_float'
LANGUAGE C STRICT IMMUTABLE PARALLEL SAFE;

CREATE OR REPLACE FUNCTION sys.suser_name(IN server_user_id OID)
RETURNS sys.NVARCHAR(128) AS $$
    SELECT CASE 
        WHEN server_user_id IS NULL THEN NULL
        ELSE sys.suser_name_internal(server_user_id)
    END;
$$
LANGUAGE SQL IMMUTABLE PARALLEL RESTRICTED;

CREATE OR REPLACE FUNCTION sys.suser_name()
RETURNS sys.NVARCHAR(128)
AS $$
    SELECT sys.suser_name_internal(NULL);
$$
LANGUAGE SQL IMMUTABLE PARALLEL RESTRICTED;

-- Since SIDs are currently not supported in Babelfish, this essentially behaves the same as suser_name but 
-- with a different input data type
CREATE OR REPLACE FUNCTION sys.suser_sname(IN server_user_sid SYS.VARBINARY(85))
RETURNS SYS.NVARCHAR(128)
AS $$
    SELECT sys.suser_name(CAST(server_user_sid AS INT)); 
$$
LANGUAGE SQL IMMUTABLE PARALLEL RESTRICTED;

CREATE OR REPLACE FUNCTION sys.suser_sname()
RETURNS SYS.NVARCHAR(128)
AS $$
    SELECT sys.suser_name();
$$
LANGUAGE SQL IMMUTABLE PARALLEL RESTRICTED;

CREATE OR REPLACE FUNCTION sys.suser_id_internal(IN login TEXT)
RETURNS OID
AS 'babelfishpg_tsql', 'suser_id'
LANGUAGE C IMMUTABLE PARALLEL RESTRICTED;

CREATE OR REPLACE FUNCTION sys.suser_id(IN login TEXT)
RETURNS OID AS $$
    SELECT CASE
        WHEN login IS NULL THEN NULL
        ELSE sys.suser_id_internal(login)
    END;
$$
LANGUAGE SQL IMMUTABLE PARALLEL RESTRICTED;

CREATE OR REPLACE FUNCTION sys.suser_id()
RETURNS OID
AS $$
    SELECT sys.suser_id_internal(NULL);
$$
LANGUAGE SQL IMMUTABLE PARALLEL RESTRICTED;

-- Since SIDs are currently not supported in Babelfish, this essentially behaves the same as suser_id but 
-- with different input/output data types. The second argument will be ignored as its functionality is not supported
CREATE OR REPLACE FUNCTION sys.suser_sid(IN login SYS.SYSNAME, IN Param2 INT DEFAULT NULL)
RETURNS SYS.VARBINARY(85) AS $$
    SELECT CASE
    WHEN login = '' 
        THEN CAST(CAST(sys.suser_id() AS INT) AS SYS.VARBINARY(85))
    ELSE 
        CAST(CAST(sys.suser_id(login) AS INT) AS SYS.VARBINARY(85))
    END;
$$
LANGUAGE SQL IMMUTABLE PARALLEL RESTRICTED;

CREATE OR REPLACE FUNCTION sys.suser_sid()
RETURNS SYS.VARBINARY(85)
AS $$
    SELECT CAST(CAST(sys.suser_id() AS INT) AS SYS.VARBINARY(85));
$$
LANGUAGE SQL IMMUTABLE PARALLEL RESTRICTED;

-- Matches and returns object name to Oid
CREATE OR REPLACE FUNCTION sys.OBJECT_NAME(IN object_id INT, IN database_id INT DEFAULT NULL)
RETURNS sys.SYSNAME AS
'babelfishpg_tsql', 'object_name'
LANGUAGE C STABLE;

CREATE OR REPLACE FUNCTION sys.scope_identity()
RETURNS numeric(38,0) AS
$BODY$
	SELECT sys.babelfish_get_scope_identity()::numeric(38,0);
$BODY$
LANGUAGE SQL STABLE;

CREATE OR REPLACE FUNCTION sys.ident_seed(IN tablename TEXT)
RETURNS numeric(38,0) AS
$BODY$
	SELECT sys.babelfish_get_identity_param(tablename, 'start'::text)::numeric(38,0);
$BODY$
LANGUAGE SQL STABLE;

CREATE OR REPLACE FUNCTION sys.ident_incr(IN tablename TEXT)
RETURNS numeric(38,0) AS
$BODY$
	SELECT sys.babelfish_get_identity_param(tablename, 'increment'::text)::numeric(38,0);
$BODY$
LANGUAGE SQL STABLE;

CREATE OR REPLACE FUNCTION sys.ident_current(IN tablename TEXT)
RETURNS numeric(38,0) AS
$BODY$
	SELECT sys.babelfish_get_identity_current(tablename)::numeric(38,0);
$BODY$
LANGUAGE SQL STABLE;

CREATE OR REPLACE FUNCTION sys.checksum(VARIADIC arr TEXT[])
RETURNS INTEGER
AS 'babelfishpg_tsql', 'checksum'
LANGUAGE C IMMUTABLE PARALLEL SAFE;

CREATE OR REPLACE FUNCTION sys.datetime2fromparts(IN p_year NUMERIC,
                                                                IN p_month NUMERIC,
                                                                IN p_day NUMERIC,
                                                                IN p_hour NUMERIC,
                                                                IN p_minute NUMERIC,
                                                                IN p_seconds NUMERIC,
                                                                IN p_fractions NUMERIC,
                                                                IN p_precision NUMERIC)
RETURNS sys.DATETIME2
AS
$BODY$
DECLARE
   v_fractions VARCHAR;
   v_precision SMALLINT;
   v_err_message VARCHAR;
   v_calc_seconds NUMERIC;
   v_resdatetime TIMESTAMP WITHOUT TIME ZONE;
   v_string pg_catalog.text;
BEGIN
   v_fractions := floor(p_fractions)::INTEGER::VARCHAR;
   v_precision := p_precision::SMALLINT;

   IF (scale(p_precision) > 0) THEN
      RAISE most_specific_type_mismatch;
   ELSIF ((p_year::SMALLINT NOT BETWEEN 1 AND 9999) OR
       (p_month::SMALLINT NOT BETWEEN 1 AND 12) OR
       (p_day::SMALLINT NOT BETWEEN 1 AND 31) OR
       (p_hour::SMALLINT NOT BETWEEN 0 AND 23) OR
       (p_minute::SMALLINT NOT BETWEEN 0 AND 59) OR
       (p_seconds::SMALLINT NOT BETWEEN 0 AND 59) OR
       (p_fractions::SMALLINT NOT BETWEEN 0 AND 9999999) OR
       (p_fractions::SMALLINT != 0 AND char_length(v_fractions) > v_precision))
   THEN
      RAISE invalid_datetime_format;
   ELSIF (v_precision NOT BETWEEN 0 AND 7) THEN
      RAISE invalid_parameter_value;
   END IF;

   v_calc_seconds := pg_catalog.format('%s.%s',
                            floor(p_seconds)::SMALLINT,
                            substring(rpad(lpad(v_fractions, v_precision, '0'), 7, '0'), 1, v_precision))::NUMERIC;

   v_resdatetime := make_timestamp(floor(p_year)::SMALLINT,
                         floor(p_month)::SMALLINT,
                         floor(p_day)::SMALLINT,
                         floor(p_hour)::SMALLINT,
                         floor(p_minute)::SMALLINT,
                         v_calc_seconds);

   v_string := v_resdatetime::pg_catalog.text;

   RETURN CAST(v_string AS sys.DATETIME2);
EXCEPTION
   WHEN most_specific_type_mismatch THEN
      RAISE USING MESSAGE := 'Scale argument is not valid. Valid expressions for data type DATETIME2 scale argument are integer constants and integer constant expressions.',
                  DETAIL := 'Use of incorrect "precision" parameter value during conversion process.',
                  HINT := 'Change "precision" parameter to the proper value and try again.';

   WHEN invalid_parameter_value THEN
      RAISE USING MESSAGE := pg_catalog.format('Specified scale %s is invalid.', v_precision),
                  DETAIL := 'Use of incorrect "precision" parameter value during conversion process.',
                  HINT := 'Change "precision" parameter to the proper value and try again.';

   WHEN invalid_datetime_format THEN
      RAISE USING MESSAGE := 'Cannot construct data type DATETIME2, some of the arguments have values which are not valid.',
                  DETAIL := 'Possible use of incorrect value of date or time part (which lies outside of valid range).',
                  HINT := 'Check each input argument belongs to the valid range and try again.';

   WHEN numeric_value_out_of_range THEN
      GET STACKED DIAGNOSTICS v_err_message = MESSAGE_TEXT;
      v_err_message := upper(split_part(v_err_message, ' ', 1));

      RAISE USING MESSAGE := pg_catalog.format('Error while trying to cast to %s data type.', v_err_message),
                  DETAIL := pg_catalog.format('Source value is out of %s data type range.', v_err_message),
                  HINT := pg_catalog.format('Correct the source value you are trying to cast to %s data type and try again.',
                                 v_err_message);
END;
$BODY$
LANGUAGE plpgsql
IMMUTABLE
RETURNS NULL ON NULL INPUT;

CREATE OR REPLACE FUNCTION sys.TODATETIMEOFFSET(IN input_expr PG_CATALOG.TEXT , IN tz_offset TEXT)
RETURNS sys.datetimeoffset
AS
$BODY$
DECLARE
    v_string pg_catalog.text;
    v_sign pg_catalog.text;
    str_hr TEXT;
    str_mi TEXT;
    precision_str TEXT;
    sign_flag INTEGER;
    v_hr INTEGER;
    v_mi INTEGER;
    v_precision INTEGER;
    input_expr_datetime2 datetime2;
BEGIN

    BEGIN
    input_expr_datetime2 := cast(input_expr as sys.datetime2);
    exception
        WHEN others THEN
                RAISE USING MESSAGE := 'Conversion failed when converting date and/or time from character string.';
    END;

    IF input_expr IS NULL or tz_offset IS NULL THEN 
    RETURN NULL;
    END IF;

    IF tz_offset LIKE '+__:__' THEN
        str_hr := SUBSTRING(tz_offset,2,2);
        str_mi := SUBSTRING(tz_offset,5,2);
        sign_flag := 1;
    ELSIF tz_offset LIKE '-__:__' THEN
        str_hr := SUBSTRING(tz_offset,2,2);
        str_mi := SUBSTRING(tz_offset,5,2);
        sign_flag := -1;
    ELSE
        RAISE EXCEPTION 'The timezone provided to builtin function todatetimeoffset is invalid.';
    END IF;   

    BEGIN
    v_hr := str_hr::INTEGER;
    v_mi := str_mi ::INTEGER;
    exception
        WHEN others THEN
            RAISE USING MESSAGE := 'The timezone provided to builtin function todatetimeoffset is invalid.';
    END;

    
    if v_hr > 14 or (v_hr = 14 and v_mi > 0) THEN
       RAISE EXCEPTION 'The timezone provided to builtin function todatetimeoffset is invalid.';
    END IF; 

    v_hr := v_hr * sign_flag;

    v_string := CONCAT(input_expr_datetime2::pg_catalog.text , tz_offset);

    BEGIN
    RETURN cast(v_string as sys.datetimeoffset);
    exception
        WHEN others THEN
                RAISE USING MESSAGE := 'Conversion failed when converting date and/or time from character string.';
    END;


END;
$BODY$
LANGUAGE plpgsql
IMMUTABLE;


CREATE OR REPLACE FUNCTION sys.TODATETIMEOFFSET(IN input_expr PG_CATALOG.TEXT , IN tz_offset anyelement)
RETURNS sys.datetimeoffset
AS
$BODY$
DECLARE
    v_string pg_catalog.text;
    v_sign pg_catalog.text;
    hr INTEGER;
    mi INTEGER;
    tz_sign INTEGER;
    tz_offset_smallint INTEGER;
    input_expr_datetime2 datetime2;
BEGIN

        BEGIN
        input_expr_datetime2:= cast(input_expr as sys.datetime2);
        exception
            WHEN others THEN
                RAISE USING MESSAGE := 'Conversion failed when converting date and/or time from character string.';
        END;


        IF pg_typeof(tz_offset) NOT IN ('bigint'::regtype, 'int'::regtype, 'smallint'::regtype,'sys.tinyint'::regtype,'sys.decimal'::regtype,'numeric'::regtype,
            'float'::regtype, 'double precision'::regtype, 'real'::regtype, 'sys.money'::regtype,'sys.smallmoney'::regtype,'sys.bit'::regtype ,'varbinary'::regtype) THEN
            RAISE EXCEPTION 'The timezone provided to builtin function todatetimeoffset is invalid.';
        END IF;

        BEGIN
        IF pg_typeof(tz_offset) NOT IN ('varbinary'::regtype) THEN
            tz_offset := FLOOR(tz_offset);
        END IF;
        tz_offset_smallint := cast(tz_offset AS smallint);
        exception
            WHEN others THEN
                RAISE USING MESSAGE := 'Arithmetic overflow error converting expression to data type smallint.';
        END;

        IF input_expr IS NULL THEN 
            RETURN NULL;
        END IF;
    
        IF tz_offset_smallint < 0 THEN
            tz_sign := 1;
        ELSE 
            tz_sign := 0;
        END IF;

        IF tz_offset_smallint > 840 or tz_offset_smallint < -840  THEN
            RAISE EXCEPTION 'The timezone provided to builtin function todatetimeoffset is invalid.';
        END IF;

        hr := tz_offset_smallint / 60;
        mi := tz_offset_smallint % 60;

        v_sign := (
        SELECT CASE
            WHEN (tz_sign) = 1
                THEN '-'
            WHEN (tz_sign) = 0
                THEN '+'    
        END
    );

    
        v_string := CONCAT(input_expr_datetime2::pg_catalog.text,v_sign,abs(hr)::SMALLINT::text,':',
                                                          abs(mi)::SMALLINT::text);

        BEGIN
        RETURN cast(v_string as sys.datetimeoffset);
        exception
            WHEN others THEN
                RAISE USING MESSAGE := 'Conversion failed when converting date and/or time from character string.';
        END;
    
END;
$BODY$
LANGUAGE plpgsql
IMMUTABLE;


CREATE OR REPLACE FUNCTION sys.datetime2fromparts(IN p_year TEXT,
                                                                IN p_month TEXT,
                                                                IN p_day TEXT,
                                                                IN p_hour TEXT,
                                                                IN p_minute TEXT,
                                                                IN p_seconds TEXT,
                                                                IN p_fractions TEXT,
                                                                IN p_precision TEXT)
RETURNS TIMESTAMP WITHOUT TIME ZONE
AS
$BODY$
DECLARE
    v_err_message VARCHAR;
BEGIN
    RETURN sys.datetime2fromparts(p_year::NUMERIC, p_month::NUMERIC, p_day::NUMERIC,
                                                p_hour::NUMERIC, p_minute::NUMERIC, p_seconds::NUMERIC,
                                                p_fractions::NUMERIC, p_precision::NUMERIC);
EXCEPTION
    WHEN invalid_text_representation THEN
        GET STACKED DIAGNOSTICS v_err_message = MESSAGE_TEXT;
        v_err_message := substring(lower(v_err_message), 'numeric\:\s\"(.*)\"');

        RAISE USING MESSAGE := pg_catalog.format('Error while trying to convert "%s" value to NUMERIC data type.', v_err_message),
                    DETAIL := 'Supplied string value contains illegal characters.',
                    HINT := 'Correct supplied value, remove all illegal characters and try again.';
END;
$BODY$
LANGUAGE plpgsql
IMMUTABLE
RETURNS NULL ON NULL INPUT;

CREATE OR REPLACE FUNCTION sys.datetimefromparts(IN p_year NUMERIC,
                                                               IN p_month NUMERIC,
                                                               IN p_day NUMERIC,
                                                               IN p_hour NUMERIC,
                                                               IN p_minute NUMERIC,
                                                               IN p_seconds NUMERIC,
                                                               IN p_milliseconds NUMERIC)
RETURNS TIMESTAMP WITHOUT TIME ZONE
AS
$BODY$
DECLARE
    v_err_message VARCHAR;
    v_calc_seconds NUMERIC;
    v_milliseconds SMALLINT;
    v_resdatetime TIMESTAMP WITHOUT TIME ZONE;
BEGIN
    -- Check if arguments are out of range
    IF ((floor(p_year)::SMALLINT NOT BETWEEN 1753 AND 9999) OR
        (floor(p_month)::SMALLINT NOT BETWEEN 1 AND 12) OR
        (floor(p_day)::SMALLINT NOT BETWEEN 1 AND 31) OR
        (floor(p_hour)::SMALLINT NOT BETWEEN 0 AND 23) OR
        (floor(p_minute)::SMALLINT NOT BETWEEN 0 AND 59) OR
        (floor(p_seconds)::SMALLINT NOT BETWEEN 0 AND 59) OR
        (floor(p_milliseconds)::SMALLINT NOT BETWEEN 0 AND 999))
    THEN
        RAISE invalid_datetime_format;
    END IF;

    v_milliseconds := sys.babelfish_round_fractseconds(p_milliseconds::INTEGER);

    v_calc_seconds := pg_catalog.format('%s.%s',
                             floor(p_seconds)::SMALLINT,
                             CASE v_milliseconds
                                WHEN 1000 THEN '0'
                                ELSE lpad(v_milliseconds::VARCHAR, 3, '0')
                             END)::NUMERIC;

    v_resdatetime := make_timestamp(floor(p_year)::SMALLINT,
                                    floor(p_month)::SMALLINT,
                                    floor(p_day)::SMALLINT,
                                    floor(p_hour)::SMALLINT,
                                    floor(p_minute)::SMALLINT,
                                    v_calc_seconds);
    RETURN CASE
              WHEN (v_milliseconds != 1000) THEN v_resdatetime
              ELSE v_resdatetime + INTERVAL '1 second'
           END;
EXCEPTION
    WHEN invalid_datetime_format THEN
        RAISE USING MESSAGE := 'Cannot construct data type datetime, some of the arguments have values which are not valid.',
                    DETAIL := 'Possible use of incorrect value of date or time part (which lies outside of valid range).',
                    HINT := 'Check each input argument belongs to the valid range and try again.';

    WHEN numeric_value_out_of_range THEN
        GET STACKED DIAGNOSTICS v_err_message = MESSAGE_TEXT;
        v_err_message := upper(split_part(v_err_message, ' ', 1));

        RAISE USING MESSAGE := pg_catalog.format('Error while trying to cast to %s data type.', v_err_message),
                    DETAIL := pg_catalog.format('Source value is out of %s data type range.', v_err_message),
                    HINT := pg_catalog.format('Correct the source value you are trying to cast to %s data type and try again.',
                                   v_err_message);
END;
$BODY$
LANGUAGE plpgsql
IMMUTABLE
RETURNS NULL ON NULL INPUT;

CREATE OR REPLACE FUNCTION sys.datetimefromparts(IN p_year TEXT,
                                                               IN p_month TEXT,
                                                               IN p_day TEXT,
                                                               IN p_hour TEXT,
                                                               IN p_minute TEXT,
                                                               IN p_seconds TEXT,
                                                               IN p_milliseconds TEXT)
RETURNS TIMESTAMP WITHOUT TIME ZONE
AS
$BODY$
DECLARE
    v_err_message VARCHAR;
BEGIN
    RETURN sys.datetimefromparts(p_year::NUMERIC, p_month::NUMERIC, p_day::NUMERIC,
                                               p_hour::NUMERIC, p_minute::NUMERIC,
                                               p_seconds::NUMERIC, p_milliseconds::NUMERIC);
EXCEPTION
    WHEN invalid_text_representation THEN
        GET STACKED DIAGNOSTICS v_err_message = MESSAGE_TEXT;
        v_err_message := substring(lower(v_err_message), 'numeric\:\s\"(.*)\"');

        RAISE USING MESSAGE := pg_catalog.format('Error while trying to convert "%s" value to NUMERIC data type.', v_err_message),
                    DETAIL := 'Supplied string value contains illegal characters.',
                    HINT := 'Correct supplied value, remove all illegal characters and try again.';
END;
$BODY$
LANGUAGE plpgsql
IMMUTABLE
RETURNS NULL ON NULL INPUT;

CREATE OR REPLACE FUNCTION sys.isnumeric(IN expr ANYELEMENT) RETURNS INTEGER AS
$BODY$
DECLARE 
    x NUMERIC;
    y MONEY;
BEGIN
    IF (expr IS NULL) THEN
	    RETURN 0;
    END IF;
    IF ($1::VARCHAR COLLATE "C" ~ '^\s*$') THEN 
	    RETURN 0;
    END IF;
    IF pg_typeof(expr) IN ('bigint'::regtype, 'int'::regtype, 'smallint'::regtype,'sys.tinyint'::regtype,
    'numeric'::regtype, 'float'::regtype, 'real'::regtype, 'sys.money'::regtype)
	THEN
		RETURN 1;
	END IF;
    x = $1::NUMERIC;
    RETURN 1;
EXCEPTION WHEN others THEN
    BEGIN
        y = $1::sys.MONEY;
        RETURN 1;
        EXCEPTION WHEN others THEN
            RETURN 0;
    END;
END;
$BODY$
LANGUAGE plpgsql
STABLE CALLED ON NULL INPUT;

CREATE OR REPLACE FUNCTION sys.isnumeric(IN expr TEXT) RETURNS INTEGER AS
$BODY$
DECLARE 
    x NUMERIC;
    y MONEY;
BEGIN
    IF (expr IS NULL) THEN
	    RETURN 0;
    END IF;

    -- IF ($1::VARCHAR ~ '^\s*$') THEN 
    IF (expr COLLATE "C" ~ '^\s*$') THEN 
	    RETURN 0;
    END IF;
    IF pg_typeof(expr) IN ('bigint'::regtype, 'int'::regtype, 'smallint'::regtype,'sys.tinyint'::regtype,
    'numeric'::regtype, 'float'::regtype, 'real'::regtype, 'sys.money'::regtype)
	THEN
		RETURN 1;
	END IF;
    x = $1::NUMERIC;
    RETURN 1;
EXCEPTION WHEN others THEN
    BEGIN
        y = $1::sys.MONEY;
        RETURN 1;
        EXCEPTION WHEN others THEN
            RETURN 0;
    END;
END;
$BODY$
LANGUAGE plpgsql
STABLE CALLED ON NULL INPUT;

-- Return the object ID given the object name. Can specify optional type.
CREATE OR REPLACE FUNCTION sys.object_id(IN object_name sys.VARCHAR, IN object_type sys.VARCHAR DEFAULT NULL)
RETURNS INTEGER AS
'babelfishpg_tsql', 'object_id'
LANGUAGE C STABLE;

CREATE OR REPLACE FUNCTION sys.parsename(object_name sys.NVARCHAR, object_piece int)
RETURNS sys.NVARCHAR(128)
AS 'babelfishpg_tsql', 'parsename'
LANGUAGE C IMMUTABLE STRICT;

CREATE OR REPLACE FUNCTION sys.timefromparts(IN p_hour NUMERIC,
                                                           IN p_minute NUMERIC,
                                                           IN p_seconds NUMERIC,
                                                           IN p_fractions NUMERIC,
                                                           IN p_precision NUMERIC)
RETURNS TIME WITHOUT TIME ZONE
AS
$BODY$
DECLARE
    v_fractions VARCHAR;
    v_precision SMALLINT;
    v_err_message VARCHAR;
    v_calc_seconds NUMERIC;
BEGIN
    v_fractions := floor(p_fractions)::INTEGER::VARCHAR;
    v_precision := p_precision::SMALLINT;

    IF (scale(p_precision) > 0) THEN
        RAISE most_specific_type_mismatch;
    ELSIF ((p_hour::SMALLINT NOT BETWEEN 0 AND 23) OR
           (p_minute::SMALLINT NOT BETWEEN 0 AND 59) OR
           (p_seconds::SMALLINT NOT BETWEEN 0 AND 59) OR
           (p_fractions::SMALLINT NOT BETWEEN 0 AND 9999999) OR
           (p_fractions::SMALLINT != 0 AND char_length(v_fractions) > v_precision))
    THEN
        RAISE invalid_datetime_format;
    ELSIF (v_precision NOT BETWEEN 0 AND 7) THEN
        RAISE numeric_value_out_of_range;
    END IF;

    v_calc_seconds := pg_catalog.format('%s.%s',
                             floor(p_seconds)::SMALLINT,
                             substring(rpad(lpad(v_fractions, v_precision, '0'), 7, '0'), 1, v_precision))::NUMERIC;

    RETURN make_time(floor(p_hour)::SMALLINT,
                     floor(p_minute)::SMALLINT,
                     v_calc_seconds);
EXCEPTION
    WHEN most_specific_type_mismatch THEN
        RAISE USING MESSAGE := 'Scale argument is not valid. Valid expressions for data type DATETIME2 scale argument are integer constants and integer constant expressions.',
                    DETAIL := 'Use of incorrect "precision" parameter value during conversion process.',
                    HINT := 'Change "precision" parameter to the proper value and try again.';

    WHEN invalid_parameter_value THEN
        RAISE USING MESSAGE := pg_catalog.format('Specified scale %s is invalid.', v_precision),
                    DETAIL := 'Use of incorrect "precision" parameter value during conversion process.',
                    HINT := 'Change "precision" parameter to the proper value and try again.';

    WHEN invalid_datetime_format THEN
        RAISE USING MESSAGE := 'Cannot construct data type time, some of the arguments have values which are not valid.',
                    DETAIL := 'Possible use of incorrect value of time part (which lies outside of valid range).',
                    HINT := 'Check each input argument belongs to the valid range and try again.';

    WHEN numeric_value_out_of_range THEN
        GET STACKED DIAGNOSTICS v_err_message = MESSAGE_TEXT;
        v_err_message := upper(split_part(v_err_message, ' ', 1));

        RAISE USING MESSAGE := pg_catalog.format('Error while trying to cast to %s data type.', v_err_message),
                    DETAIL := pg_catalog.format('Source value is out of %s data type range.', v_err_message),
                    HINT := pg_catalog.format('Correct the source value you are trying to cast to %s data type and try again.',
                                   v_err_message);
END;
$BODY$
LANGUAGE plpgsql
VOLATILE
RETURNS NULL ON NULL INPUT;

CREATE OR REPLACE FUNCTION sys.timefromparts(IN p_hour TEXT,
                                                           IN p_minute TEXT,
                                                           IN p_seconds TEXT,
                                                           IN p_fractions TEXT,
                                                           IN p_precision TEXT)
RETURNS TIME WITHOUT TIME ZONE
AS
$BODY$
DECLARE
    v_err_message VARCHAR;
BEGIN
    RETURN sys.timefromparts(p_hour::NUMERIC, p_minute::NUMERIC,
                                           p_seconds::NUMERIC, p_fractions::NUMERIC,
                                           p_precision::NUMERIC);
EXCEPTION
    WHEN invalid_text_representation THEN
        GET STACKED DIAGNOSTICS v_err_message = MESSAGE_TEXT;
        v_err_message := substring(lower(v_err_message), 'numeric\:\s\"(.*)\"');

        RAISE USING MESSAGE := pg_catalog.format('Error while trying to convert "%s" value to NUMERIC data type.', v_err_message),
                    DETAIL := 'Supplied string value contains illegal characters.',
                    HINT := 'Correct supplied value, remove all illegal characters and try again.';
END;
$BODY$
LANGUAGE plpgsql
VOLATILE
RETURNS NULL ON NULL INPUT;

CREATE OR REPLACE FUNCTION sys.has_dbaccess(database_name SYSNAME) RETURNS INTEGER AS 
'babelfishpg_tsql', 'has_dbaccess'
LANGUAGE C STABLE STRICT;

-- This function performs string rewriting for the full text search CONTAINS predicate
-- in Babelfish
-- For example, a T-SQL query 
-- SELECT * FROM t WHERE CONTAINS(txt, '"good old days"')
-- is rewritten into a Postgres query 
-- SELECT * FROM t WHERE to_tsvector('fts_contains', txt) @@ to_tsquery('fts_contains', 'good <-> old <-> days')
-- In particular, the string constant '"good old days"' gets rewritten into 'good <-> old <-> days'
-- This function performs the string rewriting from '"good old days"' to 'good <-> old <-> days'
-- For prefix terms, '"word1*"' is rewritten into 'word1:*', and '"word1 word2 word3*"' is rewritten into 'word1<->word2<->word3:*'
CREATE OR REPLACE FUNCTION sys.babelfish_fts_rewrite(IN phrase text) RETURNS TEXT AS 
'babelfishpg_tsql', 'babelfish_fts_rewrite'
LANGUAGE C IMMUTABLE PARALLEL SAFE;

CREATE OR REPLACE FUNCTION sys.datefromparts(IN year INT, IN month INT, IN day INT)
RETURNS DATE AS
$BODY$
SELECT make_date(year, month, day);
$BODY$
STRICT
LANGUAGE SQL IMMUTABLE;

CREATE OR REPLACE FUNCTION sys.charindex(expressionToFind PG_CATALOG.TEXT,
										 expressionToSearch PG_CATALOG.TEXT,
										 start_location INTEGER DEFAULT 0)
RETURNS INTEGER AS
$BODY$
SELECT
CASE
WHEN start_location <= 0 THEN
	strpos(expressionToSearch, expressionToFind)
ELSE
	CASE
	WHEN strpos(substr(expressionToSearch, start_location), expressionToFind) = 0 THEN
		0
	ELSE
		strpos(substr(expressionToSearch, start_location), expressionToFind) + start_location - 1
	END
END;
$BODY$
STRICT
LANGUAGE SQL IMMUTABLE;

CREATE OR REPLACE FUNCTION sys.DATETIMEOFFSETFROMPARTS(IN p_year INTEGER,
                                                               IN p_month INTEGER,
                                                               IN p_day INTEGER,
                                                               IN p_hour INTEGER,
                                                               IN p_minute INTEGER,
                                                               IN p_seconds INTEGER,
                                                               IN p_fractions INTEGER,
                                                               IN p_hour_offset INTEGER,
                                                               IN p_minute_offset INTEGER,
                                                               IN p_precision NUMERIC)
RETURNS sys.DATETIMEOFFSET
AS
$BODY$
DECLARE
    v_err_message SYS.VARCHAR;
    v_fractions SYS.VARCHAR;
    v_precision SMALLINT;
    v_calc_seconds NUMERIC; 
    v_resdatetime TIMESTAMP WITHOUT TIME ZONE;
    v_string pg_catalog.text;
    v_sign pg_catalog.text;
BEGIN
    v_fractions := p_fractions::SYS.VARCHAR;
    IF p_precision IS NULL THEN
        RAISE EXCEPTION 'Scale argument is not valid. Valid expressions for data type datetimeoffset scale argument are integer constants and integer constant expressions.';
    END IF;
    IF p_year IS NULL OR p_month is NULL OR p_day IS NULL OR p_hour IS NULL OR p_minute IS NULL OR p_seconds IS NULL OR p_fractions IS NULL
            OR p_hour_offset IS NULL OR p_minute_offset is NULL THEN
        RETURN NULL;
    END IF;
    v_precision := p_precision::SMALLINT;

    IF (scale(p_precision) > 0) THEN
        RAISE most_specific_type_mismatch;

    -- Check if arguments are out of range
    ELSIF ((p_year NOT BETWEEN 0001 AND 9999) OR
        (p_month NOT BETWEEN 1 AND 12) OR
        (p_day NOT BETWEEN 1 AND 31) OR
        (p_hour NOT BETWEEN 0 AND 23) OR
        (p_minute NOT BETWEEN 0 AND 59) OR
        (p_seconds NOT BETWEEN 0 AND 59) OR
        (p_hour_offset NOT BETWEEN -14 AND 14) OR
        (p_minute_offset NOT BETWEEN -59 AND 59) OR
        (p_hour_offset * p_minute_offset < 0) OR
        (p_hour_offset = 14 AND p_minute_offset != 0) OR
        (p_hour_offset = -14 AND p_minute_offset != 0) OR
        (p_fractions != 0 AND char_length(v_fractions) > p_precision::SMALLINT))
    THEN
        RAISE invalid_datetime_format;
    ELSIF (v_precision NOT BETWEEN 0 AND 7) THEN
        RAISE numeric_value_out_of_range;
    END IF;
    v_calc_seconds := format('%s.%s',
                             p_seconds,
                             substring(rpad(lpad(v_fractions, v_precision, '0'), 7, '0'), 1, 6))::NUMERIC;

    v_resdatetime := make_timestamp(p_year,
                                    p_month,
                                    p_day,
                                    p_hour,
                                    p_minute,
                                    v_calc_seconds);
    v_sign := (
        SELECT CASE
            WHEN (p_hour_offset) > 0
                THEN '+'
            WHEN (p_hour_offset) = 0 AND (p_minute_offset) >= 0
                THEN '+'    
            ELSE '-'
        END
    );
    v_string := CONCAT(v_resdatetime::pg_catalog.text,v_sign,abs(p_hour_offset)::SMALLINT::text,':',
                                                          abs(p_minute_offset)::SMALLINT::text);
    BEGIN
    RETURN cast(v_string AS sys.datetimeoffset);
    exception
        WHEN others THEN
            RAISE invalid_datetime_format;
    END;
EXCEPTION
    WHEN most_specific_type_mismatch THEN
        RAISE USING MESSAGE := 'Scale argument is not valid. Valid expressions for data type datetimeoffset scale argument are integer constants and integer constant expressions',
                    DETAIL := 'Use of incorrect "precision" parameter value during conversion process.',
                    HINT := 'Change "precision" parameter to the proper value and try again.';    
    WHEN invalid_datetime_format THEN
        RAISE USING MESSAGE := 'Cannot construct data type datetimeoffset, some of the arguments have values which are not valid.',
                    DETAIL := 'Possible use of incorrect value of date or time part (which lies outside of valid range).',
                    HINT := 'Check each input argument belongs to the valid range and try again.';

    WHEN numeric_value_out_of_range THEN
        RAISE USING MESSAGE := format('Specified scale % is invalid.', p_fractions),
                    DETAIL := format('Source value is out of %s data type range.', v_err_message),
                    HINT := format('Correct the source value you are trying to cast to %s data type and try again.',
                                   v_err_message);
END;
$BODY$
LANGUAGE plpgsql
IMMUTABLE;

CREATE OR REPLACE FUNCTION sys.SMALLDATETIMEFROMPARTS(IN p_year INTEGER,
                                                               IN p_month INTEGER,
                                                               IN p_day INTEGER,
                                                               IN p_hour INTEGER,
                                                               IN p_minute INTEGER
                                                               )
RETURNS sys.smalldatetime
AS
$BODY$
DECLARE
    v_ressmalldatetime TIMESTAMP WITHOUT TIME ZONE;
    v_string pg_catalog.text;
    p_seconds INTEGER;
BEGIN
    IF p_year IS NULL OR p_month is NULL OR p_day IS NULL OR p_hour IS NULL OR p_minute IS NULL THEN
        RETURN NULL;
    END IF;

    -- Check if arguments are out of range
    IF ((p_year NOT BETWEEN 1900 AND 2079) OR
        (p_month NOT BETWEEN 1 AND 12) OR
        (p_day NOT BETWEEN 1 AND 31) OR
        (p_hour NOT BETWEEN 0 AND 23) OR
        (p_minute NOT BETWEEN 0 AND 59) OR (p_year = 2079 AND p_month > 6) OR (p_year = 2079 AND p_month = 6 AND p_day > 6))
    THEN
        RAISE invalid_datetime_format;
    END IF;
    p_seconds := 0;
    v_ressmalldatetime := make_timestamp(p_year,
                                    p_month,
                                    p_day,
                                    p_hour,
                                    p_minute,
                                    p_seconds);

    v_string := v_ressmalldatetime::pg_catalog.text;
    RETURN CAST(v_string AS sys.SMALLDATETIME);
EXCEPTION   
    WHEN invalid_datetime_format THEN
        RAISE USING MESSAGE := 'Cannot construct data type smalldatetime, some of the arguments have values which are not valid.',
                    DETAIL := 'Possible use of incorrect value of date or time part (which lies outside of valid range).',
                    HINT := 'Check each input argument belongs to the valid range and try again.';
END;
$BODY$
LANGUAGE plpgsql
IMMUTABLE;

create or replace function sys.babelfish_timezone_mapping(IN tmz text) returns text
AS 'babelfishpg_tsql', 'timezone_mapping'
LANGUAGE C IMMUTABLE ;

CREATE OR REPLACE FUNCTION sys.timezone(IN tzzone PG_CATALOG.TEXT ,  IN input_expr PG_CATALOG.TEXT)
RETURNS sys.datetimeoffset
AS
$BODY$
BEGIN
    IF input_expr = 'NULL' THEN
        RAISE USING MESSAGE := 'Argument data type varchar is invalid for argument 1 of AT TIME ZONE function.';
    END IF;

    IF input_expr IS NULL OR tzzone IS NULL THEN 
    	RETURN NULL;
    END IF;

    RAISE USING MESSAGE := 'Argument data type varchar is invalid for argument 1 of AT TIME ZONE function.'; 
END;
$BODY$
LANGUAGE plpgsql
IMMUTABLE;

CREATE OR REPLACE FUNCTION sys.timezone(IN tzzone PG_CATALOG.TEXT , IN input_expr anyelement)
RETURNS sys.datetimeoffset
AS
$BODY$
DECLARE
    tz_offset PG_CATALOG.TEXT;
    tz_name PG_CATALOG.TEXT;
    lower_tzn PG_CATALOG.TEXT;
    prev_res PG_CATALOG.TEXT;
    result PG_CATALOG.TEXT;
    is_dstt bool;
    tz_diff PG_CATALOG.TEXT;
    input_expr_tx PG_CATALOG.TEXT;
    input_expr_tmz TIMESTAMPTZ;
BEGIN
    IF input_expr IS NULL OR tzzone IS NULL THEN 
    	RETURN NULL;
    END IF;

    lower_tzn := lower(tzzone);
    IF lower_tzn <> 'utc' THEN
        tz_name := sys.babelfish_timezone_mapping(lower_tzn);
    ELSE
        tz_name := 'utc';
    END IF;

    IF tz_name = 'NULL' THEN
        RAISE USING MESSAGE := format('Argument data type or the parameter %s provided to AT TIME ZONE clause is invalid.', tzzone);
    END IF;

    IF pg_typeof(input_expr) IN ('sys.smalldatetime'::regtype, 'sys.datetime'::regtype, 'sys.datetime2'::regtype) THEN
        input_expr_tx := input_expr::TEXT;
        input_expr_tmz := input_expr_tx :: TIMESTAMPTZ;

        result := (SELECT input_expr_tmz AT TIME ZONE tz_name)::TEXT;
        tz_diff := (SELECT result::TIMESTAMPTZ - input_expr_tmz)::TEXT;
        if PG_CATALOG.LEFT(tz_diff,1) <> '-' THEN
            tz_diff := concat('+',tz_diff);
        END IF;
        tz_offset := PG_CATALOG.left(tz_diff,6);
        input_expr_tx := concat(input_expr_tx,tz_offset);
        return cast(input_expr_tx as sys.datetimeoffset);
    ELSIF  pg_typeof(input_expr) = 'sys.DATETIMEOFFSET'::regtype THEN
        input_expr_tx := input_expr::TEXT;
        input_expr_tmz := input_expr_tx :: TIMESTAMPTZ;
        result := (SELECT input_expr_tmz  AT TIME ZONE tz_name)::TEXT;
        tz_diff := (SELECT result::TIMESTAMPTZ - input_expr_tmz)::TEXT;
        if PG_CATALOG.LEFT(tz_diff,1) <> '-' THEN
            tz_diff := concat('+',tz_diff);
        END IF;
        tz_offset := PG_CATALOG.left(tz_diff,6);
        result := concat(result,tz_offset);
        return cast(result as sys.datetimeoffset);
    ELSE
        RAISE USING MESSAGE := 'Argument data type varchar is invalid for argument 1 of AT TIME ZONE function.'; 
    END IF;
       
END;
$BODY$
LANGUAGE 'plpgsql' STABLE;

CREATE OR REPLACE FUNCTION sys.typeproperty(
    typename sys.VARCHAR,
    property sys.VARCHAR
    )
RETURNS INT
AS $$
DECLARE
BEGIN
    RETURN NULL;
END;
$$
LANGUAGE plpgsql STABLE;


CREATE OR REPLACE FUNCTION sys.SWITCHOFFSET(IN input_expr PG_CATALOG.TEXT,
                                                               IN tz_offset PG_CATALOG.TEXT)
RETURNS sys.datetimeoffset
AS
$BODY$
DECLARE
    p_year INTEGER;
    p_month INTEGER;
    p_day INTEGER;
    p_hour INTEGER;
    p_minute INTEGER;
    p_seconds INTEGER;
    p_nanosecond PG_CATALOG.TEXT;
    p_tzoffset INTEGER;
    f_tzoffset INTEGER;
    v_resdatetime TIMESTAMP WITHOUT TIME ZONE;
    offset_str PG_CATALOG.TEXT;
    v_resdatetimeupdated TIMESTAMP WITHOUT TIME ZONE;
    tzfm INTEGER;
    str_hr PG_CATALOG.TEXT;
    str_mi PG_CATALOG.TEXT;
    v_hr INTEGER;
    v_mi INTEGER;
    sign_flag INTEGER;
    v_string pg_catalog.text;
    isoverflow pg_catalog.text;
BEGIN

    BEGIN
    p_year := date_part('year',input_expr::TIMESTAMP);
    exception
        WHEN others THEN
            RAISE USING MESSAGE := 'Conversion failed when converting date and/or time from character string.';
    END;

    if p_year <1 or p_year > 9999 THEN
    RAISE USING MESSAGE := 'Conversion failed when converting date and/or time from character string.';
    END IF;


    BEGIN
    input_expr:= cast(input_expr AS datetimeoffset);
    exception
        WHEN others THEN
            RAISE USING MESSAGE := 'Conversion failed when converting date and/or time from character string.';
    END; 

    IF input_expr IS NULL or tz_offset IS NULL THEN 
    RETURN NULL;
    END IF;


    IF tz_offset LIKE '+__:__' THEN
        str_hr := SUBSTRING(tz_offset,2,2);
        str_mi := SUBSTRING(tz_offset,5,2);
        sign_flag := 1;
    ELSIF tz_offset LIKE '-__:__' THEN
        str_hr := SUBSTRING(tz_offset,2,2);
        str_mi := SUBSTRING(tz_offset,5,2);
        sign_flag := -1;
    ELSE
        RAISE EXCEPTION 'The timezone provided to builtin function todatetimeoffset is invalid.';
    END IF;

    

    BEGIN
    v_hr := str_hr::INTEGER;
    v_mi := str_mi::INTEGER;
    exception
        WHEN others THEN
            RAISE USING MESSAGE := 'The timezone provided to builtin function todatetimeoffset is invalid.';
    END;

    if v_hr > 14 or (v_hr = 14 and v_mi > 0) THEN
       RAISE EXCEPTION 'The timezone provided to builtin function todatetimeoffset is invalid.';
    END IF; 

    tzfm := sign_flag*((v_hr*60)+v_mi);

    p_year := date_part('year',input_expr::TIMESTAMP);
    p_month := date_part('month',input_expr::TIMESTAMP);
    p_day := date_part('day',input_expr::TIMESTAMP);
    p_hour := date_part('hour',input_expr::TIMESTAMP);
    p_minute := date_part('minute',input_expr::TIMESTAMP);
    p_seconds := TRUNC(date_part('second', input_expr::TIMESTAMP))::INTEGER;
    p_tzoffset := -1*sys.babelfish_get_datetimeoffset_tzoffset(cast(input_expr as sys.datetimeoffset))::integer;

    p_nanosecond := split_part(input_expr COLLATE "C",'.',2);
    p_nanosecond := split_part(p_nanosecond COLLATE "C",' ',1);


    f_tzoffset := p_tzoffset + tzfm;

    v_resdatetime := make_timestamp(p_year,p_month,p_day,p_hour,p_minute,p_seconds);
    v_resdatetimeupdated := v_resdatetime + make_interval(mins => f_tzoffset);

    isoverflow := split_part(v_resdatetimeupdated::TEXT COLLATE "C",' ',3);

    v_string := CONCAT(v_resdatetimeupdated::pg_catalog.text,'.',p_nanosecond::text,tz_offset);
    p_year := split_part(v_string COLLATE "C",'-',1)::INTEGER;
    

    if p_year <1 or p_year > 9999 or isoverflow = 'BC' THEN
    RAISE USING MESSAGE := 'The timezone provided to builtin function switchoffset would cause the datetimeoffset to overflow the range of valid date range in either UTC or local time.';
    END IF;

    BEGIN
    RETURN cast(v_string AS sys.datetimeoffset);
    exception
        WHEN others THEN
            RAISE USING MESSAGE := 'Conversion failed when converting date and/or time from character string.';
    END;

END;
$BODY$
LANGUAGE plpgsql
IMMUTABLE;

CREATE OR REPLACE FUNCTION sys.SWITCHOFFSET(IN input_expr PG_CATALOG.TEXT,
                                                               IN tz_offset anyelement)
RETURNS sys.datetimeoffset
AS
$BODY$
DECLARE
    p_year INTEGER;
    p_month INTEGER;
    p_day INTEGER;
    p_hour INTEGER;
    p_minute INTEGER;
    p_seconds INTEGER;
    p_nanosecond PG_CATALOG.TEXT;
    p_tzoffset INTEGER;
    f_tzoffset INTEGER;
    v_resdatetime TIMESTAMP WITHOUT TIME ZONE;
    offset_str PG_CATALOG.TEXT;
    v_resdatetimeupdated TIMESTAMP WITHOUT TIME ZONE;
    tzfm INTEGER;
    str_hr PG_CATALOG.TEXT;
    str_mi PG_CATALOG.TEXT;
    v_hr INTEGER;
    v_mi INTEGER;
    sign_flag INTEGER;
    v_string pg_catalog.text;
    v_sign PG_CATALOG.TEXT;
    tz_offset_smallint smallint;
    isoverflow pg_catalog.text;
BEGIN

    IF pg_typeof(tz_offset) NOT IN ('bigint'::regtype, 'int'::regtype, 'smallint'::regtype,'sys.tinyint'::regtype,'sys.decimal'::regtype,
    'numeric'::regtype, 'float'::regtype,'double precision'::regtype, 'real'::regtype, 'sys.money'::regtype,'sys.smallmoney'::regtype,'sys.bit'::regtype,'varbinary'::regtype ) THEN
        RAISE EXCEPTION 'The timezone provided to builtin function todatetimeoffset is invalid.';
    END IF;

    BEGIN
    p_year := date_part('year',input_expr::TIMESTAMP);
    exception
        WHEN others THEN
            RAISE USING MESSAGE := 'Conversion failed when converting date and/or time from character string.';
    END;
    

    if p_year <1 or p_year > 9999 THEN
    RAISE USING MESSAGE := 'Conversion failed when converting date and/or time from character string.';
    END IF;

    BEGIN
    input_expr:= cast(input_expr AS datetimeoffset);
    exception
        WHEN others THEN
            RAISE USING MESSAGE := 'Conversion failed when converting date and/or time from character string.';
    END;

    BEGIN
    IF pg_typeof(tz_offset) NOT IN ('varbinary'::regtype) THEN
        tz_offset := FLOOR(tz_offset);
    END IF;
    tz_offset_smallint := cast(tz_offset AS smallint);
    exception
        WHEN others THEN
            RAISE USING MESSAGE := 'Arithmetic overflow error converting expression to data type smallint.';
    END;  

    IF input_expr IS NULL THEN 
    RETURN NULL;
    END IF;

    if tz_offset_smallint > 840 or tz_offset_smallint < -840 THEN
       RAISE EXCEPTION 'The timezone provided to builtin function todatetimeoffset is invalid.';
    END IF; 

    v_hr := tz_offset_smallint/60;
    v_mi := tz_offset_smallint%60;
    

    p_year := date_part('year',input_expr::TIMESTAMP);
    p_month := date_part('month',input_expr::TIMESTAMP);
    p_day := date_part('day',input_expr::TIMESTAMP);
    p_hour := date_part('hour',input_expr::TIMESTAMP);
    p_minute := date_part('minute',input_expr::TIMESTAMP);
    p_seconds := TRUNC(date_part('second', input_expr::TIMESTAMP))::INTEGER;
    p_tzoffset := -1*sys.babelfish_get_datetimeoffset_tzoffset(cast(input_expr as sys.datetimeoffset))::integer;

    v_sign := (
        SELECT CASE
            WHEN (tz_offset_smallint) >= 0
                THEN '+'    
            ELSE '-'
        END
    );

    p_nanosecond := split_part(input_expr COLLATE "C",'.',2);
    p_nanosecond := split_part(p_nanosecond COLLATE "C",' ',1);

    f_tzoffset := p_tzoffset + tz_offset_smallint;
    v_resdatetime := make_timestamp(p_year,p_month,p_day,p_hour,p_minute,p_seconds);
    v_resdatetimeupdated := v_resdatetime + make_interval(mins => f_tzoffset);

    isoverflow := split_part(v_resdatetimeupdated::TEXT COLLATE "C",' ',3);

    v_string := CONCAT(v_resdatetimeupdated::pg_catalog.text,'.',p_nanosecond::text,v_sign,abs(v_hr)::TEXT,':',abs(v_mi)::TEXT);

    p_year := split_part(v_string COLLATE "C",'-',1)::INTEGER;

    if p_year <1 or p_year > 9999 or isoverflow = 'BC' THEN
    RAISE USING MESSAGE := 'The timezone provided to builtin function switchoffset would cause the datetimeoffset to overflow the range of valid date range in either UTC or local time.';
    END IF;
    

    BEGIN
    RETURN cast(v_string AS sys.datetimeoffset);
    exception
        WHEN others THEN
            RAISE USING MESSAGE := 'Conversion failed when converting date and/or time from character string.';
    END;

END;
$BODY$
LANGUAGE plpgsql
IMMUTABLE;

-- Duplicate functions with arg TEXT since ANYELEMNT cannot handle type unknown.
CREATE OR REPLACE FUNCTION sys.stuff(expr TEXT, start INTEGER, length INTEGER, replace_expr TEXT)
RETURNS TEXT AS
$BODY$
SELECT
CASE
WHEN start <= 0 or start > length(expr) or length < 0 THEN
	NULL
WHEN replace_expr is NULL THEN
	overlay (expr placing '' from start for length)
ELSE
	overlay (expr placing replace_expr from start for length)
END;
$BODY$
LANGUAGE SQL;

CREATE OR REPLACE FUNCTION sys.stuff(expr ANYELEMENT, start INTEGER, length INTEGER, replace_expr ANYELEMENT)
RETURNS ANYELEMENT AS
$BODY$
SELECT
CASE
WHEN start <= 0 or start > length(expr) or length < 0 THEN
	NULL
WHEN replace_expr is NULL THEN
	overlay (expr placing '' from start for length)
ELSE
	overlay (expr placing replace_expr from start for length)
END;
$BODY$
LANGUAGE SQL;

CREATE OR REPLACE FUNCTION sys.len(expr TEXT) RETURNS INTEGER AS
$BODY$
SELECT length(trim(trailing from expr));
$BODY$
STRICT
LANGUAGE SQL IMMUTABLE;

-- Added for BABEL-1544
CREATE OR REPLACE FUNCTION sys.len(expr sys.BBF_VARBINARY) RETURNS INTEGER AS
'babelfishpg_common', 'varbinary_length'
STRICT
LANGUAGE c IMMUTABLE PARALLEL SAFE;

-- DATALENGTH
CREATE OR REPLACE FUNCTION sys.datalength(ANYELEMENT) RETURNS INTEGER
AS 'babelfishpg_tsql', 'datalength' LANGUAGE C IMMUTABLE STRICT PARALLEL SAFE;
-- provide both additional functions here to avoid implicit casting between string literals with/without N''
CREATE OR REPLACE FUNCTION sys.datalength(text) RETURNS INTEGER
AS 'babelfishpg_tsql', 'datalength' LANGUAGE C IMMUTABLE STRICT PARALLEL SAFE;
CREATE OR REPLACE FUNCTION sys.datalength(char) RETURNS INTEGER
AS 'babelfishpg_tsql', 'datalength' LANGUAGE C IMMUTABLE STRICT PARALLEL SAFE;
-- TODO: in MSSQL datalength against varchar(max) will return BIGINT instead of INTEGER. However in PG we ignore typmods in functions.
-- However this is not a critical issue so we will just leave it. We may come back to this difference later once we find out solution to typmods.

CREATE OR REPLACE FUNCTION sys.round(number PG_CATALOG.NUMERIC, length INTEGER)
RETURNS NUMERIC AS 'babelfishpg_common', 'tsql_numeric_round' LANGUAGE C IMMUTABLE PARALLEL SAFE;

CREATE OR REPLACE FUNCTION sys.round(number PG_CATALOG.NUMERIC, length INTEGER, function INTEGER)
RETURNS NUMERIC AS 'babelfishpg_common', 'tsql_numeric_trunc' LANGUAGE C IMMUTABLE PARALLEL SAFE;

CREATE OR REPLACE FUNCTION sys.day(date ANYELEMENT)
RETURNS INTEGER AS
$BODY$
SELECT sys.datepart('day', date);
$BODY$
STRICT
LANGUAGE SQL IMMUTABLE;

CREATE OR REPLACE FUNCTION sys.month(date ANYELEMENT)
RETURNS INTEGER AS
$BODY$
SELECT sys.datepart('month', date);
$BODY$
STRICT
LANGUAGE SQL IMMUTABLE;

CREATE OR REPLACE FUNCTION sys.year(date ANYELEMENT)
RETURNS INTEGER AS
$BODY$
SELECT sys.datepart('year', date);
$BODY$
STRICT
LANGUAGE SQL IMMUTABLE;

CREATE OR REPLACE FUNCTION sys.space(IN number INTEGER, OUT result SYS.VARCHAR) AS $$
-- sys.varchar has default length of 1, so we have to pass in 'number' to be the
-- type modifier.
BEGIN
	EXECUTE pg_catalog.format(E'SELECT repeat(\' \', %s)::SYS.VARCHAR(%s)', number, number) INTO result;
END;
$$
STRICT
LANGUAGE plpgsql;

create or replace function sys.isdate(v text)
returns integer
as
$body$
begin
    if v is NULL THEN
        return 0;
    else
        perform v::date;
        return 1;
    end if;
    EXCEPTION WHEN others THEN
    RETURN 0;
end
$body$
language 'plpgsql' STABLE;

CREATE OR REPLACE FUNCTION sys.is_collated_ci_as_internal(IN input_string TEXT) RETURNS BOOL
AS 'babelfishpg_tsql', 'is_collated_ci_as_internal'
LANGUAGE C VOLATILE PARALLEL SAFE;

CREATE OR REPLACE FUNCTION sys.is_collated_ci_as(IN input_string TEXT)
RETURNS BOOL AS
$$
	SELECT sys.is_collated_ci_as_internal(input_string);
$$
LANGUAGE SQL VOLATILE PARALLEL SAFE;

create or replace function sys.PATINDEX(in pattern varchar, in expression varchar) returns bigint as
$body$
declare
  v_find_result VARCHAR;
  v_pos bigint;
  v_regexp_pattern VARCHAR;
begin
  if pattern is null or expression is null then
    return null;
  end if;
  if PG_CATALOG.left(pattern, 1) = '%' collate sys.database_default then
    v_regexp_pattern := regexp_replace(pattern, '^%', '%#"', 'i');
  else
    v_regexp_pattern := '#"' || pattern;
  end if;

  if PG_CATALOG.right(pattern, 1) = '%' collate sys.database_default then
    v_regexp_pattern := regexp_replace(v_regexp_pattern, '%$', '#"%', 'i');
  else
   v_regexp_pattern := v_regexp_pattern || '#"';
  end if;
  v_find_result := substring(expression, v_regexp_pattern, '#');
  if v_find_result <> '' collate sys.database_default then
    v_pos := strpos(expression, v_find_result);
  else
    v_pos := 0;
  end if;
  return v_pos;
end;
$body$
language plpgsql immutable returns null on null input;

create or replace function sys.RAND(x in int)returns double precision
AS 'babelfishpg_tsql', 'tsql_random'
LANGUAGE C IMMUTABLE STRICT COST 1 PARALLEL RESTRICTED;

create or replace function sys.square(in x double precision) returns double precision
AS
$BODY$
DECLARE
	res double precision;
BEGIN
	res = pow(x, 2::float);
	return res;
END;
$BODY$
LANGUAGE plpgsql PARALLEL SAFE IMMUTABLE RETURNS NULL ON NULL INPUT;

CREATE OR REPLACE FUNCTION sys.atn2(IN x SYS.FLOAT, IN y SYS.FLOAT) RETURNS SYS.FLOAT
AS
$$
DECLARE
    res SYS.FLOAT;
BEGIN
    IF x = 0 AND y = 0 THEN
        RAISE EXCEPTION 'An invalid floating point operation occurred.';
    ELSE
        res = PG_CATALOG.atan2(x, y);
        RETURN res;
    END IF;
END;
$$
LANGUAGE plpgsql PARALLEL SAFE IMMUTABLE RETURNS NULL ON NULL INPUT;

CREATE OR REPLACE FUNCTION sys.datepart(IN datepart PG_CATALOG.TEXT, IN arg anyelement) RETURNS INTEGER
AS
$body$
BEGIN
    IF pg_typeof(arg) = 'sys.DATETIMEOFFSET'::regtype THEN
        return sys.datepart_internal(datepart, arg::timestamp,
                     sys.babelfish_get_datetimeoffset_tzoffset(arg)::integer);
    ELSE
        return sys.datepart_internal(datepart, arg);
    END IF;
END;
$body$
LANGUAGE plpgsql IMMUTABLE;

-- Duplicate function with arg TEXT since ANYELEMENT cannot handle type unknown.
CREATE OR REPLACE FUNCTION sys.datepart(IN datepart TEXT, IN arg TEXT) RETURNS INTEGER
AS
$body$
BEGIN
    IF pg_typeof(arg) = 'sys.DATETIMEOFFSET'::regtype THEN
        return sys.datepart_internal(datepart, arg::timestamp,
                     sys.babelfish_get_datetimeoffset_tzoffset(arg)::integer);
    ELSIF pg_typeof(arg) = 'pg_catalog.text'::regtype THEN
        return sys.datepart_internal(datepart, arg::sys.datetimeoffset::timestamp, sys.babelfish_get_datetimeoffset_tzoffset(arg::sys.datetimeoffset)::integer);
    ELSE
        return sys.datepart_internal(datepart, arg);
    END IF;
END;
$body$
LANGUAGE plpgsql IMMUTABLE;

CREATE OR REPLACE FUNCTION sys.datediff(IN datepart PG_CATALOG.TEXT, IN startdate PG_CATALOG.date, IN enddate PG_CATALOG.date) RETURNS INTEGER
AS
$body$
BEGIN
    return sys.datediff_internal(datepart, startdate::TIMESTAMP, enddate::TIMESTAMP);
END
$body$
LANGUAGE plpgsql IMMUTABLE parallel safe;

CREATE OR REPLACE FUNCTION sys.datediff(IN datepart PG_CATALOG.TEXT, IN startdate sys.datetime, IN enddate sys.datetime) RETURNS INTEGER
AS
$body$
BEGIN
    return sys.datediff_internal(datepart, startdate::TIMESTAMP, enddate::TIMESTAMP);
END
$body$
LANGUAGE plpgsql IMMUTABLE parallel safe;

CREATE OR REPLACE FUNCTION sys.datediff(IN datepart PG_CATALOG.TEXT, IN startdate sys.datetimeoffset, IN enddate sys.datetimeoffset) RETURNS INTEGER
AS
$body$
BEGIN
    return sys.datediff_internal(datepart, startdate::TIMESTAMP, enddate::TIMESTAMP);
END
$body$
LANGUAGE plpgsql IMMUTABLE parallel safe;

CREATE OR REPLACE FUNCTION sys.datediff(IN datepart PG_CATALOG.TEXT, IN startdate sys.datetime2, IN enddate sys.datetime2) RETURNS INTEGER
AS
$body$
BEGIN
    return sys.datediff_internal(datepart, startdate::TIMESTAMP, enddate::TIMESTAMP);
END
$body$
LANGUAGE plpgsql IMMUTABLE parallel safe;

CREATE OR REPLACE FUNCTION sys.datediff(IN datepart PG_CATALOG.TEXT, IN startdate sys.smalldatetime, IN enddate sys.smalldatetime) RETURNS INTEGER
AS
$body$
BEGIN
    return sys.datediff_internal(datepart, startdate::TIMESTAMP, enddate::TIMESTAMP);
END
$body$
LANGUAGE plpgsql IMMUTABLE parallel safe;

CREATE OR REPLACE FUNCTION sys.datediff(IN datepart PG_CATALOG.TEXT, IN startdate PG_CATALOG.time, IN enddate PG_CATALOG.time) RETURNS INTEGER
AS
$body$
BEGIN
    return sys.datediff_internal(datepart, startdate, enddate);
END
$body$
LANGUAGE plpgsql IMMUTABLE parallel safe;

-- datediff big
CREATE OR REPLACE FUNCTION sys.datediff_big(IN datepart PG_CATALOG.TEXT, IN startdate PG_CATALOG.date, IN enddate PG_CATALOG.date) RETURNS BIGINT
AS
$body$
BEGIN
    return sys.datediff_internal_big(datepart, startdate::TIMESTAMP, enddate::TIMESTAMP);
END
$body$
LANGUAGE plpgsql IMMUTABLE parallel safe;

CREATE OR REPLACE FUNCTION sys.datediff_big(IN datepart PG_CATALOG.TEXT, IN startdate sys.datetime, IN enddate sys.datetime) RETURNS BIGINT
AS
$body$
BEGIN
    return sys.datediff_internal_big(datepart, startdate::TIMESTAMP, enddate::TIMESTAMP);
END
$body$
LANGUAGE plpgsql IMMUTABLE parallel safe;

CREATE OR REPLACE FUNCTION sys.datediff_big(IN datepart PG_CATALOG.TEXT, IN startdate sys.datetimeoffset, IN enddate sys.datetimeoffset) RETURNS BIGINT
AS
$body$
BEGIN
    return sys.datediff_internal_big(datepart, startdate::TIMESTAMP, enddate::TIMESTAMP);
END
$body$
LANGUAGE plpgsql IMMUTABLE parallel safe;

CREATE OR REPLACE FUNCTION sys.datediff_big(IN datepart PG_CATALOG.TEXT, IN startdate sys.datetime2, IN enddate sys.datetime2) RETURNS BIGINT
AS
$body$
BEGIN
    return sys.datediff_internal_big(datepart, startdate::TIMESTAMP, enddate::TIMESTAMP);
END
$body$
LANGUAGE plpgsql IMMUTABLE parallel safe;

CREATE OR REPLACE FUNCTION sys.datediff_big(IN datepart PG_CATALOG.TEXT, IN startdate sys.smalldatetime, IN enddate sys.smalldatetime) RETURNS BIGINT
AS
$body$
BEGIN
    return sys.datediff_internal_big(datepart, startdate::TIMESTAMP, enddate::TIMESTAMP);
END
$body$
LANGUAGE plpgsql IMMUTABLE parallel safe;

CREATE OR REPLACE FUNCTION sys.datediff_big(IN datepart PG_CATALOG.TEXT, IN startdate PG_CATALOG.time, IN enddate PG_CATALOG.time) RETURNS BIGINT
AS
$body$
BEGIN
    return sys.datediff_internal_big(datepart, startdate, enddate);
END
$body$
LANGUAGE plpgsql IMMUTABLE parallel safe;


 -- Duplicate functions with arg TEXT since ANYELEMENT cannot handle type unknown.
CREATE OR REPLACE FUNCTION sys.dateadd(IN datepart PG_CATALOG.TEXT, IN num INTEGER, IN startdate TEXT) RETURNS DATETIME
AS
$body$
DECLARE
    is_date INT;
BEGIN
    is_date = sys.isdate(startdate);
    IF (is_date = 1) THEN 
        RETURN sys.dateadd_internal(datepart,num,startdate::datetime);
    ELSEIF (startdate is NULL) THEN
        RETURN NULL;
    ELSE
        RAISE EXCEPTION 'Conversion failed when converting date and/or time from character string.';
    END IF;
END;
$body$
LANGUAGE plpgsql IMMUTABLE parallel safe;

CREATE OR REPLACE FUNCTION sys.dateadd(IN datepart PG_CATALOG.TEXT, IN num INTEGER, IN startdate sys.bit) RETURNS DATETIME
AS
$body$
BEGIN
        return sys.dateadd_numeric_representation_helper(datepart, num, startdate);
END;
$body$
LANGUAGE plpgsql IMMUTABLE parallel safe;

CREATE OR REPLACE FUNCTION sys.dateadd(IN datepart PG_CATALOG.TEXT, IN num INTEGER, IN startdate numeric) RETURNS DATETIME
AS
$body$
BEGIN
        return sys.dateadd_numeric_representation_helper(datepart, num, startdate);
END;
$body$
LANGUAGE plpgsql IMMUTABLE parallel safe;


CREATE OR REPLACE FUNCTION sys.dateadd(IN datepart PG_CATALOG.TEXT, IN num INTEGER, IN startdate real) RETURNS DATETIME
AS
$body$
BEGIN
        return sys.dateadd_numeric_representation_helper(datepart, num, startdate);
END;
$body$
LANGUAGE plpgsql IMMUTABLE parallel safe;

CREATE OR REPLACE FUNCTION sys.dateadd(IN datepart PG_CATALOG.TEXT, IN num INTEGER, IN startdate double precision) RETURNS DATETIME
AS
$body$
BEGIN
        return sys.dateadd_numeric_representation_helper(datepart, num, startdate);
END;
$body$
LANGUAGE plpgsql IMMUTABLE parallel safe;

CREATE OR REPLACE FUNCTION sys.dateadd(IN datepart PG_CATALOG.TEXT, IN num INTEGER, IN startdate ANYELEMENT) RETURNS ANYELEMENT
AS
$body$
BEGIN
    IF pg_typeof(startdate) = 'sys.DATETIMEOFFSET'::regtype THEN
        return sys.dateadd_internal_df(datepart, num,
                     startdate);
    ELSE
        return sys.dateadd_internal(datepart, num,
                     startdate);
    END IF;
END;
$body$
LANGUAGE plpgsql IMMUTABLE parallel safe;

CREATE OR REPLACE FUNCTION sys.dateadd_numeric_representation_helper(IN datepart PG_CATALOG.TEXT, IN num INTEGER, IN startdate ANYELEMENT) RETURNS DATETIME AS $$
DECLARE
    digit_to_startdate DATETIME;
BEGIN
    IF pg_typeof(startdate) IN ('bigint'::regtype, 'int'::regtype, 'smallint'::regtype,'sys.tinyint'::regtype,'sys.decimal'::regtype,
    'numeric'::regtype, 'float'::regtype,'double precision'::regtype, 'real'::regtype, 'sys.money'::regtype,'sys.smallmoney'::regtype,'sys.bit'::regtype) THEN
        digit_to_startdate := CAST('1900-01-01 00:00:00.0' AS sys.DATETIME) + CAST(startdate as sys.DATETIME);
    END IF;

    CASE datepart
	WHEN 'year' THEN
		RETURN digit_to_startdate + make_interval(years => num);
	WHEN 'quarter' THEN
		RETURN digit_to_startdate + make_interval(months => num * 3);
	WHEN 'month' THEN
		RETURN digit_to_startdate + make_interval(months => num);
	WHEN 'dayofyear', 'y' THEN
		RETURN digit_to_startdate + make_interval(days => num);
	WHEN 'day' THEN
		RETURN digit_to_startdate + make_interval(days => num);
	WHEN 'week' THEN
		RETURN digit_to_startdate + make_interval(weeks => num);
	WHEN 'weekday' THEN
		RETURN digit_to_startdate + make_interval(days => num);
	WHEN 'hour' THEN
		RETURN digit_to_startdate + make_interval(hours => num);
	WHEN 'minute' THEN
		RETURN digit_to_startdate + make_interval(mins => num);
	WHEN 'second' THEN
		RETURN digit_to_startdate + make_interval(secs => num);
	WHEN 'millisecond' THEN
		RETURN digit_to_startdate + make_interval(secs => (num::numeric) * 0.001);
	ELSE
		RAISE EXCEPTION 'The datepart % is not supported by date function dateadd for data type datetime.', datepart;
	END CASE;
END;
$$
STRICT
LANGUAGE plpgsql IMMUTABLE parallel safe;

/*
    This function is needed when input date is datetimeoffset type. When running the following query in postgres using tsql dialect, it faied.
        select dateadd(minute, -70, '2016-12-26 00:30:05.523456+8'::datetimeoffset);
    We tried to merge this function with sys.dateadd_internal by using '+' when adding interval to datetimeoffset, 
    but the error shows : operator does not exist: sys.datetimeoffset + interval. As the result, we should not use '+' directly
    but should keep using OPERATOR(sys.+) when input date is in datetimeoffset type.
*/
CREATE OR REPLACE FUNCTION sys.dateadd_internal_df(IN datepart PG_CATALOG.TEXT, IN num INTEGER, IN startdate datetimeoffset)
RETURNS datetimeoffset AS
'babelfishpg_common', 'dateadd_datetimeoffset'
STRICT
LANGUAGE C IMMUTABLE PARALLEL SAFE;

CREATE OR REPLACE FUNCTION sys.dateadd_internal(IN datepart PG_CATALOG.TEXT, IN num INTEGER, IN startdate ANYELEMENT) RETURNS ANYELEMENT AS $$
BEGIN
    IF pg_typeof(startdate) = 'time'::regtype THEN
        return sys.dateadd_internal_datetime(datepart, num, startdate, 0);
	END IF;
    IF pg_typeof(startdate) = 'date'::regtype THEN
        return sys.dateadd_internal_datetime(datepart, num, startdate, 1);
	END IF;
    IF pg_typeof(startdate) = 'sys.smalldatetime'::regtype THEN
        return sys.dateadd_internal_datetime(datepart, num, startdate, 2);
    END IF;
    IF (pg_typeof(startdate) = 'sys.datetime'::regtype or pg_typeof(startdate) = 'timestamp'::regtype) THEN
        return sys.dateadd_internal_datetime(datepart, num, startdate, 3);
    END IF;
    IF pg_typeof(startdate) = 'sys.datetime2'::regtype THEN
        return sys.dateadd_internal_datetime(datepart, num, startdate, 4);
    END IF;
END;
$$
STRICT
LANGUAGE plpgsql IMMUTABLE parallel safe;

CREATE OR REPLACE FUNCTION sys.dateadd_internal_datetime(IN datepart PG_CATALOG.TEXT, IN num INTEGER, IN startdate ANYELEMENT, IN datetimetype INT) 
RETURNS TIMESTAMP AS
'babelfishpg_common', 'dateadd_datetime'
STRICT
LANGUAGE C IMMUTABLE PARALLEL SAFE;

CREATE OR REPLACE FUNCTION sys.datediff_internal_big(IN datepart PG_CATALOG.TEXT, IN startdate anyelement, IN enddate anyelement)
RETURNS BIGINT AS
'babelfishpg_common', 'timestamp_diff_big'
STRICT
LANGUAGE C IMMUTABLE PARALLEL SAFE;

CREATE OR REPLACE FUNCTION sys.datediff_internal(IN datepart PG_CATALOG.TEXT, IN startdate anyelement, IN enddate anyelement)
RETURNS INT AS
'babelfishpg_common', 'timestamp_diff'
STRICT
LANGUAGE C IMMUTABLE PARALLEL SAFE;

CREATE OR REPLACE FUNCTION sys.datename(IN dp PG_CATALOG.TEXT, IN arg anyelement) RETURNS TEXT AS 
$BODY$
SELECT
    CASE
    WHEN dp = 'month'::text THEN
        to_char(arg::sys.DATETIME, 'TMMonth')
    -- '1969-12-28' is a Sunday
    WHEN dp = 'dow'::text THEN
        to_char(arg::sys.DATETIME, 'TMDay')
    ELSE
        sys.datepart(dp, arg)::TEXT
    END 
$BODY$
STRICT
LANGUAGE sql IMMUTABLE;

-- Duplicate functions with arg TEXT since ANYELEMENT cannot handle type unknown.
CREATE OR REPLACE FUNCTION sys.datename(IN dp PG_CATALOG.TEXT, IN arg TEXT) RETURNS TEXT AS
$BODY$
SELECT
    CASE
    WHEN dp = 'month'::text THEN
        to_char(arg::date, 'TMMonth')
    -- '1969-12-28' is a Sunday
    WHEN dp = 'dow'::text THEN
        to_char(arg::date, 'TMDay')
    ELSE
        sys.datepart(dp, arg)::TEXT
    END
$BODY$
STRICT
LANGUAGE sql IMMUTABLE;

-- These come from the built-in pg_catalog.count in pg_aggregate.dat
CREATE AGGREGATE sys.count(*)
(
	sfunc = int8inc,
	combinefunc = int8pl,
	msfunc = int8inc,
	minvfunc = int8dec,
	stype = int8,
	mstype = int8,
	initcond = 0,
	minitcond = 0,
	finalfunc = int4,
	mfinalfunc = int4,
	parallel = safe
);

CREATE AGGREGATE sys.count("any")
(
	sfunc = int8inc_any,
	combinefunc = int8pl,
	msfunc = int8inc_any,
	minvfunc = int8dec_any,
	stype = int8,
	mstype = int8,
	initcond = 0,
	minitcond = 0,
	finalfunc = int4,
	mfinalfunc = int4,
	parallel = safe
);

CREATE AGGREGATE sys.count_big(*)
(
	sfunc = int8inc,
	combinefunc = int8pl,
	msfunc = int8inc,
	minvfunc = int8dec,
	stype = int8,
	mstype = int8,
	initcond = 0,
	minitcond = 0,
	parallel = safe
);

CREATE AGGREGATE sys.count_big("any")
(
	sfunc = int8inc_any,
	combinefunc = int8pl,
	msfunc = int8inc_any,
	minvfunc = int8dec_any,
	stype = int8,
	mstype = int8,
	initcond = 0,
	minitcond = 0,
	parallel = safe
);

CREATE OR REPLACE FUNCTION sys.REPLICATE(string TEXT, number INTEGER)
RETURNS VARCHAR AS
$BODY$
SELECT 
    CASE 
        WHEN number >= 0 THEN repeat(string, number)
        ELSE null
    END;
$BODY$
LANGUAGE SQL IMMUTABLE STRICT PARALLEL SAFE;

-- @@ functions
CREATE OR REPLACE FUNCTION sys.rowcount()
RETURNS INT AS 'babelfishpg_tsql' LANGUAGE C STABLE;

CREATE OR REPLACE FUNCTION sys.rowcount_big()
RETURNS BIGINT AS 'babelfishpg_tsql' LANGUAGE C STABLE;

CREATE OR REPLACE FUNCTION sys.error()
	   RETURNS INT AS 'babelfishpg_tsql' LANGUAGE C STABLE;

CREATE OR REPLACE FUNCTION sys.pgerror()
	   RETURNS VARCHAR AS 'babelfishpg_tsql' LANGUAGE C STABLE;

CREATE OR REPLACE FUNCTION sys.trancount()
	   RETURNS INT AS 'babelfishpg_tsql' LANGUAGE C STABLE;

CREATE OR REPLACE FUNCTION sys.datefirst()
	   RETURNS INT AS 'babelfishpg_tsql' LANGUAGE C STABLE;

CREATE OR REPLACE FUNCTION sys.options()
	   RETURNS INT AS 'babelfishpg_tsql' LANGUAGE C STABLE;

CREATE OR REPLACE FUNCTION sys.version()
        RETURNS sys.NVARCHAR(255)  AS 'babelfishpg_tsql' LANGUAGE C STABLE;

CREATE OR REPLACE FUNCTION sys.servername()
        RETURNS sys.NVARCHAR(128)  AS 'babelfishpg_tsql' LANGUAGE C STABLE;

CREATE OR REPLACE FUNCTION sys.servicename()
        RETURNS sys.NVARCHAR(128)  AS 'babelfishpg_tsql' LANGUAGE C STABLE;


CREATE OR REPLACE FUNCTION sys.database_principal_id(IN user_name sys.sysname)
RETURNS OID
AS 'babelfishpg_tsql', 'user_id'
LANGUAGE C IMMUTABLE PARALLEL SAFE STRICT;

CREATE OR REPLACE FUNCTION sys.database_principal_id()
RETURNS OID
AS 'babelfishpg_tsql', 'user_id_noarg'
LANGUAGE C IMMUTABLE PARALLEL SAFE;

-- In tsql @@max_precision represents max precision that server supports
-- As of now, we do not support change in max_precision. So, returning default value
CREATE OR REPLACE FUNCTION sys.max_precision()
RETURNS sys.TINYINT  AS 
$$
BEGIN
  RETURN 38;
END;
$$
LANGUAGE plpgsql;

-- not supported, only syntax support
CREATE OR REPLACE FUNCTION sys.PROCID()
	RETURNS INT AS 'babelfishpg_tsql' LANGUAGE C;

CREATE OR REPLACE FUNCTION sys.spid()
RETURNS INTEGER AS
$BODY$
SELECT pg_backend_pid();
$BODY$
STRICT
LANGUAGE SQL STABLE;

CREATE OR REPLACE FUNCTION sys.get_current_full_xact_id()
    RETURNS XID8 AS 'babelfishpg_tsql' LANGUAGE C STABLE;

CREATE OR REPLACE FUNCTION sys.DBTS()
RETURNS sys.ROWVERSION AS
$$
DECLARE
    eh_setting text;
BEGIN
    eh_setting = (select s.setting FROM pg_catalog.pg_settings s where name = 'babelfishpg_tsql.escape_hatch_rowversion');
    IF eh_setting = 'strict' THEN
        RAISE EXCEPTION 'To use @@DBTS, set ''babelfishpg_tsql.escape_hatch_rowversion'' to ''ignore''';
    ELSE
        RETURN sys.get_current_full_xact_id()::sys.ROWVERSION;
    END IF;
END;
$$
STRICT
LANGUAGE plpgsql STABLE;

CREATE OR REPLACE FUNCTION sys.nestlevel() RETURNS INTEGER AS
$$
DECLARE
    stack text;
    result integer;
BEGIN
    GET DIAGNOSTICS stack = PG_CONTEXT;
    result := array_length(string_to_array(stack, 'function'), 1) - 3; 
    IF result < -1 THEN
        RAISE EXCEPTION 'Invalid output, check stack trace %', stack;
    ELSE
        RETURN result;
    END IF;
END;
$$
LANGUAGE plpgsql STABLE;

CREATE OR REPLACE FUNCTION sys.fetch_status()
RETURNS INT AS 'babelfishpg_tsql' LANGUAGE C STABLE;

CREATE OR REPLACE FUNCTION sys.cursor_rows()
RETURNS INT AS 'babelfishpg_tsql' LANGUAGE C STABLE;

CREATE OR REPLACE FUNCTION sys.cursor_status(text, text)
RETURNS INT AS 'babelfishpg_tsql' LANGUAGE C STABLE;

-- Floor for bit
CREATE OR REPLACE FUNCTION sys.floor(sys.bit) RETURNS DOUBLE PRECISION
AS 'babelfishpg_tsql', 'bit_floor' LANGUAGE C IMMUTABLE STRICT PARALLEL SAFE;

-- Floor overloading for all int types
CREATE OR REPLACE FUNCTION sys.floor(bigint) RETURNS BIGINT
AS 'babelfishpg_tsql', 'int_floor' LANGUAGE C IMMUTABLE STRICT PARALLEL SAFE;

CREATE OR REPLACE FUNCTION sys.floor(int) RETURNS INT
AS 'babelfishpg_tsql', 'int_floor' LANGUAGE C IMMUTABLE STRICT PARALLEL SAFE;

CREATE OR REPLACE FUNCTION sys.floor(smallint) RETURNS SMALLINT
AS 'babelfishpg_tsql', 'int_floor' LANGUAGE C IMMUTABLE STRICT PARALLEL SAFE;

CREATE OR REPLACE FUNCTION sys.floor(tinyint) RETURNS TINYINT
AS 'babelfishpg_tsql', 'int_floor' LANGUAGE C IMMUTABLE STRICT PARALLEL SAFE;

-- Ceiling for bit
CREATE OR REPLACE FUNCTION sys.ceiling(sys.bit) RETURNS DOUBLE PRECISION
AS 'babelfishpg_tsql', 'bit_ceiling' LANGUAGE C IMMUTABLE STRICT PARALLEL SAFE;

-- Ceiling overloading for all int types
CREATE OR REPLACE FUNCTION sys.ceiling(bigint) RETURNS BIGINT
AS 'babelfishpg_tsql', 'int_ceiling' LANGUAGE C IMMUTABLE STRICT PARALLEL SAFE;

CREATE OR REPLACE FUNCTION sys.ceiling(int) RETURNS INT
AS 'babelfishpg_tsql', 'int_ceiling' LANGUAGE C IMMUTABLE STRICT PARALLEL SAFE;

CREATE OR REPLACE FUNCTION sys.ceiling(smallint) RETURNS SMALLINT
AS 'babelfishpg_tsql', 'int_ceiling' LANGUAGE C IMMUTABLE STRICT PARALLEL SAFE;

CREATE OR REPLACE FUNCTION sys.ceiling(tinyint) RETURNS TINYINT
AS 'babelfishpg_tsql', 'int_ceiling' LANGUAGE C IMMUTABLE STRICT PARALLEL SAFE;

CREATE AGGREGATE sys.STDEV(float8) (
    SFUNC = float8_accum,
    FINALFUNC = float8_stddev_samp,
    STYPE = float8[],
    COMBINEFUNC = float8_combine,
    PARALLEL = SAFE,
    INITCOND = '{0,0,0}'
);

CREATE AGGREGATE sys.STDEVP(float8) (
    SFUNC = float8_accum,
    FINALFUNC = float8_stddev_pop,
    STYPE = float8[],
    COMBINEFUNC = float8_combine,
    PARALLEL = SAFE,
    INITCOND = '{0,0,0}'
);

CREATE AGGREGATE sys.VAR(float8) (
    SFUNC = float8_accum,
    FINALFUNC = float8_var_samp,
    STYPE = float8[],
    COMBINEFUNC = float8_combine,
    PARALLEL = SAFE,
    INITCOND = '{0,0,0}'
);

CREATE AGGREGATE sys.VARP(float8) (
    SFUNC = float8_accum,
    FINALFUNC = float8_var_pop,
    STYPE = float8[],
    COMBINEFUNC = float8_combine,
    PARALLEL = SAFE,
    INITCOND = '{0,0,0}'
);

CREATE OR REPLACE FUNCTION sys.microsoftversion()
RETURNS INTEGER AS
$BODY$
	SELECT 201332885::INTEGER;
$BODY$
LANGUAGE SQL IMMUTABLE STRICT PARALLEL SAFE;
CREATE OR REPLACE FUNCTION sys.APPLOCK_MODE(IN "@dbprincipal" varchar(32),
                                            IN "@resource" varchar(255),
                                            IN "@lockowner" varchar(32) DEFAULT 'TRANSACTION')
RETURNS TEXT
AS 'babelfishpg_tsql', 'APPLOCK_MODE' LANGUAGE C STABLE;

CREATE OR REPLACE FUNCTION sys.APPLOCK_TEST(IN "@dbprincipal" varchar(32),
                                            IN "@resource" varchar(255),
											IN "@lockmode" varchar(32),
                                            IN "@lockowner" varchar(32) DEFAULT 'TRANSACTION')
RETURNS SMALLINT
AS 'babelfishpg_tsql', 'APPLOCK_TEST' LANGUAGE C STABLE;

-- Error handling functions
CREATE OR REPLACE FUNCTION sys.xact_state()
RETURNS SMALLINT
AS 'babelfishpg_tsql', 'xact_state' LANGUAGE C STABLE;

CREATE OR REPLACE FUNCTION sys.error_line()
RETURNS INT
AS 'babelfishpg_tsql', 'pltsql_error_line' LANGUAGE C STABLE;

CREATE OR REPLACE FUNCTION sys.error_message()
RETURNS sys.NVARCHAR(4000)
AS 'babelfishpg_tsql', 'pltsql_error_message' LANGUAGE C STABLE;

CREATE OR REPLACE FUNCTION sys.error_number()
RETURNS INT
AS 'babelfishpg_tsql', 'pltsql_error_number' LANGUAGE C STABLE;

CREATE OR REPLACE FUNCTION sys.error_procedure()
RETURNS sys.NVARCHAR(128)
AS 'babelfishpg_tsql', 'pltsql_error_procedure' LANGUAGE C STABLE;

CREATE OR REPLACE FUNCTION sys.error_severity()
RETURNS INT
AS 'babelfishpg_tsql', 'pltsql_error_severity' LANGUAGE C STABLE;

CREATE OR REPLACE FUNCTION sys.error_state()
RETURNS INT
AS 'babelfishpg_tsql', 'pltsql_error_state' LANGUAGE C STABLE;

CREATE OR REPLACE FUNCTION sys.rand() RETURNS FLOAT AS
$$
	SELECT random();
$$
LANGUAGE SQL STABLE STRICT PARALLEL RESTRICTED;

CREATE OR REPLACE FUNCTION sys.DEFAULT_DOMAIN()
RETURNS TEXT
AS 'babelfishpg_tsql', 'default_domain' LANGUAGE C;

CREATE OR REPLACE FUNCTION sys.db_id(sys.nvarchar(128)) RETURNS SMALLINT
AS 'babelfishpg_tsql', 'babelfish_db_id'
LANGUAGE C PARALLEL SAFE IMMUTABLE;

CREATE OR REPLACE FUNCTION sys.db_id() RETURNS SMALLINT
AS 'babelfishpg_tsql', 'babelfish_db_id'
LANGUAGE C PARALLEL SAFE IMMUTABLE;

CREATE OR REPLACE FUNCTION sys.db_name(int) RETURNS sys.nvarchar(128)
AS 'babelfishpg_tsql', 'babelfish_db_name'
LANGUAGE C PARALLEL SAFE IMMUTABLE;

CREATE OR REPLACE FUNCTION sys.db_name() RETURNS sys.nvarchar(128)
AS 'babelfishpg_tsql', 'babelfish_db_name'
LANGUAGE C PARALLEL SAFE IMMUTABLE;

CREATE OR REPLACE FUNCTION sys.exp(IN arg DOUBLE PRECISION)
RETURNS DOUBLE PRECISION
AS 'babelfishpg_tsql', 'tsql_exp'
LANGUAGE C IMMUTABLE STRICT PARALLEL SAFE;
GRANT EXECUTE ON FUNCTION sys.exp(DOUBLE PRECISION) TO PUBLIC;

CREATE OR REPLACE FUNCTION sys.exp(IN arg NUMERIC)
RETURNS DOUBLE PRECISION
AS
$BODY$
SELECT sys.exp(arg::DOUBLE PRECISION);
$BODY$
LANGUAGE SQL IMMUTABLE PARALLEL SAFE;
GRANT EXECUTE ON FUNCTION sys.exp(NUMERIC) TO PUBLIC;

-- For numeric/decimal and float/double precision there is already inbuilt functions,
-- Following sign functions are for remaining datatypes
CREATE OR REPLACE FUNCTION sys.sign(IN arg INT) RETURNS INT AS
$BODY$
SELECT
	CASE
		WHEN arg > 0 THEN 1::INT
		WHEN arg < 0 THEN -1::INT
		ELSE 0::INT
	END;
$BODY$
STRICT
LANGUAGE SQL IMMUTABLE PARALLEL SAFE;
GRANT EXECUTE ON FUNCTION sys.sign(INT) TO PUBLIC;

CREATE OR REPLACE FUNCTION sys.sign(IN arg SMALLINT) RETURNS INT AS
$BODY$
SELECT sys.sign(arg::INT);
$BODY$
LANGUAGE SQL IMMUTABLE PARALLEL SAFE;
GRANT EXECUTE ON FUNCTION sys.sign(SMALLINT) TO PUBLIC;

CREATE OR REPLACE FUNCTION sys.sign(IN arg SYS.TINYINT) RETURNS INT AS
$BODY$
SELECT sys.sign(arg::INT);
$BODY$
LANGUAGE SQL IMMUTABLE PARALLEL SAFE;
GRANT EXECUTE ON FUNCTION sys.sign(SYS.TINYINT) TO PUBLIC;

CREATE OR REPLACE FUNCTION sys.sign(IN arg BIGINT) RETURNS BIGINT AS
$BODY$
SELECT
	CASE
		WHEN arg > 0::BIGINT THEN 1::BIGINT
		WHEN arg < 0::BIGINT THEN -1::BIGINT
		ELSE 0::BIGINT
	END;
$BODY$
LANGUAGE SQL IMMUTABLE PARALLEL SAFE;
GRANT EXECUTE ON FUNCTION sys.sign(BIGINT) TO PUBLIC;

CREATE OR REPLACE FUNCTION sys.sign(IN arg SYS.MONEY) RETURNS SYS.MONEY AS
$BODY$
SELECT
	CASE
		WHEN arg > 0::SYS.MONEY THEN 1::SYS.MONEY
		WHEN arg < 0::SYS.MONEY THEN -1::SYS.MONEY
		ELSE 0::SYS.MONEY
	END;
$BODY$
LANGUAGE SQL IMMUTABLE PARALLEL SAFE;
GRANT EXECUTE ON FUNCTION sys.sign(SYS.MONEY) TO PUBLIC;

CREATE OR REPLACE FUNCTION sys.sign(IN arg SYS.SMALLMONEY) RETURNS SYS.MONEY AS
$BODY$
SELECT sys.sign(arg::SYS.MONEY);
$BODY$
LANGUAGE SQL IMMUTABLE PARALLEL SAFE;
GRANT EXECUTE ON FUNCTION sys.sign(SYS.SMALLMONEY) TO PUBLIC;

-- To handle remaining input datatypes
CREATE OR REPLACE FUNCTION sys.sign(IN arg ANYELEMENT) RETURNS SYS.FLOAT AS
$BODY$
SELECT
	sign(arg::SYS.FLOAT);
$BODY$
LANGUAGE SQL IMMUTABLE PARALLEL SAFE;
GRANT EXECUTE ON FUNCTION sys.sign(ANYELEMENT) TO PUBLIC;

-- Duplicate functions with arg TEXT since ANYELEMNT cannot handle type unknown.
CREATE OR REPLACE FUNCTION sys.sign(IN arg TEXT) RETURNS SYS.FLOAT AS
$BODY$
SELECT
	sign(arg::SYS.FLOAT);
$BODY$
LANGUAGE SQL IMMUTABLE PARALLEL SAFE;
GRANT EXECUTE ON FUNCTION sys.sign(TEXT) TO PUBLIC;

CREATE OR REPLACE FUNCTION sys.lock_timeout()
RETURNS integer
LANGUAGE plpgsql
STABLE STRICT
AS $$
declare return_value integer;
begin
    return_value := (select s.setting FROM pg_catalog.pg_settings s where name = 'babelfishpg_tsql.lock_timeout');
    RETURN return_value;
EXCEPTION
    WHEN others THEN
        RETURN NULL;
END;
$$;
GRANT EXECUTE ON FUNCTION sys.lock_timeout() TO PUBLIC;

CREATE OR REPLACE FUNCTION sys.max_connections()
RETURNS integer
LANGUAGE plpgsql
STABLE STRICT
AS $$
declare return_value integer;
begin
    return_value := (select s.setting FROM pg_catalog.pg_settings s where name = 'max_connections');
    RETURN return_value;
EXCEPTION
    WHEN others THEN
        RETURN NULL;
END;
$$;
GRANT EXECUTE ON FUNCTION sys.max_connections() TO PUBLIC;

CREATE OR REPLACE FUNCTION sys.trigger_nestlevel()
RETURNS integer
LANGUAGE plpgsql
STABLE STRICT
AS $$
declare return_value integer;
begin
    return_value := (select pg_trigger_depth());
    RETURN return_value;
EXCEPTION
    WHEN others THEN
        RETURN NULL;
END;
$$;
GRANT EXECUTE ON FUNCTION sys.trigger_nestlevel() TO PUBLIC;

CREATE OR REPLACE VIEW babelfish_has_perms_by_name_permissions
AS
SELECT t.securable_type,t.permission_name,t.implied_dbo_permissions,t.fully_supported FROM
(
  VALUES
    ('application role', 'alter', 'f', 'f'),
    ('application role', 'any', 'f', 'f'),
    ('application role', 'control', 'f', 'f'),
    ('application role', 'view definition', 'f', 'f'),
    ('assembly', 'alter', 'f', 'f'),
    ('assembly', 'any', 'f', 'f'),
    ('assembly', 'control', 'f', 'f'),
    ('assembly', 'references', 'f', 'f'),
    ('assembly', 'take ownership', 'f', 'f'),
    ('assembly', 'view definition', 'f', 'f'),
    ('asymmetric key', 'alter', 'f', 'f'),
    ('asymmetric key', 'any', 'f', 'f'),
    ('asymmetric key', 'control', 'f', 'f'),
    ('asymmetric key', 'references', 'f', 'f'),
    ('asymmetric key', 'take ownership', 'f', 'f'),
    ('asymmetric key', 'view definition', 'f', 'f'),
    ('availability group', 'alter', 'f', 'f'),
    ('availability group', 'any', 'f', 'f'),
    ('availability group', 'control', 'f', 'f'),
    ('availability group', 'take ownership', 'f', 'f'),
    ('availability group', 'view definition', 'f', 'f'),
    ('certificate', 'alter', 'f', 'f'),
    ('certificate', 'any', 'f', 'f'),
    ('certificate', 'control', 'f', 'f'),
    ('certificate', 'references', 'f', 'f'),
    ('certificate', 'take ownership', 'f', 'f'),
    ('certificate', 'view definition', 'f', 'f'),
    ('contract', 'alter', 'f', 'f'),
    ('contract', 'any', 'f', 'f'),
    ('contract', 'control', 'f', 'f'),
    ('contract', 'references', 'f', 'f'),
    ('contract', 'take ownership', 'f', 'f'),
    ('contract', 'view definition', 'f', 'f'),
    ('database', 'administer database bulk operations', 'f', 'f'),
    ('database', 'alter', 't', 'f'),
    ('database', 'alter any application role', 'f', 'f'),
    ('database', 'alter any assembly', 'f', 'f'),
    ('database', 'alter any asymmetric key', 'f', 'f'),
    ('database', 'alter any certificate', 'f', 'f'),
    ('database', 'alter any column encryption key', 'f', 'f'),
    ('database', 'alter any column master key', 'f', 'f'),
    ('database', 'alter any contract', 'f', 'f'),
    ('database', 'alter any database audit', 'f', 'f'),
    ('database', 'alter any database ddl trigger', 'f', 'f'),
    ('database', 'alter any database event notification', 'f', 'f'),
    ('database', 'alter any database event session', 'f', 'f'),
    ('database', 'alter any database scoped configuration', 'f', 'f'),
    ('database', 'alter any dataspace', 'f', 'f'),
    ('database', 'alter any external data source', 'f', 'f'),
    ('database', 'alter any external file format', 'f', 'f'),
    ('database', 'alter any external language', 'f', 'f'),
    ('database', 'alter any external library', 'f', 'f'),
    ('database', 'alter any fulltext catalog', 'f', 'f'),
    ('database', 'alter any mask', 'f', 'f'),
    ('database', 'alter any message type', 'f', 'f'),
    ('database', 'alter any remote service binding', 'f', 'f'),
    ('database', 'alter any role', 'f', 'f'),
    ('database', 'alter any route', 'f', 'f'),
    ('database', 'alter any schema', 't', 'f'),
    ('database', 'alter any security policy', 'f', 'f'),
    ('database', 'alter any sensitivity classification', 'f', 'f'),
    ('database', 'alter any service', 'f', 'f'),
    ('database', 'alter any symmetric key', 'f', 'f'),
    ('database', 'alter any user', 't', 'f'),
    ('database', 'any', 't', 'f'),
    ('database', 'authenticate', 't', 'f'),
    ('database', 'backup database', 'f', 'f'),
    ('database', 'backup log', 'f', 'f'),
    ('database', 'checkpoint', 'f', 'f'),
    ('database', 'connect', 't', 'f'),
    ('database', 'connect replication', 'f', 'f'),
    ('database', 'control', 't', 'f'),
    ('database', 'create aggregate', 'f', 'f'),
    ('database', 'create assembly', 'f', 'f'),
    ('database', 'create asymmetric key', 'f', 'f'),
    ('database', 'create certificate', 'f', 'f'),
    ('database', 'create contract', 'f', 'f'),
    ('database', 'create database', 't', 'f'),
    ('database', 'create database ddl event notification', 'f', 'f'),
    ('database', 'create default', 'f', 'f'),
    ('database', 'create external language', 'f', 'f'),
    ('database', 'create external library', 'f', 'f'),
    ('database', 'create fulltext catalog', 'f', 'f'),
    ('database', 'create function', 't', 'f'),
    ('database', 'create message type', 'f', 'f'),
    ('database', 'create procedure', 't', 'f'),
    ('database', 'create queue', 'f', 'f'),
    ('database', 'create remote service binding', 'f', 'f'),
    ('database', 'create role', 'f', 'f'),
    ('database', 'create route', 'f', 'f'),
    ('database', 'create rule', 'f', 'f'),
    ('database', 'create schema', 't', 'f'),
    ('database', 'create service', 'f', 'f'),
    ('database', 'create symmetric key', 'f', 'f'),
    ('database', 'create synonym', 't', 'f'),
    ('database', 'create table', 't', 'f'),
    ('database', 'create type', 'f', 'f'),
    ('database', 'create view', 't', 'f'),
    ('database', 'create xml schema collection', 'f', 'f'),
    ('database', 'delete', 't', 'f'),
    ('database', 'execute', 't', 'f'),
    ('database', 'execute any external script', 'f', 'f'),
    ('database', 'insert', 't', 'f'),
    ('database', 'kill database connection', 'f', 'f'),
    ('database', 'references', 't', 'f'),
    ('database', 'select', 't', 'f'),
    ('database', 'showplan', 'f', 'f'),
    ('database', 'subscribe query notifications', 'f', 'f'),
    ('database', 'take ownership', 't', 'f'),
    ('database', 'unmask', 'f', 'f'),
    ('database', 'update', 't', 'f'),
    ('database', 'view any column encryption key definition', 'f', 'f'),
    ('database', 'view any column master key definition', 'f', 'f'),
    ('database', 'view any sensitivity classification', 'f', 'f'),
    ('database', 'view database state', 't', 'f'),
    ('database', 'view definition', 'f', 'f'),
    ('database scoped credential', 'alter', 'f', 'f'),
    ('database scoped credential', 'any', 'f', 'f'),
    ('database scoped credential', 'control', 'f', 'f'),
    ('database scoped credential', 'references', 'f', 'f'),
    ('database scoped credential', 'take ownership', 'f', 'f'),
    ('database scoped credential', 'view definition', 'f', 'f'),
    ('endpoint', 'alter', 'f', 'f'),
    ('endpoint', 'any', 'f', 'f'),
    ('endpoint', 'connect', 'f', 'f'),
    ('endpoint', 'control', 'f', 'f'),
    ('endpoint', 'take ownership', 'f', 'f'),
    ('endpoint', 'view definition', 'f', 'f'),
    ('external language', 'alter', 'f', 'f'),
    ('external language', 'any', 'f', 'f'),
    ('external language', 'control', 'f', 'f'),
    ('external language', 'execute external script', 'f', 'f'),
    ('external language', 'references', 'f', 'f'),
    ('external language', 'take ownership', 'f', 'f'),
    ('external language', 'view definition', 'f', 'f'),
    ('fulltext catalog', 'alter', 'f', 'f'),
    ('fulltext catalog', 'any', 'f', 'f'),
    ('fulltext catalog', 'control', 'f', 'f'),
    ('fulltext catalog', 'references', 'f', 'f'),
    ('fulltext catalog', 'take ownership', 'f', 'f'),
    ('fulltext catalog', 'view definition', 'f', 'f'),
    ('fulltext stoplist', 'alter', 'f', 'f'),
    ('fulltext stoplist', 'any', 'f', 'f'),
    ('fulltext stoplist', 'control', 'f', 'f'),
    ('fulltext stoplist', 'references', 'f', 'f'),
    ('fulltext stoplist', 'take ownership', 'f', 'f'),
    ('fulltext stoplist', 'view definition', 'f', 'f'),
    ('login', 'alter', 'f', 'f'),
    ('login', 'any', 'f', 'f'),
    ('login', 'control', 'f', 'f'),
    ('login', 'impersonate', 'f', 'f'),
    ('login', 'view definition', 'f', 'f'),
    ('message type', 'alter', 'f', 'f'),
    ('message type', 'any', 'f', 'f'),
    ('message type', 'control', 'f', 'f'),
    ('message type', 'references', 'f', 'f'),
    ('message type', 'take ownership', 'f', 'f'),
    ('message type', 'view definition', 'f', 'f'),
    ('object', 'alter', 't', 'f'),
    ('object', 'any', 't', 't'),
    ('object', 'control', 't', 'f'),
    ('object', 'delete', 't', 't'),
    ('object', 'execute', 't', 't'),
    ('object', 'insert', 't', 't'),
    ('object', 'receive', 'f', 'f'),
    ('object', 'references', 't', 't'),
    ('object', 'select', 't', 't'),
    ('object', 'take ownership', 'f', 'f'),
    ('object', 'update', 't', 't'),
    ('object', 'view change tracking', 'f', 'f'),
    ('object', 'view definition', 'f', 'f'),
    ('remote service binding', 'alter', 'f', 'f'),
    ('remote service binding', 'any', 'f', 'f'),
    ('remote service binding', 'control', 'f', 'f'),
    ('remote service binding', 'take ownership', 'f', 'f'),
    ('remote service binding', 'view definition', 'f', 'f'),
    ('role', 'alter', 'f', 'f'),
    ('role', 'any', 'f', 'f'),
    ('role', 'control', 'f', 'f'),
    ('role', 'take ownership', 'f', 'f'),
    ('role', 'view definition', 'f', 'f'),
    ('route', 'alter', 'f', 'f'),
    ('route', 'any', 'f', 'f'),
    ('route', 'control', 'f', 'f'),
    ('route', 'take ownership', 'f', 'f'),
    ('route', 'view definition', 'f', 'f'),
    ('schema', 'alter', 't', 'f'),
    ('schema', 'any', 't', 'f'),
    ('schema', 'control', 't', 'f'),
    ('schema', 'create sequence', 'f', 'f'),
    ('schema', 'delete', 't', 'f'),
    ('schema', 'execute', 't', 'f'),
    ('schema', 'insert', 't', 'f'),
    ('schema', 'references', 't', 'f'),
    ('schema', 'select', 't', 'f'),
    ('schema', 'take ownership', 't', 'f'),
    ('schema', 'update', 't', 'f'),
    ('schema', 'view change tracking', 'f', 'f'),
    ('schema', 'view definition', 'f', 'f'),
    ('search property list', 'alter', 'f', 'f'),
    ('search property list', 'any', 'f', 'f'),
    ('search property list', 'control', 'f', 'f'),
    ('search property list', 'references', 'f', 'f'),
    ('search property list', 'take ownership', 'f', 'f'),
    ('search property list', 'view definition', 'f', 'f'),
    ('server', 'administer bulk operations', 'f', 'f'),
    ('server', 'alter any availability group', 'f', 'f'),
    ('server', 'alter any connection', 'f', 'f'),
    ('server', 'alter any credential', 'f', 'f'),
    ('server', 'alter any database', 't', 'f'),
    ('server', 'alter any endpoint', 'f', 'f'),
    ('server', 'alter any event notification', 'f', 'f'),
    ('server', 'alter any event session', 'f', 'f'),
    ('server', 'alter any linked server', 'f', 'f'),
    ('server', 'alter any login', 'f', 'f'),
    ('server', 'alter any server audit', 'f', 'f'),
    ('server', 'alter any server role', 'f', 'f'),
    ('server', 'alter resources', 'f', 'f'),
    ('server', 'alter server state', 'f', 'f'),
    ('server', 'alter settings', 't', 'f'),
    ('server', 'alter trace', 'f', 'f'),
    ('server', 'any', 't', 'f'),
    ('server', 'authenticate server', 't', 'f'),
    ('server', 'connect any database', 't', 'f'),
    ('server', 'connect sql', 't', 'f'),
    ('server', 'control server', 't', 'f'),
    ('server', 'create any database', 't', 'f'),
    ('server', 'create availability group', 'f', 'f'),
    ('server', 'create ddl event notification', 'f', 'f'),
    ('server', 'create endpoint', 'f', 'f'),
    ('server', 'create server role', 'f', 'f'),
    ('server', 'create trace event notification', 'f', 'f'),
    ('server', 'external access assembly', 'f', 'f'),
    ('server', 'impersonate any login', 'f', 'f'),
    ('server', 'select all user securables', 't', 'f'),
    ('server', 'shutdown', 'f', 'f'),
    ('server', 'unsafe assembly', 'f', 'f'),
    ('server', 'view any database', 't', 'f'),
    ('server', 'view any definition', 'f', 'f'),
    ('server', 'view server state', 't', 'f'),
    ('server role', 'alter', 'f', 'f'),
    ('server role', 'any', 'f', 'f'),
    ('server role', 'control', 'f', 'f'),
    ('server role', 'take ownership', 'f', 'f'),
    ('server role', 'view definition', 'f', 'f'),
    ('service', 'alter', 'f', 'f'),
    ('service', 'any', 'f', 'f'),
    ('service', 'control', 'f', 'f'),
    ('service', 'send', 'f', 'f'),
    ('service', 'take ownership', 'f', 'f'),
    ('service', 'view definition', 'f', 'f'),
    ('symmetric key', 'alter', 'f', 'f'),
    ('symmetric key', 'any', 'f', 'f'),
    ('symmetric key', 'control', 'f', 'f'),
    ('symmetric key', 'references', 'f', 'f'),
    ('symmetric key', 'take ownership', 'f', 'f'),
    ('symmetric key', 'view definition', 'f', 'f'),
    ('type', 'any', 'f', 'f'),
    ('type', 'control', 'f', 'f'),
    ('type', 'execute', 'f', 'f'),
    ('type', 'references', 'f', 'f'),
    ('type', 'take ownership', 'f', 'f'),
    ('type', 'view definition', 'f', 'f'),
    ('user', 'alter', 'f', 'f'),
    ('user', 'any', 'f', 'f'),
    ('user', 'control', 'f', 'f'),
    ('user', 'impersonate', 'f', 'f'),
    ('user', 'view definition', 'f', 'f'),
    ('xml schema collection', 'alter', 'f', 'f'),
    ('xml schema collection', 'any', 'f', 'f'),
    ('xml schema collection', 'control', 'f', 'f'),
    ('xml schema collection', 'execute', 'f', 'f'),
    ('xml schema collection', 'references', 'f', 'f'),
    ('xml schema collection', 'take ownership', 'f', 'f'),
    ('xml schema collection', 'view definition', 'f', 'f')
) t(securable_type, permission_name, implied_dbo_permissions, fully_supported);
GRANT SELECT ON babelfish_has_perms_by_name_permissions TO PUBLIC;

CREATE OR REPLACE FUNCTION sys.has_perms_by_name(
    securable SYS.SYSNAME, 
    securable_class SYS.NVARCHAR(60), 
    permission SYS.SYSNAME,
    sub_securable SYS.SYSNAME DEFAULT NULL,
    sub_securable_class SYS.NVARCHAR(60) DEFAULT NULL
)
RETURNS integer
LANGUAGE plpgsql
STABLE
AS $$
DECLARE
    db_name text COLLATE sys.database_default; 
    bbf_schema_name text;
    pg_schema text COLLATE sys.database_default;
    implied_dbo_permissions boolean;
    fully_supported boolean;
    is_cross_db boolean := false;
    object_name text COLLATE sys.database_default;
    database_id smallint;
    namespace_id oid;
    userid oid;
    object_type text;
    function_signature text;
    qualified_name text;
    return_value integer;
    cs_as_securable text COLLATE "C" := securable;
    cs_as_securable_class text COLLATE "C" := securable_class;
    cs_as_permission text COLLATE "C" := permission;
    cs_as_sub_securable text COLLATE "C" := sub_securable;
    cs_as_sub_securable_class text COLLATE "C" := sub_securable_class;
BEGIN
    return_value := NULL;

    -- Lower-case to avoid case issues, remove trailing whitespace to match SQL SERVER behavior
    -- Objects created in Babelfish are stored in lower-case in pg_class/pg_proc
    cs_as_securable = lower(PG_CATALOG.rtrim(cs_as_securable));
    cs_as_securable_class = lower(PG_CATALOG.rtrim(cs_as_securable_class));
    cs_as_permission = lower(PG_CATALOG.rtrim(cs_as_permission));
    cs_as_sub_securable = lower(PG_CATALOG.rtrim(cs_as_sub_securable));
    cs_as_sub_securable_class = lower(PG_CATALOG.rtrim(cs_as_sub_securable_class));

    -- Assert that sub_securable and sub_securable_class are either both NULL or both defined
    IF cs_as_sub_securable IS NOT NULL AND cs_as_sub_securable_class IS NULL THEN
        RETURN NULL;
    ELSIF cs_as_sub_securable IS NULL AND cs_as_sub_securable_class IS NOT NULL THEN
        RETURN NULL;
    -- If they are both defined, user must be evaluating column privileges.
    -- Check that inputs are valid for column privileges: sub_securable_class must 
    -- be column, securable_class must be object, and permission cannot be any.
    ELSIF cs_as_sub_securable_class IS NOT NULL 
            AND (cs_as_sub_securable_class != 'column' 
                    OR cs_as_securable_class IS NULL 
                    OR cs_as_securable_class != 'object' 
                    OR cs_as_permission = 'any') THEN
        RETURN NULL;

    -- If securable is null, securable_class must be null
    ELSIF cs_as_securable IS NULL AND cs_as_securable_class IS NOT NULL THEN
        RETURN NULL;
    -- If securable_class is null, securable must be null
    ELSIF cs_as_securable IS NOT NULL AND cs_as_securable_class IS NULL THEN
        RETURN NULL;
    END IF;

    IF cs_as_securable_class = 'server' THEN
        -- SQL Server does not permit a securable_class value of 'server'.
        -- securable_class should be NULL to evaluate server permissions.
        RETURN NULL;
    ELSIF cs_as_securable_class IS NULL THEN
        -- NULL indicates a server permission. Set this variable so that we can
        -- search for the matching entry in babelfish_has_perms_by_name_permissions
        cs_as_securable_class = 'server';
    END IF;

    IF cs_as_sub_securable IS NOT NULL THEN
        cs_as_sub_securable := babelfish_remove_delimiter_pair(cs_as_sub_securable);
        IF cs_as_sub_securable IS NULL THEN
            RETURN NULL;
        END IF;
    END IF;

    SELECT p.implied_dbo_permissions,p.fully_supported 
    INTO implied_dbo_permissions,fully_supported 
    FROM babelfish_has_perms_by_name_permissions p 
    WHERE p.securable_type = cs_as_securable_class AND p.permission_name = cs_as_permission;
    
    IF implied_dbo_permissions IS NULL OR fully_supported IS NULL THEN
        -- Securable class or permission is not valid, or permission is not valid for given securable
        RETURN NULL;
    END IF;

    IF cs_as_securable_class = 'database' AND cs_as_securable IS NOT NULL THEN
        db_name = babelfish_remove_delimiter_pair(cs_as_securable);
        IF db_name IS NULL THEN
            RETURN NULL;
        ELSIF (SELECT COUNT(name) FROM sys.databases WHERE name = db_name) != 1 THEN
            RETURN 0;
        END IF;
    ELSIF cs_as_securable_class = 'schema' THEN
        bbf_schema_name = babelfish_remove_delimiter_pair(cs_as_securable);
        IF bbf_schema_name IS NULL THEN
            RETURN NULL;
        ELSIF (SELECT COUNT(nspname) FROM sys.babelfish_namespace_ext ext
                WHERE ext.orig_name = bbf_schema_name 
                    AND ext.dbid = sys.db_id()) != 1 THEN
            RETURN 0;
        END IF;
    END IF;

    IF fully_supported = 'f' AND
		(SELECT orig_username FROM sys.babelfish_authid_user_ext WHERE rolname = CURRENT_USER) = 'dbo' THEN
        RETURN CAST(implied_dbo_permissions AS integer);
    ELSIF fully_supported = 'f' THEN
        RETURN 0;
    END IF;

    -- The only permissions that are fully supported belong to the OBJECT securable class.
    -- The block above has dealt with all permissions that are not fully supported, so 
    -- if we reach this point we know the securable class is OBJECT.
    SELECT s.db_name, s.schema_name, s.object_name INTO db_name, bbf_schema_name, object_name 
    FROM babelfish_split_object_name(cs_as_securable) s;

    -- Invalid securable name
    IF object_name IS NULL OR object_name = '' THEN
        RETURN NULL;
    END IF;

    -- If schema was not specified, use the default
    IF bbf_schema_name IS NULL OR bbf_schema_name = '' THEN
        bbf_schema_name := sys.schema_name();
    END IF;

    database_id := (
        SELECT CASE 
            WHEN db_name IS NULL OR db_name = '' THEN (sys.db_id())
            ELSE (sys.db_id(db_name))
        END);

	IF database_id <> sys.db_id() THEN
        is_cross_db = true;
	END IF;

	userid := (
        SELECT CASE
            WHEN is_cross_db THEN sys.suser_id()
            ELSE sys.user_id()
        END);
  
    -- Translate schema name from bbf to postgres, e.g. dbo -> master_dbo
    pg_schema := (SELECT nspname 
                    FROM sys.babelfish_namespace_ext ext 
                    WHERE ext.orig_name = bbf_schema_name 
                        AND CAST(ext.dbid AS oid) = CAST(database_id AS oid));

    IF pg_schema IS NULL THEN
        -- Shared schemas like sys and pg_catalog do not exist in the table above.
        -- These schemas do not need to be translated from Babelfish to Postgres
        pg_schema := bbf_schema_name;
    END IF;

    -- Surround with double-quotes to handle names that contain periods/spaces
    qualified_name := concat('"', pg_schema, '"."', object_name, '"');

    SELECT oid INTO namespace_id FROM pg_catalog.pg_namespace WHERE nspname = pg_schema COLLATE sys.database_default;

    object_type := (
        SELECT CASE
            WHEN cs_as_sub_securable_class = 'column'
                THEN CASE 
                    WHEN (SELECT count(a.attname)
                        FROM pg_attribute a
                        INNER JOIN pg_class c ON c.oid = a.attrelid
                        INNER JOIN pg_namespace s ON s.oid = c.relnamespace
                        WHERE
                        a.attname = cs_as_sub_securable COLLATE sys.database_default
                        AND c.relname = object_name COLLATE sys.database_default
                        AND s.nspname = pg_schema COLLATE sys.database_default
                        AND NOT a.attisdropped
                        AND (s.nspname IN (SELECT nspname FROM sys.babelfish_namespace_ext) OR s.nspname = 'sys')
                        -- r = ordinary table, i = index, S = sequence, t = TOAST table, v = view, m = materialized view, c = composite type, f = foreign table, p = partitioned table
                        AND c.relkind IN ('r', 'v', 'm', 'f', 'p')
                        AND a.attnum > 0) = 1
                                THEN 'column'
                    ELSE NULL
                END

            WHEN (SELECT count(relname) 
                    FROM pg_catalog.pg_class 
                    WHERE relname = object_name COLLATE sys.database_default
                        AND relnamespace = namespace_id) = 1
                THEN 'table'

            WHEN (SELECT count(proname) 
                    FROM pg_catalog.pg_proc 
                    WHERE proname = object_name COLLATE sys.database_default 
                        AND pronamespace = namespace_id
                        AND prokind = 'f') = 1
                THEN 'function'
                
            WHEN (SELECT count(proname) 
                    FROM pg_catalog.pg_proc 
                    WHERE proname = object_name COLLATE sys.database_default
                        AND pronamespace = namespace_id
                        AND prokind = 'p') = 1
                THEN 'procedure'
            ELSE NULL
        END
    );
    
    -- Object was not found
    IF object_type IS NULL THEN
        RETURN 0;
    END IF;
  
    -- Get signature for function-like objects
    IF object_type IN('function', 'procedure') THEN
        SELECT CAST(oid AS regprocedure) 
            INTO function_signature 
            FROM pg_catalog.pg_proc 
            WHERE proname = object_name COLLATE sys.database_default
                AND pronamespace = namespace_id;
    END IF;

    return_value := (
        SELECT CASE
            WHEN cs_as_permission = 'any' THEN babelfish_has_any_privilege(userid, object_type, pg_schema, object_name)

            WHEN object_type = 'column'
                THEN CASE
                    WHEN cs_as_permission IN('insert', 'delete', 'execute') THEN NULL
                    ELSE CAST(has_column_privilege(userid, qualified_name, cs_as_sub_securable, cs_as_permission) AS integer)
                END

            WHEN object_type = 'table'
                THEN CASE
                    WHEN cs_as_permission = 'execute' THEN 0
                    ELSE CAST(has_table_privilege(userid, qualified_name, cs_as_permission) AS integer)
                END

            WHEN object_type = 'function'
                THEN CASE
                    WHEN cs_as_permission IN('select', 'execute')
                        THEN CAST(has_function_privilege(userid, function_signature, 'execute') AS integer)
                    WHEN cs_as_permission IN('update', 'insert', 'delete', 'references')
                        THEN 0
                    ELSE NULL
                END

            WHEN object_type = 'procedure'
                THEN CASE
                    WHEN cs_as_permission = 'execute'
                        THEN CAST(has_function_privilege(userid, function_signature, 'execute') AS integer)
                    WHEN cs_as_permission IN('select', 'update', 'insert', 'delete', 'references')
                        THEN 0
                    ELSE NULL
                END

            ELSE NULL
        END
    );

    RETURN return_value;
    EXCEPTION WHEN OTHERS THEN RETURN NULL;
END;
$$;

GRANT EXECUTE ON FUNCTION sys.has_perms_by_name(
    securable sys.SYSNAME, 
    securable_class sys.nvarchar(60), 
    permission sys.SYSNAME, 
    sub_securable sys.SYSNAME,
    sub_securable_class sys.nvarchar(60)) TO PUBLIC;

CREATE OR REPLACE FUNCTION sys.schema_name()
RETURNS sys.sysname
LANGUAGE plpgsql
STABLE STRICT
AS $function$
begin
    RETURN (select orig_name from sys.babelfish_namespace_ext ext  
                    where ext.nspname = (select current_schema()) and  ext.dbid::oid = sys.db_id()::oid)::sys.sysname;
EXCEPTION 
    WHEN others THEN
        RETURN NULL;
END;
$function$
;
GRANT EXECUTE ON FUNCTION sys.schema_name() TO PUBLIC;

CREATE OR REPLACE FUNCTION sys.original_login()
RETURNS sys.sysname
LANGUAGE plpgsql
STABLE STRICT
AS $$
declare return_value text;
begin
	RETURN (select orig_loginname from sys.babelfish_authid_login_ext where rolname = session_user)::sys.sysname;
EXCEPTION 
	WHEN others THEN
 		RETURN NULL;
END;
$$;
GRANT EXECUTE ON FUNCTION sys.original_login() TO PUBLIC;

CREATE OR REPLACE FUNCTION sys.columnproperty(object_id OID, property NAME, property_name TEXT)
RETURNS INTEGER
LANGUAGE plpgsql
STABLE STRICT
AS $$
DECLARE
    extra_bytes CONSTANT INTEGER := 4;
    return_value INTEGER;
BEGIN
	return_value:=
        CASE LOWER(property_name)
            WHEN 'charmaxlen' COLLATE sys.database_default THEN (SELECT
                CASE
                    WHEN a.atttypmod > 0 THEN a.atttypmod - extra_bytes
                    ELSE NULL
                END FROM pg_catalog.pg_attribute a WHERE a.attrelid = object_id AND (a.attname = property COLLATE sys.database_default))
            WHEN 'allowsnull' COLLATE sys.database_default THEN (SELECT
                CASE
                    WHEN a.attnotnull THEN 0
                    ELSE 1
                END FROM pg_catalog.pg_attribute a WHERE a.attrelid = object_id AND (a.attname = property COLLATE sys.database_default))
            WHEN 'iscomputed' COLLATE sys.database_default THEN (SELECT
                CASE
                    WHEN a.attgenerated != '' THEN 1
                    ELSE 0
                END FROM pg_catalog.pg_attribute a WHERE a.attrelid = object_id and (a.attname = property COLLATE sys.database_default))
            WHEN 'columnid' COLLATE sys.database_default THEN
                (SELECT a.attnum FROM pg_catalog.pg_attribute a
                 WHERE a.attrelid = object_id AND (a.attname = property COLLATE sys.database_default))
            WHEN 'ordinal' COLLATE sys.database_default THEN
                (SELECT b.count FROM (SELECT attname, row_number() OVER () AS count FROM pg_catalog.pg_attribute a
                 WHERE a.attrelid = object_id AND attisdropped = false AND attnum > 0 ORDER BY a.attnum) AS b WHERE b.attname = property COLLATE sys.database_default)
            WHEN 'isidentity' COLLATE sys.database_default THEN (SELECT
                CASE
                    WHEN char_length(a.attidentity) > 0 THEN 1
                    ELSE 0
                END FROM pg_catalog.pg_attribute a WHERE a.attrelid = object_id and (a.attname = property COLLATE sys.database_default))
            ELSE
                NULL
        END;
    RETURN return_value::INTEGER;
EXCEPTION 
	WHEN others THEN
 		RETURN NULL;
END;
$$;
GRANT EXECUTE ON FUNCTION sys.columnproperty(object_id OID, property NAME, property_name TEXT) TO PUBLIC;

COMMENT ON FUNCTION sys.columnproperty
IS 'This function returns column or parameter information. Currently only works with "charmaxlen", and "allowsnull" otherwise returns 0.';

-- substring --
CREATE OR REPLACE FUNCTION sys.substring(string TEXT, i INTEGER, j INTEGER)
RETURNS sys.VARCHAR
AS 'babelfishpg_tsql', 'tsql_varchar_substr' LANGUAGE C IMMUTABLE PARALLEL SAFE;

CREATE OR REPLACE FUNCTION sys.substring(string sys.VARCHAR, i INTEGER, j INTEGER)
RETURNS sys.VARCHAR
AS 'babelfishpg_tsql', 'tsql_varchar_substr' LANGUAGE C IMMUTABLE PARALLEL SAFE;

CREATE OR REPLACE FUNCTION sys.substring(string sys.VARCHAR, i INTEGER, j INTEGER)
RETURNS sys.VARCHAR
AS 'babelfishpg_tsql', 'tsql_varchar_substr' LANGUAGE C IMMUTABLE PARALLEL SAFE;

CREATE OR REPLACE FUNCTION sys.substring(string sys.NVARCHAR, i INTEGER, j INTEGER)
RETURNS sys.NVARCHAR
AS 'babelfishpg_tsql', 'tsql_varchar_substr' LANGUAGE C IMMUTABLE PARALLEL SAFE;

CREATE OR REPLACE FUNCTION sys.substring(string sys.NCHAR, i INTEGER, j INTEGER)
RETURNS sys.NVARCHAR
AS 'babelfishpg_tsql', 'tsql_varchar_substr' LANGUAGE C IMMUTABLE PARALLEL SAFE;

<<<<<<< HEAD
-- wrapper functions for upper --
-- Function to handle datatypes which are implicitly convertable to VARCHAR
CREATE OR REPLACE FUNCTION sys.upper(ANYELEMENT)
RETURNS sys.VARCHAR
AS $$
DECLARE
    type_oid oid;
    typ_base_oid oid;
    typnam text;
BEGIN
    typnam := NULL;
    type_oid := pg_typeof($1);
    typnam := sys.translate_pg_type_to_tsql(type_oid);
    IF typnam IS NULL THEN
        typ_base_oid := (SELECT typbasetype FROM pg_type WHERE oid = type_oid);
        typnam := sys.translate_pg_type_to_tsql(typ_base_oid);
    END IF;
    IF typnam IN ('image', 'sql_variant', 'xml', 'geometry', 'geography') THEN
        RAISE EXCEPTION 'Argument data type % is invalid for argument 1 of upper function.', typnam;
    END IF;
    IF $1 IS NULL THEN
        RETURN NULL;
    END IF;
    -- Call the underlying function after preprocessing
    RETURN pg_catalog.upper($1::sys.varchar);
END;
$$ LANGUAGE plpgsql IMMUTABLE PARALLEL SAFE;

-- Function to handle NCHAR because of return type NVARCHAR
CREATE OR REPLACE FUNCTION sys.upper(sys.NCHAR)
RETURNS sys.NVARCHAR
AS $$
BEGIN
    RETURN pg_catalog.upper($1);
END;
$$ LANGUAGE plpgsql IMMUTABLE STRICT PARALLEL SAFE;

-- Function to handle NVARCHAR because of return type NVARCHAR
CREATE OR REPLACE FUNCTION sys.upper(sys.NVARCHAR)
RETURNS sys.NVARCHAR
AS $$
BEGIN
    RETURN pg_catalog.upper($1);
END;
$$ LANGUAGE plpgsql IMMUTABLE STRICT PARALLEL SAFE;

-- Function to handle TEXT because of return type VARCHAR
CREATE OR REPLACE FUNCTION sys.upper(TEXT)
RETURNS sys.VARCHAR
AS $$
BEGIN
    RETURN pg_catalog.upper($1);
END;
$$ LANGUAGE plpgsql IMMUTABLE STRICT PARALLEL SAFE;

-- Function to handle NTEXT because of return type VARCHAR
CREATE OR REPLACE FUNCTION sys.upper(NTEXT)
RETURNS sys.VARCHAR
AS $$
BEGIN
    RETURN pg_catalog.upper($1);
END;
$$ LANGUAGE plpgsql IMMUTABLE STRICT PARALLEL SAFE;

-- wrapper functions for lower --
-- Function to handle datatypes which are implicitly convertable to VARCHAR
CREATE OR REPLACE FUNCTION sys.lower(ANYELEMENT)
RETURNS sys.VARCHAR
AS $$
DECLARE
    type_oid oid;
    typ_base_oid oid;
    typnam text;
BEGIN
    typnam := NULL;
    type_oid := pg_typeof($1);
    typnam := sys.translate_pg_type_to_tsql(type_oid);
    IF typnam IS NULL THEN
        typ_base_oid := (SELECT typbasetype FROM pg_type WHERE oid = type_oid);
        typnam := sys.translate_pg_type_to_tsql(typ_base_oid);
    END IF;
    IF typnam IN ('image', 'sql_variant', 'xml', 'geometry', 'geography') THEN
        RAISE EXCEPTION 'Argument data type % is invalid for argument 1 of upper function.', typnam;
    END IF;
    IF $1 IS NULL THEN
        RETURN NULL;
    END IF;
    -- Call the underlying function after preprocessing
    RETURN pg_catalog.lower($1::sys.varchar);
END;
$$ LANGUAGE plpgsql IMMUTABLE PARALLEL SAFE;

-- Function to handle NCHAR because of return type NVARCHAR
CREATE OR REPLACE FUNCTION sys.lower(sys.NCHAR)
RETURNS sys.NVARCHAR
AS $$
BEGIN
    RETURN pg_catalog.lower($1);
END;
$$ LANGUAGE plpgsql IMMUTABLE STRICT PARALLEL SAFE;

-- Function to handle NVARCHAR because of return type NVARCHAR
CREATE OR REPLACE FUNCTION sys.lower(sys.NVARCHAR)
RETURNS sys.NVARCHAR
AS $$
BEGIN
    RETURN pg_catalog.lower($1);
END;
$$ LANGUAGE plpgsql IMMUTABLE STRICT PARALLEL SAFE;

-- Function to handle TEXT because of return type VARCHAR
CREATE OR REPLACE FUNCTION sys.lower(TEXT)
RETURNS sys.VARCHAR
AS $$
BEGIN
    RETURN pg_catalog.lower($1);
END;
$$ LANGUAGE plpgsql IMMUTABLE STRICT PARALLEL SAFE;

-- Function to handle NTEXT because of return type VARCHAR
CREATE OR REPLACE FUNCTION sys.lower(NTEXT)
RETURNS sys.VARCHAR
AS $$
BEGIN
    RETURN pg_catalog.lower($1);
END;
$$ LANGUAGE plpgsql IMMUTABLE STRICT PARALLEL SAFE;
=======
-- wrapper functions for TRIM
CREATE OR REPLACE FUNCTION sys.TRIM(string sys.BPCHAR)
RETURNS sys.VARCHAR
AS 
$BODY$
BEGIN
    RETURN PG_CATALOG.btrim(string);
END;
$BODY$
LANGUAGE plpgsql IMMUTABLE STRICT PARALLEL SAFE;

CREATE OR REPLACE FUNCTION sys.TRIM(string sys.VARCHAR)
RETURNS sys.VARCHAR
AS 
$BODY$
BEGIN
    RETURN PG_CATALOG.btrim(string);
END;
$BODY$
LANGUAGE plpgsql IMMUTABLE STRICT PARALLEL SAFE;

CREATE OR REPLACE FUNCTION sys.TRIM(string sys.NCHAR)
RETURNS sys.NVARCHAR
AS 
$BODY$
BEGIN
    RETURN PG_CATALOG.btrim(string);
END;
$BODY$
LANGUAGE plpgsql IMMUTABLE STRICT PARALLEL SAFE;

CREATE OR REPLACE FUNCTION sys.TRIM(string sys.NVARCHAR)
RETURNS sys.NVARCHAR
AS 
$BODY$
BEGIN
    RETURN PG_CATALOG.btrim(string);
END;
$BODY$
LANGUAGE plpgsql IMMUTABLE STRICT PARALLEL SAFE;

CREATE OR REPLACE FUNCTION sys.TRIM(string ANYELEMENT)
RETURNS sys.VARCHAR
AS 
$BODY$
DECLARE
    string_arg_datatype text;
    string_basetype oid;
BEGIN
    string_arg_datatype := sys.translate_pg_type_to_tsql(pg_typeof(string)::oid);
    IF string_arg_datatype IS NULL THEN
        -- for User Defined Datatype, use immediate base type to check for argument datatype validation
        string_basetype := sys.bbf_get_immediate_base_type_of_UDT(pg_typeof(string)::oid);
        string_arg_datatype := sys.translate_pg_type_to_tsql(string_basetype);
    END IF;

    -- restricting arguments with invalid datatypes for trim function
    IF string_arg_datatype NOT IN ('char', 'varchar', 'nchar', 'nvarchar', 'text', 'ntext') THEN
        RAISE EXCEPTION 'Argument data type % is invalid for argument 1 of Trim function.', string_arg_datatype;
    END IF;

    IF string IS NULL THEN
        RETURN NULL;
    END IF;

    RETURN PG_CATALOG.btrim(string::sys.varchar);
END;
$BODY$
LANGUAGE plpgsql IMMUTABLE PARALLEL SAFE;

-- Additional handling is added for TRIM function with 2 arguments, 
-- hence only following two definitions are required.
CREATE OR REPLACE FUNCTION sys.TRIM(characters sys.VARCHAR, string sys.NVARCHAR)
RETURNS sys.NVARCHAR
AS 
$BODY$
BEGIN
    RETURN PG_CATALOG.btrim(string, characters);
END;
$BODY$
LANGUAGE plpgsql IMMUTABLE STRICT PARALLEL SAFE;

CREATE OR REPLACE FUNCTION sys.TRIM(characters sys.VARCHAR, string sys.VARCHAR)
RETURNS sys.VARCHAR
AS 
$BODY$
BEGIN
    RETURN PG_CATALOG.btrim(string, characters);
END;
$BODY$
LANGUAGE plpgsql IMMUTABLE STRICT PARALLEL SAFE;

-- wrapper functions for LTRIM
CREATE OR REPLACE FUNCTION sys.LTRIM(string ANYELEMENT)
RETURNS sys.VARCHAR
AS
$BODY$
DECLARE
    string_arg_datatype text;
    string_basetype oid;
BEGIN
    string_arg_datatype := sys.translate_pg_type_to_tsql(pg_typeof(string)::oid);
    IF string_arg_datatype IS NULL THEN
        -- for User Defined Datatype, use immediate base type to check for argument datatype validation
        string_basetype := sys.bbf_get_immediate_base_type_of_UDT(pg_typeof(string)::oid);
        string_arg_datatype := sys.translate_pg_type_to_tsql(string_basetype);
    END IF;

    -- restricting arguments with invalid datatypes for ltrim function
    IF string_arg_datatype IN ('image', 'sql_variant', 'xml', 'geometry', 'geography') THEN
        RAISE EXCEPTION 'Argument data type % is invalid for argument 1 of ltrim function.', string_arg_datatype;
    END IF;

    IF string IS NULL THEN
        RETURN NULL;
    END IF;

    RETURN PG_CATALOG.ltrim(string::sys.varchar);
END;
$BODY$
LANGUAGE plpgsql IMMUTABLE PARALLEL SAFE;

CREATE OR REPLACE FUNCTION sys.LTRIM(string sys.BPCHAR)
RETURNS sys.VARCHAR
AS
$BODY$
BEGIN
    RETURN PG_CATALOG.ltrim(string);
END;
$BODY$
LANGUAGE plpgsql IMMUTABLE STRICT PARALLEL SAFE;

CREATE OR REPLACE FUNCTION sys.LTRIM(string sys.VARCHAR)
RETURNS sys.VARCHAR
AS
$BODY$
BEGIN
    RETURN PG_CATALOG.ltrim(string);
END;
$BODY$
LANGUAGE plpgsql IMMUTABLE STRICT PARALLEL SAFE;

CREATE OR REPLACE FUNCTION sys.LTRIM(string sys.NCHAR)
RETURNS sys.NVARCHAR
AS
$BODY$
BEGIN
    RETURN PG_CATALOG.ltrim(string);
END;
$BODY$
LANGUAGE plpgsql IMMUTABLE STRICT PARALLEL SAFE;

CREATE OR REPLACE FUNCTION sys.LTRIM(string sys.NVARCHAR)
RETURNS sys.NVARCHAR
AS
$BODY$
BEGIN
    RETURN PG_CATALOG.ltrim(string);
END;
$BODY$
LANGUAGE plpgsql IMMUTABLE STRICT PARALLEL SAFE;

-- Adding following definition will make sure that ltrim with text input
-- will use following definition instead of PG ltrim
CREATE OR REPLACE FUNCTION sys.LTRIM(string TEXT)
RETURNS sys.VARCHAR
AS
$BODY$
BEGIN
    RETURN PG_CATALOG.ltrim(string);
END;
$BODY$
LANGUAGE plpgsql IMMUTABLE STRICT PARALLEL SAFE;

-- Adding following definition will make sure that ltrim with ntext input
-- will use following definition instead of PG ltrim
CREATE OR REPLACE FUNCTION sys.LTRIM(string NTEXT)
RETURNS sys.NVARCHAR
AS
$BODY$
BEGIN
    RETURN PG_CATALOG.ltrim(string);
END;
$BODY$
LANGUAGE plpgsql IMMUTABLE STRICT PARALLEL SAFE;

-- wrapper functions for RTRIM
CREATE OR REPLACE FUNCTION sys.RTRIM(string ANYELEMENT)
RETURNS sys.VARCHAR
AS
$BODY$
DECLARE
    string_arg_datatype text;
    string_basetype oid;
BEGIN
    string_arg_datatype := sys.translate_pg_type_to_tsql(pg_typeof(string)::oid);
    IF string_arg_datatype IS NULL THEN
        -- for User Defined Datatype, use immediate base type to check for argument datatype validation
        string_basetype := sys.bbf_get_immediate_base_type_of_UDT(pg_typeof(string)::oid);
        string_arg_datatype := sys.translate_pg_type_to_tsql(string_basetype);
    END IF;

    -- restricting arguments with invalid datatypes for rtrim function
    IF string_arg_datatype IN ('image', 'sql_variant', 'xml', 'geometry', 'geography') THEN
        RAISE EXCEPTION 'Argument data type % is invalid for argument 1 of rtrim function.', string_arg_datatype;
    END IF;

    IF string IS NULL THEN
        RETURN NULL;
    END IF;

    RETURN PG_CATALOG.rtrim(string::sys.varchar);
END;
$BODY$
LANGUAGE plpgsql IMMUTABLE PARALLEL SAFE;

CREATE OR REPLACE FUNCTION sys.RTRIM(string sys.BPCHAR)
RETURNS sys.VARCHAR
AS
$BODY$
BEGIN
    RETURN PG_CATALOG.rtrim(string);
END;
$BODY$
LANGUAGE plpgsql IMMUTABLE STRICT PARALLEL SAFE;

CREATE OR REPLACE FUNCTION sys.RTRIM(string sys.VARCHAR)
RETURNS sys.VARCHAR
AS
$BODY$
BEGIN
    RETURN PG_CATALOG.rtrim(string);
END;
$BODY$
LANGUAGE plpgsql IMMUTABLE STRICT PARALLEL SAFE;

CREATE OR REPLACE FUNCTION sys.RTRIM(string sys.NCHAR)
RETURNS sys.NVARCHAR
AS
$BODY$
BEGIN
    RETURN PG_CATALOG.rtrim(string);
END;
$BODY$
LANGUAGE plpgsql IMMUTABLE STRICT PARALLEL SAFE;

CREATE OR REPLACE FUNCTION sys.RTRIM(string sys.NVARCHAR)
RETURNS sys.NVARCHAR
AS
$BODY$
BEGIN
    RETURN PG_CATALOG.rtrim(string);
END;
$BODY$
LANGUAGE plpgsql IMMUTABLE STRICT PARALLEL SAFE;

-- Adding following definition will make sure that rtrim with text input
-- will use following definition instead of PG rtrim
CREATE OR REPLACE FUNCTION sys.RTRIM(string TEXT)
RETURNS sys.VARCHAR
AS
$BODY$
BEGIN
    RETURN PG_CATALOG.rtrim(string);
END;
$BODY$
LANGUAGE plpgsql IMMUTABLE STRICT PARALLEL SAFE;

-- Adding following definition will make sure that rtrim with ntext input
-- will use following definition instead of PG rtrim
CREATE OR REPLACE FUNCTION sys.RTRIM(string NTEXT)
RETURNS sys.NVARCHAR
AS
$BODY$
BEGIN
    RETURN PG_CATALOG.rtrim(string);
END;
$BODY$
LANGUAGE plpgsql IMMUTABLE STRICT PARALLEL SAFE;


-- wrapper functions for LEFT
CREATE OR REPLACE FUNCTION sys.LEFT(string ANYELEMENT, i INTEGER)
RETURNS sys.VARCHAR
AS
$BODY$
DECLARE
    string_arg_datatype text;
    string_basetype oid;
BEGIN
    string_arg_datatype := sys.translate_pg_type_to_tsql(pg_typeof(string)::oid);
    IF string_arg_datatype IS NULL THEN
        -- for User Defined Datatype, use immediate base type to check for argument datatype validation
        string_basetype := sys.bbf_get_immediate_base_type_of_UDT(pg_typeof(string)::oid);
        string_arg_datatype := sys.translate_pg_type_to_tsql(string_basetype);
    END IF;

    -- restricting arguments with invalid datatypes for left function
    IF string_arg_datatype IN ('image', 'sql_variant', 'xml', 'geometry', 'geography') THEN
        RAISE EXCEPTION 'Argument data type % is invalid for argument 1 of left function.', string_arg_datatype;
    END IF;

    IF i IS NULL THEN
        RETURN NULL;
    END IF;

    IF i < 0 THEN
        RAISE EXCEPTION 'Invalid length parameter passed to the left function.';
    END IF;

    IF string IS NULL THEN
        RETURN NULL;
    END IF;

    RETURN PG_CATALOG.left(string::sys.varchar, i);
END;
$BODY$
LANGUAGE plpgsql IMMUTABLE PARALLEL SAFE;

CREATE OR REPLACE FUNCTION sys.LEFT(string sys.BPCHAR, i INTEGER)
RETURNS sys.VARCHAR
AS
$BODY$
BEGIN
    IF i IS NULL THEN
        RETURN NULL;
    END IF;

    IF i < 0 THEN
        RAISE EXCEPTION 'Invalid length parameter passed to the left function.';
    END IF;

    IF string IS NULL THEN
        RETURN NULL;
    END IF;

    RETURN PG_CATALOG.left(string, i);
END;
$BODY$
LANGUAGE plpgsql IMMUTABLE PARALLEL SAFE;

CREATE OR REPLACE FUNCTION sys.LEFT(string sys.VARCHAR, i INTEGER)
RETURNS sys.VARCHAR
AS
$BODY$
BEGIN
    IF i IS NULL THEN
        RETURN NULL;
    END IF;

    IF i < 0 THEN
        RAISE EXCEPTION 'Invalid length parameter passed to the left function.';
    END IF;

    IF string IS NULL THEN
        RETURN NULL;
    END IF;

    RETURN PG_CATALOG.left(string, i);
END;
$BODY$
LANGUAGE plpgsql IMMUTABLE PARALLEL SAFE;

CREATE OR REPLACE FUNCTION sys.LEFT(string sys.NCHAR, i INTEGER)
RETURNS sys.NVARCHAR
AS
$BODY$
BEGIN
    IF i IS NULL THEN
        RETURN NULL;
    END IF;

    IF i < 0 THEN
        RAISE EXCEPTION 'Invalid length parameter passed to the left function.';
    END IF;

    IF string IS NULL THEN
        RETURN NULL;
    END IF;

    RETURN PG_CATALOG.left(string, i);
END;
$BODY$
LANGUAGE plpgsql IMMUTABLE PARALLEL SAFE;

CREATE OR REPLACE FUNCTION sys.LEFT(string sys.NVARCHAR, i INTEGER)
RETURNS sys.NVARCHAR
AS
$BODY$
BEGIN
    IF i IS NULL THEN
        RETURN NULL;
    END IF;

    IF i < 0 THEN
        RAISE EXCEPTION 'Invalid length parameter passed to the left function.';
    END IF;

    IF string IS NULL THEN
        RETURN NULL;
    END IF;

    RETURN PG_CATALOG.left(string, i);
END;
$BODY$
LANGUAGE plpgsql IMMUTABLE PARALLEL SAFE;

-- Adding following definition will make sure that left with text input
-- will use following definition instead of PG left
CREATE OR REPLACE FUNCTION sys.LEFT(string TEXT, i INTEGER)
RETURNS sys.VARCHAR
AS
$BODY$
BEGIN
    IF i IS NULL THEN
        RETURN NULL;
    END IF;

    IF i < 0 THEN
        RAISE EXCEPTION 'Invalid length parameter passed to the left function.';
    END IF;

    IF string IS NULL THEN
        RETURN NULL;
    END IF;

    RETURN PG_CATALOG.left(string, i);
END;
$BODY$
LANGUAGE plpgsql IMMUTABLE PARALLEL SAFE;

-- Adding following definition will make sure that left with ntext input
-- will use following definition instead of PG left
CREATE OR REPLACE FUNCTION sys.LEFT(string NTEXT, i INTEGER)
RETURNS sys.NVARCHAR
AS
$BODY$
BEGIN
    IF i IS NULL THEN
        RETURN NULL;
    END IF;

    IF i < 0 THEN
        RAISE EXCEPTION 'Invalid length parameter passed to the left function.';
    END IF;

    IF string IS NULL THEN
        RETURN NULL;
    END IF;

    RETURN PG_CATALOG.left(string, i);
END;
$BODY$
LANGUAGE plpgsql IMMUTABLE PARALLEL SAFE;


-- wrapper functions for RIGHT
CREATE OR REPLACE FUNCTION sys.RIGHT(string ANYELEMENT, i INTEGER)
RETURNS sys.VARCHAR
AS
$BODY$
DECLARE
    string_arg_datatype text;
    string_basetype oid;
BEGIN
    string_arg_datatype := sys.translate_pg_type_to_tsql(pg_typeof(string)::oid);
    IF string_arg_datatype IS NULL THEN
        -- for User Defined Datatype, use immediate base type to check for argument datatype validation
        string_basetype := sys.bbf_get_immediate_base_type_of_UDT(pg_typeof(string)::oid);
        string_arg_datatype := sys.translate_pg_type_to_tsql(string_basetype);
    END IF;

    -- restricting arguments with invalid datatypes for right function
    IF string_arg_datatype IN ('image', 'sql_variant', 'xml', 'geometry', 'geography') THEN
        RAISE EXCEPTION 'Argument data type % is invalid for argument 1 of right function.', string_arg_datatype;
    END IF;

    IF i IS NULL THEN
        RETURN NULL;
    END IF;

    IF i < 0 THEN
        RAISE EXCEPTION 'Invalid length parameter passed to the right function.';
    END IF;

    IF string IS NULL THEN
        RETURN NULL;
    END IF;
    RETURN PG_CATALOG.right(string::sys.varchar, i);
END;
$BODY$
LANGUAGE plpgsql IMMUTABLE PARALLEL SAFE;

CREATE OR REPLACE FUNCTION sys.RIGHT(string sys.BPCHAR, i INTEGER)
RETURNS sys.VARCHAR
AS
$BODY$
BEGIN
    IF i IS NULL THEN
        RETURN NULL;
    END IF;

    IF i < 0 THEN
        RAISE EXCEPTION 'Invalid length parameter passed to the right function.';
    END IF;

    IF string IS NULL THEN
        RETURN NULL;
    END IF;

    RETURN PG_CATALOG.right(string, i);
END;
$BODY$
LANGUAGE plpgsql IMMUTABLE PARALLEL SAFE;

CREATE OR REPLACE FUNCTION sys.RIGHT(string sys.VARCHAR, i INTEGER)
RETURNS sys.VARCHAR
AS
$BODY$
BEGIN
    IF i IS NULL THEN
        RETURN NULL;
    END IF;

    IF i < 0 THEN
        RAISE EXCEPTION 'Invalid length parameter passed to the right function.';
    END IF;

    IF string IS NULL THEN
        RETURN NULL;
    END IF;

    RETURN PG_CATALOG.right(string, i);
END;
$BODY$
LANGUAGE plpgsql IMMUTABLE PARALLEL SAFE;

CREATE OR REPLACE FUNCTION sys.RIGHT(string sys.NCHAR, i INTEGER)
RETURNS sys.NVARCHAR
AS
$BODY$
BEGIN
    IF i IS NULL THEN
        RETURN NULL;
    END IF;

    IF i < 0 THEN
        RAISE EXCEPTION 'Invalid length parameter passed to the right function.';
    END IF;

    IF string IS NULL THEN
        RETURN NULL;
    END IF;

    RETURN PG_CATALOG.right(string, i);
END;
$BODY$
LANGUAGE plpgsql IMMUTABLE PARALLEL SAFE;

CREATE OR REPLACE FUNCTION sys.RIGHT(string sys.NVARCHAR, i INTEGER)
RETURNS sys.NVARCHAR
AS
$BODY$
BEGIN
    IF i IS NULL THEN
        RETURN NULL;
    END IF;

    IF i < 0 THEN
        RAISE EXCEPTION 'Invalid length parameter passed to the right function.';
    END IF;

    IF string IS NULL THEN
        RETURN NULL;
    END IF;

    RETURN PG_CATALOG.right(string, i);
END;
$BODY$
LANGUAGE plpgsql IMMUTABLE PARALLEL SAFE;

-- Adding following definition will make sure that right with text input
-- will use following definition instead of PG right
CREATE OR REPLACE FUNCTION sys.RIGHT(string TEXT, i INTEGER)
RETURNS sys.VARCHAR
AS
$BODY$
BEGIN
    IF i IS NULL THEN
        RETURN NULL;
    END IF;

    IF i < 0 THEN
        RAISE EXCEPTION 'Invalid length parameter passed to the right function.';
    END IF;

    IF string IS NULL THEN
        RETURN NULL;
    END IF;

    RETURN PG_CATALOG.right(string, i);
END;
$BODY$
LANGUAGE plpgsql IMMUTABLE PARALLEL SAFE;

-- Adding following definition will make sure that right with ntext input
-- will use following definition instead of PG right
CREATE OR REPLACE FUNCTION sys.RIGHT(string NTEXT, i INTEGER)
RETURNS sys.NVARCHAR
AS
$BODY$
BEGIN
    IF i IS NULL THEN
        RETURN NULL;
    END IF;

    IF i < 0 THEN
        RAISE EXCEPTION 'Invalid length parameter passed to the right function.';
    END IF;

    IF string IS NULL THEN
        RETURN NULL;
    END IF;

    RETURN PG_CATALOG.right(string, i);
END;
$BODY$
LANGUAGE plpgsql IMMUTABLE PARALLEL SAFE;
>>>>>>> c49db090

-- For getting host os from PG_VERSION_STR
CREATE OR REPLACE FUNCTION sys.get_host_os()
RETURNS sys.NVARCHAR
AS 'babelfishpg_tsql', 'host_os' LANGUAGE C IMMUTABLE PARALLEL SAFE;

CREATE OR REPLACE FUNCTION sys.tsql_stat_get_activity(
  IN view_name text,
  OUT procid int,
  OUT client_version int,
  OUT library_name VARCHAR(32),
  OUT language VARCHAR(128),
  OUT quoted_identifier bool,
  OUT arithabort bool,
  OUT ansi_null_dflt_on bool,
  OUT ansi_defaults bool,
  OUT ansi_warnings bool,
  OUT ansi_padding bool,
  OUT ansi_nulls bool,
  OUT concat_null_yields_null bool,
  OUT textsize int,
  OUT datefirst int,
  OUT lock_timeout int,
  OUT transaction_isolation int2,
  OUT client_pid int,
  OUT row_count bigint,
  OUT error int,
  OUT trancount int,
  OUT protocol_version int,
  OUT packet_size int,
  OUT encrypyt_option VARCHAR(40),
  OUT database_id int2,
  OUT host_name varchar(128),
  OUT context_info bytea)
RETURNS SETOF RECORD
AS 'babelfishpg_tsql', 'tsql_stat_get_activity'
LANGUAGE C VOLATILE STRICT;

/*
 * Table type can identified by reverse dependency between table and
 * type in pg_depend.
 * If a table is dependent upon it's row type with dependency type
 * as DEPENDENCY_INTERNAL (i) then it's a T-SQL table type.
 */
CREATE OR REPLACE FUNCTION sys.is_table_type(object_id oid) RETURNS bool AS
$BODY$
SELECT
  EXISTS(
    SELECT 1
    FROM pg_catalog.pg_type pt
    INNER JOIN pg_catalog.pg_depend dep
    ON pt.typrelid = dep.objid AND pt.oid = dep.refobjid
    join sys.schemas sch on pt.typnamespace = sch.schema_id
    JOIN pg_catalog.pg_class pc ON pc.oid = dep.objid
    WHERE pt.typtype = 'c' AND dep.deptype = 'i' AND pt.typrelid = object_id AND pc.relkind = 'r'
    AND dep.classid = 'pg_catalog.pg_class'::regclass AND dep.refclassid = 'pg_catalog.pg_type'::regclass);
$BODY$
LANGUAGE SQL STABLE STRICT;

-- JSON Functions
CREATE OR REPLACE FUNCTION sys.isjson(json_string text)
RETURNS INTEGER
AS 'babelfishpg_tsql', 'tsql_isjson' LANGUAGE C STRICT IMMUTABLE PARALLEL SAFE;

CREATE OR REPLACE FUNCTION sys.json_value(json_string text, path text)
RETURNS sys.NVARCHAR(4000)
AS 'babelfishpg_tsql', 'tsql_json_value' LANGUAGE C IMMUTABLE PARALLEL SAFE;

CREATE OR REPLACE FUNCTION sys.json_query(json_string text, path text default '$')
RETURNS sys.NVARCHAR
AS 'babelfishpg_tsql', 'tsql_json_query' LANGUAGE C IMMUTABLE PARALLEL SAFE;

/*
 * JSON MODIFY
 * This function is used to update the value of a property in a JSON string and returns the updated JSON string.
 * It has been implemented in three parts:
 *  1) Set the append and create_if_missing flag as postgres functions do not directly take append and lax/strict mode in the jsonb_path.
 *  2) To convert the input path into the expected jsonb_path.
 *  3) To implement the main logic of the JSON_MODIFY function by dividing it into 8 different cases.
 */
CREATE OR REPLACE FUNCTION sys.json_modify(in expression sys.NVARCHAR,in path_json TEXT, in new_value ANYELEMENT, in escape bool)
RETURNS sys.NVARCHAR
AS
$BODY$
DECLARE
    json_path TEXT;
    json_path_convert TEXT;
    new_jsonb_path TEXT[];
    key_value_type TEXT;
    path_split_array TEXT[];
    comparison_string TEXT COLLATE "C";
    len_array INTEGER;
    word_count INTEGER;
    create_if_missing BOOL = TRUE;
    append_modifier BOOL = FALSE;
    key_exists BOOL;
    key_value JSONB;
    json_expression JSONB = expression::JSONB;
    json_new_value JSONB;
    result_json sys.NVARCHAR;
BEGIN
    path_split_array = regexp_split_to_array(TRIM(path_json) COLLATE "C",'\s+');
    word_count = array_length(path_split_array,1);
    /* 
     * This if else block is added to set the create_if_missing and append_modifier flags.
     * These flags will be used to know the mode and if the optional modifier append is present in the input path_json.
     * It is necessary as postgres functions do not directly take append and lax/strict mode in the jsonb_path.
     * Comparisons for comparison_string are case-sensitive.    
     */
    IF word_count = 1 THEN
        json_path = path_split_array[1];
        create_if_missing = TRUE;
        append_modifier = FALSE;
    ELSIF word_count = 2 THEN 
        json_path = path_split_array[2];
        comparison_string = path_split_array[1]; -- append or lax/strict mode
        IF comparison_string = 'append' THEN
            append_modifier = TRUE;
        ELSIF comparison_string = 'strict' THEN
            create_if_missing = FALSE;
        ELSIF comparison_string = 'lax' THEN
            create_if_missing = TRUE;
        ELSE
            RAISE invalid_json_text;
        END IF;
    ELSIF word_count = 3 THEN
        json_path = path_split_array[3];
        comparison_string = path_split_array[1]; -- append mode 
        IF comparison_string = 'append' THEN
            append_modifier = TRUE;
        ELSE
            RAISE invalid_json_text;
        END IF;
        comparison_string = path_split_array[2]; -- lax/strict mode
        IF comparison_string = 'strict' THEN
            create_if_missing = FALSE;
        ELSIF comparison_string = 'lax' THEN
            create_if_missing = TRUE;
        ELSE
            RAISE invalid_json_text;
        END IF;
    ELSE
        RAISE invalid_json_text;
    END IF;

    -- To convert input jsonpath to the required jsonb_path format
    json_path_convert = regexp_replace(json_path, '\$\.|]|\$\[' , '' , 'ig'); -- To remove "$." and "]" sign from the string 
    json_path_convert = regexp_replace(json_path_convert, '\.|\[' , ',' , 'ig'); -- To replace "." and "[" with "," to change into required format
    new_jsonb_path = CONCAT('{',json_path_convert,'}'); -- Final required format of path by jsonb_set

    key_exists = jsonb_path_exists(json_expression,json_path::jsonpath); -- To check if key exist in the given path

    IF escape THEN
        json_new_value = new_value::JSONB;
    ELSE
        json_new_value = to_jsonb(new_value);
    END IF;

    --This if else block is to call the jsonb_set function based on the create_if_missing and append_modifier flags
    IF append_modifier THEN 
        IF key_exists THEN
            key_value = jsonb_path_query_first(json_expression,json_path::jsonpath); -- To get the value of the key
            key_value_type = jsonb_typeof(key_value);
            IF key_value_type = 'array' THEN
                len_array = jsonb_array_length(key_value);
                /*
                 * As jsonb_insert requires the index of the value to be inserted, so the below FORMAT function changes the path format into the required jsonb_insert path format.
                 * Eg: JSON_MODIFY('{"name":"John","skills":["C#","SQL"]}','append $.skills','Azure'); -> converts the path from '$.skills' to '{skills,2}' instead of '{skills}'
                 */
                new_jsonb_path = FORMAT('%s,%s}',TRIM('}' FROM new_jsonb_path::TEXT),len_array);
                IF new_value IS NULL THEN
                    result_json = jsonb_insert(json_expression,new_jsonb_path,'null'); -- This needs to be done because "to_jsonb(coalesce(new_value, 'null'))" does not result in a JSON NULL
                ELSE
                    result_json = jsonb_insert(json_expression,new_jsonb_path,json_new_value);
                END IF;
            ELSE
                IF NOT create_if_missing THEN
                    RAISE sql_json_array_not_found;
                ELSE
                    result_json = json_expression;
                END IF;
            END IF;
        ELSE
            IF NOT create_if_missing THEN
                RAISE sql_json_object_not_found;
            ELSE
                result_json = jsonb_insert(json_expression,new_jsonb_path,to_jsonb(array_agg(new_value))); -- array_agg is used to convert the new_value text into array format as we append functionality is being used
            END IF;
        END IF;
    ELSE --When no append modifier is present
        IF new_value IS NOT NULL THEN
            IF key_exists OR create_if_missing THEN
                result_json = jsonb_set_lax(json_expression,new_jsonb_path,json_new_value,create_if_missing);
            ELSE
                RAISE sql_json_object_not_found;
            END IF;
        ELSE
            IF key_exists THEN
                IF NOT create_if_missing THEN
                    result_json = jsonb_set_lax(json_expression,new_jsonb_path,json_new_value);
                ELSE
                    result_json = jsonb_set_lax(json_expression,new_jsonb_path,json_new_value,create_if_missing,'delete_key');
                END IF;
            ELSE
                IF NOT create_if_missing THEN
                    RAISE sql_json_object_not_found;
                ELSE
                    result_json = jsonb_set_lax(json_expression,new_jsonb_path,json_new_value,FALSE);
                END IF;
            END IF;
        END IF;
    END IF;  -- If append_modifier block ends here
    RETURN result_json;
EXCEPTION
    WHEN invalid_json_text THEN
            RAISE USING MESSAGE = 'JSON path is not properly formatted',
                        DETAIL = FORMAT('Unexpected keyword "%s" is found.',comparison_string),
                        HINT = 'Change "modifier/mode" parameter to the proper value and try again.';
    WHEN sql_json_array_not_found THEN
            RAISE USING MESSAGE = 'array cannot be found in the specified JSON path',
                        HINT = 'Change JSON path to target array property and try again.';
    WHEN sql_json_object_not_found THEN
            RAISE USING MESSAGE = 'property cannot be found on the specified JSON path';
END;        
$BODY$
LANGUAGE plpgsql STABLE;


CREATE OR REPLACE FUNCTION sys.openjson_object(json_string text)
RETURNS TABLE
(
    key sys.NVARCHAR(4000),
    value sys.NVARCHAR,
    type INTEGER
)
AS
$BODY$
SELECT  key,
        CASE json_typeof(value) WHEN 'null'     THEN NULL
                                ELSE            TRIM (BOTH '"' FROM value::TEXT)
        END,
        CASE json_typeof(value) WHEN 'null'     THEN 0
                                WHEN 'string'   THEN 1
                                WHEN 'number'   THEN 2
                                WHEN 'boolean'  THEN 3
                                WHEN 'array'    THEN 4
                                WHEN 'object'   THEN 5
        END
    FROM json_each(json_string::JSON)
$BODY$
LANGUAGE SQL;

CREATE OR REPLACE FUNCTION sys.openjson_array(json_string text)
RETURNS TABLE
(
    key sys.NVARCHAR(4000),
    value sys.NVARCHAR,
    type INTEGER
)
AS
$BODY$
SELECT  (row_number() over ())-1,
        CASE json_typeof(value) WHEN 'null'     THEN NULL
                                ELSE            TRIM (BOTH '"' FROM value::TEXT)
        END,
        CASE json_typeof(value) WHEN 'null'     THEN 0
                                WHEN 'string'   THEN 1
                                WHEN 'number'   THEN 2
                                WHEN 'boolean'  THEN 3
                                WHEN 'array'    THEN 4
                                WHEN 'object'   THEN 5
        END
    FROM json_array_elements(json_string::JSON) AS value
$BODY$
LANGUAGE SQL;

CREATE OR REPLACE FUNCTION sys.openjson_simple(json_string text, path text default '$')
RETURNS TABLE
(
    key sys.NVARCHAR(4000),
    value sys.NVARCHAR,
    type INTEGER
)
AS
$BODY$
DECLARE
    sub_json text := sys.json_query(json_string, path);
BEGIN
    IF json_typeof(sub_json::JSON) = 'array' THEN
        RETURN QUERY SELECT * FROM sys.openjson_array(sub_json);
    ELSE
        RETURN QUERY SELECT * FROM sys.openjson_object(sub_json);
    END IF;
END;
$BODY$
LANGUAGE plpgsql;

CREATE OR REPLACE FUNCTION sys.openjson_with(json_string text, path text, VARIADIC column_paths text[])
RETURNS SETOF RECORD
AS 'babelfishpg_tsql', 'tsql_openjson_with' LANGUAGE C STRICT IMMUTABLE PARALLEL SAFE;

CREATE OR REPLACE FUNCTION sys.sp_datatype_info_helper(
    IN odbcVer smallint,
    IN is_100 bool,
    OUT TYPE_NAME VARCHAR(20),
    OUT DATA_TYPE INT,
    OUT "PRECISION" BIGINT,
    OUT LITERAL_PREFIX VARCHAR(20),
    OUT LITERAL_SUFFIX VARCHAR(20),
    OUT CREATE_PARAMS VARCHAR(20),
    OUT NULLABLE INT,
    OUT CASE_SENSITIVE INT,
    OUT SEARCHABLE INT,
    OUT UNSIGNED_ATTRIBUTE INT,
    OUT MONEY INT,
    OUT AUTO_INCREMENT INT,
    OUT LOCAL_TYPE_NAME VARCHAR(20),
    OUT MINIMUM_SCALE INT,
    OUT MAXIMUM_SCALE INT,
    OUT SQL_DATA_TYPE INT,
    OUT SQL_DATETIME_SUB INT,
    OUT NUM_PREC_RADIX INT,
    OUT INTERVAL_PRECISION INT,
    OUT USERTYPE INT,
    OUT LENGTH INT,
    OUT SS_DATA_TYPE smallint,
-- below column is added in order to join information_schema.columns of PG for sys.sp_columns_100_view
    OUT PG_TYPE_NAME VARCHAR(20)
)
RETURNS SETOF RECORD
AS 'babelfishpg_tsql', 'sp_datatype_info_helper'
LANGUAGE C IMMUTABLE STRICT;

-- Role member functions
CREATE OR REPLACE FUNCTION sys.is_rolemember_internal(
	IN role sys.SYSNAME,
	IN database_principal sys.SYSNAME
)
RETURNS INT AS 'babelfishpg_tsql', 'is_rolemember'
LANGUAGE C STABLE PARALLEL SAFE;

CREATE OR REPLACE FUNCTION sys.is_member(IN role sys.SYSNAME)
RETURNS INT AS
$$
DECLARE
    is_windows_grp boolean := (CHARINDEX('\', role) != 0);
BEGIN
    -- Always return 1 for 'public'
    IF (role = 'public')
    THEN RETURN 1;
    END IF;

    IF EXISTS (SELECT orig_loginname FROM sys.babelfish_authid_login_ext WHERE orig_loginname = role AND type != 'S') -- do not consider sql logins
    THEN
        IF ((EXISTS (SELECT name FROM sys.login_token WHERE name = role AND type IN ('SERVER ROLE', 'SQL LOGIN'))) OR is_windows_grp) -- do not consider sql logins, server roles
        THEN RETURN NULL; -- Also return NULL if session is not a windows auth session but argument is a windows group
        ELSIF EXISTS (SELECT name FROM sys.login_token WHERE name = role AND type NOT IN ('SERVER ROLE', 'SQL LOGIN'))
        THEN RETURN 1; -- Return 1 if current session user is a member of role or windows group
        ELSE RETURN 0; -- Return 0 if current session user is not a member of role or windows group
        END IF;
    ELSIF EXISTS (SELECT orig_username FROM sys.babelfish_authid_user_ext WHERE orig_username = role)
    THEN
        IF EXISTS (SELECT name FROM sys.user_token WHERE name = role)
        THEN RETURN 1; -- Return 1 if current session user is a member of role or windows group
        ELSIF (is_windows_grp)
        THEN RETURN NULL; -- Return NULL if session is not a windows auth session but argument is a windows group
        ELSE RETURN 0; -- Return 0 if current session user is not a member of role or windows group
        END IF;
    ELSE RETURN NULL; -- Return NULL if role/group does not exist
    END IF;
END;
$$
LANGUAGE plpgsql STRICT STABLE;

CREATE OR REPLACE FUNCTION sys.is_rolemember(IN role sys.SYSNAME)
RETURNS INT AS
$$
	SELECT sys.is_rolemember_internal(role, NULL);
$$
LANGUAGE SQL STRICT STABLE PARALLEL SAFE;

CREATE OR REPLACE FUNCTION sys.is_rolemember(
	IN role sys.SYSNAME, 
	IN database_principal sys.SYSNAME
)
RETURNS INT AS
$$
	SELECT sys.is_rolemember_internal(role, database_principal);
$$
LANGUAGE SQL STRICT STABLE PARALLEL SAFE;

CREATE OR REPLACE FUNCTION sys.replace (in input_string text, in pattern text, in replacement text) returns TEXT as
$body$
begin
   if pattern is null or replacement is null then
       return null;
   elsif pattern = '' then
       return input_string;
   elsif sys.is_collated_ci_as(input_string) then
       return regexp_replace(input_string, '***=' || pattern, replacement, 'ig');
   else
       return regexp_replace(input_string, '***=' || pattern, replacement, 'g');
   end if;
end
$body$
LANGUAGE plpgsql IMMUTABLE PARALLEL SAFE STRICT;

CREATE OR REPLACE FUNCTION objectproperty(
    id INT,
    property SYS.VARCHAR
    )
RETURNS INT AS
'babelfishpg_tsql', 'objectproperty_internal'
LANGUAGE C STABLE;

CREATE OR REPLACE FUNCTION OBJECTPROPERTYEX(
    id INT,
    property SYS.VARCHAR
)
RETURNS SYS.SQL_VARIANT
AS $$
BEGIN
	property := PG_CATALOG.RTRIM(LOWER(COALESCE(property, '')));
	
	IF NOT EXISTS(SELECT ao.object_id FROM sys.all_objects ao WHERE object_id = id)
	THEN
		RETURN NULL;
	END IF;

	IF property = 'basetype' -- BaseType
	THEN
		RETURN (SELECT CAST(ao.type AS SYS.SQL_VARIANT) 
                FROM sys.all_objects ao
                WHERE ao.object_id = id
                LIMIT 1
                );
    END IF;

    RETURN CAST(OBJECTPROPERTY(id, property) AS SYS.SQL_VARIANT);
END
$$
LANGUAGE plpgsql STABLE;

CREATE OR REPLACE FUNCTION sys.sid_binary(IN login sys.nvarchar)
RETURNS SYS.VARBINARY
AS $$
    SELECT CAST(NULL AS SYS.VARBINARY);
$$ 
LANGUAGE SQL IMMUTABLE PARALLEL RESTRICTED;

CREATE OR REPLACE FUNCTION sys.language()
RETURNS sys.NVARCHAR(128)  AS 'babelfishpg_tsql' LANGUAGE C STABLE;

CREATE OR REPLACE FUNCTION sys.host_name()
RETURNS sys.NVARCHAR(128)  AS 'babelfishpg_tsql' LANGUAGE C IMMUTABLE PARALLEL SAFE;

CREATE OR REPLACE FUNCTION sys.host_id()
RETURNS sys.VARCHAR(10)  AS 'babelfishpg_tsql' LANGUAGE C IMMUTABLE PARALLEL SAFE;
GRANT EXECUTE ON FUNCTION sys.host_id() TO PUBLIC;

CREATE OR REPLACE FUNCTION sys.identity_into_bigint(IN typename INT, IN seed BIGINT, IN increment BIGINT)
RETURNS bigint AS 'babelfishpg_tsql' LANGUAGE C STABLE;
GRANT EXECUTE ON FUNCTION sys.identity_into_bigint(INT, BIGINT, BIGINT) TO PUBLIC;

CREATE OR REPLACE FUNCTION sys.degrees(IN arg1 BIGINT)
RETURNS bigint  AS 'babelfishpg_tsql','bigint_degrees' LANGUAGE C STRICT IMMUTABLE PARALLEL SAFE;
GRANT EXECUTE ON FUNCTION sys.degrees(BIGINT) TO PUBLIC;

CREATE OR REPLACE FUNCTION sys.degrees(IN arg1 INT)
RETURNS int AS 'babelfishpg_tsql','int_degrees' LANGUAGE C STRICT IMMUTABLE PARALLEL SAFE;
GRANT EXECUTE ON FUNCTION sys.degrees(INT) TO PUBLIC;

CREATE OR REPLACE FUNCTION sys.degrees(IN arg1 SMALLINT)
RETURNS int AS 'babelfishpg_tsql','smallint_degrees' LANGUAGE C STRICT IMMUTABLE PARALLEL SAFE;
GRANT EXECUTE ON FUNCTION sys.degrees(SMALLINT) TO PUBLIC;

CREATE OR REPLACE FUNCTION sys.degrees(IN arg1 TINYINT)
RETURNS int AS 'babelfishpg_tsql','smallint_degrees' LANGUAGE C STRICT IMMUTABLE PARALLEL SAFE;
GRANT EXECUTE ON FUNCTION sys.degrees(TINYINT) TO PUBLIC;

CREATE OR REPLACE FUNCTION sys.radians(IN arg1 BIGINT)
RETURNS bigint  AS 'babelfishpg_tsql','bigint_radians' LANGUAGE C STRICT IMMUTABLE PARALLEL SAFE;
GRANT EXECUTE ON FUNCTION sys.radians(BIGINT) TO PUBLIC;

CREATE OR REPLACE FUNCTION sys.radians(IN arg1 INT)
RETURNS int  AS 'babelfishpg_tsql','int_radians' LANGUAGE C STRICT IMMUTABLE PARALLEL SAFE;
GRANT EXECUTE ON FUNCTION sys.radians(INT) TO PUBLIC;

CREATE OR REPLACE FUNCTION sys.radians(IN arg1 SMALLINT)
RETURNS int  AS 'babelfishpg_tsql','smallint_radians' LANGUAGE C STRICT IMMUTABLE PARALLEL SAFE;
GRANT EXECUTE ON FUNCTION sys.radians(SMALLINT) TO PUBLIC;

CREATE OR REPLACE FUNCTION sys.radians(IN arg1 TINYINT)
RETURNS int  AS 'babelfishpg_tsql','smallint_radians' LANGUAGE C STRICT IMMUTABLE PARALLEL SAFE;
GRANT EXECUTE ON FUNCTION sys.radians(TINYINT) TO PUBLIC;

CREATE OR REPLACE FUNCTION sys.power(IN arg1 BIGINT, IN arg2 NUMERIC)
RETURNS bigint  AS 'babelfishpg_tsql','bigint_power' LANGUAGE C STRICT IMMUTABLE PARALLEL SAFE;
GRANT EXECUTE ON FUNCTION sys.power(BIGINT,NUMERIC) TO PUBLIC;

CREATE OR REPLACE FUNCTION sys.power(IN arg1 INT, IN arg2 NUMERIC)
RETURNS int  AS 'babelfishpg_tsql','int_power' LANGUAGE C STRICT IMMUTABLE PARALLEL SAFE;
GRANT EXECUTE ON FUNCTION sys.power(INT,NUMERIC) TO PUBLIC;

CREATE OR REPLACE FUNCTION sys.power(IN arg1 SMALLINT, IN arg2 NUMERIC)
RETURNS int  AS 'babelfishpg_tsql','smallint_power' LANGUAGE C STRICT IMMUTABLE PARALLEL SAFE;
GRANT EXECUTE ON FUNCTION sys.power(SMALLINT,NUMERIC) TO PUBLIC;

CREATE OR REPLACE FUNCTION sys.power(IN arg1 TINYINT, IN arg2 NUMERIC)
RETURNS int  AS 'babelfishpg_tsql','smallint_power' LANGUAGE C STRICT IMMUTABLE PARALLEL SAFE;
GRANT EXECUTE ON FUNCTION sys.power(TINYINT,NUMERIC) TO PUBLIC;

CREATE OR REPLACE FUNCTION sys.degrees(IN arg1 NUMERIC)
RETURNS numeric  AS 'babelfishpg_tsql','numeric_degrees' LANGUAGE C STRICT IMMUTABLE PARALLEL SAFE;
GRANT EXECUTE ON FUNCTION sys.degrees(NUMERIC) TO PUBLIC;

CREATE OR REPLACE FUNCTION sys.radians(IN arg1 NUMERIC)
RETURNS numeric  AS 'babelfishpg_tsql','numeric_radians' LANGUAGE C STRICT IMMUTABLE PARALLEL SAFE;
GRANT EXECUTE ON FUNCTION sys.radians(NUMERIC) TO PUBLIC;

CREATE OR REPLACE FUNCTION sys.bbf_log(IN arg1 FLOAT)
RETURNS FLOAT  AS 'babelfishpg_tsql','numeric_log_natural' LANGUAGE C STRICT IMMUTABLE PARALLEL SAFE;

CREATE OR REPLACE FUNCTION sys.bbf_log(IN arg1 FLOAT, IN arg2 INT)
RETURNS FLOAT  AS 'babelfishpg_tsql','numeric_log_base' LANGUAGE C STRICT IMMUTABLE PARALLEL SAFE;

CREATE OR REPLACE FUNCTION sys.bbf_log10(IN arg1 FLOAT)
RETURNS FLOAT  AS 'babelfishpg_tsql','numeric_log10' LANGUAGE C STRICT IMMUTABLE PARALLEL SAFE;

CREATE OR REPLACE FUNCTION sys.INDEXPROPERTY(IN object_id INT, IN index_or_statistics_name sys.nvarchar(128), IN property sys.varchar(128))
RETURNS INT AS
$BODY$
DECLARE
ret_val INT;
BEGIN
	index_or_statistics_name = LOWER(TRIM(index_or_statistics_name));
	property = LOWER(TRIM(property));
    SELECT INTO ret_val
    CASE
       
        WHEN (SELECT CAST(type AS int) FROM sys.indexes i WHERE i.object_id = $1 AND i.name = $2 COLLATE sys.database_default) = 3 -- is XML index
        THEN CAST(NULL AS int)
	    
        WHEN property = 'indexdepth'
        THEN CAST(0 AS int)

        WHEN property = 'indexfillfactor'
        THEN (SELECT CAST(fill_factor AS int) FROM sys.indexes i WHERE i.object_id = $1 AND i.name = $2 COLLATE sys.database_default)

        WHEN property = 'indexid'
        THEN (SELECT CAST(index_id AS int) FROM sys.indexes i WHERE i.object_id = $1 AND i.name = $2 COLLATE sys.database_default)

        WHEN property = 'isautostatistics'
        THEN CAST(0 AS int)

        WHEN property = 'isclustered'
        THEN (SELECT CAST(CASE WHEN type = 1 THEN 1 ELSE 0 END AS int) FROM sys.indexes i WHERE i.object_id = $1 AND i.name = $2 COLLATE sys.database_default)
        
        WHEN property = 'isdisabled'
        THEN (SELECT CAST(is_disabled AS int) FROM sys.indexes i WHERE i.object_id = $1 AND i.name = $2 COLLATE sys.database_default)
        
        WHEN property = 'isfulltextkey'
        THEN CAST(0 AS int)
        
        WHEN property = 'ishypothetical'
        THEN (SELECT CAST(is_hypothetical AS int) FROM sys.indexes i WHERE i.object_id = $1 AND i.name = $2 COLLATE sys.database_default)
        
        WHEN property = 'ispadindex'
        THEN (SELECT CAST(is_padded AS int) FROM sys.indexes i WHERE i.object_id = $1 AND i.name = $2 COLLATE sys.database_default)
        
        WHEN property = 'ispagelockdisallowed'
        THEN (SELECT CAST(CASE WHEN allow_page_locks = 1 THEN 0 ELSE 1 END AS int) FROM sys.indexes i WHERE i.object_id = $1 AND i.name = $2 COLLATE sys.database_default)
        
        WHEN property = 'isrowlockdisallowed'
        THEN (SELECT CAST(CASE WHEN allow_row_locks = 1 THEN 0 ELSE 1 END AS int) FROM sys.indexes i WHERE i.object_id=$1 AND i.name = $2 COLLATE sys.database_default)
        
        WHEN property = 'isstatistics'
        THEN CAST(0 AS int)
        
        WHEN property = 'isunique'
        THEN (SELECT CAST(is_unique AS int) FROM sys.indexes i WHERE i.object_id = $1 AND i.name = $2 COLLATE sys.database_default)
        
        WHEN property = 'iscolumnstore'
        THEN CAST(0 AS int)
        
        WHEN property = 'isoptimizedforsequentialkey'
        THEN CAST(0 AS int)
    ELSE
        CAST(NULL AS int)
    END;
RETURN ret_val;
END;
$BODY$
LANGUAGE plpgsql STABLE;
GRANT EXECUTE ON FUNCTION sys.INDEXPROPERTY(IN object_id INT, IN index_or_statistics_name sys.nvarchar(128),  IN property sys.varchar(128)) TO PUBLIC;

CREATE OR REPLACE FUNCTION sys.APP_NAME() RETURNS SYS.NVARCHAR(128)
AS
$$
    SELECT current_setting('application_name');
$$
LANGUAGE sql PARALLEL SAFE STABLE;

CREATE OR REPLACE FUNCTION sys.OBJECT_SCHEMA_NAME(IN object_id INT, IN database_id INT DEFAULT NULL)
RETURNS sys.SYSNAME AS
'babelfishpg_tsql', 'object_schema_name'
LANGUAGE C STABLE;

CREATE OR REPLACE FUNCTION OBJECT_DEFINITION(IN object_id INT)
RETURNS sys.NVARCHAR(4000)
AS $$
DECLARE
    definition sys.nvarchar(4000);
BEGIN

    definition = (SELECT cc.definition FROM sys.check_constraints cc WHERE cc.object_id = $1);
    IF (definition IS NULL)
    THEN
        definition = (SELECT dc.definition FROM sys.default_constraints dc WHERE dc.object_id = $1);
        IF (definition IS NULL)
        THEN
            definition = (SELECT asm.definition FROM sys.all_sql_modules asm WHERE asm.object_id = $1);
            IF (definition IS NULL)
            THEN
                RETURN NULL;
            END IF;
        END IF;
    END IF;

    RETURN definition;
END;
$$
LANGUAGE plpgsql STABLE;

CREATE OR REPLACE FUNCTION sys.openquery_internal(
IN linked_server text,
IN query text)
RETURNS SETOF RECORD
AS 'babelfishpg_tsql', 'openquery_internal'
LANGUAGE C VOLATILE;

CREATE OR REPLACE FUNCTION sys.EOMONTH(date,int DEFAULT 0)
RETURNS date
AS 'babelfishpg_tsql', 'EOMONTH'
LANGUAGE C STABLE PARALLEL SAFE;

CREATE OR REPLACE FUNCTION sys.fn_listextendedproperty
(
    IN "@name" sys.sysname DEFAULT NULL,
    IN "@level0type" VARCHAR(128) DEFAULT NULL,
    IN "@level0name" sys.sysname DEFAULT NULL,
    IN "@level1type" VARCHAR(128) DEFAULT NULL,
    IN "@level1name" sys.sysname DEFAULT NULL,
    IN "@level2type" VARCHAR(128) DEFAULT NULL,
    IN "@level2name" sys.sysname DEFAULT NULL,
    OUT objtype sys.sysname,
    OUT objname sys.sysname,
    OUT name sys.sysname,
    OUT value sys.sql_variant
)
RETURNS SETOF RECORD
AS 'babelfishpg_tsql' LANGUAGE C STABLE;
GRANT EXECUTE ON FUNCTION sys.fn_listextendedproperty TO PUBLIC;

-- Matches and returns column length of the corresponding column of the given table
CREATE OR REPLACE FUNCTION sys.COL_LENGTH(IN object_name TEXT, IN column_name TEXT)
RETURNS SMALLINT AS $BODY$
DECLARE
    col_name TEXT;
    object_id oid;
    column_id INT;
    column_length SMALLINT;
    column_data_type TEXT;
    typeid oid;
    typelen INT;
    typemod INT;
BEGIN
    -- Get the object ID for the provided object_name
    object_id := sys.OBJECT_ID(object_name, 'U');
    IF object_id IS NULL THEN
        RETURN NULL;
    END IF;

    -- Truncate and normalize the column name
    col_name := sys.babelfish_truncate_identifier(sys.babelfish_remove_delimiter_pair(lower(column_name)));

    -- Get the column ID, typeid, length, and typmod for the provided column_name
    SELECT attnum, a.atttypid, a.attlen, a.atttypmod
    INTO column_id, typeid, typelen, typemod
    FROM pg_attribute a
    WHERE attrelid = object_id AND lower(attname) = col_name COLLATE sys.database_default;

    IF column_id IS NULL THEN
        RETURN NULL;
    END IF;

    -- Get the correct data type
    column_data_type := sys.translate_pg_type_to_tsql(typeid);

    IF column_data_type = 'sysname' THEN
        column_length := 256;
    ELSIF column_data_type IS NULL THEN

        -- Check if it ia user-defined data type
        SELECT sys.translate_pg_type_to_tsql(typbasetype), typlen, typtypmod 
        INTO column_data_type, typelen, typemod
        FROM pg_type
        WHERE oid = typeid;

        IF column_data_type = 'sysname' THEN
            column_length := 256;
        ELSE 
            -- Calculate column length based on base type information
            column_length := sys.tsql_type_max_length_helper(column_data_type, typelen, typemod);
        END IF;
    ELSE
        -- Calculate column length based on base type information
        column_length := sys.tsql_type_max_length_helper(column_data_type, typelen, typemod);
    END IF;

    RETURN column_length;
END;
$BODY$
LANGUAGE plpgsql
IMMUTABLE
STRICT;

-- Matches and returns column name of the corresponding table
CREATE OR REPLACE FUNCTION sys.COL_NAME(IN table_id INT, IN column_id INT)
RETURNS sys.SYSNAME AS $$
    DECLARE
        column_name TEXT;
    BEGIN
        SELECT attname INTO STRICT column_name 
        FROM pg_attribute 
        WHERE attrelid = table_id AND attnum = column_id AND attnum > 0;
        
        RETURN column_name::sys.SYSNAME;
    EXCEPTION
        WHEN OTHERS THEN
            RETURN NULL;
    END; 
$$
LANGUAGE plpgsql IMMUTABLE
STRICT;

-- internal helper function for date_bucket().
CREATE OR REPLACE FUNCTION sys.date_bucket_internal_helper(IN datepart PG_CATALOG.TEXT, IN number INTEGER, IN check_date boolean, IN origin boolean, IN date ANYELEMENT default NULL) RETURNS boolean 
AS 
$body$
DECLARE
    date_arg_datatype regtype;
BEGIN
    date_arg_datatype := pg_typeof(date);
    IF datepart NOT IN ('year', 'quarter', 'month', 'week', 'doy', 'day', 'hour', 'minute', 'second', 'millisecond', 'microsecond', 'nanosecond') THEN
            RAISE EXCEPTION '% is not a recognized date_bucket option.', datepart;

    -- Check for NULL value of number argument
    ELSIF number IS NULL THEN
        RAISE EXCEPTION 'Argument data type NULL is invalid for argument 2 of date_bucket function.';

    ELSIF check_date IS NULL THEN
        RAISE EXCEPTION 'Argument data type NULL is invalid for argument 3 of date_bucket function.';

    ELSIF check_date IS false THEN
        RAISE EXCEPTION 'Argument data type % is invalid for argument 3 of date_bucket function.', date_arg_datatype;
    
    ELSIF check_date IS true THEN
        IF date_arg_datatype NOT IN ('sys.datetime'::regtype, 'sys.datetime2'::regtype, 'sys.datetimeoffset'::regtype, 'sys.smalldatetime'::regtype, 'date'::regtype, 'time'::regtype) THEN
            RAISE EXCEPTION 'Argument data type % is invalid for argument 3 of date_bucket function.', date_arg_datatype;
        ELSIF datepart IN ('doy', 'microsecond', 'nanosecond') THEN
            RAISE EXCEPTION 'The datepart % is not supported by date function date_bucket for data type %.', datepart, date_arg_datatype;
        ELSIF date_arg_datatype = 'date'::regtype AND datepart IN ('hour', 'minute', 'second', 'millisecond') THEN
            RAISE EXCEPTION 'The datepart % is not supported by date function date_bucket for data type ''date''.', datepart;
        ELSIF date_arg_datatype = 'time'::regtype AND datepart IN ('year', 'quarter', 'month', 'day', 'week') THEN
            RAISE EXCEPTION 'The datepart % is not supported by date function date_bucket for data type ''time''.', datepart;
        ELSIF origin IS false THEN
            RAISE EXCEPTION 'Argument data type varchar is invalid for argument 4 of date_bucket function.';
        ELSIF number <= 0 THEN
            RAISE EXCEPTION 'Invalid bucket width value passed to date_bucket function. Only positive values are allowed.';
        END IF;
        RETURN true;
    ELSE
        RAISE EXCEPTION 'Argument data type varchar is invalid for argument 3 of date_bucket function.';
    END IF;
END;
$body$
LANGUAGE plpgsql IMMUTABLE;

-- Another definition of date_bucket() with arg PG_CATALOG.TEXT since ANYELEMENT cannot handle type unknown.
CREATE OR REPLACE FUNCTION sys.date_bucket(IN datepart PG_CATALOG.TEXT, IN number INTEGER, IN date PG_CATALOG.TEXT, IN origin PG_CATALOG.TEXT default NULL) RETURNS PG_CATALOG.TEXT 
AS 
$body$
DECLARE
BEGIN
    IF date IS NULL THEN
        -- check_date is NULL when date is NULL
        -- check_date is false when we are sure that date can not be a valid datatype.
        -- check_date is true when date might be valid datatype so check is required. 
        RETURN sys.date_bucket_internal_helper(datepart, number, NULL, false, 'NULL'::text);
    ELSE
        RETURN sys.date_bucket_internal_helper(datepart, number, false, NULL, date);
    END IF;
END;
$body$
LANGUAGE plpgsql IMMUTABLE;

-- Another definition of date_bucket() with arg date of type ANYELEMENT and origin of type TEXT.
CREATE OR REPLACE FUNCTION sys.date_bucket(IN datepart PG_CATALOG.TEXT, IN number INTEGER, IN date ANYELEMENT, IN origin PG_CATALOG.TEXT) RETURNS ANYELEMENT 
AS 
$body$
DECLARE
BEGIN
    IF date IS NULL THEN
        RETURN sys.date_bucket_internal_helper(datepart, number, NULL, NULL, 'NULL'::text);
    ELSIF pg_typeof(date) IN ('sys.datetime'::regtype, 'sys.datetime2'::regtype, 'sys.datetimeoffset'::regtype, 'sys.smalldatetime'::regtype, 'date'::regtype, 'time'::regtype) THEN
            IF origin IS NULL THEN
                RETURN sys.date_bucket(datepart, number, date);
            ELSE
                RETURN sys.date_bucket_internal_helper(datepart, number, true, false, date);
            END IF;
    ELSE
        RETURN sys.date_bucket_internal_helper(datepart, number, false, NULL, date);
    END IF;
END;
$body$
LANGUAGE plpgsql IMMUTABLE;

CREATE OR REPLACE FUNCTION sys.date_bucket(IN datepart PG_CATALOG.TEXT, IN number INTEGER, IN date ANYELEMENT, IN origin ANYELEMENT default NULL) RETURNS ANYELEMENT 
AS 
$body$
DECLARE
    required_bucket INT;
    years_diff INT;
    quarters_diff INT;
    months_diff INT;
    hours_diff INT;
    minutes_diff INT;
    seconds_diff INT;
    milliseconds_diff INT;
    timezone INT;
    result_time time;
    result_date timestamp;
    offset_string PG_CATALOG.text;
    date_difference_interval INTERVAL;
    millisec_trunc_diff_interval INTERVAL;
    date_arg_datatype regtype;
    is_valid boolean;
BEGIN
    BEGIN
        date_arg_datatype := pg_typeof(date);
        is_valid := sys.date_bucket_internal_helper(datepart, number, true, true, date);

        -- If optional argument origin's value is not provided by user then set it's default value of valid datatype.
        IF origin IS NULL THEN
                IF date_arg_datatype = 'sys.datetime'::regtype THEN
                    origin := CAST('1900-01-01 00:00:00.000' AS sys.datetime);
                ELSIF date_arg_datatype = 'sys.datetime2'::regtype THEN
                    origin := CAST('1900-01-01 00:00:00.000' AS sys.datetime2);
                ELSIF date_arg_datatype = 'sys.datetimeoffset'::regtype THEN
                    origin := CAST('1900-01-01 00:00:00.000' AS sys.datetimeoffset);
                ELSIF date_arg_datatype = 'sys.smalldatetime'::regtype THEN
                    origin := CAST('1900-01-01 00:00:00.000' AS sys.smalldatetime);
                ELSIF date_arg_datatype = 'date'::regtype THEN
                    origin := CAST('1900-01-01 00:00:00.000' AS pg_catalog.date);
                ELSIF date_arg_datatype = 'time'::regtype THEN
                    origin := CAST('00:00:00.000' AS pg_catalog.time);
                END IF;
        END IF;
    END;

    /* support of date_bucket() for different kinds of date datatype starts here */
    -- support of date_bucket() when date is of 'time' datatype
    IF date_arg_datatype = 'time'::regtype THEN
        -- Find interval between date and origin and extract hour, minute, second, millisecond from the interval
        date_difference_interval := date_trunc('millisecond', date) - date_trunc('millisecond', origin);
        hours_diff := EXTRACT('hour' from date_difference_interval)::INT;
        minutes_diff := EXTRACT('minute' from date_difference_interval)::INT;
        seconds_diff := FLOOR(EXTRACT('second' from date_difference_interval))::INT;
        milliseconds_diff := FLOOR(EXTRACT('millisecond' from date_difference_interval))::INT;
        CASE datepart
            WHEN 'hour' THEN
                -- Here we are finding how many buckets we have to add in the origin so that we can reach to a bucket in which date belongs.
                -- For cases where origin > date, we might end up in a bucket which exceeds date by 1 bucket. 
                -- For Ex. 'date_bucket(hour, 2, '01:00:00', '08:00:00')' hence check if the result_time is greater then date
                -- For comparision we are trunceting the result_time to milliseconds
                required_bucket := hours_diff/number;
                result_time := origin + make_interval(hours => required_bucket * number);
                IF date_trunc('millisecond', result_time) > date THEN
                    RETURN result_time - make_interval(hours => number);
                END IF;
                RETURN result_time;

            WHEN 'minute' THEN
                required_bucket := (hours_diff * 60 + minutes_diff)/number;
                result_time := origin + make_interval(mins => required_bucket * number);
                IF date_trunc('millisecond', result_time) > date THEN
                    RETURN result_time - make_interval(mins => number);
                END IF;
                RETURN result_time;

            WHEN 'second' THEN
                required_bucket := ((hours_diff * 60 + minutes_diff) * 60 + seconds_diff)/number;
                result_time := origin + make_interval(secs => required_bucket * number);
                IF date_trunc('millisecond', result_time) > date THEN
                    RETURN result_time - make_interval(secs => number);
                END IF;
                RETURN result_time;

            WHEN 'millisecond' THEN
                required_bucket := (((hours_diff * 60 + minutes_diff) * 60) * 1000 + milliseconds_diff)/number;
                result_time := origin + make_interval(secs => ((required_bucket * number)::numeric) * 0.001);
                IF date_trunc('millisecond', result_time) > date THEN
                    RETURN result_time - make_interval(secs => (number::numeric) * 0.001);
                END IF;
                RETURN result_time;
        END CASE;

    -- support of date_bucket() when date is of {'datetime2', 'datetimeoffset'} datatype
    -- handling separately because both the datatypes have precision in milliseconds
    ELSIF date_arg_datatype IN ('sys.datetime2'::regtype, 'sys.datetimeoffset'::regtype) THEN
        -- when datepart is {year, quarter, month} make use of AGE() function to find number of buckets
        IF datepart IN ('year', 'quarter', 'month') THEN
            date_difference_interval := AGE(date_trunc('day', date::timestamp), date_trunc('day', origin::timestamp));
            years_diff := EXTRACT('Year' from date_difference_interval)::INT;
            months_diff := EXTRACT('Month' from date_difference_interval)::INT;
            CASE datepart
                WHEN 'year' THEN
                    -- Here we are finding how many buckets we have to add in the origin so that we can reach to a bucket in which date belongs.
                    -- For cases where origin > date, we might end up in a bucket which exceeds date by 1 bucket. 
                    -- For Ex. date_bucket(year, 2, '2010-01-01', '2019-01-01')) hence check if the result_time is greater then date.
                    -- For comparision we are trunceting the result_time to milliseconds
                    required_bucket := years_diff/number;
                    result_date := origin::timestamp + make_interval(years => required_bucket * number);
                    IF result_date > date::timestamp THEN
                        result_date = result_date - make_interval(years => number);
                    END IF;

                WHEN 'month' THEN
                    required_bucket := (12 * years_diff + months_diff)/number;
                    result_date := origin::timestamp + make_interval(months => required_bucket * number);
                    IF result_date > date::timestamp THEN
                        result_date = result_date - make_interval(months => number);
                    END IF;

                WHEN 'quarter' THEN
                    quarters_diff := (12 * years_diff + months_diff)/3;
                    required_bucket := quarters_diff/number;
                    result_date := origin::timestamp + make_interval(months => required_bucket * number * 3);
                    IF result_date > date::timestamp THEN
                        result_date = result_date - make_interval(months => number*3);
                    END IF;
            END CASE;  
        
        -- when datepart is {week, day, hour, minute, second, millisecond} make use of built-in date_bin() postgresql function. 
        ELSE
            -- trunceting origin to millisecond before passing it to date_bin() function. 
            -- store the difference between origin and trunceted origin to add it in the result of date_bin() function
            date_difference_interval := concat(number, ' ', datepart)::INTERVAL;
            millisec_trunc_diff_interval := (origin::timestamp - date_trunc('millisecond', origin::timestamp))::interval;
            result_date = date_bin(date_difference_interval, date::timestamp, date_trunc('millisecond', origin::timestamp)) + millisec_trunc_diff_interval;

            -- Filetering cases where the required bucket ends at date then date_bin() gives start point of this bucket as result.
            IF result_date + date_difference_interval <= date::timestamp THEN
                result_date = result_date + date_difference_interval;
            END IF;
        END IF;

        -- All the above operations are performed by converting every date datatype into TIMESTAMPS. 
        -- datetimeoffset is typecasted into TIMESTAMPS that changes the value. 
        -- Ex. '2023-02-23 09:19:21.23 +10:12'::sys.datetimeoffset::timestamp => '2023-02-22 23:07:21.23'
        -- The output of date_bucket() for datetimeoffset datatype will always be in the same time-zone as of provided date argument. 
        -- Here, converting TIMESTAMP into datetimeoffset datatype with the same timezone as of date argument.
        IF date_arg_datatype = 'sys.datetimeoffset'::regtype THEN
            timezone = sys.babelfish_get_datetimeoffset_tzoffset(date)::INTEGER;
            offset_string = PG_CATALOG.right(date::PG_CATALOG.TEXT, 6);
            result_date = result_date + make_interval(mins => timezone);
            RETURN concat(result_date, ' ', offset_string)::sys.datetimeoffset;
        ELSE
            RETURN result_date;
        END IF;

    -- support of date_bucket() when date is of {'date', 'datetime', 'smalldatetime'} datatype
    ELSE
        -- Round datetime to fixed bins (e.g. .000, .003, .007)
        IF date_arg_datatype = 'sys.datetime'::regtype THEN
            date := sys.babelfish_conv_string_to_datetime('DATETIME', date::TEXT)::sys.datetime;
            origin := sys.babelfish_conv_string_to_datetime('DATETIME', origin::TEXT)::sys.datetime;
        END IF;
        -- when datepart is {year, quarter, month} make use of AGE() function to find number of buckets
        IF datepart IN ('year', 'quarter', 'month') THEN
            date_difference_interval := AGE(date_trunc('day', date::timestamp), date_trunc('day', origin::timestamp));
            years_diff := EXTRACT('Year' from date_difference_interval)::INT;
            months_diff := EXTRACT('Month' from date_difference_interval)::INT;
            CASE datepart
                WHEN 'year' THEN
                    -- Here we are finding how many buckets we have to add in the origin so that we can reach to a bucket in which date belongs.
                    -- For cases where origin > date, we might end up in a bucket which exceeds date by 1 bucket. 
                    -- For Example. date_bucket(year, 2, '2010-01-01', '2019-01-01') hence check if the result_time is greater then date.
                    -- For comparision we are trunceting the result_time to milliseconds
                    required_bucket := years_diff/number;
                    result_date := origin::timestamp + make_interval(years => required_bucket * number);
                    IF result_date > date::timestamp THEN
                        result_date = result_date - make_interval(years => number);
                    END IF;

                WHEN 'month' THEN
                    required_bucket := (12 * years_diff + months_diff)/number;
                    result_date := origin::timestamp + make_interval(months => required_bucket * number);
                    IF result_date > date::timestamp THEN
                        result_date = result_date - make_interval(months => number);
                    END IF;

                WHEN 'quarter' THEN
                    quarters_diff := (12 * years_diff + months_diff)/3;
                    required_bucket := quarters_diff/number;
                    result_date := origin::timestamp + make_interval(months => required_bucket * number * 3);
                    IF result_date > date::timestamp THEN
                        result_date = result_date - make_interval(months => number * 3);
                    END IF;
            END CASE;
            RETURN result_date;
        
        -- when datepart is {week, day, hour, minute, second, millisecond} make use of built-in date_bin() postgresql function.
        ELSE
            -- trunceting origin to millisecond before passing it to date_bin() function. 
            -- store the difference between origin and trunceted origin to add it in the result of date_bin() function
            date_difference_interval := concat(number, ' ', datepart)::INTERVAL;
            result_date = date_bin(date_difference_interval, date::TIMESTAMP, origin::TIMESTAMP);
            -- Filetering cases where the required bucket ends at date then date_bin() gives start point of this bucket as result. 
            IF result_date + date_difference_interval <= date::TIMESTAMP THEN
                result_date = result_date + date_difference_interval;
            END IF;
            RETURN result_date;
        END IF;
    END IF;
END;
$body$
LANGUAGE plpgsql IMMUTABLE;

CREATE OR REPLACE FUNCTION SYS.TYPE_NAME(IN type_id INT)
RETURNS SYS.NVARCHAR(128) AS
'babelfishpg_tsql', 'type_name'
LANGUAGE C STABLE;

CREATE OR REPLACE FUNCTION SYS.TYPE_ID(IN type_name SYS.NVARCHAR)
RETURNS INT AS
'babelfishpg_tsql', 'type_id'
LANGUAGE C STABLE;

CREATE OR REPLACE FUNCTION sys.DATETRUNC(IN datepart PG_CATALOG.TEXT, IN date ANYELEMENT) RETURNS ANYELEMENT AS
$body$
DECLARE
    days_offset INT;
    v_day INT;
    result_date timestamp;
    input_expr_timestamp timestamp;
    date_arg_datatype regtype;
    offset_string PG_CATALOG.TEXT;
    datefirst_value INT;
BEGIN
    BEGIN
        /* perform input validation */
        date_arg_datatype := pg_typeof(date);
        IF datepart NOT IN ('year', 'quarter', 'month', 'week', 'tsql_week', 'hour', 'minute', 'second', 'millisecond', 'microsecond', 
                            'doy', 'day', 'nanosecond', 'tzoffset') THEN
            RAISE EXCEPTION '''%'' is not a recognized datetrunc option.', datepart;
        ELSIF date_arg_datatype NOT IN ('date'::regtype, 'time'::regtype, 'sys.datetime'::regtype, 'sys.datetime2'::regtype,
                                        'sys.datetimeoffset'::regtype, 'sys.smalldatetime'::regtype) THEN
            RAISE EXCEPTION 'Argument data type ''%'' is invalid for argument 2 of datetrunc function.', date_arg_datatype;
        ELSIF datepart IN ('nanosecond', 'tzoffset') THEN
            RAISE EXCEPTION 'The datepart ''%'' is not supported by date function datetrunc for data type ''%''.',datepart, date_arg_datatype;
        ELSIF datepart IN ('dow') THEN
            RAISE EXCEPTION 'The datepart ''weekday'' is not supported by date function datetrunc for data type ''%''.', date_arg_datatype;
        ELSIF date_arg_datatype = 'date'::regtype AND datepart IN ('hour', 'minute', 'second', 'millisecond', 'microsecond') THEN
            RAISE EXCEPTION 'The datepart ''%'' is not supported by date function datetrunc for data type ''date''.', datepart;
        ELSIF date_arg_datatype = 'datetime'::regtype AND datepart IN ('microsecond') THEN
            RAISE EXCEPTION 'The datepart ''%'' is not supported by date function datetrunc for data type ''datetime''.', datepart;
        ELSIF date_arg_datatype = 'smalldatetime'::regtype AND datepart IN ('millisecond', 'microsecond') THEN
            RAISE EXCEPTION 'The datepart ''%'' is not supported by date function datetrunc for data type ''smalldatetime''.', datepart;
        ELSIF date_arg_datatype = 'time'::regtype THEN
            IF datepart IN ('year', 'quarter', 'month', 'doy', 'day', 'week', 'tsql_week') THEN
                RAISE EXCEPTION 'The datepart ''%'' is not supported by date function datetrunc for data type ''time''.', datepart;
            END IF;
            -- Limitation in determining if the specified fractional scale (if provided any) for time datatype is 
            -- insufficient to support provided datepart (millisecond, microsecond) value
        ELSIF date_arg_datatype IN ('datetime2'::regtype, 'datetimeoffset'::regtype) THEN
            -- Limitation in determining if the specified fractional scale (if provided any) for the above datatype is
            -- insufficient to support for provided datepart (millisecond, microsecond) value
        END IF;

        /* input validation is complete, proceed with result calculation. */
        IF date_arg_datatype = 'time'::regtype THEN
            RETURN date_trunc(datepart, date);
        ELSE
            input_expr_timestamp = date::timestamp;
            -- preserving offset_string value in the case of datetimeoffset datatype before converting it to timestamps 
            IF date_arg_datatype = 'sys.datetimeoffset'::regtype THEN
                offset_string = PG_CATALOG.RIGHT(date::PG_CATALOG.TEXT, 6);
                input_expr_timestamp := PG_CATALOG.LEFT(date::PG_CATALOG.TEXT, -6)::timestamp;
            END IF;
            CASE
                WHEN datepart IN ('year', 'quarter', 'month', 'week', 'hour', 'minute', 'second', 'millisecond', 'microsecond')  THEN
                    result_date := date_trunc(datepart, input_expr_timestamp);
                WHEN datepart IN ('doy', 'day') THEN
                    result_date := date_trunc('day', input_expr_timestamp);
                WHEN datepart IN ('tsql_week') THEN
                -- sql server datepart 'iso_week' is similar to postgres 'week' datepart
                -- handle sql server datepart 'week' here based on the value of set variable 'DATEFIRST'
                    v_day := EXTRACT(dow from input_expr_timestamp)::INT;
                    datefirst_value := current_setting('babelfishpg_tsql.datefirst')::INT;
                    IF v_day = 0 THEN
                        v_day := 7;
                    END IF;
                    result_date := date_trunc('day', input_expr_timestamp);
                    days_offset := (7 + v_day - datefirst_value)%7;
                    result_date := result_date - make_interval(days => days_offset);
            END CASE;
            -- concat offset_string to result_date in case of datetimeoffset before converting it to datetimeoffset datatype.
            IF date_arg_datatype = 'sys.datetimeoffset'::regtype THEN
                RETURN concat(result_date, ' ', offset_string)::sys.datetimeoffset;
            ELSE
                RETURN result_date;
            END IF;
        END IF;
    END;
END;
$body$
LANGUAGE plpgsql STABLE;

-- another definition of datetrunc as anyelement can not handle unknown type.
CREATE OR REPLACE FUNCTION sys.DATETRUNC(IN datepart PG_CATALOG.TEXT, IN date PG_CATALOG.TEXT) RETURNS SYS.DATETIME2 AS
$body$
DECLARE
    input_expr_datetime2 sys.datetime2;
BEGIN
    IF datepart NOT IN ('year', 'quarter', 'month', 'week', 'tsql_week', 'hour', 'minute', 'second', 'millisecond', 'microsecond', 
                        'doy', 'day', 'nanosecond', 'tzoffset') THEN
            RAISE EXCEPTION '''%'' is not a recognized datetrunc option.', datepart;
    END IF;
    BEGIN
    input_expr_datetime2 := cast(date as sys.datetime2);
    exception
        WHEN others THEN
                RAISE USING MESSAGE := 'Conversion failed when converting date and/or time from character string.';
    END;
    IF input_expr_datetime2 IS NULL THEN
        RETURN NULL;
    ELSE
        -- input string literal is valid, call the datetrunc function with datetime2 datatype. 
        RETURN sys.DATETRUNC(datepart, input_expr_datetime2);
    END IF;
END;
$body$
LANGUAGE plpgsql STABLE;

CREATE OR REPLACE FUNCTION sys.bbf_pivot()
RETURNS setof record
AS 'babelfishpg_tsql', 'bbf_pivot'
LANGUAGE C STABLE;<|MERGE_RESOLUTION|>--- conflicted
+++ resolved
@@ -3073,7 +3073,6 @@
 RETURNS sys.NVARCHAR
 AS 'babelfishpg_tsql', 'tsql_varchar_substr' LANGUAGE C IMMUTABLE PARALLEL SAFE;
 
-<<<<<<< HEAD
 -- wrapper functions for upper --
 -- Function to handle datatypes which are implicitly convertable to VARCHAR
 CREATE OR REPLACE FUNCTION sys.upper(ANYELEMENT)
@@ -3201,7 +3200,7 @@
     RETURN pg_catalog.lower($1);
 END;
 $$ LANGUAGE plpgsql IMMUTABLE STRICT PARALLEL SAFE;
-=======
+
 -- wrapper functions for TRIM
 CREATE OR REPLACE FUNCTION sys.TRIM(string sys.BPCHAR)
 RETURNS sys.VARCHAR
@@ -3830,7 +3829,6 @@
 END;
 $BODY$
 LANGUAGE plpgsql IMMUTABLE PARALLEL SAFE;
->>>>>>> c49db090
 
 -- For getting host os from PG_VERSION_STR
 CREATE OR REPLACE FUNCTION sys.get_host_os()
