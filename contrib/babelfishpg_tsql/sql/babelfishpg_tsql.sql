--- conflicted
+++ resolved
@@ -2900,8 +2900,6 @@
 LANGUAGE 'pltsql';
 GRANT ALL ON PROCEDURE sys.sp_sproc_columns_100 TO PUBLIC;
 
-<<<<<<< HEAD
-=======
 CREATE OR REPLACE PROCEDURE sys.sp_helplinkedsrvlogin(
 	IN "@rmtsrvname" sysname DEFAULT NULL,
 	IN "@locallogin" sysname DEFAULT NULL
@@ -2939,7 +2937,6 @@
 $$ LANGUAGE pltsql;
 GRANT EXECUTE ON PROCEDURE sys.sp_helplinkedsrvlogin TO PUBLIC;
 
->>>>>>> 20137b2d
 CREATE OR REPLACE PROCEDURE sys.babelfish_sp_rename_internal(
 	IN "@objname" sys.nvarchar(776),
 	IN "@newname" sys.SYSNAME,
@@ -3029,10 +3026,7 @@
 END;
 $$;
 GRANT EXECUTE on PROCEDURE sys.sp_rename(IN sys.nvarchar(776), IN sys.SYSNAME, IN sys.varchar(13)) TO PUBLIC;
-<<<<<<< HEAD
-=======
-
->>>>>>> 20137b2d
+
 CREATE OR REPLACE PROCEDURE sys.sp_linkedservers()
 AS $$
 BEGIN
