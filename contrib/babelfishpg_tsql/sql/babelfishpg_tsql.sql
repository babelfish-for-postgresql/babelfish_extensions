CREATE FUNCTION pltsql_call_handler ()
	   RETURNS language_handler AS 'babelfishpg_tsql' LANGUAGE C;

CREATE FUNCTION pltsql_validator (oid)
	   RETURNS void AS 'babelfishpg_tsql' LANGUAGE C;

CREATE FUNCTION pltsql_inline_handler(internal)
	   RETURNS void AS 'babelfishpg_tsql' LANGUAGE C;

-- language
CREATE TRUSTED LANGUAGE pltsql
       HANDLER pltsql_call_handler
       INLINE pltsql_inline_handler
       VALIDATOR pltsql_validator;
GRANT USAGE ON LANGUAGE pltsql TO public;

COMMENT ON LANGUAGE pltsql IS 'PL/TSQL procedural language';

CREATE FUNCTION serverproperty (TEXT)
	   RETURNS  sys.SQL_VARIANT AS 'babelfishpg_tsql', 'serverproperty' LANGUAGE C IMMUTABLE STRICT PARALLEL SAFE;

CREATE FUNCTION databasepropertyex (TEXT, TEXT)
	   RETURNS  sys.SQL_VARIANT AS 'babelfishpg_tsql', 'databasepropertyex' LANGUAGE C IMMUTABLE STRICT PARALLEL SAFE;

CREATE FUNCTION connectionproperty (TEXT)
		RETURNS sys.SQL_VARIANT AS 'babelfishpg_tsql', 'connectionproperty' LANGUAGE C IMMUTABLE STRICT PARALLEL SAFE;

CREATE FUNCTION sessionproperty (TEXT)
	   RETURNS  sys.SQL_VARIANT AS 'babelfishpg_tsql', 'sessionproperty' LANGUAGE C IMMUTABLE STRICT PARALLEL SAFE;

CREATE FUNCTION fulltextserviceproperty (TEXT)
	RETURNS sys.int AS 'babelfishpg_tsql', 'fulltextserviceproperty' LANGUAGE C IMMUTABLE STRICT PARALLEL SAFE;

CREATE OR REPLACE FUNCTION COLUMNS_UPDATED ()
	   RETURNS sys.VARBINARY AS 'babelfishpg_tsql', 'columnsupdated' LANGUAGE C STABLE;

CREATE OR REPLACE FUNCTION UPDATE (TEXT)
	   RETURNS BOOLEAN AS 'babelfishpg_tsql', 'updated' LANGUAGE C STABLE;

CREATE OR REPLACE PROCEDURE xp_qv(IN nvarchar(256), IN nvarchar(256))
	   AS 'babelfishpg_tsql', 'xp_qv_internal' LANGUAGE C;

CREATE PROCEDURE xp_instance_regread(IN p1 sys.nvarchar(512), 
	IN p2 sys.sysname, IN p3 sys.nvarchar(512), INOUT out_param int)
AS 'babelfishpg_tsql', 'xp_instance_regread_internal'
LANGUAGE C;

CREATE PROCEDURE xp_instance_regread(IN p1 sys.nvarchar(512), 
	IN p2 sys.sysname, IN p3 sys.nvarchar(512), INOUT out_param sys.nvarchar(512))
AS 'babelfishpg_tsql', 'xp_instance_regread_internal'
LANGUAGE C;

--
-- The procedures below requires return code as a RETURN statement which is
-- only possible in pltsql. Therefore, we create them here and call into the
-- corresponding internal functions.
CREATE OR REPLACE PROCEDURE sys.sp_getapplock(IN "@resource" varchar(255),
                                               IN "@lockmode" varchar(32),
                                               IN "@lockowner" varchar(32) DEFAULT 'TRANSACTION',
                                               IN "@locktimeout" INTEGER DEFAULT -99,
                                               IN "@dbprincipal" varchar(32) DEFAULT 'dbo')
LANGUAGE 'pltsql'
AS $$
begin
	declare @ret int;
	select @ret = sp_getapplock_function(@resource, @lockmode, @lockowner, @locktimeout, @dbprincipal);
    return @ret;
end;
$$;

CREATE OR REPLACE PROCEDURE sys.sp_releaseapplock(IN "@resource" varchar(255),
                                                   IN "@lockowner" varchar(32) DEFAULT 'TRANSACTION',
                                                   IN "@dbprincipal" varchar(32) DEFAULT 'dbo')
LANGUAGE 'pltsql'
AS $$
begin
	declare @ret int;
	select @ret = sp_releaseapplock_function(@resource, @lockowner, @dbprincipal);
    return @ret;
end;
$$;

-- sys.sp_oledb_ro_usrname is needed for TDS v7.2
-- In tsql, sp_oledb_ro_usrname stored procedure returns the database read only status.
-- Return values: 
-- 1. RO status (VARCHAR(1)) - "N" or "Y", "N" for not read only, "Y" for read only 
-- 2. user_name (sysname or NVARCHAR(128)) - The current database user
CREATE OR REPLACE PROCEDURE sys.sp_oledb_ro_usrname()
LANGUAGE 'pltsql'
AS $$
BEGIN
  SELECT CAST((SELECT CASE WHEN pg_is_in_recovery() = 'f' THEN 'N' ELSE 'Y' END) AS VARCHAR(1)) RO, CAST(current_user as NVARCHAR(128));
END ;
$$;

CREATE OR REPLACE PROCEDURE sys.sp_helpdb()
LANGUAGE 'pltsql'
AS $$
BEGIN
  SELECT
  CAST(name AS sys.nvarchar(128)),
  CAST(db_size AS sys.nvarchar(13)),
  CAST(owner AS sys.nvarchar(128)),
  CAST(dbid AS sys.int),
  CAST(created AS sys.nvarchar(11)),
  CAST(status AS sys.nvarchar(600)),
  CAST(compatibility_level AS sys.tinyint)
  FROM sys.babelfish_helpdb();

  RETURN 0;
END;
$$;

CREATE OR REPLACE PROCEDURE sys.sp_helpdb(IN "@dbname" VARCHAR(32))
LANGUAGE 'pltsql'
AS $$
BEGIN
  SELECT
  CAST(name AS sys.nvarchar(128)),
  CAST(db_size AS sys.nvarchar(13)),
  CAST(owner AS sys.nvarchar(128)),
  CAST(dbid AS sys.int),
  CAST(created AS sys.nvarchar(11)),
  CAST(status AS sys.nvarchar(600)),
  CAST(compatibility_level AS sys.tinyint)
  FROM sys.babelfish_helpdb(@dbname);

  SELECT
  CAST(NULL AS sys.nchar(128)) AS name,
  CAST(NULL AS smallint) AS fileid,
  CAST(NULL AS sys.nchar(260)) AS filename,
  CAST(NULL AS sys.nvarchar(128)) AS filegroup,
  CAST(NULL AS sys.nvarchar(18)) AS size,
  CAST(NULL AS sys.nvarchar(18)) AS maxsize,
  CAST(NULL AS sys.nvarchar(18)) AS growth,
  CAST(NULL AS sys.varchar(9)) AS usage;

  RETURN 0;
END;
$$;

-- BABEL-1643
CREATE TABLE sys.spt_datatype_info_table
(TYPE_NAME VARCHAR(20), DATA_TYPE INT, PRECISION BIGINT,
LITERAL_PREFIX VARCHAR(20), LITERAL_SUFFIX VARCHAR(20),
CREATE_PARAMS CHAR(20), NULLABLE INT, CASE_SENSITIVE INT,
SEARCHABLE INT, UNSIGNED_ATTRIBUTE INT, MONEY INT,
AUTO_INCREMENT INT, LOCAL_TYPE_NAME VARCHAR(20),
MINIMUM_SCALE INT, MAXIMUM_SCALE INT, SQL_DATA_TYPE INT,
SQL_DATETIME_SUB INT, NUM_PREC_RADIX INT, INTERVAL_PRECISION INT,
USERTYPE INT, LENGTH INT, SS_DATA_TYPE SYS.TINYINT, 
-- below column is added in order to join information_schema.columns of PG for sys.sp_columns_100_view
PG_TYPE_NAME VARCHAR(20)
);
GRANT SELECT ON sys.spt_datatype_info_table TO PUBLIC;

INSERT INTO sys.spt_datatype_info_table VALUES (N'datetimeoffset', -155, 34, N'''', N'''', N'scale               ', 1, 0, 3, NULL, 0, NULL, N'datetimeoffset', 0, 7, -155, 0, NULL, NULL, 0, 68, 0, 'datetimeoffset');
INSERT INTO sys.spt_datatype_info_table VALUES (N'time', -154, 16, N'''', N'''', N'scale               ', 1, 0, 3, NULL, 0, NULL, N'time', 0, 7, -154, 0, NULL, NULL, 0, 32, 0, 'time');
INSERT INTO sys.spt_datatype_info_table VALUES (N'xml', -152, 0, N'N''', N'''', NULL, 1, 1, 0, NULL, 0, NULL, N'xml', NULL, NULL, -152, NULL, NULL, NULL, 0, 2147483646, 0, N'xml');
INSERT INTO sys.spt_datatype_info_table VALUES (N'geometry', -151, 0, NULL, NULL, NULL, 1, 1, 0, NULL, 0, NULL, N'geometry', NULL, NULL, -151, NULL, NULL, NULL, 0, 2147483646, 23, NULL);
INSERT INTO sys.spt_datatype_info_table VALUES (N'geography', -151, 0, NULL, NULL, NULL, 1, 1, 0, NULL, 0, NULL, N'geography', NULL, NULL, -151, NULL, NULL, NULL, 0, 2147483646, 23, NULL);
INSERT INTO sys.spt_datatype_info_table VALUES (N'sql_variant', -150, 8000, NULL, NULL, NULL, 1, 0, 2, NULL, 0, NULL, N'sql_variant', 0, 0, -150, NULL, 10, NULL, 0, 8000, 39, 'sql_variant');
INSERT INTO sys.spt_datatype_info_table VALUES (N'uniqueidentifier', -11, 36, N'''', N'''', NULL, 1, 0, 2, NULL, 0, NULL, N'uniqueidentifier', NULL, NULL, -11, NULL, NULL, NULL, 0, 16, 37, 'uniqueidentifier');
INSERT INTO sys.spt_datatype_info_table VALUES (N'ntext', -10, 1073741823, N'N''', N'''', NULL, 1, 1, 1, NULL, 0, NULL, N'ntext', NULL, NULL, -10, NULL, NULL, NULL, 0, 2147483646, 35, NULL);
INSERT INTO sys.spt_datatype_info_table VALUES (N'nvarchar', -9, 4000, N'N''', N'''', N'max length          ', 1, 1, 3, NULL, 0, NULL, N'nvarchar', NULL, NULL, -9, NULL, NULL, NULL, 0, 2, 39, NULL);
INSERT INTO sys.spt_datatype_info_table VALUES (N'sysname', -9, 128, N'N''', N'''', NULL, 0, 1, 3, NULL, 0, NULL, N'sysname', NULL, NULL, -9, NULL, NULL, NULL, 18, 256, 39, NULL);
INSERT INTO sys.spt_datatype_info_table VALUES (N'nchar', -8, 4000, N'N''', N'''', N'length              ', 1, 1, 3, NULL, 0, NULL, N'nchar', NULL, NULL, -8, NULL, NULL, NULL, 0, 2, 39, NULL);
INSERT INTO sys.spt_datatype_info_table VALUES (N'bit', -7, 1, NULL, NULL, NULL, 1, 0, 2, NULL, 0, NULL, N'bit', 0, 0, -7, NULL, NULL, NULL, 16, 1, 50, 'bit');
INSERT INTO sys.spt_datatype_info_table VALUES (N'tinyint', -6, 3, NULL, NULL, NULL, 1, 0, 2, 1, 0, 0, N'tinyint', 0, 0, -6, NULL, 10, NULL, 5, 1, 38, NULL);
INSERT INTO sys.spt_datatype_info_table VALUES (N'tinyint identity', -6, 3, NULL, NULL, NULL, 0, 0, 2, 1, 0, 1, N'tinyint identity', 0, 0, -6, NULL, 10, NULL, 5, 1, 38, NULL);
INSERT INTO sys.spt_datatype_info_table VALUES (N'bigint', -5, 19, NULL, NULL, NULL, 1, 0, 2, 0, 0, 0, N'bigint', 0, 0, -5, NULL, 10, NULL, 0, 8, 108, 'int8');
INSERT INTO sys.spt_datatype_info_table VALUES (N'bigint identity', -5, 19, NULL, NULL, NULL, 0, 0, 2, 0, 0, 1, N'bigint identity', 0, 0, -5, NULL, 10, NULL, 0, 8, 108, NULL);
INSERT INTO sys.spt_datatype_info_table VALUES (N'image', -4, 2147483647, N'0x', NULL, NULL, 1, 0, 0, NULL, 0, NULL, N'image', NULL, NULL, -4, NULL, NULL, NULL, 20, 2147483647, 34, NULL);
INSERT INTO sys.spt_datatype_info_table VALUES (N'varbinary', -3, 8000, N'0x', NULL, N'max length          ', 1, 0, 2, NULL, 0, NULL, N'varbinary', NULL, NULL, -3, NULL, NULL, NULL, 4, 1, 37, NULL);
INSERT INTO sys.spt_datatype_info_table VALUES (N'binary', -2, 8000, N'0x', NULL, N'length              ', 1, 0, 2, NULL, 0, NULL, N'binary', NULL, NULL, -2, NULL, NULL, NULL, 3, 1, 37, NULL);
INSERT INTO sys.spt_datatype_info_table VALUES (N'timestamp', -2, 8, N'0x', NULL, NULL, 0, 0, 2, NULL, 0, NULL, N'timestamp', NULL, NULL, -2, NULL, NULL, NULL, 80, 8, 45, 'timestamp');
INSERT INTO sys.spt_datatype_info_table VALUES (N'text', -1, 2147483647, N'''', N'''', NULL, 1, 1, 1, NULL, 0, NULL, N'text', NULL, NULL, -1, NULL, NULL, NULL, 19, 2147483647, 35, NULL);
INSERT INTO sys.spt_datatype_info_table VALUES (N'char', 1, 8000, N'''', N'''', N'length              ', 1, 1, 3, NULL, 0, NULL, N'char', NULL, NULL, 1, NULL, NULL, NULL, 1, 1, 39, N'bpchar');
INSERT INTO sys.spt_datatype_info_table VALUES (N'numeric', 2, 38, NULL, NULL, N'precision,scale     ', 1, 0, 2, 0, 0, 0, N'numeric', 0, 38, 2, NULL, 10, NULL, 10, 20, 108, 'numeric');
INSERT INTO sys.spt_datatype_info_table VALUES (N'numeric() identity', 2, 38, NULL, NULL, N'precision           ', 0, 0, 2, 0, 0, 1, N'numeric() identity', 0, 0, 2, NULL, 10, NULL, 10, 20, 108, NULL);
INSERT INTO sys.spt_datatype_info_table VALUES (N'decimal', 3, 38, NULL, NULL, N'precision,scale     ', 1, 0, 2, 0, 0, 0, N'decimal', 0, 38, 3, NULL, 10, NULL, 24, 20, 106, NULL);
INSERT INTO sys.spt_datatype_info_table VALUES (N'money', 3, 19, N'$', NULL, NULL, 1, 0, 2, 0, 1, 0, N'money', 4, 4, 3, NULL, 10, NULL, 11, 21, 110, NULL);
INSERT INTO sys.spt_datatype_info_table VALUES (N'smallmoney', 3, 10, N'$', NULL, NULL, 1, 0, 2, 0, 1, 0, N'smallmoney', 4, 4, 3, NULL, 10, NULL, 21, 12, 110, NULL);
INSERT INTO sys.spt_datatype_info_table VALUES (N'decimal() identity', 3, 38, NULL, NULL, N'precision           ', 0, 0, 2, 0, 0, 1, N'decimal() identity', 0, 0, 3, NULL, 10, NULL, 24, 20, 106, NULL);
INSERT INTO sys.spt_datatype_info_table VALUES (N'int', 4, 10, NULL, NULL, NULL, 1, 0, 2, 0, 0, 0, N'int', 0, 0, 4, NULL, 10, NULL, 7, 4, 38, N'int4');
INSERT INTO sys.spt_datatype_info_table VALUES (N'int identity', 4, 10, NULL, NULL, NULL, 0, 0, 2, 0, 0, 1, N'int identity', 0, 0, 4, NULL, 10, NULL, 7, 4, 38, N'');
INSERT INTO sys.spt_datatype_info_table VALUES (N'smallint', 5, 5, NULL, NULL, NULL, 1, 0, 2, 0, 0, 0, N'smallint', 0, 0, 5, NULL, 10, NULL, 6, 2, 38, 'int2');
INSERT INTO sys.spt_datatype_info_table VALUES (N'smallint identity', 5, 5, NULL, NULL, NULL, 0, 0, 2, 0, 0, 1, N'smallint identity', 0, 0, 5, NULL, 10, NULL, 6, 2, 38, NULL);
INSERT INTO sys.spt_datatype_info_table VALUES (N'float', 6, 53, NULL, NULL, NULL, 1, 0, 2, 0, 0, 0, N'float', NULL, NULL, 6, NULL, 2, NULL, 8, 8, 109, 'float8');
INSERT INTO sys.spt_datatype_info_table VALUES (N'real', 7, 24, NULL, NULL, NULL, 1, 0, 2, 0, 0, 0, N'real', NULL, NULL, 7, NULL, 2, NULL, 23, 4, 109, 'float4');
INSERT INTO sys.spt_datatype_info_table VALUES (N'varchar', 12, 8000, N'''', N'''', N'max length          ', 1, 1, 3, NULL, 0, NULL, N'varchar', NULL, NULL, 12, NULL, NULL, NULL, 2, 1, 39, NULL);
INSERT INTO sys.spt_datatype_info_table VALUES (N'date', 91, 10, N'''', N'''', NULL, 1, 0, 3, NULL, 0, NULL, N'date', NULL, 0, 9, 1, NULL, NULL, 0, 20, 0, 'date');
INSERT INTO sys.spt_datatype_info_table VALUES (N'datetime2', 93, 27, N'''', N'''', N'scale               ', 1, 0, 3, NULL, 0, NULL, N'datetime2', 0, 7, 9, 3, NULL, NULL, 0, 54, 0, 'datetime2');
INSERT INTO sys.spt_datatype_info_table VALUES (N'datetime', 93, 23, N'''', N'''', NULL, 1, 0, 3, NULL, 0, NULL, N'datetime', 3, 3, 9, 3, NULL, NULL, 12, 16, 111, 'datetime');
INSERT INTO sys.spt_datatype_info_table VALUES (N'smalldatetime', 93, 16, N'''', N'''', NULL, 1, 0, 3, NULL, 0, NULL, N'smalldatetime', 0, 0, 9, 3, NULL, NULL, 22, 16, 111, 'smalldatetime');

CREATE OR REPLACE PROCEDURE sys.sp_datatype_info (
	"@data_type" int = 0,
	"@odbcver" smallint = 2)
AS $$
BEGIN
        select TYPE_NAME, DATA_TYPE, PRECISION, LITERAL_PREFIX, LITERAL_SUFFIX,
              CREATE_PARAMS::CHAR(20), NULLABLE, CASE_SENSITIVE, SEARCHABLE,
              UNSIGNED_ATTRIBUTE, MONEY, AUTO_INCREMENT, LOCAL_TYPE_NAME,
              MINIMUM_SCALE, MAXIMUM_SCALE, SQL_DATA_TYPE, SQL_DATETIME_SUB,
              NUM_PREC_RADIX, INTERVAL_PRECISION, USERTYPE
        from sys.sp_datatype_info_helper(@odbcver, false) where @data_type = 0 or data_type = @data_type
        order by DATA_TYPE, AUTO_INCREMENT, MONEY, USERTYPE;
END;
$$
LANGUAGE 'pltsql';

CREATE OR REPLACE PROCEDURE sys.sp_datatype_info_100 (
	"@data_type" int = 0,
	"@odbcver" smallint = 2)
AS $$
BEGIN
        select TYPE_NAME, DATA_TYPE, PRECISION, LITERAL_PREFIX, LITERAL_SUFFIX,
              CREATE_PARAMS::CHAR(20), NULLABLE, CASE_SENSITIVE, SEARCHABLE,
              UNSIGNED_ATTRIBUTE, MONEY, AUTO_INCREMENT, LOCAL_TYPE_NAME,
              MINIMUM_SCALE, MAXIMUM_SCALE, SQL_DATA_TYPE, SQL_DATETIME_SUB,
              NUM_PREC_RADIX, INTERVAL_PRECISION, USERTYPE
        from sys.sp_datatype_info_helper(@odbcver, true) where @data_type = 0 or data_type = @data_type
        order by DATA_TYPE, AUTO_INCREMENT, MONEY, USERTYPE;
END;
$$
LANGUAGE 'pltsql';

CREATE OR REPLACE FUNCTION sys.tsql_type_radix_for_sp_columns_helper(IN type TEXT)
RETURNS SMALLINT
AS $$
DECLARE
  radix SMALLINT;
BEGIN
  CASE type
    WHEN 'tinyint' THEN radix = 10;
    WHEN 'money' THEN radix = 10;
    WHEN 'smallmoney' THEN radix = 10;
    WHEN 'sql_variant' THEN radix = 10;
    WHEN 'decimal' THEN radix = 10;
  ELSE
    radix = NULL;
  END CASE;
  RETURN radix;
END;
$$ LANGUAGE plpgsql IMMUTABLE STRICT;

CREATE OR REPLACE FUNCTION sys.tsql_type_length_for_sp_columns_helper(IN type TEXT, IN typelen INT, IN typemod INT)
RETURNS INT
AS $$
DECLARE
  length INT;
  precision INT;
BEGIN
  -- unknown tsql type
  IF type IS NULL THEN
    RETURN typelen::INT;
  END IF;

  IF typemod = -1 AND (type = 'varchar' OR type = 'nvarchar' OR type = 'varbinary') THEN
    length = 0;
    RETURN length;
  END IF;

  IF typelen != -1 THEN
    CASE type
    WHEN 'tinyint' THEN length = 1;
    WHEN 'date' THEN length = 6;
    WHEN 'smalldatetime' THEN length = 16;
    WHEN 'smallmoney' THEN length = 12;
    WHEN 'money' THEN length = 21;
    WHEN 'datetime' THEN length = 16;
    WHEN 'datetime2' THEN length = 16;
    WHEN 'datetimeoffset' THEN length = 20;
    WHEN 'time' THEN length = 12;
    WHEN 'timestamp' THEN length = 8;
    ELSE length = typelen;
    END CASE;
    RETURN length;
  END IF;

  CASE
  WHEN type in ('char', 'bpchar', 'varchar', 'binary', 'varbinary') THEN length = typemod - 4;
  WHEN type in ('nchar', 'nvarchar') THEN length = (typemod - 4) * 2;
  WHEN type in ('text', 'image') THEN length = 2147483647;
  WHEN type = 'ntext' THEN length = 2147483646;
  WHEN type = 'xml' THEN length = 0;
  WHEN type IN ('geometry', 'geography') THEN length = -1;
  WHEN type = 'sql_variant' THEN length = 8000;
  WHEN type = 'money' THEN length = 21;
  WHEN type = 'sysname' THEN length = (typemod - 4) * 2;
  WHEN type in ('numeric', 'decimal') THEN
    precision = ((typemod - 4) >> 16) & 65535;
    length = precision + 2;
  ELSE
    length = typemod;
  END CASE;
  RETURN length;
END;
$$ LANGUAGE plpgsql IMMUTABLE STRICT;

-- BABEL-1784: support for sp_columns/sp_columns_100
CREATE OR REPLACE VIEW sys.sp_columns_100_view AS
  SELECT 
  CAST(t4."TABLE_CATALOG" AS sys.sysname) AS TABLE_QUALIFIER,
  CAST(t4."TABLE_SCHEMA" AS sys.sysname) AS TABLE_OWNER,
  CAST(t4."TABLE_NAME" AS sys.sysname) AS TABLE_NAME,
  CAST(t4."COLUMN_NAME" AS sys.sysname) AS COLUMN_NAME,
  CAST(t5.data_type AS smallint) AS DATA_TYPE,
  CAST(coalesce(tsql_type_name, t.typname) AS sys.sysname) AS TYPE_NAME,

  CASE WHEN t4."CHARACTER_MAXIMUM_LENGTH" = -1 THEN 0::INT
    WHEN a.atttypmod != -1
    THEN
    CAST(coalesce(t4."NUMERIC_PRECISION", t4."CHARACTER_MAXIMUM_LENGTH", sys.tsql_type_precision_helper(t4."DATA_TYPE", a.atttypmod)) AS INT)
    WHEN tsql_type_name = 'timestamp'
    THEN 8
    ELSE
    CAST(coalesce(t4."NUMERIC_PRECISION", t4."CHARACTER_MAXIMUM_LENGTH", sys.tsql_type_precision_helper(t4."DATA_TYPE", t.typtypmod)) AS INT)
  END AS PRECISION,

  CASE WHEN a.atttypmod != -1
    THEN
    CAST(sys.tsql_type_length_for_sp_columns_helper(t4."DATA_TYPE", a.attlen, a.atttypmod) AS int)
    ELSE
    CAST(sys.tsql_type_length_for_sp_columns_helper(t4."DATA_TYPE", a.attlen, t.typtypmod) AS int)
  END AS LENGTH,


  CASE WHEN a.atttypmod != -1
    THEN
    CAST(coalesce(t4."NUMERIC_SCALE", sys.tsql_type_scale_helper(t4."DATA_TYPE", a.atttypmod, true)) AS smallint)
    ELSE
    CAST(coalesce(t4."NUMERIC_SCALE", sys.tsql_type_scale_helper(t4."DATA_TYPE", t.typtypmod, true)) AS smallint)
  END AS SCALE,


  CAST(coalesce(t4."NUMERIC_PRECISION_RADIX", sys.tsql_type_radix_for_sp_columns_helper(t4."DATA_TYPE")) AS smallint) AS RADIX,
  case
    when t4."IS_NULLABLE" = 'YES' then CAST(1 AS smallint)
    else CAST(0 AS smallint)
  end AS NULLABLE,

  CAST(NULL AS varchar(254)) AS remarks,
  CAST(t4."COLUMN_DEFAULT" AS sys.nvarchar(4000)) AS COLUMN_DEF,
  CAST(t5.sql_data_type AS smallint) AS SQL_DATA_TYPE,
  CAST(t5.SQL_DATETIME_SUB AS smallint) AS SQL_DATETIME_SUB,

  CASE WHEN t4."DATA_TYPE" = 'xml' THEN 0::INT
    WHEN t4."DATA_TYPE" = 'sql_variant' THEN 8000::INT
    WHEN t4."CHARACTER_MAXIMUM_LENGTH" = -1 THEN 0::INT
    ELSE CAST(t4."CHARACTER_OCTET_LENGTH" AS int)
  END AS CHAR_OCTET_LENGTH,

  CAST(t4."ORDINAL_POSITION" AS int) AS ORDINAL_POSITION,
  CAST(t4."IS_NULLABLE" AS varchar(254)) AS IS_NULLABLE,
  CAST(t5.ss_data_type AS sys.tinyint) AS SS_DATA_TYPE,
  CAST(0 AS smallint) AS SS_IS_SPARSE,
  CAST(0 AS smallint) AS SS_IS_COLUMN_SET,
  CAST(t6.is_computed as smallint) AS SS_IS_COMPUTED,
  CAST(t6.is_identity as smallint) AS SS_IS_IDENTITY,
  CAST(NULL AS varchar(254)) SS_UDT_CATALOG_NAME,
  CAST(NULL AS varchar(254)) SS_UDT_SCHEMA_NAME,
  CAST(NULL AS varchar(254)) SS_UDT_ASSEMBLY_TYPE_NAME,
  CAST(NULL AS varchar(254)) SS_XML_SCHEMACOLLECTION_CATALOG_NAME,
  CAST(NULL AS varchar(254)) SS_XML_SCHEMACOLLECTION_SCHEMA_NAME,
  CAST(NULL AS varchar(254)) SS_XML_SCHEMACOLLECTION_NAME

  FROM pg_catalog.pg_class t1
     JOIN sys.pg_namespace_ext t2 ON t1.relnamespace = t2.oid
     JOIN pg_catalog.pg_roles t3 ON t1.relowner = t3.oid
     LEFT OUTER JOIN sys.babelfish_namespace_ext ext on t2.nspname = ext.nspname
     JOIN information_schema_tsql.columns t4 ON (t1.relname::sys.nvarchar(128) = t4."TABLE_NAME" AND ext.orig_name = t4."TABLE_SCHEMA")
     LEFT JOIN pg_attribute a on a.attrelid = t1.oid AND a.attname::sys.nvarchar(128) = t4."COLUMN_NAME"
     LEFT JOIN pg_type t ON t.oid = a.atttypid
     LEFT JOIN sys.columns t6 ON
     (
      t1.oid = t6.object_id AND
      t4."ORDINAL_POSITION" = t6.column_id
     )
     , sys.translate_pg_type_to_tsql(a.atttypid) AS tsql_type_name
     , sys.spt_datatype_info_table AS t5
  WHERE (t4."DATA_TYPE" = CAST(t5.TYPE_NAME AS sys.nvarchar(128)) OR (t4."DATA_TYPE" = 'bytea' AND t5.TYPE_NAME = 'image'))
    AND ext.dbid = sys.db_id();

GRANT SELECT on sys.sp_columns_100_view TO PUBLIC;

-- internal function in order to workaround BABEL-1597 for BABEL-1784
drop function if exists sys.sp_columns_100_internal(
	in_table_name sys.nvarchar(384),
    in_table_owner sys.nvarchar(384),
    in_table_qualifier sys.nvarchar(384),
    in_column_name sys.nvarchar(384),
	in_NameScope int,
    in_ODBCVer int,
    in_fusepattern smallint);
create function sys.sp_columns_100_internal(
	in_table_name sys.nvarchar(384),
    in_table_owner sys.nvarchar(384) = '', 
    in_table_qualifier sys.nvarchar(384) = '',
    in_column_name sys.nvarchar(384) = '',
	in_NameScope int = 0,
    in_ODBCVer int = 2,
    in_fusepattern smallint = 1)
returns table (
	out_table_qualifier sys.sysname,
	out_table_owner sys.sysname,
	out_table_name sys.sysname,
	out_column_name sys.sysname,
	out_data_type smallint,
	out_type_name sys.sysname,
	out_precision int,
	out_length int,
	out_scale smallint,
	out_radix smallint,
	out_nullable smallint,
	out_remarks varchar(254),
	out_column_def sys.nvarchar(4000),
	out_sql_data_type smallint,
	out_sql_datetime_sub smallint,
	out_char_octet_length int,
	out_ordinal_position int,
	out_is_nullable varchar(254),
	out_ss_is_sparse smallint,
	out_ss_is_column_set smallint,
	out_ss_is_computed smallint,
	out_ss_is_identity smallint,
	out_ss_udt_catalog_name varchar(254),
	out_ss_udt_schema_name varchar(254),
	out_ss_udt_assembly_type_name varchar(254),
	out_ss_xml_schemacollection_catalog_name varchar(254),
	out_ss_xml_schemacollection_schema_name varchar(254),
	out_ss_xml_schemacollection_name varchar(254),
	out_ss_data_type sys.tinyint
)
as $$
begin
	IF in_fusepattern = 1 THEN
		return query
	    select table_qualifier, 
				table_owner,
				table_name,
				column_name,
				data_type,
				type_name,
				precision,
				length,
				scale,
				radix,
				nullable,
				remarks,
				column_def,
				sql_data_type,
				sql_datetime_sub,
				char_octet_length,
				ordinal_position,
				is_nullable,
				ss_is_sparse,
				ss_is_column_set,
				ss_is_computed,
				ss_is_identity,
				ss_udt_catalog_name,
				ss_udt_schema_name,
				ss_udt_assembly_type_name,
				ss_xml_schemacollection_catalog_name,
				ss_xml_schemacollection_schema_name,
				ss_xml_schemacollection_name,
				ss_data_type
		from sys.sp_columns_100_view
	    where lower(table_name) similar to lower(in_table_name) COLLATE "C" -- TBD - this should be changed to ci_as
	      and ((SELECT coalesce(in_table_owner,'')) = '' or table_owner like in_table_owner collate sys.database_default)
	      and ((SELECT coalesce(in_table_qualifier,'')) = '' or table_qualifier like in_table_qualifier collate sys.database_default)
	      and ((SELECT coalesce(in_column_name,'')) = '' or column_name like in_column_name collate sys.database_default)
		order by table_qualifier,
		         table_owner,
			 table_name,
			 ordinal_position;
	ELSE 
		return query
	    select table_qualifier, precision from sys.sp_columns_100_view
	      where in_table_name = table_name collate sys.bbf_unicode_general_ci_as
	      and ((SELECT coalesce(in_table_owner,'')) = '' or table_owner = in_table_owner collate sys.database_default)
	      and ((SELECT coalesce(in_table_qualifier,'')) = '' or table_qualifier = in_table_qualifier collate sys.database_default)
	      and ((SELECT coalesce(in_column_name,'')) = '' or column_name = in_column_name collate sys.database_default)
		order by table_qualifier,
		         table_owner,
			 table_name,
			 ordinal_position;
	END IF;
end;
$$
LANGUAGE plpgsql STABLE;

CREATE OR REPLACE PROCEDURE sys.sp_columns (
	"@table_name" sys.nvarchar(384),
    "@table_owner" sys.nvarchar(384) = '', 
    "@table_qualifier" sys.nvarchar(384) = '',
    "@column_name" sys.nvarchar(384) = '',
	"@namescope" int = 0,
    "@odbcver" int = 2,
    "@fusepattern" smallint = 1)
AS $$
BEGIN
	select out_table_qualifier as TABLE_QUALIFIER, 
			out_table_owner as TABLE_OWNER,
			out_table_name as TABLE_NAME,
			out_column_name as COLUMN_NAME,
			out_data_type as DATA_TYPE,
			out_type_name as TYPE_NAME,
			out_precision as PRECISION,
			out_length as LENGTH,
			out_scale as SCALE,
			out_radix as RADIX,
			out_nullable as NULLABLE,
			out_remarks as REMARKS,
			out_column_def as COLUMN_DEF,
			out_sql_data_type as SQL_DATA_TYPE,
			out_sql_datetime_sub as SQL_DATETIME_SUB,
			out_char_octet_length as CHAR_OCTET_LENGTH,
			out_ordinal_position as ORDINAL_POSITION,
			out_is_nullable as IS_NULLABLE,
			(
			CASE
				WHEN out_ss_is_identity = 1 AND out_sql_data_type = -6 THEN 48 -- Tinyint Identity
				WHEN out_ss_is_identity = 1 AND out_sql_data_type = 5 THEN 52 -- Smallint Identity
				WHEN out_ss_is_identity = 1 AND out_sql_data_type = 4 THEN 56 -- Int Identity
				WHEN out_ss_is_identity = 1 AND out_sql_data_type = -5 THEN 63 -- Bigint Identity
				WHEN out_ss_is_identity = 1 AND out_sql_data_type = 3 THEN 55 -- Decimal Identity
				WHEN out_ss_is_identity = 1 AND out_sql_data_type = 2 THEN 63 -- Numeric Identity
				ELSE out_ss_data_type
			END
			) as SS_DATA_TYPE
	from sys.sp_columns_100_internal(sys.babelfish_truncate_identifier(@table_name),
		sys.babelfish_truncate_identifier(@table_owner),
		sys.babelfish_truncate_identifier(@table_qualifier),
		sys.babelfish_truncate_identifier(@column_name), @NameScope, @ODBCVer, @fusepattern);
END;
$$
LANGUAGE 'pltsql';
GRANT ALL on PROCEDURE sys.sp_columns TO PUBLIC;

CREATE OR REPLACE PROCEDURE sys.sp_columns_100 (
	"@table_name" sys.nvarchar(384),
    "@table_owner" sys.nvarchar(384) = '', 
    "@table_qualifier" sys.nvarchar(384) = '',
    "@column_name" sys.nvarchar(384) = '',
	"@namescope" int = 0,
    "@odbcver" int = 2,
    "@fusepattern" smallint = 1)
AS $$
BEGIN
	select out_table_qualifier as TABLE_QUALIFIER, 
			out_table_owner as TABLE_OWNER,
			out_table_name as TABLE_NAME,
			out_column_name as COLUMN_NAME,
			out_data_type as DATA_TYPE,
			out_type_name as TYPE_NAME,
			out_precision as PRECISION,
			out_length as LENGTH,
			out_scale as SCALE,
			out_radix as RADIX,
			out_nullable as NULLABLE,
			out_remarks as REMARKS,
			out_column_def as COLUMN_DEF,
			out_sql_data_type as SQL_DATA_TYPE,
			out_sql_datetime_sub as SQL_DATETIME_SUB,
			out_char_octet_length as CHAR_OCTET_LENGTH,
			out_ordinal_position as ORDINAL_POSITION,
			out_is_nullable as IS_NULLABLE,
			out_ss_is_sparse as SS_IS_SPARSE,
			out_ss_is_column_set as SS_IS_COLUMN_SET,
			out_ss_is_computed as SS_IS_COMPUTED,
			out_ss_is_identity as SS_IS_IDENTITY,
			out_ss_udt_catalog_name as SS_UDT_CATALOG_NAME,
			out_ss_udt_schema_name as SS_UDT_SCHEMA_NAME,
			out_ss_udt_assembly_type_name as SS_UDT_ASSEMBLY_TYPE_NAME,
			out_ss_xml_schemacollection_catalog_name as SS_XML_SCHEMACOLLECTION_CATALOG_NAME,
			out_ss_xml_schemacollection_schema_name as SS_XML_SCHEMACOLLECTION_SCHEMA_NAME,
			out_ss_xml_schemacollection_name as SS_XML_SCHEMACOLLECTION_NAME,
			(
			CASE
				WHEN out_ss_is_identity = 1 AND out_sql_data_type = -6 THEN 48 -- Tinyint Identity
				WHEN out_ss_is_identity = 1 AND out_sql_data_type = 5 THEN 52 -- Smallint Identity
				WHEN out_ss_is_identity = 1 AND out_sql_data_type = 4 THEN 56 -- Int Identity
				WHEN out_ss_is_identity = 1 AND out_sql_data_type = -5 THEN 63 -- Bigint Identity
				WHEN out_ss_is_identity = 1 AND out_sql_data_type = 3 THEN 55 -- Decimal Identity
				WHEN out_ss_is_identity = 1 AND out_sql_data_type = 2 THEN 63 -- Numeric Identity
				ELSE out_ss_data_type
			END
			) as SS_DATA_TYPE
	from sys.sp_columns_100_internal(sys.babelfish_truncate_identifier(@table_name),
		sys.babelfish_truncate_identifier(@table_owner),
		sys.babelfish_truncate_identifier(@table_qualifier),
		sys.babelfish_truncate_identifier(@column_name), @NameScope, @ODBCVer, @fusepattern);
END;
$$
LANGUAGE 'pltsql';
GRANT ALL on PROCEDURE sys.sp_columns_100 TO PUBLIC;

create or replace function sys.get_tds_id(
	datatype sys.varchar(50)
)
returns INT
AS $$
DECLARE
	tds_id INT;
BEGIN
	IF datatype IS NULL THEN
		RETURN 0;
	END IF;
	CASE datatype
		WHEN 'text' THEN tds_id = 35;
		WHEN 'uniqueidentifier' THEN tds_id = 36;
		WHEN 'tinyint' THEN tds_id = 38;
		WHEN 'smallint' THEN tds_id = 38;
		WHEN 'int' THEN tds_id = 38;
		WHEN 'bigint' THEN tds_id = 38;
		WHEN 'ntext' THEN tds_id = 99;
		WHEN 'bit' THEN tds_id = 104;
		WHEN 'float' THEN tds_id = 109;
		WHEN 'real' THEN tds_id = 109;
		WHEN 'varchar' THEN tds_id = 167;
		WHEN 'nvarchar' THEN tds_id = 231;
		WHEN 'nchar' THEN tds_id = 239;
		WHEN 'money' THEN tds_id = 110;
		WHEN 'smallmoney' THEN tds_id = 110;
		WHEN 'char' THEN tds_id = 175;
		WHEN 'date' THEN tds_id = 40;
		WHEN 'datetime' THEN tds_id = 111;
		WHEN 'smalldatetime' THEN tds_id = 111;
		WHEN 'numeric' THEN tds_id = 108;
		WHEN 'xml' THEN tds_id = 241;
		WHEN 'decimal' THEN tds_id = 106;
		WHEN 'varbinary' THEN tds_id = 165;
		WHEN 'binary' THEN tds_id = 173;
		WHEN 'image' THEN tds_id = 34;
		WHEN 'time' THEN tds_id = 41;
		WHEN 'datetime2' THEN tds_id = 42;
		WHEN 'sql_variant' THEN tds_id = 98;
		WHEN 'datetimeoffset' THEN tds_id = 43;
		WHEN 'timestamp' THEN tds_id = 173;
<<<<<<< HEAD
		WHEN 'vector' THEN tds_id = 167; -- Same as varchar 
=======
		WHEN 'geometry' THEN tds_id = 240;
		WHEN 'geography' THEN tds_id = 240;
>>>>>>> 1ea412a1
		ELSE tds_id = 0;
	END CASE;
	RETURN tds_id;
END;
$$ LANGUAGE plpgsql IMMUTABLE STRICT;

create or replace function sys.sp_describe_first_result_set_internal(
	tsqlquery sys.nvarchar(8000),
    params sys.nvarchar(8000) = NULL, 
    browseMode sys.tinyint = 0
)
returns table (
	is_hidden sys.bit,
	column_ordinal int,
	name sys.sysname,
	is_nullable sys.bit,
	system_type_id int,
	system_type_name sys.nvarchar(256),
	max_length smallint,
	"precision" sys.tinyint,
	scale sys.tinyint,
	collation_name sys.sysname,
	user_type_id int,
	user_type_database sys.sysname,
	user_type_schema sys.sysname,
	user_type_name sys.sysname,
	assembly_qualified_type_name sys.nvarchar(4000),
	xml_collection_id int,
	xml_collection_database sys.sysname,
	xml_collection_schema sys.sysname,
	xml_collection_name sys.sysname,
	is_xml_document sys.bit,
	is_case_sensitive sys.bit,
	is_fixed_length_clr_type sys.bit,
	source_server sys.sysname,
	source_database sys.sysname,
	source_schema sys.sysname,
	source_table sys.sysname,
	source_column sys.sysname,
	is_identity_column sys.bit,
	is_part_of_unique_key sys.bit,
	is_updateable sys.bit,
	is_computed_column sys.bit,
	is_sparse_column_set sys.bit,
	ordinal_in_order_by_list smallint,
	order_by_list_length smallint,
	order_by_is_descending smallint,
	tds_type_id int,
	tds_length int,
	tds_collation_id int,
	ss_data_type sys.tinyint
)
AS 'babelfishpg_tsql', 'sp_describe_first_result_set_internal'
LANGUAGE C;
GRANT ALL on FUNCTION sys.sp_describe_first_result_set_internal TO PUBLIC;

CREATE OR REPLACE PROCEDURE sys.sp_describe_first_result_set (
	"@tsql" sys.nvarchar(8000),
    "@params" sys.nvarchar(8000) = NULL, 
    "@browse_information_mode" sys.tinyint = 0)
AS $$
BEGIN
	select * from sys.sp_describe_first_result_set_internal(@tsql, @params,  @browse_information_mode) order by column_ordinal;
END;
$$
LANGUAGE 'pltsql';
GRANT ALL on PROCEDURE sys.sp_describe_first_result_set TO PUBLIC;

CREATE OR REPLACE VIEW sys.spt_tablecollations_view AS
    SELECT
        c.object_id                      AS object_id,
        CAST(p.relnamespace AS int)      AS schema_id,
        c.column_id                      AS colid,
        CAST(c.name AS sys.varchar)      AS name,
        CAST(CollationProperty(c.collation_name,'tdscollation') AS binary(5)) AS tds_collation_28,
        CAST(CollationProperty(c.collation_name,'tdscollation') AS binary(5)) AS tds_collation_90,
        CAST(CollationProperty(c.collation_name,'tdscollation') AS binary(5)) AS tds_collation_100,
        CAST(c.collation_name AS nvarchar(128)) AS collation_28,
        CAST(c.collation_name AS nvarchar(128)) AS collation_90,
        CAST(c.collation_name AS nvarchar(128)) AS collation_100
    FROM
        sys.all_columns c
        INNER JOIN pg_catalog.pg_class p ON (c.object_id = p.oid)
    WHERE
        c.is_sparse = 0;
GRANT SELECT ON sys.spt_tablecollations_view TO PUBLIC;

-- We are limited by what postgres procedures can return here, but IEW may not
-- need it for initial compatibility
CREATE OR REPLACE PROCEDURE sys.sp_tablecollations_100
(
    IN "@object" nvarchar(4000)
)
AS $$
BEGIN
    select
        s_tcv.colid         AS colid,
        s_tcv.name          AS name,
        s_tcv.tds_collation_100 AS tds_collation,
        s_tcv.collation_100 AS collation
    from
        sys.spt_tablecollations_view s_tcv
    where
        s_tcv.object_id = (SELECT sys.object_id(@object))
    order by colid;
END;
$$
LANGUAGE 'pltsql';

-- TODO: Remove information_schema references
CREATE OR REPLACE VIEW sys.spt_columns_view_managed AS
SELECT
    o.object_id                     AS OBJECT_ID,
    isc."TABLE_CATALOG"::information_schema.sql_identifier               AS TABLE_CATALOG,
    isc."TABLE_SCHEMA"::information_schema.sql_identifier                AS TABLE_SCHEMA,
    o.name                          AS TABLE_NAME,
    c.name                          AS COLUMN_NAME,
    isc."ORDINAL_POSITION"::information_schema.cardinal_number           AS ORDINAL_POSITION,
    isc."COLUMN_DEFAULT"::information_schema.character_data              AS COLUMN_DEFAULT,
    isc."IS_NULLABLE"::information_schema.yes_or_no                      AS IS_NULLABLE,
    isc."DATA_TYPE"::information_schema.character_data                   AS DATA_TYPE,

    CAST (CASE WHEN isc."CHARACTER_MAXIMUM_LENGTH" < 0 THEN 0 ELSE isc."CHARACTER_MAXIMUM_LENGTH" END
		AS information_schema.cardinal_number) AS CHARACTER_MAXIMUM_LENGTH,

    CAST (CASE WHEN isc."CHARACTER_OCTET_LENGTH" < 0 THEN 0 ELSE isc."CHARACTER_OCTET_LENGTH" END
		AS information_schema.cardinal_number)      AS CHARACTER_OCTET_LENGTH,

    CAST (CASE WHEN isc."NUMERIC_PRECISION" < 0 THEN 0 ELSE isc."NUMERIC_PRECISION" END
		AS information_schema.cardinal_number)      AS NUMERIC_PRECISION,

    CAST (CASE WHEN isc."NUMERIC_PRECISION_RADIX" < 0 THEN 0 ELSE isc."NUMERIC_PRECISION_RADIX" END
		AS information_schema.cardinal_number)      AS NUMERIC_PRECISION_RADIX,

    CAST (CASE WHEN isc."NUMERIC_SCALE" < 0 THEN 0 ELSE isc."NUMERIC_SCALE" END
		AS information_schema.cardinal_number)      AS NUMERIC_SCALE,

    CAST (CASE WHEN isc."DATETIME_PRECISION" < 0 THEN 0 ELSE isc."DATETIME_PRECISION" END
		AS information_schema.cardinal_number)      AS DATETIME_PRECISION,

    isc."CHARACTER_SET_CATALOG"::information_schema.sql_identifier       AS CHARACTER_SET_CATALOG,
    isc."CHARACTER_SET_SCHEMA"::information_schema.sql_identifier        AS CHARACTER_SET_SCHEMA,
    isc."CHARACTER_SET_NAME"::information_schema.sql_identifier          AS CHARACTER_SET_NAME,
    isc."COLLATION_CATALOG"::information_schema.sql_identifier           AS COLLATION_CATALOG,
    isc."COLLATION_SCHEMA"::information_schema.sql_identifier            AS COLLATION_SCHEMA,
    c.collation_name                                                     AS COLLATION_NAME,
    isc."DOMAIN_CATALOG"::information_schema.sql_identifier              AS DOMAIN_CATALOG,
    isc."DOMAIN_SCHEMA"::information_schema.sql_identifier               AS DOMAIN_SCHEMA,
    isc."DOMAIN_NAME"::information_schema.sql_identifier                 AS DOMAIN_NAME,
    c.is_sparse                     AS IS_SPARSE,
    c.is_column_set                 AS IS_COLUMN_SET,
    c.is_filestream                 AS IS_FILESTREAM
FROM
    sys.objects o JOIN sys.columns c ON
        (
            c.object_id = o.object_id and
            o.type in ('U', 'V')  -- limit columns to tables and views
        )
    LEFT JOIN information_schema_tsql.columns isc ON
        (
            sys.schema_name(o.schema_id) = isc."TABLE_SCHEMA" and
            o.name = isc."TABLE_NAME" and
            c.name = isc."COLUMN_NAME"
        )
    WHERE CAST("COLUMN_NAME" AS sys.nvarchar(128)) NOT IN ('cmin', 'cmax', 'xmin', 'xmax', 'ctid', 'tableoid');
GRANT SELECT ON sys.spt_columns_view_managed TO PUBLIC;

CREATE FUNCTION sys.sp_columns_managed_internal(
    in_catalog sys.nvarchar(128), 
    in_owner sys.nvarchar(128),
    in_table sys.nvarchar(128),
    in_column sys.nvarchar(128),
    in_schematype int)
RETURNS TABLE (
    out_table_catalog sys.nvarchar(128),
    out_table_schema sys.nvarchar(128),
    out_table_name sys.nvarchar(128),
    out_column_name sys.nvarchar(128),
    out_ordinal_position int,
    out_column_default sys.nvarchar(4000),
    out_is_nullable sys.nvarchar(3),
    out_data_type sys.nvarchar,
    out_character_maximum_length int,
    out_character_octet_length int,
    out_numeric_precision int,
    out_numeric_precision_radix int,
    out_numeric_scale int,
    out_datetime_precision int,
    out_character_set_catalog sys.nvarchar(128),
    out_character_set_schema sys.nvarchar(128),
    out_character_set_name sys.nvarchar(128),
    out_collation_catalog sys.nvarchar(128),
    out_is_sparse int,
    out_is_column_set int,
    out_is_filestream int
    )
AS
$$
BEGIN
    RETURN QUERY 
        SELECT CAST(table_catalog AS sys.nvarchar(128)),
            CAST(table_schema AS sys.nvarchar(128)),
            CAST(table_name AS sys.nvarchar(128)),
            CAST(column_name AS sys.nvarchar(128)),
            CAST(ordinal_position AS int),
            CAST(column_default AS sys.nvarchar(4000)),
            CAST(is_nullable AS sys.nvarchar(3)),
            CAST(data_type AS sys.nvarchar),
            CAST(character_maximum_length AS int),
            CAST(character_octet_length AS int),
            CAST(numeric_precision AS int),
            CAST(numeric_precision_radix AS int),
            CAST(numeric_scale AS int),
            CAST(datetime_precision AS int),
            CAST(character_set_catalog AS sys.nvarchar(128)),
            CAST(character_set_schema AS sys.nvarchar(128)),
            CAST(character_set_name AS sys.nvarchar(128)),
            CAST(collation_catalog AS sys.nvarchar(128)),
            CAST(is_sparse AS int),
            CAST(is_column_set AS int),
            CAST(is_filestream AS int)
        FROM sys.spt_columns_view_managed s_cv
        WHERE
        (in_catalog IS NULL OR s_cv.TABLE_CATALOG LIKE LOWER(in_catalog)) AND
        (in_owner IS NULL OR s_cv.TABLE_SCHEMA LIKE LOWER(in_owner)) AND
        (in_table IS NULL OR s_cv.TABLE_NAME LIKE LOWER(in_table)) AND
        (in_column IS NULL OR s_cv.COLUMN_NAME LIKE LOWER(in_column)) AND
        (in_schematype = 0 AND (s_cv.IS_SPARSE = 0) OR in_schematype = 1 OR in_schematype = 2 AND (s_cv.IS_SPARSE = 1));
END;
$$
language plpgsql STABLE;

CREATE PROCEDURE sys.sp_columns_managed
(
    "@Catalog"          nvarchar(128) = NULL,
    "@Owner"            nvarchar(128) = NULL,
    "@Table"            nvarchar(128) = NULL,
    "@Column"           nvarchar(128) = NULL,
    "@SchemaType"       nvarchar(128) = 0)        --  0 = 'select *' behavior (default), 1 = all columns, 2 = columnset columns
AS
$$
BEGIN
    SELECT
        out_TABLE_CATALOG AS TABLE_CATALOG,
        out_TABLE_SCHEMA AS TABLE_SCHEMA,
        out_TABLE_NAME AS TABLE_NAME,
        out_COLUMN_NAME AS COLUMN_NAME,
        out_ORDINAL_POSITION AS ORDINAL_POSITION,
        out_COLUMN_DEFAULT AS COLUMN_DEFAULT,
        out_IS_NULLABLE AS IS_NULLABLE,
        out_DATA_TYPE AS DATA_TYPE,
        out_CHARACTER_MAXIMUM_LENGTH AS CHARACTER_MAXIMUM_LENGTH,
        out_CHARACTER_OCTET_LENGTH AS CHARACTER_OCTET_LENGTH,
        out_NUMERIC_PRECISION AS NUMERIC_PRECISION,
        out_NUMERIC_PRECISION_RADIX AS NUMERIC_PRECISION_RADIX,
        out_NUMERIC_SCALE AS NUMERIC_SCALE,
        out_DATETIME_PRECISION AS DATETIME_PRECISION,
        out_CHARACTER_SET_CATALOG AS CHARACTER_SET_CATALOG,
        out_CHARACTER_SET_SCHEMA AS CHARACTER_SET_SCHEMA,
        out_CHARACTER_SET_NAME AS CHARACTER_SET_NAME,
        out_COLLATION_CATALOG AS COLLATION_CATALOG,
        out_IS_SPARSE AS IS_SPARSE,
        out_IS_COLUMN_SET AS IS_COLUMN_SET,
        out_IS_FILESTREAM AS IS_FILESTREAM
    FROM
        sys.sp_columns_managed_internal(@Catalog, @Owner, @Table, @Column, @SchemaType) s_cv
    ORDER BY TABLE_CATALOG, TABLE_SCHEMA, TABLE_NAME, IS_NULLABLE;
END;
$$
LANGUAGE 'pltsql';
GRANT ALL on PROCEDURE sys.sp_columns_managed TO PUBLIC;

-- BABEL-1797: initial support of sp_describe_undeclared_parameters
-- sys.sp_describe_undeclared_parameters_internal: internal function
-- For the result rows, can we create a template table for it?
create function sys.sp_describe_undeclared_parameters_internal(
	tsqlquery sys.nvarchar(4000),
    params sys.nvarchar(4000) = NULL
)
returns table (
	parameter_ordinal 							int, -- NOT NULL
	name 										sys.sysname, -- NOT NULL
	suggested_system_type_id 					int, -- NOT NULL
	suggested_system_type_name 					sys.nvarchar(256),
	suggested_max_length 						smallint, -- NOT NULL
	suggested_precision 						sys.tinyint, -- NOT NULL
	suggested_scale 							sys.tinyint, -- NOT NULL
	suggested_user_type_id 						int, -- NOT NULL
	suggested_user_type_database 				sys.sysname,
	suggested_user_type_schema 					sys.sysname,
	suggested_user_type_name 					sys.sysname,
	suggested_assembly_qualified_type_name 		sys.nvarchar(4000),
	suggested_xml_collection_id 				int,
	suggested_xml_collection_database 			sys.sysname,
	suggested_xml_collection_schema 			sys.sysname,
	suggested_xml_collection_name 				sys.sysname,
	suggested_is_xml_document 					sys.bit, -- NOT NULL
	suggested_is_case_sensitive 				sys.bit, -- NOT NULL
	suggested_is_fixed_length_clr_type 			sys.bit, -- NOT NULL
	suggested_is_input 							sys.bit, -- NOT NULL
	suggested_is_output 						sys.bit, -- NOT NULL
	formal_parameter_name 						sys.sysname,
	suggested_tds_type_id 						int, -- NOT NULL
	suggested_tds_length 						int -- NOT NULL
)
AS 'babelfishpg_tsql', 'sp_describe_undeclared_parameters_internal'
LANGUAGE C;
GRANT ALL on FUNCTION sys.sp_describe_undeclared_parameters_internal TO PUBLIC;

CREATE PROCEDURE sys.sp_describe_undeclared_parameters (
	"@tsql" sys.nvarchar(4000),
    "@params" sys.nvarchar(4000) = NULL)
AS $$
BEGIN
	select * from sys.sp_describe_undeclared_parameters_internal(@tsql, @params);
	return 1;
END;
$$
LANGUAGE 'pltsql';
GRANT ALL on PROCEDURE sys.sp_describe_undeclared_parameters TO PUBLIC;

-- BABEL-1782
CREATE OR REPLACE VIEW sys.sp_tables_view AS
SELECT
t2.dbname AS TABLE_QUALIFIER,
CAST(t3.name AS name) AS TABLE_OWNER,
t1.relname AS TABLE_NAME,

CASE 
WHEN t1.relkind = 'v' 
	THEN 'VIEW'
ELSE 'TABLE'
END AS TABLE_TYPE,

CAST(NULL AS varchar(254)) AS remarks
FROM pg_catalog.pg_class AS t1, sys.pg_namespace_ext AS t2, sys.schemas AS t3
WHERE t1.relnamespace = t3.schema_id AND t1.relnamespace = t2.oid AND t1.relkind IN ('r','v','m') 
AND has_schema_privilege(t1.relnamespace, 'USAGE')
AND has_table_privilege(t1.oid, 'SELECT,INSERT,UPDATE,DELETE,TRUNCATE,TRIGGER');
GRANT SELECT ON sys.sp_tables_view TO PUBLIC;

CREATE OR REPLACE FUNCTION sys.sp_tables_internal(
	in_table_name sys.nvarchar(384) = '',
	in_table_owner sys.nvarchar(384) = '', 
	in_table_qualifier sys.sysname = '',
	in_table_type sys.varchar(100) = '',
	in_fusepattern sys.bit = '1')
	RETURNS TABLE (
		out_table_qualifier sys.sysname,
		out_table_owner sys.sysname,
		out_table_name sys.sysname,
		out_table_type sys.varchar(32),
		out_remarks sys.varchar(254)
	)
	AS $$
		DECLARE opt_table sys.varchar(16) = '';
		DECLARE opt_view sys.varchar(16) = '';
		DECLARE cs_as_in_table_type varchar COLLATE "C" = in_table_type;
	BEGIN
		IF (SELECT count(*) FROM unnest(string_to_array(cs_as_in_table_type, ',')) WHERE upper(trim(unnest)) = '''TABLE''' OR upper(trim(unnest)) = '''''''TABLE''''''') >= 1 THEN
			opt_table = 'TABLE';
		END IF;
		IF (SELECT count(*) from unnest(string_to_array(cs_as_in_table_type, ',')) WHERE upper(trim(unnest)) = '''VIEW''' OR upper(trim(unnest)) = '''''''VIEW''''''') >= 1 THEN
			opt_view = 'VIEW';
		END IF;
		IF in_fusepattern = 1 THEN
			RETURN query
			SELECT 
			CAST(table_qualifier AS sys.sysname) AS TABLE_QUALIFIER,
			CAST(table_owner AS sys.sysname) AS TABLE_OWNER,
			CAST(table_name AS sys.sysname) AS TABLE_NAME,
			CAST(table_type AS sys.varchar(32)) AS TABLE_TYPE,
			CAST(remarks AS sys.varchar(254)) AS REMARKS
			FROM sys.sp_tables_view
			WHERE ((SELECT coalesce(in_table_name,'')) = '' OR table_name LIKE in_table_name collate sys.database_default)
			AND ((SELECT coalesce(in_table_owner,'')) = '' OR table_owner LIKE in_table_owner collate sys.database_default)
			AND ((SELECT coalesce(in_table_qualifier,'')) = '' OR table_qualifier LIKE in_table_qualifier collate sys.database_default)
			AND ((SELECT coalesce(cs_as_in_table_type,'')) = ''
			    OR table_type = opt_table
			    OR table_type = opt_view)
			ORDER BY table_qualifier, table_owner, table_name;
		ELSE 
			RETURN query
			SELECT 
			CAST(table_qualifier AS sys.sysname) AS TABLE_QUALIFIER,
			CAST(table_owner AS sys.sysname) AS TABLE_OWNER,
			CAST(table_name AS sys.sysname) AS TABLE_NAME,
			CAST(table_type AS sys.varchar(32)) AS TABLE_TYPE,
			CAST(remarks AS sys.varchar(254)) AS REMARKS
			FROM sys.sp_tables_view
			WHERE ((SELECT coalesce(in_table_name,'')) = '' OR table_name = in_table_name collate sys.database_default)
			AND ((SELECT coalesce(in_table_owner,'')) = '' OR table_owner = in_table_owner collate sys.database_default)
			AND ((SELECT coalesce(in_table_qualifier,'')) = '' OR table_qualifier = in_table_qualifier collate sys.database_default)
			AND ((SELECT coalesce(cs_as_in_table_type,'')) = ''
			    OR table_type = opt_table
			    OR table_type = opt_view)
			ORDER BY table_qualifier, table_owner, table_name;
		END IF;
	END;
$$
LANGUAGE plpgsql STABLE;
	 

CREATE OR REPLACE PROCEDURE sys.sp_tables (
    "@table_name" sys.nvarchar(384) = '',
    "@table_owner" sys.nvarchar(384) = '', 
    "@table_qualifier" sys.sysname = '',
    "@table_type" sys.nvarchar(100) = '',
    "@fusepattern" sys.bit = '1')
AS $$
	DECLARE @opt_table sys.varchar(16) = '';
	DECLARE @opt_view sys.varchar(16) = ''; 
BEGIN
	IF (@table_qualifier != '') AND (LOWER(@table_qualifier) != LOWER(sys.db_name()))
	BEGIN
		THROW 33557097, N'The database name component of the object qualifier must be the name of the current database.', 1;
	END
	
	SELECT
	CAST(out_table_qualifier AS sys.sysname) AS TABLE_QUALIFIER,
	CAST(out_table_owner AS sys.sysname) AS TABLE_OWNER,
	CAST(out_table_name AS sys.sysname) AS TABLE_NAME,
	CAST(out_table_type AS sys.varchar(32)) AS TABLE_TYPE,
	CAST(out_remarks AS sys.varchar(254)) AS REMARKS
	FROM sys.sp_tables_internal(@table_name, @table_owner, @table_qualifier, CAST(@table_type AS varchar(100)), @fusepattern);
END;
$$
LANGUAGE 'pltsql';
GRANT EXECUTE ON PROCEDURE sys.sp_tables TO PUBLIC;

CREATE OR REPLACE FUNCTION sys.fn_mapped_system_error_list ()
returns table (pg_sql_state sys.nvarchar(5), error_message sys.nvarchar(4000), error_msg_parameters sys.nvarchar(4000), sql_error_code int)
AS 'babelfishpg_tsql', 'babel_list_mapped_error'
LANGUAGE C IMMUTABLE STRICT;
GRANT ALL on FUNCTION sys.fn_mapped_system_error_list TO PUBLIC;

-- BABEL-2259: Support sp_databases System Stored Procedure
-- Lists databases that either reside in an instance of the SQL Server or
-- are accessible through a database gateway
DROP VIEW IF EXISTS sys.sp_databases_view CASCADE;

CREATE VIEW sys.sp_databases_view AS
	SELECT CAST(database_name AS sys.SYSNAME),
	-- DATABASE_SIZE returns a NULL value for databases larger than 2.15 TB
	CASE WHEN (sum(table_size)::NUMERIC/1024.0) > 2.15 * 1024.0 * 1024.0 * 1024.0 THEN NULL
		ELSE CAST((sum(table_size)::NUMERIC/1024.0) AS int) END as database_size,
	CAST(NULL AS sys.VARCHAR(254)) as remarks
	FROM (
		SELECT pg_catalog.pg_namespace.oid as schema_oid,
		pg_catalog.pg_namespace.nspname as schema_name,
		INT.name AS database_name,
		coalesce(pg_relation_size(pg_catalog.pg_class.oid), 0) as table_size
		FROM
		sys.babelfish_namespace_ext EXT
		JOIN sys.babelfish_sysdatabases INT ON EXT.dbid = INT.dbid
		JOIN pg_catalog.pg_namespace ON pg_catalog.pg_namespace.nspname = EXT.nspname
		LEFT JOIN pg_catalog.pg_class ON relnamespace = pg_catalog.pg_namespace.oid where pg_catalog.pg_class.relkind = 'r'
	) t
	GROUP BY database_name
	ORDER BY database_name;
GRANT SELECT on sys.sp_databases_view TO PUBLIC;

CREATE OR REPLACE PROCEDURE sys.sp_databases ()
AS $$
BEGIN
	SELECT database_name as "DATABASE_NAME",
		database_size as "DATABASE_SIZE", 
		remarks as "REMARKS" from sys.sp_databases_view;
END;
$$
LANGUAGE 'pltsql';
GRANT EXECUTE on PROCEDURE sys.sp_databases TO PUBLIC;

CREATE OR REPLACE VIEW sys.sp_pkeys_view AS
SELECT
CAST(t4."TABLE_CATALOG" AS sys.sysname) AS TABLE_QUALIFIER,
CAST(t4."TABLE_SCHEMA" AS sys.sysname) AS TABLE_OWNER,
CAST(t1.relname AS sys.sysname) AS TABLE_NAME,
CAST(t4."COLUMN_NAME" AS sys.sysname) AS COLUMN_NAME,
CAST(seq AS smallint) AS KEY_SEQ,
CAST(t5.conname AS sys.sysname) AS PK_NAME
FROM pg_catalog.pg_class t1 
	JOIN sys.pg_namespace_ext t2 ON t1.relnamespace = t2.oid
	JOIN pg_catalog.pg_roles t3 ON t1.relowner = t3.oid
  LEFT OUTER JOIN sys.babelfish_namespace_ext ext on t2.nspname = ext.nspname
	JOIN information_schema_tsql.columns t4 ON (cast(t1.relname as sys.nvarchar(128)) = t4."TABLE_NAME" AND ext.orig_name = t4."TABLE_SCHEMA" )
	JOIN pg_constraint t5 ON t1.oid = t5.conrelid
	, generate_series(1,16) seq -- SQL server has max 16 columns per primary key
WHERE t5.contype = 'p'
	AND CAST(t4."ORDINAL_POSITION" AS smallint) = ANY (t5.conkey)
	AND CAST(t4."ORDINAL_POSITION" AS smallint) = t5.conkey[seq]
  AND ext.dbid = sys.db_id();

GRANT SELECT on sys.sp_pkeys_view TO PUBLIC;

-- internal function in order to workaround BABEL-1597
create or replace function sys.sp_pkeys_internal(
	in_table_name sys.nvarchar(384),
	in_table_owner sys.nvarchar(384) = '',
	in_table_qualifier sys.nvarchar(384) = ''
)
returns table(
	out_table_qualifier sys.sysname,
	out_table_owner sys.sysname,
	out_table_name sys.sysname,
	out_column_name sys.sysname,
	out_key_seq smallint,
	out_pk_name sys.sysname
)
as $$
begin
	return query
	select * from sys.sp_pkeys_view
	where table_name = in_table_name
		and table_owner = coalesce(in_table_owner,'dbo') 
		and ((SELECT
		         coalesce(in_table_qualifier,'')) = '' or
		         table_qualifier = in_table_qualifier )
	order by table_qualifier,
	         table_owner,
		 table_name,
		 key_seq;
end;
$$
LANGUAGE plpgsql STABLE;

CREATE OR REPLACE PROCEDURE sys.sp_pkeys(
	"@table_name" sys.nvarchar(384),
	"@table_owner" sys.nvarchar(384) = 'dbo',
	"@table_qualifier" sys.nvarchar(384) = ''
)
AS $$
BEGIN
	select out_table_qualifier as TABLE_QUALIFIER,
			out_table_owner as TABLE_OWNER,
			out_table_name as TABLE_NAME,
			out_column_name as COLUMN_NAME,
			out_key_seq as KEY_SEQ,
			out_pk_name as PK_NAME
	from sys.sp_pkeys_internal(@table_name, @table_owner, @table_qualifier);
END; 
$$
LANGUAGE 'pltsql';
GRANT ALL on PROCEDURE sys.sp_pkeys TO PUBLIC;

CREATE OR REPLACE VIEW sys.sp_statistics_view AS
SELECT
CAST(t3."TABLE_CATALOG" AS sys.sysname) AS TABLE_QUALIFIER,
CAST(t3."TABLE_SCHEMA" AS sys.sysname) AS TABLE_OWNER,
CAST(t3."TABLE_NAME" AS sys.sysname) AS TABLE_NAME,
CAST(NULL AS smallint) AS NON_UNIQUE,
CAST(NULL AS sys.sysname) AS INDEX_QUALIFIER,
CAST(NULL AS sys.sysname) AS INDEX_NAME,
CAST(0 AS smallint) AS TYPE,
CAST(NULL AS smallint) AS SEQ_IN_INDEX,
CAST(NULL AS sys.sysname) AS COLUMN_NAME,
CAST(NULL AS sys.varchar(1)) AS COLLATION,
CAST(t1.reltuples AS int) AS CARDINALITY,
CAST(t1.relpages AS int) AS PAGES,
CAST(NULL AS sys.varchar(128)) AS FILTER_CONDITION
FROM pg_catalog.pg_class t1
    JOIN sys.schemas s1 ON s1.schema_id = t1.relnamespace
    JOIN information_schema_tsql.columns t3 ON (lower(t1.relname) = lower(t3."TABLE_NAME") COLLATE C AND s1.name = t3."TABLE_SCHEMA")
    , generate_series(0,31) seq -- SQL server has max 32 columns per index
UNION
SELECT
CAST(t4."TABLE_CATALOG" AS sys.sysname) AS TABLE_QUALIFIER,
CAST(t4."TABLE_SCHEMA" AS sys.sysname) AS TABLE_OWNER,
CAST(t4."TABLE_NAME" AS sys.sysname) AS TABLE_NAME,
CASE
WHEN t5.indisunique = 't' THEN CAST(0 AS smallint)
ELSE CAST(1 AS smallint)
END AS NON_UNIQUE,
CAST(t1.relname AS sys.sysname) AS INDEX_QUALIFIER,
-- the index name created by CREATE INDEX is re-mapped, find it (by checking
-- the ones not in pg_constraint) and restoring it back before display
CASE 
WHEN t8.oid > 0 THEN CAST(t6.relname AS sys.sysname)
ELSE CAST(SUBSTRING(t6.relname,1,LENGTH(t6.relname)-32-LENGTH(t1.relname)) AS sys.sysname) 
END AS INDEX_NAME,
CASE
WHEN t5.indisclustered = 't' THEN CAST(1 AS smallint)
ELSE CAST(3 AS smallint)
END AS TYPE,
CAST(seq + 1 AS smallint) AS SEQ_IN_INDEX,
CAST(t4."COLUMN_NAME" AS sys.sysname) AS COLUMN_NAME,
CAST('A' AS sys.varchar(1)) AS COLLATION,
CAST(t7.n_distinct AS int) AS CARDINALITY,
CAST(0 AS int) AS PAGES, --not supported
CAST(NULL AS sys.varchar(128)) AS FILTER_CONDITION
FROM pg_catalog.pg_class t1
    JOIN sys.schemas s1 ON s1.schema_id = t1.relnamespace
    JOIN pg_catalog.pg_roles t3 ON t1.relowner = t3.oid
    JOIN information_schema_tsql.columns t4 ON (lower(t1.relname) = lower(t4."TABLE_NAME") COLLATE C AND s1.name = t4."TABLE_SCHEMA")
	JOIN (pg_catalog.pg_index t5 JOIN
		pg_catalog.pg_class t6 ON t5.indexrelid = t6.oid) ON t1.oid = t5.indrelid
	JOIN pg_catalog.pg_namespace nsp ON (t1.relnamespace = nsp.oid)
	LEFT JOIN pg_catalog.pg_stats t7 ON (t1.relname = t7.tablename AND t7.schemaname = nsp.nspname)
	LEFT JOIN pg_catalog.pg_constraint t8 ON t5.indexrelid = t8.conindid
    , generate_series(0,31) seq -- SQL server has max 32 columns per index
WHERE CAST(t4."ORDINAL_POSITION" AS smallint) = ANY (t5.indkey)
    AND CAST(t4."ORDINAL_POSITION" AS smallint) = t5.indkey[seq];
GRANT SELECT on sys.sp_statistics_view TO PUBLIC;

create function sys.sp_statistics_internal(
    in_table_name sys.sysname,
    in_table_owner sys.sysname = '',
    in_table_qualifier sys.sysname = '',
    in_index_name sys.sysname = '',
	in_is_unique char = 'N',
	in_accuracy char = 'Q'
)
returns table(
    out_table_qualifier sys.sysname,
    out_table_owner sys.sysname,
    out_table_name sys.sysname,
	out_non_unique smallint,
	out_index_qualifier sys.sysname,
	out_index_name sys.sysname,
	out_type smallint,
	out_seq_in_index smallint,
	out_column_name sys.sysname,
	out_collation sys.varchar(1),
	out_cardinality int,
	out_pages int,
	out_filter_condition sys.varchar(128)
)
as $$
begin
    return query
    select * from sys.sp_statistics_view
    where in_table_name = table_name
        and ((SELECT coalesce(in_table_owner,'')) = '' or table_owner = in_table_owner )
        and ((SELECT coalesce(in_table_qualifier,'')) = '' or table_qualifier = in_table_qualifier )
        and ((SELECT coalesce(in_index_name,'')) = '' or index_name like in_index_name )
        and ((UPPER(in_is_unique) = 'Y' and (non_unique IS NULL or non_unique = 0)) or (UPPER(in_is_unique) = 'N'))
    order by non_unique, type, index_name, seq_in_index;
end;
$$
LANGUAGE plpgsql STABLE;

CREATE OR REPLACE PROCEDURE sys.sp_statistics(
    "@table_name" sys.sysname,
    "@table_owner" sys.sysname = '',
    "@table_qualifier" sys.sysname = '',
	"@index_name" sys.sysname = '',
	"@is_unique" char = 'N',
	"@accuracy" char = 'Q'
)
AS $$
BEGIN
    IF @index_name = '%'
	BEGIN
	    SELECT @index_name = ''
	END
    select out_table_qualifier as table_qualifier,
            out_table_owner as table_owner,
            out_table_name as table_name,
			out_non_unique as non_unique,
			out_index_qualifier as index_qualifier,
			out_index_name as index_name,
			out_type as type,
			out_seq_in_index as seq_in_index,
			out_column_name as column_name,
			out_collation as collation,
			out_cardinality as cardinality,
			out_pages as pages,
			out_filter_condition as filter_condition
    from sys.sp_statistics_internal(@table_name, @table_owner, @table_qualifier, @index_name, @is_unique, @accuracy);
END;
$$
LANGUAGE 'pltsql';
GRANT ALL on PROCEDURE sys.sp_statistics TO PUBLIC;

-- same as sp_statistics
CREATE OR REPLACE PROCEDURE sys.sp_statistics_100(
    "@table_name" sys.sysname,
    "@table_owner" sys.sysname = '',
    "@table_qualifier" sys.sysname = '',
	"@index_name" sys.sysname = '',
	"@is_unique" char = 'N',
	"@accuracy" char = 'Q'
)
AS $$
BEGIN
    IF @index_name = '%'
	BEGIN
	    SELECT @index_name = ''
	END
    select out_table_qualifier as TABLE_QUALIFIER,
            out_table_owner as TABLE_OWNER,
            out_table_name as TABLE_NAME,
			out_non_unique as NON_UNIQUE,
			out_index_qualifier as INDEX_QUALIFIER,
			out_index_name as INDEX_NAME,
			out_type as TYPE,
			out_seq_in_index as SEQ_IN_INDEX,
			out_column_name as COLUMN_NAME,
			out_collation as COLLATION,
			out_cardinality as CARDINALITY,
			out_pages as PAGES,
			out_filter_condition as FILTER_CONDITION
    from sys.sp_statistics_internal(@table_name, @table_owner, @table_qualifier, @index_name, @is_unique, @accuracy);
END;
$$
LANGUAGE 'pltsql';
GRANT ALL on PROCEDURE sys.sp_statistics_100 TO PUBLIC;

CREATE OR REPLACE PROCEDURE sys.printarg(IN "@message" TEXT)
AS $$
BEGIN
  PRINT @message;
END;
$$ LANGUAGE pltsql;
GRANT EXECUTE ON PROCEDURE sys.printarg(IN "@message" TEXT) TO PUBLIC;

CREATE OR REPLACE PROCEDURE sys.sp_updatestats(IN "@resample" VARCHAR(8) DEFAULT 'NO')
AS $$
BEGIN
  IF sys.user_name() != 'dbo' THEN
    RAISE EXCEPTION 'user does not have permission';
  END IF;

  IF lower("@resample") = 'resample' THEN
    RAISE NOTICE 'ignoring resample option';
  ELSIF lower("@resample") != 'no' THEN
    RAISE EXCEPTION 'Invalid option name %', "@resample";
  END IF;

  ANALYZE;

  CALL sys.printarg('Statistics for all tables have been updated. Refer logs for details.');
END;
$$ LANGUAGE plpgsql;
GRANT EXECUTE on PROCEDURE sys.sp_updatestats(IN "@resample" VARCHAR(8)) TO PUBLIC;

CREATE OR REPLACE VIEW sys.dm_os_host_info AS
SELECT
  -- get_host_os() depends on a Postgres function created separately.
  cast( sys.get_host_os() as sys.nvarchar(256) ) as host_platform
  -- Hardcoded at the moment. Should likely be GUC with default '' (empty string).
  , cast( (select setting FROM pg_settings WHERE name = 'babelfishpg_tsql.host_distribution') as sys.nvarchar(256) ) as host_distribution
  -- documentation on one hand states this is empty string on linux, but otoh shows an example with "ubuntu 16.04"
  , cast( (select setting FROM pg_settings WHERE name = 'babelfishpg_tsql.host_release') as sys.nvarchar(256) ) as host_release
  -- empty string on linux.
  , cast( (select setting FROM pg_settings WHERE name = 'babelfishpg_tsql.host_service_pack_level') as sys.nvarchar(256) )
    as host_service_pack_level
  -- windows stock keeping unit. null on linux.
  , cast( null as int ) as host_sku
  -- lcid
  , cast( sys.collationproperty( (select setting FROM pg_settings WHERE name = 'babelfishpg_tsql.server_collation_name') , 'lcid') as int )
    as "os_language_version";
GRANT SELECT ON sys.dm_os_host_info TO PUBLIC;

-- For some cases, T-SQL throws an error in DML-time even though it can be detected in DDL-time.
-- This function can be used in DDL-time to postpone errors without impacting general DML performance.
CREATE OR REPLACE FUNCTION sys.babelfish_runtime_error(msg ANYCOMPATIBLE)
RETURNS ANYCOMPATIBLE AS
$$
BEGIN
	RAISE EXCEPTION '%', msg;
END;
$$
LANGUAGE PLPGSQL;
GRANT ALL on FUNCTION sys.babelfish_runtime_error TO PUBLIC;

CREATE OR REPLACE VIEW sys.sp_column_privileges_view AS
SELECT
CAST(t2.dbname AS sys.sysname) AS TABLE_QUALIFIER,
CAST(s1.name AS sys.sysname) AS TABLE_OWNER,
CAST(t1.relname AS sys.sysname) AS TABLE_NAME,
CAST(COALESCE(SPLIT_PART(t6.attoptions[1], '=', 2), t5.column_name) AS sys.sysname) AS COLUMN_NAME,
CAST((select orig_username from sys.babelfish_authid_user_ext where rolname = t5.grantor::name) AS sys.sysname) AS GRANTOR,
CAST((select orig_username from sys.babelfish_authid_user_ext where rolname = t5.grantee::name) AS sys.sysname) AS GRANTEE,
CAST(t5.privilege_type AS sys.varchar(32)) COLLATE sys.database_default AS PRIVILEGE,
CAST(t5.is_grantable AS sys.varchar(3)) COLLATE sys.database_default AS IS_GRANTABLE
FROM pg_catalog.pg_class t1 
	JOIN sys.pg_namespace_ext t2 ON t1.relnamespace = t2.oid
	JOIN sys.schemas s1 ON s1.schema_id = t1.relnamespace
	JOIN information_schema.column_privileges t5 ON t1.relname = t5.table_name AND t2.nspname = t5.table_schema
	JOIN pg_attribute t6 ON t6.attrelid = t1.oid AND t6.attname = t5.column_name;
GRANT SELECT ON sys.sp_column_privileges_view TO PUBLIC;

CREATE OR REPLACE PROCEDURE sys.sp_column_privileges(
    "@table_name" sys.sysname,
    "@table_owner" sys.sysname = '',
    "@table_qualifier" sys.sysname = '',
    "@column_name" sys.nvarchar(384) = ''
)
AS $$
BEGIN
    IF (@table_qualifier != '') AND (LOWER(@table_qualifier) != LOWER(sys.db_name()))
	BEGIN
		THROW 33557097, N'The database name component of the object qualifier must be the name of the current database.', 1;
	END
 	
	IF (COALESCE(@table_owner, '') = '')
	BEGIN
		
		IF EXISTS ( 
			SELECT * FROM sys.sp_column_privileges_view 
			WHERE LOWER(@table_name) = LOWER(table_name) and LOWER(SCHEMA_NAME()) = LOWER(table_qualifier)
			)
		BEGIN 
			SELECT 
			TABLE_QUALIFIER,
			TABLE_OWNER,
			TABLE_NAME,
			COLUMN_NAME,
			GRANTOR,
			GRANTEE,
			PRIVILEGE,
			IS_GRANTABLE
			FROM sys.sp_column_privileges_view
			WHERE LOWER(@table_name) = LOWER(table_name)
				AND (LOWER(SCHEMA_NAME()) = LOWER(table_owner))
				AND ((SELECT COALESCE(@table_qualifier,'')) = '' OR LOWER(table_qualifier) = LOWER(@table_qualifier))
				AND ((SELECT COALESCE(@column_name,'')) = '' OR LOWER(column_name) LIKE LOWER(@column_name))
			ORDER BY table_qualifier, table_owner, table_name, column_name, privilege, grantee;
		END
		ELSE
		BEGIN
			SELECT 
			TABLE_QUALIFIER,
			TABLE_OWNER,
			TABLE_NAME,
			COLUMN_NAME,
			GRANTOR,
			GRANTEE,
			PRIVILEGE,
			IS_GRANTABLE
			FROM sys.sp_column_privileges_view
			WHERE LOWER(@table_name) = LOWER(table_name)
				AND (LOWER('dbo')= LOWER(table_owner))
				AND ((SELECT COALESCE(@table_qualifier,'')) = '' OR LOWER(table_qualifier) = LOWER(@table_qualifier))
				AND ((SELECT COALESCE(@column_name,'')) = '' OR LOWER(column_name) LIKE LOWER(@column_name))
			ORDER BY table_qualifier, table_owner, table_name, column_name, privilege, grantee;
		END
	END
	ELSE
	BEGIN
		SELECT 
		TABLE_QUALIFIER,
		TABLE_OWNER,
		TABLE_NAME,
		COLUMN_NAME,
		GRANTOR,
		GRANTEE,
		PRIVILEGE,
		IS_GRANTABLE
		FROM sys.sp_column_privileges_view
		WHERE LOWER(@table_name) = LOWER(table_name)
			AND ((SELECT COALESCE(@table_owner,'')) = '' OR LOWER(table_owner) = LOWER(@table_owner))
			AND ((SELECT COALESCE(@table_qualifier,'')) = '' OR LOWER(table_qualifier) = LOWER(@table_qualifier))
			AND ((SELECT COALESCE(@column_name,'')) = '' OR LOWER(column_name) LIKE LOWER(@column_name))
		ORDER BY table_qualifier, table_owner, table_name, column_name, privilege, grantee;
	END
END; 
$$
LANGUAGE 'pltsql';
GRANT EXECUTE ON PROCEDURE sys.sp_column_privileges TO PUBLIC;

CREATE OR REPLACE VIEW sys.sp_table_privileges_view AS
-- Will use sp_column_priivleges_view to get information from SELECT, INSERT and REFERENCES (only need permission from 1 column in table)
SELECT DISTINCT
CAST(TABLE_QUALIFIER AS sys.sysname) AS TABLE_QUALIFIER,
CAST(TABLE_OWNER AS sys.sysname) AS TABLE_OWNER,
CAST(TABLE_NAME AS sys.sysname) AS TABLE_NAME,
CAST(GRANTOR AS sys.sysname) AS GRANTOR,
CAST(GRANTEE AS sys.sysname) AS GRANTEE,
CAST(PRIVILEGE AS sys.sysname) AS PRIVILEGE,
CAST(IS_GRANTABLE AS sys.sysname) AS IS_GRANTABLE
FROM sys.sp_column_privileges_view

UNION 
-- We need these set of joins only for the DELETE privilege
SELECT
CAST(t2.dbname AS sys.sysname) AS TABLE_QUALIFIER,
CAST(s1.name AS sys.sysname) AS TABLE_OWNER,
CAST(t1.relname AS sys.sysname) AS TABLE_NAME,
CAST((select orig_username from sys.babelfish_authid_user_ext where rolname = t4.grantor) AS sys.sysname) AS GRANTOR,
CAST((select orig_username from sys.babelfish_authid_user_ext where rolname = t4.grantee) AS sys.sysname) AS GRANTEE,
CAST(t4.privilege_type AS sys.sysname) AS PRIVILEGE,
CAST(t4.is_grantable AS sys.sysname) AS IS_GRANTABLE
FROM pg_catalog.pg_class t1 
	JOIN sys.pg_namespace_ext t2 ON t1.relnamespace = t2.oid
	JOIN sys.schemas s1 ON s1.schema_id = t1.relnamespace
	JOIN information_schema.table_privileges t4 ON t1.relname = t4.table_name
WHERE t4.privilege_type = 'DELETE'; 
GRANT SELECT on sys.sp_table_privileges_view TO PUBLIC;

CREATE OR REPLACE PROCEDURE sys.sp_table_privileges(
	"@table_name" sys.nvarchar(384),
	"@table_owner" sys.nvarchar(384) = '',
	"@table_qualifier" sys.sysname = '',
	"@fusepattern" sys.bit = 1
)
AS $$
BEGIN
	
	IF (@table_qualifier != '') AND (LOWER(@table_qualifier) != LOWER(sys.db_name()))
	BEGIN
		THROW 33557097, N'The database name component of the object qualifier must be the name of the current database.', 1;
	END
	
	IF @fusepattern = 1
	BEGIN
		SELECT 
		TABLE_QUALIFIER,
		TABLE_OWNER,
		TABLE_NAME,
		GRANTOR,
		GRANTEE,
		PRIVILEGE,
		IS_GRANTABLE FROM sys.sp_table_privileges_view
		WHERE LOWER(TABLE_NAME) LIKE LOWER(@table_name)
			AND ((SELECT COALESCE(@table_owner,'')) = '' OR LOWER(TABLE_OWNER) LIKE LOWER(@table_owner))
		ORDER BY table_qualifier, table_owner, table_name, privilege, grantee;
	END
	ELSE 
	BEGIN
		SELECT
		TABLE_QUALIFIER,
		TABLE_OWNER,
		TABLE_NAME,
		GRANTOR,
		GRANTEE,
		PRIVILEGE,
		IS_GRANTABLE FROM sys.sp_table_privileges_view
		WHERE LOWER(TABLE_NAME) = LOWER(@table_name)
			AND ((SELECT COALESCE(@table_owner,'')) = '' OR LOWER(TABLE_OWNER) = LOWER(@table_owner))
		ORDER BY table_qualifier, table_owner, table_name, privilege, grantee;
	END
	
END; 
$$
LANGUAGE 'pltsql';
GRANT EXECUTE ON PROCEDURE sys.sp_table_privileges TO PUBLIC;

CREATE OR REPLACE FUNCTION sys.sp_special_columns_precision_helper(IN type TEXT, IN sp_columns_precision INT, IN sp_columns_max_length SMALLINT, IN sp_datatype_info_precision BIGINT) RETURNS INT
AS $$
SELECT
	CASE
		WHEN type COLLATE sys.database_default in ('real','float') THEN sp_columns_max_length * 2 - 1
		WHEN type COLLATE sys.database_default in ('char','varchar','binary','varbinary') THEN sp_columns_max_length
		WHEN type COLLATE sys.database_default in ('nchar','nvarchar') THEN sp_columns_max_length / 2
		WHEN type COLLATE sys.database_default in ('sysname','uniqueidentifier') THEN sp_datatype_info_precision
		ELSE sp_columns_precision
	END;
$$ LANGUAGE SQL IMMUTABLE;

CREATE OR REPLACE FUNCTION sys.sp_special_columns_length_helper(IN type TEXT, IN sp_columns_precision INT, IN sp_columns_max_length SMALLINT, IN sp_datatype_info_precision BIGINT) RETURNS INT
AS $$
SELECT
	CASE
		WHEN type COLLATE sys.database_default in ('decimal','numeric','money','smallmoney') THEN sp_columns_precision + 2
		WHEN type COLLATE sys.database_default in ('time','date','datetime2','datetimeoffset') THEN sp_columns_precision * 2
		WHEN type COLLATE sys.database_default in ('smalldatetime') THEN sp_columns_precision
		WHEN type COLLATE sys.database_default in ('datetime') THEN sp_columns_max_length * 2
		WHEN type COLLATE sys.database_default in ('sql_variant') THEN sp_datatype_info_precision
		ELSE sp_columns_max_length
	END;
$$ LANGUAGE SQL IMMUTABLE;

CREATE OR REPLACE FUNCTION sys.sp_special_columns_scale_helper(IN type TEXT, IN sp_columns_scale INT) RETURNS INT
AS $$
SELECT
	CASE
		WHEN type COLLATE sys.database_default in ('bit','real','float','char','varchar','nchar','nvarchar','time','date','datetime2','datetimeoffset','varbinary','binary','sql_variant','sysname','uniqueidentifier') THEN NULL
		ELSE sp_columns_scale
	END;
$$ LANGUAGE SQL IMMUTABLE;

-- TODO: BABEL-2838
CREATE OR REPLACE VIEW sys.sp_special_columns_view AS
SELECT
CAST(1 AS SMALLINT) AS SCOPE,
CAST(coalesce (split_part(a.attoptions[1] COLLATE "C", '=', 2) ,a.attname) AS sys.sysname) AS COLUMN_NAME, -- get original column name if exists
CAST(t6.data_type AS SMALLINT) AS DATA_TYPE,

CASE -- cases for when they are of type identity. 
	WHEN  a.attidentity <> ''::"char" AND (t1.name = 'decimal' OR t1.name = 'numeric')
	THEN CAST(CONCAT(t1.name, '() identity') AS sys.sysname)
	WHEN  a.attidentity <> ''::"char" AND (t1.name != 'decimal' AND t1.name != 'numeric')
	THEN CAST(CONCAT(t1.name, ' identity') AS sys.sysname)
	ELSE CAST(t1.name AS sys.sysname)
END AS TYPE_NAME,

CAST(sys.sp_special_columns_precision_helper(COALESCE(tsql_type_name, tsql_base_type_name), c1.precision, c1.max_length, t6."PRECISION") AS INT) AS PRECISION,
CAST(sys.sp_special_columns_length_helper(coalesce(tsql_type_name, tsql_base_type_name), c1.precision, c1.max_length, t6."PRECISION") AS INT) AS LENGTH,
CAST(sys.sp_special_columns_scale_helper(coalesce(tsql_type_name, tsql_base_type_name), c1.scale) AS SMALLINT) AS SCALE,
CAST(1 AS smallint) AS PSEUDO_COLUMN,
CASE
	WHEN a.attnotnull
	THEN CAST(0 AS INT)
	ELSE CAST(1 AS INT) END
AS IS_NULLABLE,
CAST(nsp_ext.dbname AS sys.sysname) AS TABLE_QUALIFIER,
CAST(s1.name AS sys.sysname) AS TABLE_OWNER,
CAST(C.relname AS sys.sysname) AS TABLE_NAME,

CASE 
	WHEN X.indisprimary
	THEN CAST('p' AS sys.sysname)
	ELSE CAST('u' AS sys.sysname) -- if it is a unique index, then we should cast it as 'u' for filtering purposes
END AS CONSTRAINT_TYPE,
CAST(I.relname AS sys.sysname) CONSTRAINT_NAME,
CAST(X.indexrelid AS int) AS INDEX_ID

FROM( pg_index X
JOIN pg_class C ON X.indrelid = C.oid
JOIN pg_class I ON I.oid = X.indexrelid
CROSS JOIN LATERAL unnest(X.indkey) AS ak(k)
        LEFT JOIN pg_attribute a
                       ON (a.attrelid = X.indrelid AND a.attnum = ak.k)
)
LEFT JOIN sys.pg_namespace_ext nsp_ext ON C.relnamespace = nsp_ext.oid
LEFT JOIN sys.schemas s1 ON s1.schema_id = C.relnamespace
LEFT JOIN sys.columns c1 ON c1.object_id = X.indrelid AND cast(a.attname AS sys.sysname) = c1.name COLLATE sys.database_default
LEFT JOIN pg_catalog.pg_type AS T ON T.oid = c1.system_type_id
LEFT JOIN sys.types AS t1 ON a.atttypid = t1.user_type_id
LEFT JOIN sys.sp_datatype_info_helper(2::smallint, false) AS t6 ON T.typname = t6.pg_type_name OR T.typname = t6.type_name --need in order to get accurate DATA_TYPE value
, sys.translate_pg_type_to_tsql(t1.user_type_id) AS tsql_type_name
, sys.translate_pg_type_to_tsql(t1.system_type_id) AS tsql_base_type_name
WHERE has_schema_privilege(s1.schema_id, 'USAGE')
AND X.indislive ;

GRANT SELECT ON sys.sp_special_columns_view TO PUBLIC; 


CREATE OR REPLACE PROCEDURE sys.sp_special_columns(
	"@table_name" sys.sysname,
	"@table_owner" sys.sysname = '',
	"@qualifier" sys.sysname = '',
	"@col_type" char(1) = 'R',
	"@scope" char(1) = 'T',
	"@nullable" char(1) = 'U',
	"@odbcver" int = 2
)
AS $$
DECLARE @special_col_type sys.sysname;
DECLARE @constraint_name sys.sysname;
BEGIN
	IF (@qualifier != '') AND (LOWER(@qualifier) != LOWER(sys.db_name()))
	BEGIN
		THROW 33557097, N'The database name component of the object qualifier must be the name of the current database.', 1;
		
	END
	
	IF (LOWER(@col_type) = LOWER('V'))
	BEGIN
		THROW 33557097, N'TIMESTAMP datatype is not currently supported in Babelfish', 1;
	END
	
	IF (LOWER(@nullable) = LOWER('O'))
	BEGIN
		SELECT TOP 1 @special_col_type = constraint_type, @constraint_name = constraint_name FROM sys.sp_special_columns_view
		WHERE LOWER(@table_name) = LOWER(table_name)
			AND ((SELECT coalesce(@table_owner,'')) = '' OR LOWER(table_owner) = LOWER(@table_owner))
			AND ((SELECT coalesce(@qualifier,'')) = '' OR LOWER(table_qualifier) = LOWER(@qualifier)) AND (is_nullable = 0)
		ORDER BY constraint_type, index_id;
	
		IF @special_col_type='u'
		BEGIN
			IF @scope='C'
			BEGIN
				SELECT  
				CAST(0 AS smallint) AS SCOPE,
				COLUMN_NAME,
				DATA_TYPE,
				TYPE_NAME,
				PRECISION,
				LENGTH,
				SCALE,
				PSEUDO_COLUMN FROM sys.sp_special_columns_view
				WHERE LOWER(@table_name) = LOWER(table_name)
				AND ((SELECT coalesce(@table_owner,'')) = '' OR LOWER(table_owner) = LOWER(@table_owner))
				AND ((SELECT coalesce(@qualifier,'')) = '' OR LOWER(table_qualifier) = LOWER(@qualifier)) AND (is_nullable = 0) AND LOWER(constraint_type) = LOWER(@special_col_type)
				AND @constraint_name = constraint_name
				ORDER BY scope, column_name;
				
			END
			ELSE
			BEGIN
				SELECT  
				SCOPE,
				COLUMN_NAME,
				DATA_TYPE,
				TYPE_NAME,
				PRECISION,
				LENGTH,
				SCALE,
				PSEUDO_COLUMN FROM sys.sp_special_columns_view
				WHERE LOWER(@table_name) = LOWER(table_name)
				AND ((SELECT coalesce(@table_owner,'')) = '' OR LOWER(table_owner) = LOWER(@table_owner))
				AND ((SELECT coalesce(@qualifier,'')) = '' OR LOWER(table_qualifier) = LOWER(@qualifier)) AND (is_nullable = 0) AND LOWER(constraint_type) = LOWER(@special_col_type)
				AND @constraint_name = constraint_name
				ORDER BY scope, column_name;
			END
		
		END
		
		ELSE 
		BEGIN
			IF @scope='C'
			BEGIN
				SELECT 
				CAST(0 AS smallint) AS SCOPE,
				COLUMN_NAME,
				DATA_TYPE,
				TYPE_NAME,
				PRECISION,
				LENGTH,
				SCALE,
				PSEUDO_COLUMN FROM sys.sp_special_columns_view
				WHERE LOWER(@table_name) = LOWER(table_name)
				AND ((SELECT coalesce(@table_owner,'')) = '' OR LOWER(table_owner) = LOWER(@table_owner))
				AND ((SELECT coalesce(@qualifier,'')) = '' OR LOWER(table_qualifier) = LOWER(@qualifier)) AND (is_nullable = 0) AND LOWER(constraint_type) = LOWER(@special_col_type)
				AND CONSTRAINT_TYPE = 'p'
				ORDER BY scope, column_name;
			END
			ELSE
			BEGIN
				SELECT SCOPE,
				COLUMN_NAME,
				DATA_TYPE,
				TYPE_NAME,
				PRECISION,
				LENGTH,
				SCALE,
				PSEUDO_COLUMN  FROM sys.sp_special_columns_view
				WHERE LOWER(@table_name) = LOWER(table_name)
				AND ((SELECT coalesce(@table_owner,'')) = '' OR LOWER(table_owner) = LOWER(@table_owner))
				AND ((SELECT coalesce(@qualifier,'')) = '' OR LOWER(table_qualifier) = LOWER(@qualifier)) AND (is_nullable = 0) AND LOWER(constraint_type) = LOWER(@special_col_type)
				AND CONSTRAINT_TYPE = 'p'
				ORDER BY scope, column_name;
			END
		END
	END
	
	ELSE 
	BEGIN
		SELECT TOP 1 @special_col_type = constraint_type, @constraint_name = constraint_name FROM sys.sp_special_columns_view
		WHERE LOWER(@table_name) = LOWER(table_name)
			AND ((SELECT coalesce(@table_owner,'')) = '' OR LOWER(table_owner) = LOWER(@table_owner))
			AND ((SELECT coalesce(@qualifier,'')) = '' OR LOWER(table_qualifier) = LOWER(@qualifier))
		ORDER BY constraint_type, index_id;

		IF @special_col_type='u'
		BEGIN
			IF @scope='C'
			BEGIN
				SELECT 
				CAST(0 AS smallint) AS SCOPE,
				COLUMN_NAME,
				DATA_TYPE,
				TYPE_NAME,
				PRECISION,
				LENGTH,
				SCALE,
				PSEUDO_COLUMN FROM sys.sp_special_columns_view
				WHERE LOWER(@table_name) = LOWER(table_name)
				AND ((SELECT coalesce(@table_owner,'')) = '' OR LOWER(table_owner) = LOWER(@table_owner))
				AND ((SELECT coalesce(@qualifier,'')) = '' OR LOWER(table_qualifier) = LOWER(@qualifier)) AND LOWER(constraint_type) = LOWER(@special_col_type)
				AND @constraint_name = constraint_name
				ORDER BY scope, column_name;
			END
			
			ELSE
			BEGIN
				SELECT SCOPE,
				COLUMN_NAME,
				DATA_TYPE,
				TYPE_NAME,
				PRECISION,
				LENGTH,
				SCALE,
				PSEUDO_COLUMN FROM sys.sp_special_columns_view
				WHERE LOWER(@table_name) = LOWER(table_name)
				AND ((SELECT coalesce(@table_owner,'')) = '' OR LOWER(table_owner) = LOWER(@table_owner))
				AND ((SELECT coalesce(@qualifier,'')) = '' OR LOWER(table_qualifier) = LOWER(@qualifier)) AND LOWER(constraint_type) = LOWER(@special_col_type)
				AND @constraint_name = constraint_name
				ORDER BY scope, column_name;
			END
		
		END
		ELSE
		BEGIN
			IF @scope='C'
			BEGIN
				SELECT 
				CAST(0 AS smallint) AS SCOPE,
				COLUMN_NAME,
				DATA_TYPE,
				TYPE_NAME,
				PRECISION,
				LENGTH,
				SCALE,
				PSEUDO_COLUMN FROM sys.sp_special_columns_view
				WHERE LOWER(@table_name) = LOWER(table_name)
				AND ((SELECT coalesce(@table_owner,'')) = '' OR LOWER(table_owner) = LOWER(@table_owner))
				AND ((SELECT coalesce(@qualifier,'')) = '' OR LOWER(table_qualifier) = LOWER(@qualifier)) AND LOWER(constraint_type) = LOWER(@special_col_type)
				AND CONSTRAINT_TYPE = 'p'
				ORDER BY scope, column_name; 
			END
			
			ELSE
			BEGIN
				SELECT SCOPE,
				COLUMN_NAME,
				DATA_TYPE,
				TYPE_NAME,
				PRECISION,
				LENGTH,
				SCALE,
				PSEUDO_COLUMN FROM sys.sp_special_columns_view
				WHERE LOWER(@table_name) = LOWER(table_name)
				AND ((SELECT coalesce(@table_owner,'')) = '' OR LOWER(table_owner) = LOWER(@table_owner))
				AND ((SELECT coalesce(@qualifier,'')) = '' OR LOWER(table_qualifier) = LOWER(@qualifier)) AND LOWER(constraint_type) = LOWER(@special_col_type)
				AND CONSTRAINT_TYPE = 'p'
				ORDER BY scope, column_name;
			END
    
		END
	END

END; 
$$
LANGUAGE 'pltsql';
GRANT EXECUTE on PROCEDURE sys.sp_special_columns TO PUBLIC;

CREATE OR REPLACE PROCEDURE sys.sp_special_columns_100(
	"@table_name" sys.sysname,
	"@table_owner" sys.sysname = '',
	"@qualifier" sys.sysname = '',
	"@col_type" char(1) = 'R',
	"@scope" char(1) = 'T',
	"@nullable" char(1) = 'U',
	"@odbcver" int = 2
)
AS $$
BEGIN
	EXEC sp_special_columns @table_name, @table_owner, @qualifier, @col_type, @scope, @nullable, @odbcver
END; 
$$
LANGUAGE 'pltsql';
GRANT EXECUTE on PROCEDURE sys.sp_special_columns_100 TO PUBLIC;

CREATE OR REPLACE VIEW sys.sp_fkeys_view AS
SELECT
CAST(nsp_ext2.dbname AS sys.sysname) AS PKTABLE_QUALIFIER,
CAST(bbf_nsp2.orig_name AS sys.sysname) AS PKTABLE_OWNER ,
CAST(c2.relname AS sys.sysname) AS PKTABLE_NAME,
CAST(COALESCE(split_part(a2.attoptions[1] COLLATE "C", '=', 2),a2.attname) AS sys.sysname) AS PKCOLUMN_NAME,
CAST(nsp_ext.dbname AS sys.sysname) AS FKTABLE_QUALIFIER,
CAST(bbf_nsp.orig_name AS sys.sysname) AS FKTABLE_OWNER ,
CAST(c.relname AS sys.sysname) AS FKTABLE_NAME,
CAST(COALESCE(split_part(a.attoptions[1] COLLATE "C", '=', 2),a.attname) AS sys.sysname) AS FKCOLUMN_NAME,
CAST(nr AS smallint) AS KEY_SEQ,
CASE
   WHEN const1.confupdtype = 'c' THEN CAST(0 AS smallint) -- cascade
   WHEN const1.confupdtype = 'a' THEN CAST(1 AS smallint) -- no action
   WHEN const1.confupdtype = 'n' THEN CAST(2 AS smallint) -- set null
   WHEN const1.confupdtype = 'd' THEN CAST(3 AS smallint) -- set default
END AS UPDATE_RULE,

CASE
   WHEN const1.confdeltype = 'c' THEN CAST(0 AS smallint) -- cascade
   WHEN const1.confdeltype = 'a' THEN CAST(1 AS smallint) -- no action
   WHEN const1.confdeltype = 'n' THEN CAST(2 AS smallint) -- set null
   WHEN const1.confdeltype = 'd' THEN CAST(3 AS smallint) -- set default
   ELSE CAST(0 AS smallint)
END AS DELETE_RULE,
CAST(const1.conname AS sys.sysname) AS FK_NAME,
CAST(const2.conname AS sys.sysname) AS PK_NAME,
CASE
   WHEN const1.condeferrable = false THEN CAST(7 as smallint) -- not deferrable
   ELSE (CASE WHEN const1.condeferred = false THEN CAST(6 as smallint) --  not deferred by default
              ELSE CAST(5 as smallint) -- deferred by default
         END)
END AS DEFERRABILITY

FROM (pg_constraint const1
-- join with nsp_Ext to get constraints in current namespace
JOIN sys.pg_namespace_ext nsp_ext ON nsp_ext.oid = const1.connamespace
--get the table names corresponding to foreign keys
JOIN pg_class c ON const1.conrelid = c.oid AND const1.contype ='f'
-- join wiht bbf_nsp to get all constraint related to tsql endpoint and the owner of foreign key
JOIN sys.babelfish_namespace_ext bbf_nsp ON bbf_nsp.nspname = nsp_ext.nspname AND bbf_nsp.dbid = sys.db_id()
-- lateral join to use the conkey and confkey to join with pg_attribute to get column names
CROSS JOIN LATERAL unnest(const1.conkey,const1.confkey) WITH ORDINALITY AS ak(j, k, nr)
            LEFT JOIN pg_attribute a
                       ON (a.attrelid = const1.conrelid AND a.attnum = ak.j)
            LEFT JOIN pg_attribute a2
                       ON (a2.attrelid = const1.confrelid AND a2.attnum = ak.k)
)
-- get the index that foreign key depends on
LEFT JOIN pg_depend d1 ON d1.objid = const1.oid AND d1.classid = 'pg_constraint'::regclass
           AND d1.refclassid = 'pg_class'::regclass AND d1.refobjsubid = 0
-- get the pkey/ukey constraint for this index
LEFT JOIN pg_depend d2 ON d2.refclassid = 'pg_constraint'::regclass AND d2.classid = 'pg_class'::regclass AND d2.objid = d1.refobjid AND d2.objsubid = 0 AND d2.deptype = 'i'
-- get the constraint name from new pg_constraint
LEFT JOIN pg_constraint const2 ON const2.oid = d2.refobjid AND const2.contype IN ('p', 'u') AND const2.conrelid = const1.confrelid
-- get the namespace name for primary key
LEFT JOIN sys.pg_namespace_ext nsp_ext2 ON const2.connamespace = nsp_ext2.oid
-- get the owner name for primary key
LEFT JOIN sys.babelfish_namespace_ext bbf_nsp2 ON bbf_nsp2.nspname = nsp_ext2.nspname AND bbf_nsp2.dbid = sys.db_id()
-- get the table name for primary key
LEFT JOIN pg_class c2 ON const2.conrelid = c2.oid AND const2.contype IN ('p', 'u');

GRANT SELECT ON sys.sp_fkeys_view TO PUBLIC;

CREATE OR REPLACE PROCEDURE sys.sp_fkeys(
	"@pktable_name" sys.sysname = '',
	"@pktable_owner" sys.sysname = '',
	"@pktable_qualifier" sys.sysname = '',
	"@fktable_name" sys.sysname = '',
	"@fktable_owner" sys.sysname = '',
	"@fktable_qualifier" sys.sysname = ''
)
AS $$
BEGIN
	
	IF coalesce(@pktable_name,'') = '' AND coalesce(@fktable_name,'') = '' 
	BEGIN
		THROW 33557097, N'Primary or foreign key table name must be given.', 1;
	END
	
	IF (@pktable_qualifier != '' AND (SELECT sys.db_name()) != @pktable_qualifier) OR 
		(@fktable_qualifier != '' AND (SELECT sys.db_name()) != @fktable_qualifier) 
	BEGIN
		THROW 33557097, N'The database name component of the object qualifier must be the name of the current database.', 1;
  	END
  	
  	SELECT 
	PKTABLE_QUALIFIER,
	PKTABLE_OWNER,
	PKTABLE_NAME,
	PKCOLUMN_NAME,
	FKTABLE_QUALIFIER,
	FKTABLE_OWNER,
	FKTABLE_NAME,
	FKCOLUMN_NAME,
	KEY_SEQ,
	UPDATE_RULE,
	DELETE_RULE,
	FK_NAME,
	PK_NAME,
	DEFERRABILITY
	FROM sys.sp_fkeys_view
	WHERE ((SELECT coalesce(@pktable_name,'')) = '' OR LOWER(pktable_name) = LOWER(@pktable_name))
		AND ((SELECT coalesce(@fktable_name,'')) = '' OR LOWER(fktable_name) = LOWER(@fktable_name))
		AND ((SELECT coalesce(@pktable_owner,'')) = '' OR LOWER(pktable_owner) = LOWER(@pktable_owner))
		AND ((SELECT coalesce(@pktable_qualifier,'')) = '' OR LOWER(pktable_qualifier) = LOWER(@pktable_qualifier))
		AND ((SELECT coalesce(@fktable_owner,'')) = '' OR LOWER(fktable_owner) = LOWER(@fktable_owner))
		AND ((SELECT coalesce(@fktable_qualifier,'')) = '' OR LOWER(fktable_qualifier) = LOWER(@fktable_qualifier))
	ORDER BY fktable_qualifier, fktable_owner, fktable_name, key_seq;

END; 
$$
LANGUAGE 'pltsql';
GRANT EXECUTE ON PROCEDURE sys.sp_fkeys TO PUBLIC;

CREATE OR REPLACE VIEW sys.sp_stored_procedures_view AS
SELECT 
CAST(d.name AS sys.sysname) COLLATE sys.database_default AS PROCEDURE_QUALIFIER,
CAST(s1.name AS sys.sysname) AS PROCEDURE_OWNER, 

CASE 
	WHEN p.prokind = 'p' THEN CAST(concat(p.proname, ';1') AS sys.nvarchar(134))
	ELSE CAST(concat(p.proname, ';0') AS sys.nvarchar(134))
END AS PROCEDURE_NAME,

-1 AS NUM_INPUT_PARAMS,
-1 AS NUM_OUTPUT_PARAMS,
-1 AS NUM_RESULT_SETS,
CAST(NULL AS varchar(254)) COLLATE sys.database_default AS REMARKS,
cast(2 AS smallint) AS PROCEDURE_TYPE

FROM pg_catalog.pg_proc p 

INNER JOIN sys.schemas s1 ON p.pronamespace = s1.schema_id 
INNER JOIN sys.databases d ON d.database_id = sys.db_id()
WHERE has_schema_privilege(s1.schema_id, 'USAGE')

UNION 

SELECT CAST((SELECT sys.db_name()) AS sys.sysname) COLLATE sys.database_default AS PROCEDURE_QUALIFIER,
CAST(nspname AS sys.sysname) AS PROCEDURE_OWNER,

CASE 
	WHEN prokind = 'p' THEN cast(concat(proname, ';1') AS sys.nvarchar(134))
	ELSE cast(concat(proname, ';0') AS sys.nvarchar(134))
END AS PROCEDURE_NAME,

-1 AS NUM_INPUT_PARAMS,
-1 AS NUM_OUTPUT_PARAMS,
-1 AS NUM_RESULT_SETS,
CAST(NULL AS varchar(254)) COLLATE sys.database_default AS REMARKS,
cast(2 AS smallint) AS PROCEDURE_TYPE

FROM    pg_catalog.pg_namespace n 
JOIN    pg_catalog.pg_proc p 
ON      pronamespace = n.oid   
WHERE nspname = 'sys' AND (proname LIKE 'sp\_%' OR proname LIKE 'xp\_%' OR proname LIKE 'dm\_%' OR proname LIKE 'fn\_%');

GRANT SELECT ON sys.sp_stored_procedures_view TO PUBLIC;

CREATE OR REPLACE PROCEDURE sys.sp_stored_procedures(
    "@sp_name" sys.nvarchar(390) = '',
    "@sp_owner" sys.nvarchar(384) = '',
    "@sp_qualifier" sys.sysname = '',
    "@fusepattern" sys.bit = '1'
)
AS $$
BEGIN
	IF (@sp_qualifier != '') AND LOWER(sys.db_name()) != LOWER(@sp_qualifier)
	BEGIN
		THROW 33557097, N'The database name component of the object qualifier must be the name of the current database.', 1;
	END
	
	-- If @sp_name or @sp_owner = '%', it gets converted to NULL or '' regardless of @fusepattern 
	IF @sp_name = '%'
	BEGIN
		SELECT @sp_name = ''
	END
	
	IF @sp_owner = '%'
	BEGIN
		SELECT @sp_owner = ''
	END
	
	-- Changes fusepattern to 0 if no wildcards are used. NOTE: Need to add [] wildcard pattern when it is implemented. Wait for BABEL-2452
	IF @fusepattern = 1
	BEGIN
		IF (CHARINDEX('%', @sp_name) != 0 AND CHARINDEX('_', @sp_name) != 0 AND CHARINDEX('%', @sp_owner) != 0 AND CHARINDEX('_', @sp_owner) != 0 )
		BEGIN
			SELECT @fusepattern = 0;
		END
	END
	
	-- Condition for when sp_name argument is not given or is null, or is just a wildcard (same order)
	IF COALESCE(@sp_name, '') = ''
	BEGIN
		IF @fusepattern=1 
		BEGIN
			SELECT 
			PROCEDURE_QUALIFIER,
			PROCEDURE_OWNER,
			PROCEDURE_NAME,
			NUM_INPUT_PARAMS,
			NUM_OUTPUT_PARAMS,
			NUM_RESULT_SETS,
			REMARKS,
			PROCEDURE_TYPE FROM sys.sp_stored_procedures_view
			WHERE ((SELECT COALESCE(@sp_owner,'')) = '' OR LOWER(procedure_owner) LIKE LOWER(@sp_owner))
			ORDER BY procedure_qualifier, procedure_owner, procedure_name;
		END
		ELSE
		BEGIN
			SELECT 
			PROCEDURE_QUALIFIER,
			PROCEDURE_OWNER,
			PROCEDURE_NAME,
			NUM_INPUT_PARAMS,
			NUM_OUTPUT_PARAMS,
			NUM_RESULT_SETS,
			REMARKS,
			PROCEDURE_TYPE FROM sys.sp_stored_procedures_view
			WHERE ((SELECT COALESCE(@sp_owner,'')) = '' OR LOWER(procedure_owner) LIKE LOWER(@sp_owner))
			ORDER BY procedure_qualifier, procedure_owner, procedure_name;
		END
	END
	-- When @sp_name is not null
	ELSE
	BEGIN
		-- When sp_owner is null and fusepattern = 0
		IF (@fusepattern = 0 AND  COALESCE(@sp_owner,'') = '') 
		BEGIN
			IF EXISTS ( -- Search in the sys schema 
					SELECT * FROM sys.sp_stored_procedures_view
					WHERE (LOWER(LEFT(procedure_name, -2)) = LOWER(@sp_name))
						AND (LOWER(procedure_owner) = 'sys'))
			BEGIN
				SELECT PROCEDURE_QUALIFIER,
				PROCEDURE_OWNER,
				PROCEDURE_NAME,
				NUM_INPUT_PARAMS,
				NUM_OUTPUT_PARAMS,
				NUM_RESULT_SETS,
				REMARKS,
				PROCEDURE_TYPE FROM sys.sp_stored_procedures_view
				WHERE (LOWER(LEFT(procedure_name, -2)) = LOWER(@sp_name))
					AND (LOWER(procedure_owner) = 'sys')
				ORDER BY procedure_qualifier, procedure_owner, procedure_name;
			END
			ELSE IF EXISTS ( 
				SELECT * FROM sys.sp_stored_procedures_view
				WHERE (LOWER(LEFT(procedure_name, -2)) = LOWER(@sp_name))
					AND (LOWER(procedure_owner) = LOWER(SCHEMA_NAME()))
					)
			BEGIN
				SELECT PROCEDURE_QUALIFIER,
				PROCEDURE_OWNER,
				PROCEDURE_NAME,
				NUM_INPUT_PARAMS,
				NUM_OUTPUT_PARAMS,
				NUM_RESULT_SETS,
				REMARKS,
				PROCEDURE_TYPE FROM sys.sp_stored_procedures_view
				WHERE (LOWER(LEFT(procedure_name, -2)) = LOWER(@sp_name))
					AND (LOWER(procedure_owner) = LOWER(SCHEMA_NAME()))
				ORDER BY procedure_qualifier, procedure_owner, procedure_name;
			END
			ELSE -- Search in the dbo schema (if nothing exists it should just return nothing). 
			BEGIN
				SELECT PROCEDURE_QUALIFIER,
				PROCEDURE_OWNER,
				PROCEDURE_NAME,
				NUM_INPUT_PARAMS,
				NUM_OUTPUT_PARAMS,
				NUM_RESULT_SETS,
				REMARKS,
				PROCEDURE_TYPE FROM sys.sp_stored_procedures_view
				WHERE (LOWER(LEFT(procedure_name, -2)) = LOWER(@sp_name))
					AND (LOWER(procedure_owner) = 'dbo')
				ORDER BY procedure_qualifier, procedure_owner, procedure_name;
			END
			
		END
		ELSE IF (@fusepattern = 0 AND  COALESCE(@sp_owner,'') != '')
		BEGIN
			SELECT 
			PROCEDURE_QUALIFIER,
			PROCEDURE_OWNER,
			PROCEDURE_NAME,
			NUM_INPUT_PARAMS,
			NUM_OUTPUT_PARAMS,
			NUM_RESULT_SETS,
			REMARKS,
			PROCEDURE_TYPE FROM sys.sp_stored_procedures_view
			WHERE (LOWER(LEFT(procedure_name, -2)) = LOWER(@sp_name))
				AND (LOWER(procedure_owner) = LOWER(@sp_owner))
			ORDER BY procedure_qualifier, procedure_owner, procedure_name;
		END
		ELSE -- fusepattern = 1
		BEGIN
			SELECT 
			PROCEDURE_QUALIFIER,
			PROCEDURE_OWNER,
			PROCEDURE_NAME,
			NUM_INPUT_PARAMS,
			NUM_OUTPUT_PARAMS,
			NUM_RESULT_SETS,
			REMARKS,
			PROCEDURE_TYPE FROM sys.sp_stored_procedures_view
			WHERE ((SELECT COALESCE(@sp_name,'')) = '' OR LOWER(LEFT(procedure_name, -2)) LIKE LOWER(@sp_name))
				AND ((SELECT COALESCE(@sp_owner,'')) = '' OR LOWER(procedure_owner) LIKE LOWER(@sp_owner))
			ORDER BY procedure_qualifier, procedure_owner, procedure_name;
		END
	END	
END; 
$$
LANGUAGE 'pltsql';
GRANT EXECUTE on PROCEDURE sys.sp_stored_procedures TO PUBLIC;

CREATE OR REPLACE FUNCTION is_srvrolemember(role sys.SYSNAME, login sys.SYSNAME DEFAULT suser_name())
RETURNS INTEGER AS
$$
DECLARE has_role BOOLEAN;
DECLARE login_valid BOOLEAN;
BEGIN
	role  := TRIM(trailing from LOWER(role));
	login := TRIM(trailing from LOWER(login));
	
	login_valid = (login = suser_name()) OR 
		(EXISTS (SELECT name
	 			FROM sys.server_principals
		 	 	WHERE 
				LOWER(name) = login 
				AND type = 'S'));
 	
 	IF NOT login_valid THEN
 		RETURN NULL;
    
    ELSIF role = 'public' THEN
    	RETURN 1;
	
 	ELSIF role = 'sysadmin' THEN
	  	has_role = pg_has_role(login::TEXT, role::TEXT, 'MEMBER');
	    IF has_role THEN
			RETURN 1;
		ELSE
			RETURN 0;
		END IF;
	
    ELSIF role IN (
            'serveradmin',
            'securityadmin',
            'setupadmin',
            'securityadmin',
            'processadmin',
            'dbcreator',
            'diskadmin',
            'bulkadmin') THEN 
    	RETURN 0;
 	
    ELSE
 		  RETURN NULL;
 	END IF;
	
 	EXCEPTION WHEN OTHERS THEN
	 	  RETURN NULL;
END;
$$ LANGUAGE plpgsql STABLE;

CREATE OR REPLACE PROCEDURE sys.sp_helpuser("@name_in_db" sys.SYSNAME = NULL) AS
$$
BEGIN
	-- If security account is not specified, return info about all users
	IF @name_in_db IS NULL
	BEGIN
		SELECT CAST(Ext1.orig_username AS SYS.SYSNAME) AS 'UserName',
			   CAST(CASE WHEN Ext1.orig_username = 'dbo' THEN 'db_owner' 
					WHEN Ext2.orig_username IS NULL THEN 'public'
					ELSE Ext2.orig_username END 
					AS SYS.SYSNAME) AS 'RoleName',
			   CAST(CASE WHEN Ext1.orig_username = 'dbo' THEN Base4.rolname
					ELSE LogExt.orig_loginname END
					AS SYS.SYSNAME) AS 'LoginName',
			   CAST(LogExt.default_database_name AS SYS.SYSNAME) AS 'DefDBName',
			   CAST(Ext1.default_schema_name AS SYS.SYSNAME) AS 'DefSchemaName',
			   CAST(Base1.oid AS INT) AS 'UserID',
			   CAST(CASE WHEN Ext1.orig_username = 'dbo' THEN CAST(Base4.oid AS INT)
					WHEN Ext1.orig_username = 'guest' THEN CAST(0 AS INT)
					ELSE CAST(Base3.oid AS INT) END
					AS SYS.VARBINARY(85)) AS 'SID'
		FROM sys.babelfish_authid_user_ext AS Ext1
		INNER JOIN pg_catalog.pg_roles AS Base1 ON Base1.rolname = Ext1.rolname
		LEFT OUTER JOIN pg_catalog.pg_auth_members AS Authmbr ON Base1.oid = Authmbr.member
		LEFT OUTER JOIN pg_catalog.pg_roles AS Base2 ON Base2.oid = Authmbr.roleid
		LEFT OUTER JOIN sys.babelfish_authid_user_ext AS Ext2 ON Base2.rolname = Ext2.rolname
		LEFT OUTER JOIN sys.babelfish_authid_login_ext As LogExt ON LogExt.rolname = Ext1.login_name
		LEFT OUTER JOIN pg_catalog.pg_roles AS Base3 ON Base3.rolname = LogExt.rolname
		LEFT OUTER JOIN sys.babelfish_sysdatabases AS Bsdb ON Bsdb.name = DB_NAME()
		LEFT OUTER JOIN pg_catalog.pg_roles AS Base4 ON Base4.rolname = Bsdb.owner
		WHERE Ext1.database_name = DB_NAME()
		AND Ext1.type != 'R'
		AND Ext1.orig_username != 'db_owner'
		ORDER BY UserName, RoleName;
	END
	-- If the security account is the db fixed role - db_owner
    ELSE IF @name_in_db = 'db_owner'
	BEGIN
		-- TODO: Need to change after we can add/drop members to/from db_owner
		SELECT CAST('db_owner' AS SYS.SYSNAME) AS 'Role_name',
			   ROLE_ID('db_owner') AS 'Role_id',
			   CAST('dbo' AS SYS.SYSNAME) AS 'Users_in_role',
			   USER_ID('dbo') AS 'Userid';
	END
	-- If the security account is a db role
	ELSE IF EXISTS (SELECT 1
					FROM sys.babelfish_authid_user_ext
					WHERE (orig_username = @name_in_db
					OR lower(orig_username) = lower(@name_in_db))
					AND database_name = DB_NAME()
					AND type = 'R')
	BEGIN
		SELECT CAST(Ext1.orig_username AS SYS.SYSNAME) AS 'Role_name',
			   CAST(Base1.oid AS INT) AS 'Role_id',
			   CAST(Ext2.orig_username AS SYS.SYSNAME) AS 'Users_in_role',
			   CAST(Base2.oid AS INT) AS 'Userid'
		FROM sys.babelfish_authid_user_ext AS Ext2
		INNER JOIN pg_catalog.pg_roles AS Base2 ON Base2.rolname = Ext2.rolname
		INNER JOIN pg_catalog.pg_auth_members AS Authmbr ON Base2.oid = Authmbr.member
		LEFT OUTER JOIN pg_catalog.pg_roles AS Base1 ON Base1.oid = Authmbr.roleid
		LEFT OUTER JOIN sys.babelfish_authid_user_ext AS Ext1 ON Base1.rolname = Ext1.rolname
		WHERE Ext1.database_name = DB_NAME()
		AND Ext2.database_name = DB_NAME()
		AND Ext1.type = 'R'
		AND Ext2.orig_username != 'db_owner'
		AND (Ext1.orig_username = @name_in_db OR lower(Ext1.orig_username) = lower(@name_in_db))
		ORDER BY Role_name, Users_in_role;
	END
	-- If the security account is a user
	ELSE IF EXISTS (SELECT 1
					FROM sys.babelfish_authid_user_ext
					WHERE (orig_username = @name_in_db
					OR lower(orig_username) = lower(@name_in_db))
					AND database_name = DB_NAME()
					AND type != 'R')
	BEGIN
		SELECT CAST(Ext1.orig_username AS SYS.SYSNAME) AS 'UserName',
			   CAST(CASE WHEN Ext1.orig_username = 'dbo' THEN 'db_owner' 
					WHEN Ext2.orig_username IS NULL THEN 'public' 
					ELSE Ext2.orig_username END 
					AS SYS.SYSNAME) AS 'RoleName',
			   CAST(CASE WHEN Ext1.orig_username = 'dbo' THEN Base4.rolname
					ELSE LogExt.orig_loginname END
					AS SYS.SYSNAME) AS 'LoginName',
			   CAST(LogExt.default_database_name AS SYS.SYSNAME) AS 'DefDBName',
			   CAST(Ext1.default_schema_name AS SYS.SYSNAME) AS 'DefSchemaName',
			   CAST(Base1.oid AS INT) AS 'UserID',
			   CAST(CASE WHEN Ext1.orig_username = 'dbo' THEN CAST(Base4.oid AS INT)
					WHEN Ext1.orig_username = 'guest' THEN CAST(0 AS INT)
					ELSE CAST(Base3.oid AS INT) END
					AS SYS.VARBINARY(85)) AS 'SID'
		FROM sys.babelfish_authid_user_ext AS Ext1
		INNER JOIN pg_catalog.pg_roles AS Base1 ON Base1.rolname = Ext1.rolname
		LEFT OUTER JOIN pg_catalog.pg_auth_members AS Authmbr ON Base1.oid = Authmbr.member
		LEFT OUTER JOIN pg_catalog.pg_roles AS Base2 ON Base2.oid = Authmbr.roleid
		LEFT OUTER JOIN sys.babelfish_authid_user_ext AS Ext2 ON Base2.rolname = Ext2.rolname
		LEFT OUTER JOIN sys.babelfish_authid_login_ext As LogExt ON LogExt.rolname = Ext1.login_name
		LEFT OUTER JOIN pg_catalog.pg_roles AS Base3 ON Base3.rolname = LogExt.rolname
		LEFT OUTER JOIN sys.babelfish_sysdatabases AS Bsdb ON Bsdb.name = DB_NAME()
		LEFT OUTER JOIN pg_catalog.pg_roles AS Base4 ON Base4.rolname = Bsdb.owner
		WHERE Ext1.database_name = DB_NAME()
		AND Ext1.type != 'R'
		AND Ext1.orig_username != 'db_owner'
		AND (Ext1.orig_username = @name_in_db OR lower(Ext1.orig_username) = lower(@name_in_db))
		ORDER BY UserName, RoleName;
	END
	-- If the security account is not valid
	ELSE 
		RAISERROR ( 'The name supplied (%s) is not a user, role, or aliased login.', 16, 1, @name_in_db);
END;
$$
LANGUAGE 'pltsql';
GRANT EXECUTE on PROCEDURE sys.sp_helpuser TO PUBLIC;

CREATE OR REPLACE PROCEDURE sys.sp_helprole("@rolename" sys.SYSNAME = NULL) AS
$$
BEGIN
	-- If role is not specified, return info for all roles in the current db
	IF @rolename IS NULL
	BEGIN
		SELECT CAST(Ext.orig_username AS sys.SYSNAME) AS 'RoleName',
			   CAST(Base.oid AS INT) AS 'RoleId',
			   0 AS 'IsAppRole'
		FROM pg_catalog.pg_roles AS Base 
		INNER JOIN sys.babelfish_authid_user_ext AS Ext
		ON Base.rolname = Ext.rolname
		WHERE Ext.database_name = DB_NAME()
		AND Ext.type = 'R'
		ORDER BY RoleName;
	END
	-- If a valid role is specified, return its info
	ELSE IF EXISTS (SELECT 1 
					FROM sys.babelfish_authid_user_ext
					WHERE (orig_username = @rolename
					OR lower(orig_username) = lower(@rolename))
					AND database_name = DB_NAME()
					AND type = 'R')
	BEGIN
		SELECT CAST(Ext.orig_username AS sys.SYSNAME) AS 'RoleName',
			   CAST(Base.oid AS INT) AS 'RoleId',
			   0 AS 'IsAppRole'
		FROM pg_catalog.pg_roles AS Base 
		INNER JOIN sys.babelfish_authid_user_ext AS Ext
		ON Base.rolname = Ext.rolname
		WHERE Ext.database_name = DB_NAME()
		AND Ext.type = 'R'
		AND (Ext.orig_username = @rolename OR lower(Ext.orig_username) = lower(@rolename))
		ORDER BY RoleName;
	END
	-- If the specified role is not valid
	ELSE
		RAISERROR('%s is not a role.', 16, 1, @rolename);
END;
$$
LANGUAGE 'pltsql';
GRANT EXECUTE ON PROCEDURE sys.sp_helprole TO PUBLIC;

CREATE OR REPLACE PROCEDURE sys.sp_helprolemember("@rolename" sys.SYSNAME = NULL) AS
$$
BEGIN
	-- If role is not specified, return info for all roles that have at least
	-- one member in the current db
	IF @rolename IS NULL
	BEGIN
		SELECT CAST(Ext1.orig_username AS sys.SYSNAME) AS 'RoleName',
			   CAST(Ext2.orig_username AS sys.SYSNAME) AS 'MemberName',
			   CAST(CAST(Base2.oid AS INT) AS sys.VARBINARY(85)) AS 'MemberSID'
		FROM pg_catalog.pg_auth_members AS Authmbr
		INNER JOIN pg_catalog.pg_roles AS Base1 ON Base1.oid = Authmbr.roleid
		INNER JOIN pg_catalog.pg_roles AS Base2 ON Base2.oid = Authmbr.member
		INNER JOIN sys.babelfish_authid_user_ext AS Ext1 ON Base1.rolname = Ext1.rolname
		INNER JOIN sys.babelfish_authid_user_ext AS Ext2 ON Base2.rolname = Ext2.rolname
		WHERE Ext1.database_name = DB_NAME()
		AND Ext2.database_name = DB_NAME()
		AND Ext1.type = 'R'
		AND Ext2.orig_username != 'db_owner'
		ORDER BY RoleName, MemberName;
	END
	-- If a valid role is specified, return its member info
	ELSE IF EXISTS (SELECT 1
					FROM sys.babelfish_authid_user_ext
					WHERE (orig_username = @rolename
					OR lower(orig_username) = lower(@rolename))
					AND database_name = DB_NAME()
					AND type = 'R')
	BEGIN
		SELECT CAST(Ext1.orig_username AS sys.SYSNAME) AS 'RoleName',
			   CAST(Ext2.orig_username AS sys.SYSNAME) AS 'MemberName',
			   CAST(CAST(Base2.oid AS INT) AS sys.VARBINARY(85)) AS 'MemberSID'
		FROM pg_catalog.pg_auth_members AS Authmbr
		INNER JOIN pg_catalog.pg_roles AS Base1 ON Base1.oid = Authmbr.roleid
		INNER JOIN pg_catalog.pg_roles AS Base2 ON Base2.oid = Authmbr.member
		INNER JOIN sys.babelfish_authid_user_ext AS Ext1 ON Base1.rolname = Ext1.rolname
		INNER JOIN sys.babelfish_authid_user_ext AS Ext2 ON Base2.rolname = Ext2.rolname
		WHERE Ext1.database_name = DB_NAME()
		AND Ext2.database_name = DB_NAME()
		AND Ext1.type = 'R'
		AND Ext2.orig_username != 'db_owner'
		AND (Ext1.orig_username = @rolename OR lower(Ext1.orig_username) = lower(@rolename))
		ORDER BY RoleName, MemberName;
	END
	-- If the specified role is not valid
	ELSE
		RAISERROR('%s is not a role.', 16, 1, @rolename);
END;
$$
LANGUAGE 'pltsql';
GRANT EXECUTE ON PROCEDURE sys.sp_helprolemember TO PUBLIC;

CREATE OR REPLACE PROCEDURE sys.sp_helpsrvrolemember("@srvrolename" sys.SYSNAME = NULL) AS
$$
BEGIN
	-- If server role is not specified, return info for all server roles
	IF @srvrolename IS NULL
	BEGIN
		SELECT CAST(Ext1.rolname AS sys.SYSNAME) AS 'ServerRole',
			   CAST(Ext2.rolname AS sys.SYSNAME) AS 'MemberName',
			   CAST(CAST(Base2.oid AS INT) AS sys.VARBINARY(85)) AS 'MemberSID'
		FROM pg_catalog.pg_auth_members AS Authmbr
		INNER JOIN pg_catalog.pg_roles AS Base1 ON Base1.oid = Authmbr.roleid
		INNER JOIN pg_catalog.pg_roles AS Base2 ON Base2.oid = Authmbr.member
		INNER JOIN sys.babelfish_authid_login_ext AS Ext1 ON Base1.rolname = Ext1.rolname
		INNER JOIN sys.babelfish_authid_login_ext AS Ext2 ON Base2.rolname = Ext2.rolname
		WHERE Ext1.type = 'R'
		ORDER BY ServerRole, MemberName;
	END
	-- If a valid server role is specified, return its member info
	-- If the role is a SQL server predefined role (i.e. serveradmin), 
	-- do not raise an error even if it does not exist
	ELSE IF EXISTS (SELECT 1
					FROM sys.babelfish_authid_login_ext
					WHERE (rolname = RTRIM(@srvrolename)
					OR lower(rolname) = lower(RTRIM(@srvrolename)))
					AND type = 'R')
					OR lower(RTRIM(@srvrolename)) IN (
					'serveradmin', 'setupadmin', 'securityadmin', 'processadmin',
					'dbcreator', 'diskadmin', 'bulkadmin')
	BEGIN
		SELECT CAST(Ext1.rolname AS sys.SYSNAME) AS 'ServerRole',
			   CAST(Ext2.rolname AS sys.SYSNAME) AS 'MemberName',
			   CAST(CAST(Base2.oid AS INT) AS sys.VARBINARY(85)) AS 'MemberSID'
		FROM pg_catalog.pg_auth_members AS Authmbr
		INNER JOIN pg_catalog.pg_roles AS Base1 ON Base1.oid = Authmbr.roleid
		INNER JOIN pg_catalog.pg_roles AS Base2 ON Base2.oid = Authmbr.member
		INNER JOIN sys.babelfish_authid_login_ext AS Ext1 ON Base1.rolname = Ext1.rolname
		INNER JOIN sys.babelfish_authid_login_ext AS Ext2 ON Base2.rolname = Ext2.rolname
		WHERE Ext1.type = 'R'
		AND (Ext1.rolname = RTRIM(@srvrolename) OR lower(Ext1.rolname) = lower(RTRIM(@srvrolename)))
		ORDER BY ServerRole, MemberName;
	END
	-- If the specified server role is not valid
	ELSE
		RAISERROR('%s is not a known fixed role.', 16, 1, @srvrolename);
END;
$$
LANGUAGE 'pltsql';
GRANT EXECUTE ON PROCEDURE sys.sp_helpsrvrolemember TO PUBLIC;

CREATE OR REPLACE PROCEDURE sys.sp_helpdbfixedrole("@rolename" sys.SYSNAME = NULL) AS
$$
BEGIN
	-- Returns a list of the fixed database roles. 
	-- Only fixed role present in babelfish is db_owner.
	IF LOWER(RTRIM(@rolename)) IS NULL OR LOWER(RTRIM(@rolename)) = 'db_owner'
	BEGIN
		SELECT CAST('db_owner' AS sys.SYSNAME) AS DbFixedRole, CAST('DB Owners' AS sys.nvarchar(70)) AS Description;
	END
	ELSE IF LOWER(RTRIM(@rolename)) IN (
			'db_accessadmin','db_securityadmin','db_ddladmin', 'db_backupoperator', 
			'db_datareader', 'db_datawriter', 'db_denydatareader', 'db_denydatawriter')
	BEGIN
		-- Return an empty result set instead of raising an error
		SELECT CAST(NULL AS sys.SYSNAME) AS DbFixedRole, CAST(NULL AS sys.nvarchar(70)) AS Description
		WHERE 1=0;	
	END
	ELSE
		RAISERROR('''%s'' is not a known fixed role.', 16, 1, @rolename);
END
$$
LANGUAGE 'pltsql';
GRANT EXECUTE ON PROCEDURE sys.sp_helpdbfixedrole TO PUBLIC;


CREATE OR REPLACE PROCEDURE sys.sp_set_session_context ("@key" sys.NVARCHAR(128), 
	"@value" sys.SQL_VARIANT, "@read_only" sys.bit = 0)
AS 'babelfishpg_tsql', 'sp_set_session_context'
LANGUAGE C;
GRANT EXECUTE ON PROCEDURE sys.sp_set_session_context TO PUBLIC;

CREATE OR REPLACE FUNCTION sys.session_context ("@key" sys.NVARCHAR(128))
RETURNS sys.SQL_VARIANT
AS 'babelfishpg_tsql', 'session_context'
LANGUAGE C;
GRANT EXECUTE ON FUNCTION sys.session_context TO PUBLIC;

-- SYSLOGINS
CREATE OR REPLACE VIEW sys.syslogins
AS SELECT 
Base.sid AS sid,
CAST(9 AS SYS.TINYINT) AS status,
Base.create_date AS createdate,
Base.modify_date AS updatedate,
Base.create_date AS accdate,
CAST(0 AS INT) AS totcpu,
CAST(0 AS INT) AS totio,
CAST(0 AS INT) AS spacelimit,
CAST(0 AS INT) AS timelimit,
CAST(0 AS INT) AS resultlimit,
Base.name AS name,
Base.default_database_name AS dbname,
Base.default_language_name AS default_language_name,
CAST(Base.name AS SYS.NVARCHAR(128)) AS loginname,
CAST(NULL AS SYS.NVARCHAR(128)) AS password,
CAST(0 AS INT) AS denylogin,
CAST(1 AS INT) AS hasaccess,
CAST( 
  CASE 
    WHEN Base.type_desc = 'WINDOWS_LOGIN' OR Base.type_desc = 'WINDOWS_GROUP' THEN 1 
    ELSE 0
  END
AS INT) AS isntname,
CAST(
   CASE 
    WHEN Base.type_desc = 'WINDOWS_GROUP' THEN 1 
    ELSE 0
  END
  AS INT) AS isntgroup,
CAST(
  CASE 
    WHEN Base.type_desc = 'WINDOWS_LOGIN' THEN 1 
    ELSE 0
  END
AS INT) AS isntuser,
CAST(
    CASE
        WHEN is_srvrolemember('sysadmin', Base.name) = 1 THEN 1
        ELSE 0
    END
AS INT) AS sysadmin,
CAST(0 AS INT) AS securityadmin,
CAST(0 AS INT) AS serveradmin,
CAST(0 AS INT) AS setupadmin,
CAST(0 AS INT) AS processadmin,
CAST(0 AS INT) AS diskadmin,
CAST(0 AS INT) AS dbcreator,
CAST(0 AS INT) AS bulkadmin
FROM sys.server_principals AS Base
WHERE Base.type in ('S', 'U');

GRANT SELECT ON sys.syslogins TO PUBLIC;

CREATE OR REPLACE VIEW sys.sp_sproc_columns_view
AS
SELECT
CAST(sys.db_name() AS sys.sysname) AS PROCEDURE_QUALIFIER -- This will always be objects in current database
, CAST(ss.schema_name AS sys.sysname) AS PROCEDURE_OWNER
, CAST(
CASE
  WHEN ss.prokind = 'p' THEN CONCAT(ss.proname, ';1')
  ELSE CONCAT(ss.proname, ';0')
END
AS sys.nvarchar(134)) AS PROCEDURE_NAME
, CAST(
CASE 
  WHEN ss.n IS NULL THEN
    CASE
      WHEN ss.proretset THEN '@TABLE_RETURN_VALUE'
    ELSE '@RETURN_VALUE'
  END 
ELSE COALESCE(ss.proargnames[n], '')
END
AS sys.SYSNAME) AS COLUMN_NAME
, CAST(
CASE
WHEN ss.n IS NULL THEN
  CASE 
    WHEN ss.proretset THEN 3
    ELSE 5
  END
WHEN ss.proargmodes[n] in ('o', 'b') THEN 2
ELSE 1
END
AS smallint) AS COLUMN_TYPE
, CAST(
CASE
  WHEN ss.n IS NULL THEN
    CASE
      WHEN ss.prokind = 'p' THEN (SELECT data_type FROM sys.spt_datatype_info_table  WHERE type_name = 'int')
    WHEN ss.proretset THEN NULL
    ELSE sdit.data_type 
    END
  WHEN st.is_table_type = 1 THEN -153
  ELSE sdit.data_type 
END
AS smallint) AS DATA_TYPE
, CAST(
CASE 
  WHEN ss.n IS NULL THEN
    CASE 
      WHEN ss.proretset THEN 'table' 
      WHEN ss.prokind = 'p' THEN 'int'
      ELSE st.name
    END
  ELSE st.name
END
AS sys.sysname) AS TYPE_NAME
, CAST(
CASE
  WHEN ss.n IS NULL THEN
    CASE 
      WHEN ss.proretset THEN 0 
    WHEN ss.prokind = 'p' THEN (SELECT precision FROM sys.types WHERE name = 'int')
    ELSE st.precision
  END
  WHEN st.is_table_type = 1 THEN 0
  ELSE st.precision 
END 
AS sys.int) AS PRECISION
, CAST(
CASE
  WHEN ss.n IS NULL THEN
    CASE
      WHEN ss.proretset THEN 0
    WHEN ss.prokind = 'p' THEN (SELECT max_length FROM sys.types WHERE name = 'int')
    ELSE st.max_length
  END
  WHEN st.is_table_type = 1 THEN 2147483647
  ELSE st.max_length 
END
AS sys.int) AS LENGTH
, CAST(
CASE
  WHEN ss.n IS NULL THEN 
    CASE
      WHEN ss.proretset THEN 0 
      WHEN ss.prokind = 'p' THEN (SELECT scale FROM sys.types WHERE name = 'int')
      ELSE st.scale
    END
  WHEN st.is_table_type = 1 THEN NULL
  ELSE st.scale
END
AS smallint) AS SCALE
, CAST(
CASE
  WHEN ss.n IS NULL THEN
    CASE
      WHEN ss.proretset THEN 0
    WHEN ss.prokind = 'p' THEN (SELECT num_prec_radix FROM sys.spt_datatype_info_table WHERE type_name = 'int')
    ELSE sdit.num_prec_radix
  END
  WHEN st.is_table_type = 1 THEN NULL
  ELSE sdit.num_prec_radix
END
AS smallint) AS RADIX
, CAST(
CASE
  WHEN ss.n IS NULL THEN
    CASE 
      WHEN ss.proretset OR ss.prokind = 'p' THEN 0
      ELSE sdit.nullable 
    END
  WHEN st.is_table_type = 1 THEN 1
  ELSE sdit.nullable 
END
AS smallint) AS NULLABLE
, CAST(
CASE 
  WHEN ss.n IS NULL AND ss.proretset THEN 'Result table returned by table valued function'
  ELSE NULL
END
AS sys.varchar(254)) COLLATE sys.database_default AS REMARKS
, CAST(NULL AS sys.nvarchar(4000)) AS COLUMN_DEF
, CAST(
CASE
  WHEN ss.n IS NULL THEN
    CASE
      WHEN ss.proretset THEN NULL
      WHEN ss.prokind = 'p' THEN (SELECT sql_data_type FROM sys.spt_datatype_info_table WHERE type_name = 'int')
      ELSE sdit.sql_data_type
    END
  WHEN st.is_table_type = 1 THEN -153
  ELSE sdit.sql_data_type 
END
AS smallint) AS SQL_DATA_TYPE
, CAST(
CASE
  WHEN ss.n IS NULL THEN
    CASE 
      WHEN ss.proretset THEN 0
      WHEN ss.prokind = 'p' THEN (SELECT sql_datetime_sub FROM sys.spt_datatype_info_table WHERE type_name = 'int')
      ELSE sdit.sql_datetime_sub
    END
  ELSE sdit.sql_datetime_sub 
END 
AS smallint) AS SQL_DATETIME_SUB
, CAST(
CASE
  WHEN ss.n IS NOT NULL AND st.is_table_type = 1 THEN 2147483647
  ELSE NULL
END
AS sys.int) AS CHAR_OCTET_LENGTH
, CAST(
CASE
  WHEN ss.n IS NULL THEN 0
  ELSE n 
END 
AS sys.int) AS ORDINAL_POSITION
, CAST(
CASE
  WHEN ss.n IS NULL AND ss.proretset THEN 'NO'
  WHEN st.is_table_type = 1 THEN 'YES'
  WHEN sdit.nullable = 1 THEN 'YES'
  ELSE 'NO'
END
AS sys.varchar(254)) COLLATE sys.database_default AS IS_NULLABLE
, CAST(
CASE
  WHEN ss.n IS NULL THEN
    CASE
      WHEN ss.proretset THEN 0
      WHEN ss.prokind = 'p' THEN 56
      ELSE sdit.ss_data_type
    END
  WHEN st.is_table_type = 1 THEN 0
  ELSE sdit.ss_data_type
END
AS sys.tinyint) AS SS_DATA_TYPE
, CAST(ss.proname AS sys.sysname) AS original_procedure_name
FROM 
( 
  -- CTE to query procedures related to bbf
  WITH bbf_proc AS (
    SELECT
      p.proname as proname,
      p.proargnames as proargnames,
      p.proargmodes as proargmodes,
      p.prokind as prokind,
      p.proretset as proretset,
      p.prorettype as prorettype,
      p.proallargtypes as proallargtypes,
      p.proargtypes as proargtypes,
      s.name as schema_name
    FROM 
      pg_proc p
    INNER JOIN (
      SELECT name as name, schema_id as id  FROM sys.schemas 
      UNION ALL 
      SELECT CAST(nspname as sys.sysname) as name, CAST(oid as int) as id 
        from pg_namespace WHERE nspname in ('sys', 'information_schema')
    ) as s ON p.pronamespace = s.id
    WHERE (
      (pg_has_role(p.proowner, 'USAGE') OR has_function_privilege(p.oid, 'EXECUTE'))
      AND (s.name != 'sys' 
        OR p.proname like 'sp\_%' -- filter out internal babelfish-specific procs in sys schema
        OR p.proname like 'xp\_%'
        OR p.proname like 'dm\_%'
        OR p.proname like 'fn\_%'))
  )

  SELECT *
  FROM ( 
    SELECT -- Selects all parameters (input and output), but NOT return values
    p.proname as proname,
    p.proargnames as proargnames,
    p.proargmodes as proargmodes,
    p.prokind as prokind,
    p.proretset as proretset,
    p.prorettype as prorettype,
    p.schema_name as schema_name,
    (information_schema._pg_expandarray(
    COALESCE(p.proallargtypes,
      CASE 
        WHEN p.prokind = 'f' THEN (CAST(p.proargtypes AS oid[]))
        ELSE CAST(p.proargtypes AS oid[])
      END
    ))).x AS x,
    (information_schema._pg_expandarray(
    COALESCE(p.proallargtypes,
      CASE 
        WHEN p.prokind = 'f' THEN (CAST(p.proargtypes AS oid[]))
        ELSE CAST(p.proargtypes AS oid[])
      END
    ))).n AS n
    FROM bbf_proc p) AS t
  WHERE (t.proargmodes[t.n] in ('i', 'o', 'b') OR t.proargmodes is NULL)

  UNION ALL

  SELECT -- Selects all return values (this is because inline-table functions could cause duplicate outputs)
  p.proname as proname,
  p.proargnames as proargnames,
  p.proargmodes as proargmodes,
  p.prokind as prokind,
  p.proretset as proretset,
  p.prorettype as prorettype,
  p.schema_name as schema_name,
  p.prorettype AS x, 
  NULL AS n -- null value indicates that we are retrieving the return values of the proc/func
  FROM bbf_proc p
) ss
LEFT JOIN sys.types st ON ss.x = st.user_type_id -- left joined because return type of table-valued functions may not have an entry in sys.types
-- Because spt_datatype_info_table does contain user-defind types and their names,
-- the join below allows us to retrieve the name of the base type of the user-defined type
LEFT JOIN sys.spt_datatype_info_table sdit ON sdit.type_name = sys.translate_pg_type_to_tsql(st.system_type_id);
GRANT SELECT ON sys.sp_sproc_columns_view TO PUBLIC;


CREATE OR REPLACE PROCEDURE sys.sp_sproc_columns(
	"@procedure_name" sys.nvarchar(390) = '%',
	"@procedure_owner" sys.nvarchar(384) = NULL,
	"@procedure_qualifier" sys.sysname = NULL,
	"@column_name" sys.nvarchar(384) = NULL,
	"@odbcver" int = 2,
	"@fusepattern" sys.bit = '1'
)	
AS $$
	SELECT @procedure_name = LOWER(COALESCE(@procedure_name, ''))
	SELECT @procedure_owner = LOWER(COALESCE(@procedure_owner, ''))
	SELECT @procedure_qualifier = LOWER(COALESCE(@procedure_qualifier, ''))
	SELECT @column_name = LOWER(COALESCE(@column_name, ''))
BEGIN 
	IF (@procedure_qualifier != '' AND (SELECT LOWER(sys.db_name())) != @procedure_qualifier)
		BEGIN
			THROW 33557097, N'The database name component of the object qualifier must be the name of the current database.', 1;
 	   	END
	IF @fusepattern = '1'
		BEGIN
			SELECT PROCEDURE_QUALIFIER,
					PROCEDURE_OWNER,
					PROCEDURE_NAME,
					COLUMN_NAME,
					COLUMN_TYPE,
					DATA_TYPE,
					TYPE_NAME,
					PRECISION,
					LENGTH,
					SCALE,
					RADIX,
					NULLABLE,
					REMARKS,
					COLUMN_DEF,
					SQL_DATA_TYPE,
					SQL_DATETIME_SUB,
					CHAR_OCTET_LENGTH,
					ORDINAL_POSITION,
					IS_NULLABLE,
					SS_DATA_TYPE
			FROM sys.sp_sproc_columns_view
			WHERE (@procedure_name = '' OR original_procedure_name LIKE @procedure_name)
				AND (@procedure_owner = '' OR procedure_owner LIKE @procedure_owner)
				AND (@column_name = '' OR column_name LIKE @column_name)
				AND (@procedure_qualifier = '' OR procedure_qualifier = @procedure_qualifier)
			ORDER BY procedure_qualifier, procedure_owner, procedure_name, ordinal_position;
		END
	ELSE
		BEGIN
			SELECT PROCEDURE_QUALIFIER,
					PROCEDURE_OWNER,
					PROCEDURE_NAME,
					COLUMN_NAME,
					COLUMN_TYPE,
					DATA_TYPE,
					TYPE_NAME,
					PRECISION,
					LENGTH,
					SCALE,
					RADIX,
					NULLABLE,
					REMARKS,
					COLUMN_DEF,
					SQL_DATA_TYPE,
					SQL_DATETIME_SUB,
					CHAR_OCTET_LENGTH,
					ORDINAL_POSITION,
					IS_NULLABLE,
					SS_DATA_TYPE
			FROM sys.sp_sproc_columns_view
			WHERE (@procedure_name = '' OR original_procedure_name = @procedure_name)
				AND (@procedure_owner = '' OR procedure_owner = @procedure_owner)
				AND (@column_name = '' OR column_name = @column_name)
				AND (@procedure_qualifier = '' OR procedure_qualifier = @procedure_qualifier)
			ORDER BY procedure_qualifier, procedure_owner, procedure_name, ordinal_position;
		END
END; 
$$
LANGUAGE 'pltsql';
GRANT ALL ON PROCEDURE sys.sp_sproc_columns TO PUBLIC;

CREATE OR REPLACE PROCEDURE sys.sp_sproc_columns_100(
	"@procedure_name" sys.nvarchar(390) = '%',
	"@procedure_owner" sys.nvarchar(384) = NULL,
	"@procedure_qualifier" sys.sysname = NULL,
	"@column_name" sys.nvarchar(384) = NULL,
	"@odbcver" int = 2,
	"@fusepattern" sys.bit = '1'
)    
AS $$
BEGIN 
    exec sys.sp_sproc_columns @procedure_name, @procedure_owner, @procedure_qualifier, @column_name, @odbcver, @fusepattern;
END; 
$$
LANGUAGE 'pltsql';
GRANT ALL ON PROCEDURE sys.sp_sproc_columns_100 TO PUBLIC;

CREATE OR REPLACE PROCEDURE sys.sp_helplinkedsrvlogin(
	IN "@rmtsrvname" sysname DEFAULT NULL,
	IN "@locallogin" sysname DEFAULT NULL
)
AS $$
DECLARE @server_id INT;
DECLARE @local_principal_id INT;
BEGIN
	IF @rmtsrvname IS NOT NULL
		BEGIN
			SELECT @server_id = server_id FROM sys.servers WHERE name = @rmtsrvname;

			IF @server_id IS NULL
				BEGIN
					RAISERROR('The server ''%s'' does not exist', 16, 1, @rmtsrvname);
					RETURN 1;
				END
		END

	IF @locallogin IS NOT NULL
		BEGIN
			SELECT @local_principal_id = usesysid FROM pg_user WHERE CAST(usename as sys.sysname) = @locallogin;
		END
	
	SELECT
		s.name AS "Linked Server",
		CAST(u.usename as sys.sysname) AS "Local Login", 
		CAST(0 as smallint) AS "Is Self Mapping", 
		l.remote_name AS "Remote Login"
	FROM sys.linked_logins AS l 
	LEFT JOIN sys.servers AS s ON l.server_id = s.server_id
	LEFT JOIN pg_user AS u ON l.local_principal_id = u.usesysid
	WHERE (@server_id is NULL or @server_id = s.server_id) AND ((@local_principal_id is NULL AND @locallogin IS NULL) or @local_principal_id = l.local_principal_id);
END;
$$ LANGUAGE pltsql;
GRANT EXECUTE ON PROCEDURE sys.sp_helplinkedsrvlogin TO PUBLIC;

CREATE OR REPLACE PROCEDURE sys.babelfish_sp_rename_internal(
	IN "@objname" sys.nvarchar(776),
	IN "@newname" sys.SYSNAME,
	IN "@schemaname" sys.nvarchar(776),
	IN "@objtype" char(2) DEFAULT NULL,
	IN "@curr_relname" sys.nvarchar(776) DEFAULT NULL
) AS 'babelfishpg_tsql', 'sp_rename_internal' LANGUAGE C;
GRANT EXECUTE on PROCEDURE sys.babelfish_sp_rename_internal TO PUBLIC;

CREATE OR REPLACE PROCEDURE sys.babelfish_sp_rename_word_parse(
	IN "@input" sys.nvarchar(776),
	IN "@objtype" sys.varchar(13),
	INOUT "@subname" sys.nvarchar(776),
	INOUT "@curr_relname" sys.nvarchar(776),
	INOUT "@schemaname" sys.nvarchar(776),
	INOUT "@dbname" sys.nvarchar(776)
)
AS $$
BEGIN
	SELECT (ROW_NUMBER() OVER (ORDER BY NULL)) as row, * 
	INTO #sp_rename_temptable 
	FROM STRING_SPLIT(@input, '.') ORDER BY row DESC;

	SELECT (ROW_NUMBER() OVER (ORDER BY NULL)) as id, * 
	INTO #sp_rename_temptable2 
	FROM #sp_rename_temptable;
	
	DECLARE @row_count INT;
	SELECT @row_count = COUNT(*) FROM #sp_rename_temptable2;

	IF @objtype = 'COLUMN'
		BEGIN
			IF @row_count = 1
				BEGIN
					THROW 33557097, N'Either the parameter @objname is ambiguous or the claimed @objtype (COLUMN) is wrong.', 1;
				END
			ELSE IF @row_count > 4
				BEGIN
					THROW 33557097, N'No item by the given @objname could be found in the current database', 1;
				END
			ELSE
				BEGIN
					IF @row_count > 1
						BEGIN
							SELECT @subname = value FROM #sp_rename_temptable2 WHERE id = 1;
							SELECT @curr_relname = value FROM #sp_rename_temptable2 WHERE id = 2;
							SET @schemaname = sys.schema_name();

						END
					IF @row_count > 2
						BEGIN
							SELECT @schemaname = value FROM #sp_rename_temptable2 WHERE id = 3;
						END
					IF @row_count > 3
						BEGIN
							SELECT @dbname = value FROM #sp_rename_temptable2 WHERE id = 4;
							IF @dbname != sys.db_name()
								BEGIN
									THROW 33557097, N'No item by the given @objname could be found in the current database', 1;
								END
						END
				END
		END
	ELSE
		BEGIN
			IF @row_count > 3
				BEGIN
					THROW 33557097, N'No item by the given @objname could be found in the current database', 1;
				END
			ELSE
				BEGIN
					SET @curr_relname = NULL;
					IF @row_count > 0
						BEGIN
							SELECT @subname = value FROM #sp_rename_temptable2 WHERE id = 1;
							SET @schemaname = sys.schema_name();
						END
					IF @row_count > 1
						BEGIN
							SELECT @schemaname = value FROM #sp_rename_temptable2 WHERE id = 2;
						END
					IF @row_count > 2
						BEGIN
							SELECT @dbname = value FROM #sp_rename_temptable2 WHERE id = 3;
							IF @dbname != sys.db_name()
								BEGIN
									THROW 33557097, N'No item by the given @objname could be found in the current database', 1;
								END
						END
				END
		END
END;
$$
LANGUAGE 'pltsql';
GRANT EXECUTE on PROCEDURE sys.babelfish_sp_rename_word_parse(IN sys.nvarchar(776), IN sys.varchar(13), INOUT sys.nvarchar(776), INOUT sys.nvarchar(776), INOUT sys.nvarchar(776), INOUT sys.nvarchar(776)) TO PUBLIC;

CREATE OR REPLACE PROCEDURE sys.sp_rename(
	IN "@objname" sys.nvarchar(776) = NULL,
	IN "@newname" sys.SYSNAME = NULL,
	IN "@objtype" sys.varchar(13) DEFAULT NULL
)
LANGUAGE 'pltsql'
AS $$
BEGIN
	If @objtype IS NULL
		BEGIN
			THROW 33557097, N'Please provide @objtype that is supported in Babelfish', 1;
		END
	ELSE IF @objtype = 'INDEX'
		BEGIN
			THROW 33557097, N'Feature not supported: renaming object type Index', 1;
		END
	ELSE IF @objtype = 'STATISTICS'
		BEGIN
			THROW 33557097, N'Feature not supported: renaming object type Statistics', 1;
		END
	ELSE
		BEGIN
			DECLARE @subname sys.nvarchar(776);
			DECLARE @schemaname sys.nvarchar(776);
			DECLARE @dbname sys.nvarchar(776);
			DECLARE @curr_relname sys.nvarchar(776);
			
			EXEC sys.babelfish_sp_rename_word_parse @objname, @objtype, @subname OUT, @curr_relname OUT, @schemaname OUT, @dbname OUT;

			DECLARE @currtype char(2);

			IF @objtype = 'COLUMN'
				BEGIN
					DECLARE @col_count INT;
					SELECT @col_count = COUNT(*)FROM INFORMATION_SCHEMA.COLUMNS WHERE TABLE_NAME = @curr_relname and COLUMN_NAME = @subname;
					IF @col_count < 0
						BEGIN
							THROW 33557097, N'There is no object with the given @objname.', 1;
						END
					SET @currtype = 'CO';
				END
			ELSE IF @objtype = 'USERDATATYPE'
				BEGIN
					DECLARE @alias_count INT;
					SELECT @alias_count = COUNT(*) FROM sys.types t1 INNER JOIN sys.schemas s1 ON t1.schema_id = s1.schema_id 
					WHERE s1.name = @schemaname AND t1.name = @subname;
					IF @alias_count > 1
						BEGIN
							THROW 33557097, N'There are multiple objects with the given @objname.', 1;
						END
					IF @alias_count < 1
						BEGIN
							THROW 33557097, N'There is no object with the given @objname.', 1;
						END
					SET @currtype = 'AL';				
				END
			ELSE IF @objtype = 'OBJECT'
				BEGIN
					DECLARE @count INT;
					SELECT type INTO #tempTable FROM sys.objects o1 INNER JOIN sys.schemas s1 ON o1.schema_id = s1.schema_id 
					WHERE s1.name = @schemaname AND o1.name = @subname;
					SELECT @count = COUNT(*) FROM #tempTable;

					IF @count > 1
						BEGIN
							THROW 33557097, N'There are multiple objects with the given @objname.', 1;
						END
					IF @count < 1
						BEGIN
							-- TABLE TYPE: check if there is a match in sys.table_types (if we cannot alter sys.objects table_type naming)
							SELECT @count = COUNT(*) FROM sys.table_types tt1 INNER JOIN sys.schemas s1 ON tt1.schema_id = s1.schema_id 
							WHERE s1.name = @schemaname AND tt1.name = @subname;
							IF @count > 1
								BEGIN
									THROW 33557097, N'There are multiple objects with the given @objname.', 1;
								END
							ELSE IF @count < 1
								BEGIN
									THROW 33557097, N'There is no object with the given @objname.', 1;
								END
							ELSE
								BEGIN
									SET @currtype = 'TT'
								END
						END
					IF @currtype IS NULL
						BEGIN
							SELECT @currtype = type from #tempTable;
						END
					IF @currtype = 'TR' OR @currtype = 'TA'
						BEGIN
							DECLARE @physical_schema_name sys.nvarchar(776) = '';
							SELECT @physical_schema_name = nspname FROM sys.babelfish_namespace_ext WHERE dbid = sys.db_id() AND orig_name = @schemaname;
							SELECT @curr_relname = relname FROM pg_catalog.pg_trigger tr LEFT JOIN pg_catalog.pg_class c ON tr.tgrelid = c.oid LEFT JOIN pg_catalog.pg_namespace n ON c.relnamespace = n.oid 
							WHERE tr.tgname = @subname AND n.nspname = @physical_schema_name;
						END
				END
			ELSE
				BEGIN
					THROW 33557097, N'Provided @objtype is not currently supported in Babelfish', 1;
				END
			EXEC sys.babelfish_sp_rename_internal @subname, @newname, @schemaname, @currtype, @curr_relname;
			PRINT 'Caution: Changing any part of an object name could break scripts and stored procedures.';
		END
END;
$$;
GRANT EXECUTE on PROCEDURE sys.sp_rename(IN sys.nvarchar(776), IN sys.SYSNAME, IN sys.varchar(13)) TO PUBLIC;

CREATE OR REPLACE PROCEDURE sys.sp_linkedservers()
AS $$
BEGIN
    SELECT 
		name AS "SRV_NAME", 
		CAST(provider AS sys.nvarchar(128)) AS "SRV_PROVIDERNAME", 
		CAST(product AS sys.nvarchar(128)) AS "SRV_PRODUCT", 
		data_source AS "SRV_DATASOURCE",
		provider_string AS "SRV_PROVIDERSTRING",
		location AS "SRV_LOCATION",
		catalog AS "SRV_CAT" 
	FROM sys.servers
	ORDER BY SRV_NAME
END;
$$ LANGUAGE 'pltsql';
GRANT EXECUTE ON PROCEDURE sys.sp_linkedservers TO PUBLIC;

CREATE OR REPLACE FUNCTION sys.context_info()
RETURNS sys.VARBINARY(128)
AS '{"version_num": "1", "typmod_array": ["128"], "original_probin": ""}',
$$
BEGIN
    return sys.bbf_get_context_info()
END;
$$
LANGUAGE pltsql STABLE;

-- sp_babelfish_autoformat is a helper procedure which formats the contents of a table (or view)
-- as narrowly as possible given its actual column contents.
-- This proc is currently only used by sp_who but could be applied more generically.
-- A complication is that the metadata for #tmp tables cannot be found in the babelfish
-- catalogs, so we have to use some trickery to make things work.
-- Not all datatypes are handled as well as might be possible, but it is sufficient for 
-- the current purposes.
-- Note that this proc may increase the response time for the first execution of sp_who, but 
-- we are looking at prioritizing user-friendliness (easy-to-read output) here. Also, sp_who 
-- is very unlikely to be part of performance-critical workload.
CREATE OR REPLACE PROCEDURE sys.sp_babelfish_autoformat(
	IN "@tab"        sys.VARCHAR(257) DEFAULT NULL,
	IN "@orderby"    sys.VARCHAR(1000) DEFAULT '',
	IN "@printrc"    sys.bit DEFAULT 1,
	IN "@hiddencols" sys.VARCHAR(1000) DEFAULT NULL)
LANGUAGE 'pltsql'
AS $$
BEGIN
	SET NOCOUNT ON
	DECLARE @rc INT
	DECLARE @id INT
	DECLARE @objtype sys.VARCHAR(2)	
	DECLARE @msg sys.VARCHAR(200)	
	
	IF @tab IS NULL
	BEGIN
		RAISERROR('Must specify table name', 16, 1)
		RETURN		
	END
	
	IF TRIM(@tab) = ''
	BEGIN
		RAISERROR('Must specify table name', 16, 1)
		RETURN		
	END	
	
	-- Since we cannot find #tmp tables in the Babelfish catalogs, we cannot check 
	-- their existence other than by trying to select from them
	-- Function sys.babelfish_get_enr_list() could be used to determine if a #tmp table
	-- exists but the columns and datatypes can still not be retrieved, it would be of 
	-- little use here. 
	-- NB: not handling uncommon but valid T-SQL syntax '<schemaname>.#tmp' for #tmp tables
	IF sys.SUBSTRING(@tab,1,1) <> '#'
	BEGIN
		SET @id = sys.OBJECT_ID(@tab)
		IF @id IS NULL
		BEGIN
			IF sys.SUBSTRING(UPPER(@tab),1,4) = 'DBO.'
			BEGIN
				SET @id = sys.OBJECT_ID('SYS.' + sys.SUBSTRING(@tab,5))
			END
			IF @id IS NULL
			BEGIN		
				SET @msg = 'Table or view '''+@tab+''' not found'
				RAISERROR(@msg, 16, 1)
				RETURN		
			END
		END
	END
	
	SELECT @objtype = type COLLATE DATABASE_DEFAULT FROM sys.sysobjects WHERE id = @id 
	IF @objtype NOT IN ('U', 'S', 'V') 
	BEGIN
		SET @msg = ''''+@tab+''' is not a table or view'
		RAISERROR(@msg, 16, 1)
		RETURN		
	END
	
	-- check for 'ORDER BY', if specified
	SET @orderby = TRIM(@orderby)
	IF @orderby <> ''
	BEGIN
		IF UPPER(@orderby) NOT LIKE 'ORDER BY%'
		BEGIN
			RAISERROR('@orderby parameter must start with ''ORDER BY''', 16, 1)
			RETURN
		END
	END
	
	-- columns to hide in final client output
	-- assuming delimited column names do not contain spaces or commas inside the name
	-- remove any spaces around the commas:
	WHILE (sys.CHARINDEX(' ,', @hiddencols) > 0) or (sys.CHARINDEX(', ', @hiddencols) > 0)
	BEGIN
		SET @hiddencols = sys.REPLACE(@hiddencols, ' ,', ',')
		SET @hiddencols = sys.REPLACE(@hiddencols, ', ', ',')
	END
	IF sys.LEN(@hiddencols) IS NOT NULL SET @hiddencols = ',' + @hiddencols + ','
	SET @hiddencols = UPPER(@hiddencols)	

	-- Need to use a guaranteed-uniquely named table as intermediate step since we cannot 
	-- access the metadata in case a #tmp table is passed as argument
	-- But when we copy the #tmp table into another table, we get all the attributes and metadata
	DECLARE @tmptab sys.VARCHAR(63) = 'sp_babelfish_autoformat' + sys.REPLACE(NEWID(), '-', '')
	DECLARE @tmptab2 sys.VARCHAR(63) = 'sp_babelfish_autoformat' + sys.REPLACE(NEWID(), '-', '')
	DECLARE @cmd sys.VARCHAR(1000) = 'SELECT * INTO ' + @tmptab + ' FROM ' + @tab
	
	BEGIN TRY
		-- create the first work table
		EXECUTE(@cmd)

		-- Get the columns
		SELECT 
		   c.name AS colname, c.colid AS colid, t.name AS basetype, 0 AS maxlen
		INTO #sp_bbf_autoformat
		FROM sys.syscolumns c left join sys.systypes t 
		ON c.xusertype = t.xusertype		
		WHERE c.id = sys.OBJECT_ID(@tmptab)
		ORDER BY c.colid

		-- Get max length for each column based on the data
		DECLARE @colname sys.VARCHAR(63), @basetype sys.VARCHAR(63), @maxlen int
		DECLARE c CURSOR FOR SELECT colname, basetype, maxlen FROM #sp_bbf_autoformat ORDER BY colid
		OPEN c
		WHILE 1=1
		BEGIN
			FETCH c INTO @colname, @basetype, @maxlen
			IF @@fetch_status <> 0 BREAK
			SET @cmd = 'DECLARE @i INT SELECT @i=ISNULL(MAX(sys.LEN(CAST([' + @colname + '] AS sys.VARCHAR(500)))),4) FROM ' + @tmptab + ' UPDATE #sp_bbf_autoformat SET maxlen = @i WHERE colname = ''' + @colname + ''''
			EXECUTE(@cmd)
		END
		CLOSE c
		DEALLOCATE c

		-- Generate the final SELECT
		DECLARE @selectlist sys.VARCHAR(8000) = ''
		DECLARE @collist sys.VARCHAR(8000) = ''
		DECLARE @fmtstart sys.VARCHAR(30) = ''
		DECLARE @fmtend sys.VARCHAR(30) = ''
		OPEN c
		WHILE 1=1
		BEGIN
			FETCH c INTO @colname, @basetype, @maxlen
			IF @@fetch_status <> 0 BREAK
			IF sys.LEN(@colname) > @maxlen SET @maxlen = sys.LEN(@colname)
			IF @maxlen <= 0 SET @maxlen = 1
			
			IF (sys.CHARINDEX(',' + UPPER(@colname) + ',', @hiddencols) > 0) OR (sys.CHARINDEX(',[' + UPPER(@colname) + '],', @hiddencols) > 0) 
			BEGIN
				SET @selectlist += ' [' + @colname + '],'			
			END
			ELSE 
			BEGIN
				SET @fmtstart = ''
				SET @fmtend = ''
				IF @basetype IN ('tinyint', 'smallint', 'int', 'bigint', 'decimal', 'numeric', 'real', 'float') 
				BEGIN
					SET @fmtstart = 'CAST(right(space('+CAST(@maxlen AS sys.VARCHAR)+')+'
					SET @fmtend = ','+CAST(@maxlen AS sys.VARCHAR)+') AS sys.VARCHAR(' + CAST(@maxlen AS sys.VARCHAR) + '))'
				END

				SET @selectlist += ' '+@fmtstart+'CAST([' + @colname + '] AS sys.VARCHAR(' + CAST(@maxlen AS sys.VARCHAR) + '))'+@fmtend+' AS [' + @colname + '],'
				SET @collist += '['+@colname + '],'
			END
		END
		CLOSE c
		DEALLOCATE c

		-- Remove redundant commas
		SET @collist = sys.SUBSTRING(@collist, 1, sys.LEN(@collist)-1)
		SET @selectlist = sys.SUBSTRING(@selectlist, 1, sys.LEN(@selectlist)-1)	
		SET @selectlist = 'SELECT ' + @selectlist + ' INTO ' + @tmptab2 + ' FROM ' + @tmptab + ' ' + @orderby
		
		-- create the second work table
		EXECUTE(@selectlist)
		
		-- perform the final SELECT to generate the result set for the client
		EXECUTE('SELECT ' + @collist + ' FROM ' + @tmptab2)
			
		-- PRINT rowcount if desired
		SET @rc = @@rowcount
		IF @printrc = 1
		BEGIN
			PRINT '   '
			SET @cmd = '(' + CAST(@rc AS sys.VARCHAR) + ' rows affected)'
			PRINT @cmd
		END
		
		-- Cleanup: these work tables are permanent tables after all
		EXECUTE('DROP TABLE IF EXISTS ' + @tmptab)
		EXECUTE('DROP TABLE IF EXISTS ' + @tmptab2)	
	END TRY	
	BEGIN CATCH
		-- Cleanup in case of an unexpected error
		EXECUTE('DROP TABLE IF EXISTS ' + @tmptab)
		EXECUTE('DROP TABLE IF EXISTS ' + @tmptab2)		
	END CATCH

	RETURN
END
$$;
GRANT EXECUTE ON PROCEDURE sys.sp_babelfish_autoformat(IN sys.VARCHAR(257), IN sys.VARCHAR(1000), sys.bit, sys.VARCHAR(1000)) TO PUBLIC;


-- sp_who presents the contents of sysprocesses in a human-readable format.
-- With 'postgres' as argument or with optional second argument as 'postgres',
-- active PG connections will also be reported; by default only TDS connections are reported.
CREATE OR REPLACE PROCEDURE sys.sp_who(
	IN "@loginame" sys.sysname DEFAULT NULL,
	IN "@option"   sys.VARCHAR(30) DEFAULT NULL)
LANGUAGE 'pltsql'
AS $$
BEGIN
	SET NOCOUNT ON
	DECLARE @msg sys.VARCHAR(200)
	DECLARE @show_pg BIT = 0
	DECLARE @hide_col sys.VARCHAR(50) 
	
	IF @option IS NOT NULL
	BEGIN
		IF LOWER(TRIM(@option)) <> 'postgres' 
		BEGIN
			RAISERROR('Parameter @option can only be ''postgres''', 16, 1)
			RETURN			
		END
	END
	
	-- Take a copy of sysprocesses so that we reference it only once
	SELECT DISTINCT * INTO #sp_who_sysprocesses FROM sys.sysprocesses

	-- Get the executing statement for each spid and extract the main stmt type
	-- This is for informational purposes only
	SELECT pid, query INTO #sp_who_tmp FROM pg_stat_activity pgsa
	
	UPDATE #sp_who_tmp SET query = ' ' + TRIM(UPPER(query))
	UPDATE #sp_who_tmp SET query = sys.REPLACE(query,  chr(9), ' ')
	UPDATE #sp_who_tmp SET query = sys.REPLACE(query,  chr(10), ' ')
	UPDATE #sp_who_tmp SET query = sys.REPLACE(query,  chr(13), ' ')
	WHILE (SELECT count(*) FROM #sp_who_tmp WHERE sys.CHARINDEX('  ',query)>0) > 0 
	BEGIN
		UPDATE #sp_who_tmp SET query = sys.REPLACE(query, '  ', ' ')
	END

	-- Determine type of stmt to report by sp_who: very basic only
	-- NB: not handling presence of comments in the query string
	UPDATE #sp_who_tmp 
	SET query = 
	    CASE 
			WHEN PATINDEX('%[^a-zA-Z0-9_]UPDATE[^a-zA-Z0-9_]%', query) > 0 THEN 'UPDATE'
			WHEN PATINDEX('%[^a-zA-Z0-9_]DELETE[^a-zA-Z0-9_]%', query) > 0 THEN 'DELETE'
			WHEN PATINDEX('%[^a-zA-Z0-9_]INSERT[^a-zA-Z0-9_]%', query) > 0 THEN 'INSERT'
			WHEN PATINDEX('%[^a-zA-Z0-9_]SELECT[^a-zA-Z0-9_]%', query) > 0 THEN 'SELECT'
			WHEN PATINDEX('%[^a-zA-Z0-9_]WAITFOR[^a-zA-Z0-9_]%', query) > 0 THEN 'WAITFOR'
			WHEN PATINDEX('%[^a-zA-Z0-9_]CREATE ]%', query) > 0 THEN sys.SUBSTRING(query,1,sys.CHARINDEX('CREATE ', query))
			WHEN PATINDEX('%[^a-zA-Z0-9_]ALTER ]%', query) > 0 THEN sys.SUBSTRING(query,1,sys.CHARINDEX('ALTER ', query))
			WHEN PATINDEX('%[^a-zA-Z0-9_]DROP ]%', query) > 0 THEN sys.SUBSTRING(query,1,sys.CHARINDEX('DROP ', query))
			ELSE sys.SUBSTRING(query, 1, sys.CHARINDEX(' ', query))
		END

	UPDATE #sp_who_tmp 
	SET query = sys.SUBSTRING(query,1, 8-1 + sys.CHARINDEX(' ', sys.SUBSTRING(query,8,99)))
	WHERE query LIKE 'CREATE %' OR query LIKE 'ALTER %' OR query LIKE 'DROP %'	

	-- The executing spid is always shown as doing a SELECT
	UPDATE #sp_who_tmp SET query = 'SELECT' WHERE pid = @@spid
	UPDATE #sp_who_tmp SET query = TRIM(query)

	-- Get all current connections
	SELECT 
		spid, 
		MAX(blocked) AS blocked, 
		0 AS ecid, 
		CAST('' AS sys.VARCHAR(100)) AS status,
		CAST('' AS sys.VARCHAR(100)) AS loginname,
		CAST('' AS sys.VARCHAR(100)) AS hostname,
		0 AS dbid,
		CAST('' AS sys.VARCHAR(100)) AS cmd,
		0 AS request_id,
		CAST('TDS' AS sys.VARCHAR(20)) AS connection,
		hostprocess
	INTO #sp_who_proc
	FROM #sp_who_sysprocesses
		GROUP BY spid, status, hostprocess
		
	-- Add attributes to each connection
	UPDATE #sp_who_proc
	SET ecid = sp.ecid,
		status = sp.status,
		loginname = sp.loginname,
		hostname = sp.hostname,
		dbid = sp.dbid,
		request_id = sp.request_id
	FROM #sp_who_sysprocesses sp
		WHERE #sp_who_proc.spid = sp.spid				

	-- Identify PG connections: the hostprocess PID comes from the TDS login packet 
	-- and therefore PG connections do not have a value here
	UPDATE #sp_who_proc
	SET connection = 'PostgreSQL'
	WHERE hostprocess IS NULL 

	-- Keep or delete PG connections
	IF (LOWER(@loginame) = 'postgres' OR LOWER(@option) = 'postgres')
	begin    
		-- Show PG connections; these have dbid = 0
		-- This is a Babelfish-specific enhancement, since PG connections may also be active in the Babelfish DB
		-- and it may be useful to see these displayed
		SET @show_pg = 1
		
		-- blank out the loginame parameter for the tests below
		IF LOWER(@loginame) = 'postgres' SET @loginame = NULL
	END
	
	-- By default, do not show the column indicating the connection type since SQL Server does not have this column
	SET @hide_col = 'connection' 
	
	IF (@show_pg = 1) 
	BEGIN
		SET @hide_col = ''
	END
	ELSE 
	BEGIN
		-- Delete PG connections
		DELETE #sp_who_proc
		WHERE dbid = 0
	END
			
	-- Apply filter if specified
	IF (@loginame IS NOT NULL)
	BEGIN
		IF (TRIM(@loginame) = '')
		BEGIN
			-- Raise error
			SET @msg = ''''+@loginame+''' is not a valid login or you do not have permission.'
			RAISERROR(@msg, 16, 1)
			RETURN
		END
		
		IF (sys.ISNUMERIC(@loginame) = 1)
		BEGIN
			-- Remove all connections except the specified one
			DELETE #sp_who_proc
			WHERE spid <> CAST(@loginame AS INT)
		END
		ELSE 
		BEGIN	
			IF (LOWER(@loginame) = 'active')
			BEGIN
				-- Remove all 'idle' connections 
				DELETE #sp_who_proc
				WHERE status = 'idle'
			END
			ELSE 
			BEGIN
				-- Verify the specified login name exists
				IF (sys.SUSER_ID(@loginame) IS NULL)
				BEGIN
					SET @msg = ''''+@loginame+''' is not a valid login or you do not have permission.'
					RAISERROR(@msg, 16, 1)
					RETURN					
				END
				ELSE 
				BEGIN
					-- Keep only connections for the specified login
					DELETE #sp_who_proc
					WHERE sys.SUSER_ID(loginname) <> sys.SUSER_ID(@loginame)
				END
			END
		END
	END			
			
	-- Create final result set; use DISTINCT since there are usually duplicate rows from the PG catalogs
	SELECT distinct 
		p.spid AS spid, 
		p.ecid AS ecid, 
		CAST(LEFT(p.status,20) AS sys.VARCHAR(20)) AS status,
		CAST(LEFT(p.loginname,40) AS sys.VARCHAR(40)) AS loginame,
		CAST(LEFT(p.hostname,60) AS sys.VARCHAR(60)) AS hostname,
		p.blocked AS blk, 
		CAST(LEFT(db_name(p.dbid),40) AS sys.VARCHAR(40)) AS dbname,
		CAST(LEFT(#sp_who_tmp.query,30)as sys.VARCHAR(30)) AS cmd,
		p.request_id AS request_id,
		connection
	INTO #sp_who_tmp2
	FROM #sp_who_proc p, #sp_who_tmp
		WHERE p.spid = #sp_who_tmp.pid
		ORDER BY spid		
	
	-- Patch up remaining cases
	UPDATE #sp_who_tmp2
	SET cmd = 'AWAITING COMMAND'
	WHERE TRIM(ISNULL(cmd,'')) = '' AND status = 'idle'
	
	UPDATE #sp_who_tmp2
	SET cmd = 'UNKNOWN'
	WHERE TRIM(cmd) = ''	
	
	-- Format the result set as narrow as possible for readability
	SET @hide_col += ',hostprocess'
	EXECUTE sys.sp_babelfish_autoformat @tab='#sp_who_tmp2', @orderby='ORDER BY spid', @hiddencols=@hide_col, @printrc=0
	RETURN
END	
$$;
GRANT EXECUTE ON PROCEDURE sys.sp_who(IN sys.sysname, IN sys.VARCHAR(30)) TO PUBLIC;

-- Change the owner of the current database.
-- This is a wrapper around ALTER AUTHORIZATION ON DATABASE::
CREATE OR REPLACE PROCEDURE sys.sp_changedbowner(
	IN "@loginame" sys.sysname,
	IN "@map"      sys.VARCHAR(5) DEFAULT NULL) -- this parameter is ignored in T-SQL
LANGUAGE 'pltsql'
AS $$
BEGIN
	DECLARE @cmd sys.NVARCHAR(300)
	DECLARE @db  sys.sysname = DB_NAME()

	-- For a NULL login name, do nothing
	IF @loginame IS NULL
	BEGIN
		RETURN
	END

	IF (@db = 'master') OR (@db = 'tempdb')
	BEGIN
		RAISERROR('Cannot change the owner of the master or tempdb database.', 16, 1)
		RETURN
	END

	IF SUSER_ID(@loginame) IS NULL
	BEGIN
		RAISERROR('Cannot find the principal ''%s'', because it does not exist or you do not have permission.', 16, 1, @loginame)
		RETURN
	END

	-- Compose the ALTER ATHORIZATION statement:
	SET @cmd = 'ALTER AUTHORIZATION ON DATABASE::[' + @db + '] TO [' + SUSER_NAME(SUSER_ID(@loginame)) + ']'
	EXECUTE(@cmd)
END
$$;
GRANT EXECUTE ON PROCEDURE sys.sp_changedbowner(IN sys.sysname, IN sys.VARCHAR(5)) TO PUBLIC;
<|MERGE_RESOLUTION|>--- conflicted
+++ resolved
@@ -639,12 +639,9 @@
 		WHEN 'sql_variant' THEN tds_id = 98;
 		WHEN 'datetimeoffset' THEN tds_id = 43;
 		WHEN 'timestamp' THEN tds_id = 173;
-<<<<<<< HEAD
 		WHEN 'vector' THEN tds_id = 167; -- Same as varchar 
-=======
 		WHEN 'geometry' THEN tds_id = 240;
 		WHEN 'geography' THEN tds_id = 240;
->>>>>>> 1ea412a1
 		ELSE tds_id = 0;
 	END CASE;
 	RETURN tds_id;
