--- conflicted
+++ resolved
@@ -3057,25 +3057,7 @@
 		BEGIN
 			THROW 33557097, N'Feature not supported: renaming object type User-defined Data Type alias', 1;
 		END
-<<<<<<< HEAD
-	IF @objtype IS NOT NULL AND (@objtype != 'OBJECT')
-		BEGIN
-			THROW 33557097, N'Provided @objtype is not currently supported in Babelfish', 1;
-		END
-	DECLARE @name_count INT;
-	DECLARE @subname sys.nvarchar(776) = '';
-	DECLARE @schemaname sys.nvarchar(776) = '';
-	DECLARE @dbname sys.nvarchar(776) = '';
-	DECLARE @curr_relname sys.nvarchar(776) = NULL;
-	SELECT @name_count = COUNT(*) FROM STRING_SPLIT(@objname, '.');
-	IF @name_count > 3
-		BEGIN
-			THROW 33557097, N'No item by the given @objname could be found in the current database', 1;
-		END
-	IF @name_count = 3
-=======
 	ELSE
->>>>>>> 5aec2121
 		BEGIN
 			DECLARE @subname sys.nvarchar(776);
 			DECLARE @schemaname sys.nvarchar(776);
@@ -3096,94 +3078,46 @@
 						END
 					SET @currtype = 'CO';
 				END
-<<<<<<< HEAD
-			WITH myTableWithRows AS (
-				SELECT (ROW_NUMBER() OVER (ORDER BY NULL)) as row,*
-				FROM STRING_SPLIT(@objname, '.'))
-			SELECT @schemaname = value FROM myTableWithRows WHERE row = 2;
-			WITH myTableWithRows AS (
-				SELECT (ROW_NUMBER() OVER (ORDER BY NULL)) as row,*
-				FROM STRING_SPLIT(@objname, '.'))
-			SELECT @subname = value FROM myTableWithRows WHERE row = 3;
-		END
-	IF @name_count = 2
-		BEGIN
-			WITH myTableWithRows AS (
-				SELECT (ROW_NUMBER() OVER (ORDER BY NULL)) as row,*
-				FROM STRING_SPLIT(@objname, '.'))
-			SELECT @schemaname = value FROM myTableWithRows WHERE row = 1;
-			WITH myTableWithRows AS (
-				SELECT (ROW_NUMBER() OVER (ORDER BY NULL)) as row,*
-				FROM STRING_SPLIT(@objname, '.'))
-			SELECT @subname = value FROM myTableWithRows WHERE row = 2;
-		END
-	IF @name_count = 1
-		BEGIN
-			SET @schemaname = sys.schema_name();
-			SET @subname = @objname;
-		END
-	
-	DECLARE @count INT;
-	DECLARE @currtype char(2);
-	SELECT type INTO #tempTable FROM sys.objects o1 INNER JOIN sys.schemas s1 ON o1.schema_id = s1.schema_id 
-	WHERE s1.name = @schemaname AND o1.name = @subname;
-	SELECT @count = COUNT(*) FROM #tempTable;
-	IF @count > 1
-		BEGIN
-			THROW 33557097, N'There are multiple objects with the given @objname.', 1;
-		END
-	IF @count < 1
-		BEGIN
-			-- TODO: TABLE TYPE: check if there is a match in sys.table_types (if we cannot alter sys.objects table_type naming)
-			SELECT @count = COUNT(*) FROM sys.table_types tt1 INNER JOIN sys.schemas s1 ON tt1.schema_id = s1.schema_id 
-			WHERE s1.name = @schemaname AND tt1.name = @subname;
-			IF @count > 1
-				BEGIN
-					THROW 33557097, N'There are multiple objects with the given @objname.', 1;
-				END
-			IF @count < 1
-				BEGIN
-					THROW 33557097, N'There is no object with the given @objname.', 1;
-				END
-			IF @count = 1
-				BEGIN
-					SET @currtype = 'TT'
-				END
-		END
-	IF @currtype IS NULL
-		BEGIN
-			SELECT @currtype = type from #tempTable;
-			-- SELECT @currtype = type FROM sys.objects o1 INNER JOIN sys.schemas s1 ON o1.schema_id = s1.schema_id 
-			-- WHERE s1.name = @schemaname AND o1.name = @subname;
-		END
-	-- TODO: If current match is TRIGGER, retrieve relname
-	IF @currtype = 'TR' OR @currtype = 'TA'
-		BEGIN
-			DECLARE @physical_schema_name sys.nvarchar(776) = '';
-			SELECT @physical_schema_name = nspname FROM sys.babelfish_namespace_ext WHERE dbid = cast(sys.db_id() as oid) AND orig_name = @schemaname;
-			SELECT @curr_relname = relname FROM pg_catalog.pg_trigger tr LEFT JOIN pg_catalog.pg_class c ON tr.tgrelid = c.oid LEFT JOIN pg_catalog.pg_namespace n ON c.relnamespace = n.oid 
-			WHERE tr.tgname = @subname AND n.nspname = @physical_schema_name;
-			PRINT @physical_schema_name;
-			-- WHERE tr.tgname = @subname AND n.nspname = (sys.db_name() + '_' + @schemaname);
-		END
-	EXEC sys.babelfish_sp_rename_internal @subname, @newname, @schemaname, @currtype, @curr_relname;
-	PRINT 'Caution: Changing any part of an object name could break scripts and stored procedures.';
-=======
 			ELSE IF @objtype = 'OBJECT'
 				BEGIN
 					DECLARE @count INT;
-					SELECT @count = COUNT(*) FROM sys.objects o1 INNER JOIN sys.schemas s1 ON o1.schema_id = s1.schema_id 
+					SELECT type INTO #tempTable FROM sys.objects o1 INNER JOIN sys.schemas s1 ON o1.schema_id = s1.schema_id 
 					WHERE s1.name = @schemaname AND o1.name = @subname;
+					SELECT @count = COUNT(*) FROM #tempTable;
+
 					IF @count > 1
 						BEGIN
 							THROW 33557097, N'There are multiple objects with the given @objname.', 1;
 						END
 					IF @count < 1
 						BEGIN
-							THROW 33557097, N'There is no object with the given @objname.', 1;
+							-- TABLE TYPE: check if there is a match in sys.table_types (if we cannot alter sys.objects table_type naming)
+							SELECT @count = COUNT(*) FROM sys.table_types tt1 INNER JOIN sys.schemas s1 ON tt1.schema_id = s1.schema_id 
+							WHERE s1.name = @schemaname AND tt1.name = @subname;
+							IF @count > 1
+								BEGIN
+									THROW 33557097, N'There are multiple objects with the given @objname.', 1;
+								END
+							ELSE IF @count < 1
+								BEGIN
+									THROW 33557097, N'There is no object with the given @objname.', 1;
+								END
+							ELSE
+								BEGIN
+									SET @currtype = 'TT'
+								END
 						END
-					SELECT @currtype = type FROM sys.objects o1 INNER JOIN sys.schemas s1 ON o1.schema_id = s1.schema_id 
-					WHERE s1.name = @schemaname AND o1.name = @subname;
+					IF @currtype IS NULL
+						BEGIN
+							SELECT @currtype = type from #tempTable;
+						END
+					IF @currtype = 'TR' OR @currtype = 'TA'
+						BEGIN
+							DECLARE @physical_schema_name sys.nvarchar(776) = '';
+							SELECT @physical_schema_name = nspname FROM sys.babelfish_namespace_ext WHERE dbid = cast(sys.db_id() as oid) AND orig_name = @schemaname;
+							SELECT @curr_relname = relname FROM pg_catalog.pg_trigger tr LEFT JOIN pg_catalog.pg_class c ON tr.tgrelid = c.oid LEFT JOIN pg_catalog.pg_namespace n ON c.relnamespace = n.oid 
+							WHERE tr.tgname = @subname AND n.nspname = @physical_schema_name;
+						END
 				END
 			ELSE
 				BEGIN
@@ -3192,7 +3126,6 @@
 			EXEC sys.babelfish_sp_rename_internal @subname, @newname, @schemaname, @currtype, @curr_relname;
 			PRINT 'Caution: Changing any part of an object name could break scripts and stored procedures.';
 		END
->>>>>>> 5aec2121
 END;
 $$;
 GRANT EXECUTE on PROCEDURE sys.sp_rename(IN sys.nvarchar(776), IN sys.SYSNAME, IN sys.varchar(13)) TO PUBLIC;
